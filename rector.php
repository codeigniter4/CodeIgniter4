<?php

/**
 * This file is part of CodeIgniter 4 framework.
 *
 * (c) CodeIgniter Foundation <admin@codeigniter.com>
 *
 * For the full copyright and license information, please view
 * the LICENSE file that was distributed with this source code.
 */

use Rector\CodeQuality\Rector\BooleanAnd\SimplifyEmptyArrayCheckRector;
use Rector\CodeQuality\Rector\Class_\CompleteDynamicPropertiesRector;
use Rector\CodeQuality\Rector\Expression\InlineIfToExplicitIfRector;
use Rector\CodeQuality\Rector\For_\ForToForeachRector;
use Rector\CodeQuality\Rector\Foreach_\UnusedForeachValueToArrayKeysRector;
use Rector\CodeQuality\Rector\FuncCall\AddPregQuoteDelimiterRector;
use Rector\CodeQuality\Rector\FuncCall\ChangeArrayPushToArrayAssignRector;
use Rector\CodeQuality\Rector\FuncCall\SimplifyRegexPatternRector;
use Rector\CodeQuality\Rector\FuncCall\SimplifyStrposLowerRector;
use Rector\CodeQuality\Rector\FunctionLike\SimplifyUselessVariableRector;
use Rector\CodeQuality\Rector\If_\CombineIfRector;
use Rector\CodeQuality\Rector\If_\ShortenElseIfRector;
use Rector\CodeQuality\Rector\If_\SimplifyIfElseToTernaryRector;
use Rector\CodeQuality\Rector\If_\SimplifyIfReturnBoolRector;
use Rector\CodeQuality\Rector\Ternary\UnnecessaryTernaryExpressionRector;
use Rector\CodingStyle\Rector\ClassMethod\FuncGetArgsToVariadicParamRector;
use Rector\CodingStyle\Rector\ClassMethod\MakeInheritedMethodVisibilitySameAsParentRector;
use Rector\CodingStyle\Rector\FuncCall\CountArrayToEmptyArrayComparisonRector;
use Rector\Config\RectorConfig;
use Rector\DeadCode\Rector\ClassMethod\RemoveUnusedPrivateMethodRector;
use Rector\DeadCode\Rector\ClassMethod\RemoveUselessReturnTagRector;
use Rector\DeadCode\Rector\If_\UnwrapFutureCompatibleIfPhpVersionRector;
use Rector\DeadCode\Rector\MethodCall\RemoveEmptyMethodCallRector;
use Rector\EarlyReturn\Rector\Foreach_\ChangeNestedForeachIfsToEarlyContinueRector;
use Rector\EarlyReturn\Rector\If_\ChangeIfElseValueAssignToEarlyReturnRector;
use Rector\EarlyReturn\Rector\If_\RemoveAlwaysElseRector;
use Rector\EarlyReturn\Rector\Return_\PreparedValueToEarlyReturnRector;
use Rector\Php55\Rector\String_\StringClassNameToClassConstantRector;
use Rector\Php56\Rector\FunctionLike\AddDefaultValueForUndefinedVariableRector;
use Rector\Php70\Rector\FuncCall\RandomFunctionRector;
use Rector\Php71\Rector\FuncCall\CountOnNullRector;
use Rector\Php73\Rector\FuncCall\JsonThrowOnErrorRector;
use Rector\Php73\Rector\FuncCall\StringifyStrNeedlesRector;
use Rector\PHPUnit\Rector\MethodCall\GetMockBuilderGetMockToCreateMockRector;
use Rector\PHPUnit\Set\PHPUnitSetList;
use Rector\Privatization\Rector\Property\PrivatizeFinalClassPropertyRector;
use Rector\PSR4\Rector\FileWithoutNamespace\NormalizeNamespaceByPSR4ComposerAutoloadRector;
use Rector\Set\ValueObject\LevelSetList;
use Rector\Set\ValueObject\SetList;
use Utils\Rector\PassStrictParameterToFunctionParameterRector;
use Utils\Rector\RemoveErrorSuppressInTryCatchStmtsRector;
use Utils\Rector\RemoveVarTagFromClassConstantRector;
use Utils\Rector\UnderscoreToCamelCaseVariableNameRector;

return static function (RectorConfig $rectorConfig): void {
    $rectorConfig->sets([
        SetList::DEAD_CODE,
        LevelSetList::UP_TO_PHP_74,
        PHPUnitSetList::PHPUNIT_SPECIFIC_METHOD,
        PHPUnitSetList::PHPUNIT_80,
        PHPUnitSetList::REMOVE_MOCKS,
    ]);

    $rectorConfig->parallel(240, 8, 1);

    // paths to refactor; solid alternative to CLI arguments
    $rectorConfig->paths([__DIR__ . '/app', __DIR__ . '/system', __DIR__ . '/tests', __DIR__ . '/utils']);

    // do you need to include constants, class aliases or custom autoloader? files listed will be executed
    $rectorConfig->bootstrapFiles([
        __DIR__ . '/system/Test/bootstrap.php',
    ]);

    $rectorConfig->phpstanConfig(__DIR__ . '/phpstan.neon.dist');

    // is there a file you need to skip?
    $rectorConfig->skip([
        __DIR__ . '/app/Views',
        __DIR__ . '/system/Debug/Toolbar/Views/toolbar.tpl.php',
        __DIR__ . '/system/ThirdParty',
        __DIR__ . '/tests/system/Config/fixtures',
        __DIR__ . '/tests/_support',
        JsonThrowOnErrorRector::class,
        StringifyStrNeedlesRector::class,

        RemoveUnusedPrivateMethodRector::class => [
            // private method called via getPrivateMethodInvoker
            __DIR__ . '/tests/system/Test/ReflectionHelperTest.php',
        ],

        // call on purpose for nothing happen check
        RemoveEmptyMethodCallRector::class => [
            __DIR__ . '/tests',
        ],

        // check on constant compare
        UnwrapFutureCompatibleIfPhpVersionRector::class => [
            __DIR__ . '/system/Autoloader/Autoloader.php',
        ],

        // session handlers have the gc() method with underscored parameter `$max_lifetime`
        UnderscoreToCamelCaseVariableNameRector::class => [
            __DIR__ . '/system/Session/Handlers',
        ],

        // sometime too detail
        CountOnNullRector::class,

        // may not be unitialized on purpose
        AddDefaultValueForUndefinedVariableRector::class,

        // use mt_rand instead of random_int on purpose on non-cryptographically random
        RandomFunctionRector::class,

        // @TODO remove if https://github.com/rectorphp/rector-phpunit/issues/86 is fixed
        GetMockBuilderGetMockToCreateMockRector::class => [
            __DIR__ . '/tests/system/Email/EmailTest.php',
        ],
<<<<<<< HEAD

        // buggy on union mixed type, new class extends SomeClass marked as object in union, and false replaced with bool in Union
        TypedPropertyFromAssignsRector::class,

        // rector mistakenly removes `@return true`
        RemoveUselessReturnTagRector::class => [
            __DIR__ . '/system/Debug/Exceptions.php',
        ],
=======
>>>>>>> 0108a28e
    ]);

    // auto import fully qualified class names
    $rectorConfig->importNames();

    $rectorConfig->rule(UnderscoreToCamelCaseVariableNameRector::class);
    $rectorConfig->rule(SimplifyUselessVariableRector::class);
    $rectorConfig->rule(RemoveAlwaysElseRector::class);
    $rectorConfig->rule(PassStrictParameterToFunctionParameterRector::class);
    $rectorConfig->rule(CountArrayToEmptyArrayComparisonRector::class);
    $rectorConfig->rule(ForToForeachRector::class);
    $rectorConfig->rule(ChangeNestedForeachIfsToEarlyContinueRector::class);
    $rectorConfig->rule(ChangeIfElseValueAssignToEarlyReturnRector::class);
    $rectorConfig->rule(SimplifyStrposLowerRector::class);
    $rectorConfig->rule(CombineIfRector::class);
    $rectorConfig->rule(SimplifyIfReturnBoolRector::class);
    $rectorConfig->rule(InlineIfToExplicitIfRector::class);
    $rectorConfig->rule(PreparedValueToEarlyReturnRector::class);
    $rectorConfig->rule(ShortenElseIfRector::class);
    $rectorConfig->rule(SimplifyIfElseToTernaryRector::class);
    $rectorConfig->rule(UnusedForeachValueToArrayKeysRector::class);
    $rectorConfig->rule(ChangeArrayPushToArrayAssignRector::class);
    $rectorConfig->rule(UnnecessaryTernaryExpressionRector::class);
    $rectorConfig->rule(RemoveErrorSuppressInTryCatchStmtsRector::class);
    $rectorConfig->rule(RemoveVarTagFromClassConstantRector::class);
    $rectorConfig->rule(AddPregQuoteDelimiterRector::class);
    $rectorConfig->rule(SimplifyRegexPatternRector::class);
    $rectorConfig->rule(FuncGetArgsToVariadicParamRector::class);
    $rectorConfig->rule(MakeInheritedMethodVisibilitySameAsParentRector::class);
    $rectorConfig->rule(SimplifyEmptyArrayCheckRector::class);
    $rectorConfig->rule(NormalizeNamespaceByPSR4ComposerAutoloadRector::class);
    $rectorConfig->rule(StringClassNameToClassConstantRector::class);
    $rectorConfig->rule(PrivatizeFinalClassPropertyRector::class);
    $rectorConfig->rule(CompleteDynamicPropertiesRector::class);
};<|MERGE_RESOLUTION|>--- conflicted
+++ resolved
@@ -117,7 +117,6 @@
         GetMockBuilderGetMockToCreateMockRector::class => [
             __DIR__ . '/tests/system/Email/EmailTest.php',
         ],
-<<<<<<< HEAD
 
         // buggy on union mixed type, new class extends SomeClass marked as object in union, and false replaced with bool in Union
         TypedPropertyFromAssignsRector::class,
@@ -126,8 +125,6 @@
         RemoveUselessReturnTagRector::class => [
             __DIR__ . '/system/Debug/Exceptions.php',
         ],
-=======
->>>>>>> 0108a28e
     ]);
 
     // auto import fully qualified class names
