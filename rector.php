<?php

/**
 * This file is part of CodeIgniter 4 framework.
 *
 * (c) CodeIgniter Foundation <admin@codeigniter.com>
 *
 * For the full copyright and license information, please view
 * the LICENSE file that was distributed with this source code.
 */

use Rector\CodeQuality\Rector\BooleanAnd\SimplifyEmptyArrayCheckRector;
use Rector\CodeQuality\Rector\Class_\CompleteDynamicPropertiesRector;
use Rector\CodeQuality\Rector\Expression\InlineIfToExplicitIfRector;
use Rector\CodeQuality\Rector\For_\ForToForeachRector;
use Rector\CodeQuality\Rector\Foreach_\UnusedForeachValueToArrayKeysRector;
use Rector\CodeQuality\Rector\FuncCall\AddPregQuoteDelimiterRector;
use Rector\CodeQuality\Rector\FuncCall\ChangeArrayPushToArrayAssignRector;
use Rector\CodeQuality\Rector\FuncCall\SimplifyRegexPatternRector;
use Rector\CodeQuality\Rector\FuncCall\SimplifyStrposLowerRector;
use Rector\CodeQuality\Rector\FunctionLike\SimplifyUselessVariableRector;
use Rector\CodeQuality\Rector\If_\CombineIfRector;
use Rector\CodeQuality\Rector\If_\ShortenElseIfRector;
use Rector\CodeQuality\Rector\If_\SimplifyIfElseToTernaryRector;
use Rector\CodeQuality\Rector\If_\SimplifyIfReturnBoolRector;
use Rector\CodeQuality\Rector\Ternary\UnnecessaryTernaryExpressionRector;
use Rector\CodingStyle\Rector\ClassMethod\FuncGetArgsToVariadicParamRector;
use Rector\CodingStyle\Rector\ClassMethod\MakeInheritedMethodVisibilitySameAsParentRector;
use Rector\CodingStyle\Rector\FuncCall\CountArrayToEmptyArrayComparisonRector;
use Rector\Config\RectorConfig;
use Rector\DeadCode\Rector\ClassMethod\RemoveUnusedPrivateMethodRector;
use Rector\DeadCode\Rector\MethodCall\RemoveEmptyMethodCallRector;
use Rector\EarlyReturn\Rector\Foreach_\ChangeNestedForeachIfsToEarlyContinueRector;
use Rector\EarlyReturn\Rector\If_\ChangeIfElseValueAssignToEarlyReturnRector;
use Rector\EarlyReturn\Rector\If_\RemoveAlwaysElseRector;
use Rector\EarlyReturn\Rector\Return_\PreparedValueToEarlyReturnRector;
use Rector\Php55\Rector\String_\StringClassNameToClassConstantRector;
use Rector\Php56\Rector\FunctionLike\AddDefaultValueForUndefinedVariableRector;
use Rector\Php70\Rector\FuncCall\RandomFunctionRector;
use Rector\Php71\Rector\FuncCall\CountOnNullRector;
use Rector\Php73\Rector\FuncCall\JsonThrowOnErrorRector;
use Rector\Php73\Rector\FuncCall\StringifyStrNeedlesRector;
use Rector\PHPUnit\Rector\MethodCall\GetMockBuilderGetMockToCreateMockRector;
use Rector\PHPUnit\Set\PHPUnitSetList;
use Rector\Privatization\Rector\Property\PrivatizeFinalClassPropertyRector;
use Rector\PSR4\Rector\FileWithoutNamespace\NormalizeNamespaceByPSR4ComposerAutoloadRector;
use Rector\Set\ValueObject\LevelSetList;
use Rector\Set\ValueObject\SetList;
use Utils\Rector\PassStrictParameterToFunctionParameterRector;
use Utils\Rector\RemoveErrorSuppressInTryCatchStmtsRector;
use Utils\Rector\RemoveVarTagFromClassConstantRector;
use Utils\Rector\UnderscoreToCamelCaseVariableNameRector;

return static function (RectorConfig $rectorConfig): void {
    $rectorConfig->sets([
        SetList::DEAD_CODE,
        LevelSetList::UP_TO_PHP_74,
        PHPUnitSetList::PHPUNIT_SPECIFIC_METHOD,
        PHPUnitSetList::PHPUNIT_80,
        PHPUnitSetList::REMOVE_MOCKS,
    ]);

    $rectorConfig->parallel();

    // paths to refactor; solid alternative to CLI arguments
    $rectorConfig->paths([__DIR__ . '/app', __DIR__ . '/system', __DIR__ . '/tests', __DIR__ . '/utils']);

    // do you need to include constants, class aliases or custom autoloader? files listed will be executed
    $rectorConfig->bootstrapFiles([
        __DIR__ . '/system/Test/bootstrap.php',
    ]);

    $rectorConfig->phpstanConfig(__DIR__ . '/phpstan.neon.dist');

    // is there a file you need to skip?
    $rectorConfig->skip([
        __DIR__ . '/app/Views',
        __DIR__ . '/system/Debug/Toolbar/Views/toolbar.tpl.php',
        __DIR__ . '/system/ThirdParty',
        __DIR__ . '/tests/system/Config/fixtures',
        __DIR__ . '/tests/_support',
        JsonThrowOnErrorRector::class,
        StringifyStrNeedlesRector::class,

        RemoveUnusedPrivateMethodRector::class => [
            // private method called via getPrivateMethodInvoker
            __DIR__ . '/tests/system/Test/ReflectionHelperTest.php',
        ],

        // call on purpose for nothing happen check
        RemoveEmptyMethodCallRector::class => [
            __DIR__ . '/tests',
        ],

<<<<<<< HEAD
        // check on constant compare
        UnwrapFutureCompatibleIfPhpVersionRector::class => [
            __DIR__ . '/system/CodeIgniter.php',
            __DIR__ . '/system/Autoloader/Autoloader.php',
        ],

=======
>>>>>>> b0da9eba
        // session handlers have the gc() method with underscored parameter `$max_lifetime`
        UnderscoreToCamelCaseVariableNameRector::class => [
            __DIR__ . '/system/Session/Handlers',
        ],

        StringClassNameToClassConstantRector::class => [
            // may cause load view files directly when detecting namespaced string
            // due to internal PHPStan issue
            __DIR__ . '/app/Config/Pager.php',
            __DIR__ . '/app/Config/Validation.php',
            __DIR__ . '/tests/system/Validation/StrictRules/ValidationTest.php',
            __DIR__ . '/tests/system/Validation/ValidationTest.php',

            // expected Qualified name
            __DIR__ . '/tests/system/Autoloader/FileLocatorTest.php',
            __DIR__ . '/tests/system/Router/RouteCollectionTest.php',
        ],

        // sometime too detail
        CountOnNullRector::class,

        // may not be unitialized on purpose
        AddDefaultValueForUndefinedVariableRector::class,

        // use mt_rand instead of random_int on purpose on non-cryptographically random
        RandomFunctionRector::class,

        // @TODO remove if https://github.com/rectorphp/rector-phpunit/issues/86 is fixed
        GetMockBuilderGetMockToCreateMockRector::class => [
            __DIR__ . '/tests/system/Email/EmailTest.php',
        ],
    ]);

    // auto import fully qualified class names
    $rectorConfig->importNames();

    $rectorConfig->rule(UnderscoreToCamelCaseVariableNameRector::class);
    $rectorConfig->rule(SimplifyUselessVariableRector::class);
    $rectorConfig->rule(RemoveAlwaysElseRector::class);
    $rectorConfig->rule(PassStrictParameterToFunctionParameterRector::class);
    $rectorConfig->rule(CountArrayToEmptyArrayComparisonRector::class);
    $rectorConfig->rule(ForToForeachRector::class);
    $rectorConfig->rule(ChangeNestedForeachIfsToEarlyContinueRector::class);
    $rectorConfig->rule(ChangeIfElseValueAssignToEarlyReturnRector::class);
    $rectorConfig->rule(SimplifyStrposLowerRector::class);
    $rectorConfig->rule(CombineIfRector::class);
    $rectorConfig->rule(SimplifyIfReturnBoolRector::class);
    $rectorConfig->rule(InlineIfToExplicitIfRector::class);
    $rectorConfig->rule(PreparedValueToEarlyReturnRector::class);
    $rectorConfig->rule(ShortenElseIfRector::class);
    $rectorConfig->rule(SimplifyIfElseToTernaryRector::class);
    $rectorConfig->rule(UnusedForeachValueToArrayKeysRector::class);
    $rectorConfig->rule(ChangeArrayPushToArrayAssignRector::class);
    $rectorConfig->rule(UnnecessaryTernaryExpressionRector::class);
    $rectorConfig->rule(RemoveErrorSuppressInTryCatchStmtsRector::class);
    $rectorConfig->rule(RemoveVarTagFromClassConstantRector::class);
    $rectorConfig->rule(AddPregQuoteDelimiterRector::class);
    $rectorConfig->rule(SimplifyRegexPatternRector::class);
    $rectorConfig->rule(FuncGetArgsToVariadicParamRector::class);
    $rectorConfig->rule(MakeInheritedMethodVisibilitySameAsParentRector::class);
    $rectorConfig->rule(SimplifyEmptyArrayCheckRector::class);
    $rectorConfig->rule(NormalizeNamespaceByPSR4ComposerAutoloadRector::class);
    $rectorConfig->ruleWithConfiguration(StringClassNameToClassConstantRector::class, [
        'Error',
        'Exception',
        'InvalidArgumentException',
        'Closure',
        'stdClass',
        'SQLite3',
    ]);
    $rectorConfig->rule(PrivatizeFinalClassPropertyRector::class);
    $rectorConfig->rule(CompleteDynamicPropertiesRector::class);
};<|MERGE_RESOLUTION|>--- conflicted
+++ resolved
@@ -29,6 +29,7 @@
 use Rector\CodingStyle\Rector\FuncCall\CountArrayToEmptyArrayComparisonRector;
 use Rector\Config\RectorConfig;
 use Rector\DeadCode\Rector\ClassMethod\RemoveUnusedPrivateMethodRector;
+use Rector\DeadCode\Rector\If_\UnwrapFutureCompatibleIfPhpVersionRector;
 use Rector\DeadCode\Rector\MethodCall\RemoveEmptyMethodCallRector;
 use Rector\EarlyReturn\Rector\Foreach_\ChangeNestedForeachIfsToEarlyContinueRector;
 use Rector\EarlyReturn\Rector\If_\ChangeIfElseValueAssignToEarlyReturnRector;
@@ -92,15 +93,11 @@
             __DIR__ . '/tests',
         ],
 
-<<<<<<< HEAD
         // check on constant compare
         UnwrapFutureCompatibleIfPhpVersionRector::class => [
-            __DIR__ . '/system/CodeIgniter.php',
             __DIR__ . '/system/Autoloader/Autoloader.php',
         ],
 
-=======
->>>>>>> b0da9eba
         // session handlers have the gc() method with underscored parameter `$max_lifetime`
         UnderscoreToCamelCaseVariableNameRector::class => [
             __DIR__ . '/system/Session/Handlers',
