<?php

declare(strict_types=1);

/**
 * This file is part of CodeIgniter 4 framework.
 *
 * (c) CodeIgniter Foundation <admin@codeigniter.com>
 *
 * For the full copyright and license information, please view
 * the LICENSE file that was distributed with this source code.
 */

use Rector\Caching\ValueObject\Storage\FileCacheStorage;
use Rector\CodeQuality\Rector\Empty_\SimplifyEmptyCheckOnEmptyArrayRector;
use Rector\CodeQuality\Rector\FuncCall\CompactToVariablesRector;
use Rector\CodeQuality\Rector\FunctionLike\SimplifyUselessVariableRector;
use Rector\CodeQuality\Rector\Isset_\IssetOnPropertyObjectToPropertyExistsRector;
use Rector\CodeQuality\Rector\Ternary\TernaryEmptyArrayArrayDimFetchToCoalesceRector;
use Rector\CodingStyle\Rector\ClassMethod\FuncGetArgsToVariadicParamRector;
use Rector\CodingStyle\Rector\ClassMethod\MakeInheritedMethodVisibilitySameAsParentRector;
use Rector\CodingStyle\Rector\FuncCall\CountArrayToEmptyArrayComparisonRector;
use Rector\CodingStyle\Rector\FuncCall\VersionCompareFuncCallToConstantRector;
use Rector\Config\RectorConfig;
use Rector\DeadCode\Rector\ClassMethod\RemoveUnusedConstructorParamRector;
use Rector\DeadCode\Rector\ClassMethod\RemoveUnusedPrivateMethodRector;
use Rector\DeadCode\Rector\If_\UnwrapFutureCompatibleIfPhpVersionRector;
use Rector\EarlyReturn\Rector\Foreach_\ChangeNestedForeachIfsToEarlyContinueRector;
use Rector\EarlyReturn\Rector\If_\ChangeIfElseValueAssignToEarlyReturnRector;
use Rector\EarlyReturn\Rector\If_\RemoveAlwaysElseRector;
use Rector\EarlyReturn\Rector\Return_\PreparedValueToEarlyReturnRector;
use Rector\Php55\Rector\String_\StringClassNameToClassConstantRector;
use Rector\Php70\Rector\FuncCall\RandomFunctionRector;
use Rector\Php80\Rector\Class_\ClassPropertyAssignToConstructorPromotionRector;
use Rector\Php81\Rector\FuncCall\NullToStrictStringFuncCallArgRector;
use Rector\PHPUnit\CodeQuality\Rector\Class_\RemoveDataProviderParamKeysRector;
use Rector\PHPUnit\CodeQuality\Rector\Class_\YieldDataProviderRector;
use Rector\Privatization\Rector\Property\PrivatizeFinalClassPropertyRector;
use Rector\Renaming\Rector\ConstFetch\RenameConstantRector;
use Rector\Strict\Rector\Empty_\DisallowedEmptyRuleFixerRector;
use Rector\Strict\Rector\If_\BooleanInIfConditionRuleFixerRector;
use Rector\TypeDeclaration\Rector\ArrowFunction\AddArrowFunctionReturnTypeRector;
use Rector\TypeDeclaration\Rector\ClassMethod\AddMethodCallBasedStrictParamTypeRector;
use Rector\TypeDeclaration\Rector\ClassMethod\ReturnNeverTypeRector;
use Rector\TypeDeclaration\Rector\Closure\AddClosureVoidReturnTypeWhereNoReturnRector;
use Rector\TypeDeclaration\Rector\Closure\ClosureReturnTypeRector;
use Rector\TypeDeclaration\Rector\Function_\AddFunctionVoidReturnTypeWhereNoReturnRector;
use Rector\TypeDeclaration\Rector\Property\TypedPropertyFromAssignsRector;
use Rector\TypeDeclaration\Rector\StmtsAwareInterface\DeclareStrictTypesRector;
use Utils\Rector\PassStrictParameterToFunctionParameterRector;
use Utils\Rector\RemoveErrorSuppressInTryCatchStmtsRector;
use Utils\Rector\UnderscoreToCamelCaseVariableNameRector;

return RectorConfig::configure()
    ->withPhpSets(php82: true)
    ->withPreparedSets(deadCode: true, instanceOf: true, strictBooleans: true, phpunitCodeQuality: true)
    ->withComposerBased(phpunit: true)
    ->withParallel(120, 8, 10)
    ->withCache(
        // Github action cache or local
        is_dir('/tmp') ? '/tmp/rector' : null,
        FileCacheStorage::class,
    )
    // paths to refactor; solid alternative to CLI arguments
    ->withPaths([
        __DIR__ . '/app',
        __DIR__ . '/system',
        __DIR__ . '/tests',
        __DIR__ . '/utils/src',
    ])
    // do you need to include constants, class aliases or custom autoloader? files listed will be executed
    ->withBootstrapFiles([
        __DIR__ . '/phpstan-bootstrap.php',
    ])
    ->withPHPStanConfigs([
        __DIR__ . '/phpstan.neon.dist',
        __DIR__ . '/vendor/codeigniter/phpstan-codeigniter/extension.neon',
        __DIR__ . '/vendor/phpstan/phpstan-strict-rules/rules.neon',
        __DIR__ . '/vendor/shipmonk/phpstan-baseline-per-identifier/extension.neon',
    ])
    // is there a file you need to skip?
    ->withSkip([
        __DIR__ . '/system/Debug/Toolbar/Views/toolbar.tpl.php',
        __DIR__ . '/system/ThirdParty',
        __DIR__ . '/tests/system/Config/fixtures',
        __DIR__ . '/tests/system/Filters/fixtures',
        __DIR__ . '/tests/_support/Commands/Foobar.php',
        __DIR__ . '/tests/_support/View',
        __DIR__ . '/tests/system/View/Views',

        YieldDataProviderRector::class,

        RemoveUnusedPrivateMethodRector::class => [
            // private method called via getPrivateMethodInvoker
            __DIR__ . '/tests/system/Test/ReflectionHelperTest.php',
            __DIR__ . '/tests/_support/Test/TestForReflectionHelper.php',
        ],

        RemoveUnusedConstructorParamRector::class => [
            // there are deprecated parameters
            __DIR__ . '/system/Debug/Exceptions.php',
            // @TODO remove if deprecated $httpVerb is removed
            __DIR__ . '/system/Router/AutoRouterImproved.php',
            // @TODO remove if deprecated $config is removed
            __DIR__ . '/system/HTTP/Request.php',
            __DIR__ . '/system/HTTP/Response.php',
        ],

        // check on constant compare
        UnwrapFutureCompatibleIfPhpVersionRector::class => [
            __DIR__ . '/system/Autoloader/Autoloader.php',
        ],

        UnderscoreToCamelCaseVariableNameRector::class => [
            // session handlers have the gc() method with underscored parameter `$max_lifetime`
            __DIR__ . '/system/Session/Handlers',
            __DIR__ . '/tests/_support/Entity/CustomUser.php',
        ],

        DeclareStrictTypesRector::class => [
            __DIR__ . '/app',
            __DIR__ . '/system/CodeIgniter.php',
            __DIR__ . '/system/Config/BaseConfig.php',
            __DIR__ . '/system/Commands/Generators/Views',
            __DIR__ . '/system/Pager/Views',
            __DIR__ . '/system/Test/ControllerTestTrait.php',
            __DIR__ . '/system/Validation/Views',
            __DIR__ . '/system/View/Parser.php',
            __DIR__ . '/tests/system/Debug/ExceptionsTest.php',
        ],

        // use mt_rand instead of random_int on purpose on non-cryptographically random
        RandomFunctionRector::class,

        // PHP 8.0 features but cause breaking changes
        ClassPropertyAssignToConstructorPromotionRector::class => [
            __DIR__ . '/system/Database/BaseResult.php',
            __DIR__ . '/system/Database/RawSql.php',
            __DIR__ . '/system/Debug/BaseExceptionHandler.php',
            __DIR__ . '/system/Filters/Filters.php',
            __DIR__ . '/system/HTTP/CURLRequest.php',
            __DIR__ . '/system/HTTP/DownloadResponse.php',
            __DIR__ . '/system/HTTP/IncomingRequest.php',
            __DIR__ . '/system/Security/Security.php',
            __DIR__ . '/system/Session/Session.php',
        ],

        ReturnNeverTypeRector::class => [
            __DIR__ . '/system/Cache/Handlers/BaseHandler.php',
            __DIR__ . '/system/Cache/Handlers/MemcachedHandler.php',
            __DIR__ . '/system/Cache/Handlers/WincacheHandler.php',
            __DIR__ . '/system/CodeIgniter.php',
            __DIR__ . '/system/Database/MySQLi/Utils.php',
            __DIR__ . '/system/Database/OCI8/Utils.php',
            __DIR__ . '/system/Database/Postgre/Utils.php',
            __DIR__ . '/system/Database/SQLSRV/Utils.php',
            __DIR__ . '/system/Database/SQLite3/Utils.php',
            __DIR__ . '/system/HTTP/DownloadResponse.php',
            __DIR__ . '/system/HTTP/SiteURI.php',
            __DIR__ . '/system/Helpers/kint_helper.php',
            __DIR__ . '/tests/_support/Autoloader/FatalLocator.php',
        ],

        // Unnecessary (string) is inserted
        NullToStrictStringFuncCallArgRector::class,

        CompactToVariablesRector::class,

        RemoveDataProviderParamKeysRector::class,

        // possibly isset() on purpose, on updated Config classes property accross versions
        IssetOnPropertyObjectToPropertyExistsRector::class,
    ])
    // auto import fully qualified class names
    ->withImportNames(removeUnusedImports: true)
    ->withRules([
        DeclareStrictTypesRector::class,
        UnderscoreToCamelCaseVariableNameRector::class,
        SimplifyUselessVariableRector::class,
        RemoveAlwaysElseRector::class,
        PassStrictParameterToFunctionParameterRector::class,
        CountArrayToEmptyArrayComparisonRector::class,
        ChangeNestedForeachIfsToEarlyContinueRector::class,
        ChangeIfElseValueAssignToEarlyReturnRector::class,
        PreparedValueToEarlyReturnRector::class,
        RemoveErrorSuppressInTryCatchStmtsRector::class,
        FuncGetArgsToVariadicParamRector::class,
        MakeInheritedMethodVisibilitySameAsParentRector::class,
        SimplifyEmptyCheckOnEmptyArrayRector::class,
        TernaryEmptyArrayArrayDimFetchToCoalesceRector::class,
        DisallowedEmptyRuleFixerRector::class,
        PrivatizeFinalClassPropertyRector::class,
        BooleanInIfConditionRuleFixerRector::class,
        VersionCompareFuncCallToConstantRector::class,
        AddClosureVoidReturnTypeWhereNoReturnRector::class,
        AddFunctionVoidReturnTypeWhereNoReturnRector::class,
        AddMethodCallBasedStrictParamTypeRector::class,
        TypedPropertyFromAssignsRector::class,
        ClosureReturnTypeRector::class,
        AddArrowFunctionReturnTypeRector::class,
    ])
    ->withConfiguredRule(StringClassNameToClassConstantRector::class, [
        // keep '\\' prefix string on string '\Foo\Bar'
        StringClassNameToClassConstantRector::SHOULD_KEEP_PRE_SLASH => true,
    ])
<<<<<<< HEAD
    ->withConfiguredRule(RenameConstantRector::class, [
        'FILTER_DEFAULT' => 'FILTER_UNSAFE_RAW',
    ])
    ->withCodeQualityLevel(34);
=======
    ->withCodeQualityLevel(54);
>>>>>>> 015e3df9
<|MERGE_RESOLUTION|>--- conflicted
+++ resolved
@@ -203,11 +203,7 @@
         // keep '\\' prefix string on string '\Foo\Bar'
         StringClassNameToClassConstantRector::SHOULD_KEEP_PRE_SLASH => true,
     ])
-<<<<<<< HEAD
     ->withConfiguredRule(RenameConstantRector::class, [
         'FILTER_DEFAULT' => 'FILTER_UNSAFE_RAW',
     ])
-    ->withCodeQualityLevel(34);
-=======
-    ->withCodeQualityLevel(54);
->>>>>>> 015e3df9
+    ->withCodeQualityLevel(54);