--- conflicted
+++ resolved
@@ -90,13 +90,10 @@
         ],
 
         RemoveUnusedConstructorParamRector::class => [
-<<<<<<< HEAD
             // there are deprecated parameters
             __DIR__ . '/system/Debug/Exceptions.php',
-=======
             // @TODO remove if deprecated $httpVerb is removed
             __DIR__ . '/system/Router/AutoRouterImproved.php',
->>>>>>> c87169d6
         ],
 
         // call on purpose for nothing happen check
