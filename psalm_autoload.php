<?php

declare(strict_types=1);

require __DIR__ . '/system/Test/bootstrap.php';

$helperDirs = [
    'system/Helpers',
];

foreach ($helperDirs as $dir) {
    $dir = __DIR__ . '/' . $dir;
    if (! is_dir($dir)) {
        continue;
    }

    chdir($dir);

    foreach (glob('*_helper.php') as $filename) {
        $filePath = realpath($dir . '/' . $filename);

        require_once $filePath;
    }
}

$dirs = [
    'tests/_support/Controllers',
<<<<<<< HEAD
    'tests/_support/_controller',
=======
    'tests/system/Config/fixtures',
>>>>>>> 45ce53b3
];

foreach ($dirs as $dir) {
    $dir = __DIR__ . '/' . $dir;
    if (! is_dir($dir)) {
        continue;
    }

    chdir($dir);

    foreach (glob('*.php') as $filename) {
        $filePath = realpath($dir . '/' . $filename);

        require_once $filePath;
    }
}

chdir(__DIR__);<|MERGE_RESOLUTION|>--- conflicted
+++ resolved
@@ -25,11 +25,8 @@
 
 $dirs = [
     'tests/_support/Controllers',
-<<<<<<< HEAD
     'tests/_support/_controller',
-=======
     'tests/system/Config/fixtures',
->>>>>>> 45ce53b3
 ];
 
 foreach ($dirs as $dir) {
