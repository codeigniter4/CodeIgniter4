--- conflicted
+++ resolved
@@ -174,19 +174,15 @@
 	}
 
 	//--------------------------------------------------------------------
-<<<<<<< HEAD
         
 	public function  testSetHeaderReplacingHeader()
-=======
-
-	public function testHeaderLine()
->>>>>>> 76dd97bc
+
 	{
        		$this->message->setHeader('Accept', 'json');
         	
                 $this->assertEquals('json', $this->message->getHeaderLine('Accept'));
 	}
-<<<<<<< HEAD
+
         
         public function testSetHeaderDuplicateSettings()
         {
@@ -202,7 +198,7 @@
       		
                 $this->assertEquals('json, html, xml', $this->message->getHeaderLine('Accept'));
         }
-=======
+
 	
 	//--------------------------------------------------------------------
 
@@ -229,7 +225,7 @@
 		// fail path, if arguement does't have the HTTP_*
 		$original = $_SERVER;
 		$_SERVER = ['USER_AGENT' => 'Mozilla/5.0 (iPad; U; CPU OS 3_2_1 like Mac OS X; en-us) AppleWebKit/531.21.10 (KHTML, like Gecko) Mobile/7B405', 'REQUEST_METHOD' => 'POST'];
->>>>>>> 76dd97bc
+
 
 		$this->message->populateHeaders();
 		
