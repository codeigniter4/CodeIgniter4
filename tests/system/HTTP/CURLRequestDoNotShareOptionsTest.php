--- conflicted
+++ resolved
@@ -559,7 +559,6 @@
         ]);
     }
 
-<<<<<<< HEAD
     public function testProxyuOption()
     {
         $this->request->request('get', 'http://example.com', [
@@ -574,10 +573,7 @@
         $this->assertTrue($options[CURLOPT_HTTPPROXYTUNNEL]);
     }
 
-    public function testDebugOptionTrue()
-=======
     public function testDebugOptionTrue(): void
->>>>>>> 1ce507e8
     {
         $this->request->request('get', 'http://example.com', [
             'debug' => true,
