<?php

/**
 * This file is part of CodeIgniter 4 framework.
 *
 * (c) CodeIgniter Foundation <admin@codeigniter.com>
 *
 * For the full copyright and license information, please view
 * the LICENSE file that was distributed with this source code.
 */

namespace CodeIgniter\HTTP;

use CodeIgniter\Config\Factories;
use CodeIgniter\Config\Services;
use CodeIgniter\HTTP\Exceptions\HTTPException;
use CodeIgniter\Test\CIUnitTestCase;
use Config\App;

/**
 * @backupGlobals enabled
 *
 * @internal
 *
 * @group Others
 */
final class URITest extends CIUnitTestCase
{
    public function testConstructorSetsAllParts(): void
    {
        $uri = new URI('http://username:password@hostname:9090/path?arg=value#anchor');

        $this->assertSame('http', $uri->getScheme());
        $this->assertSame('username', $uri->getUserInfo());
        $this->assertSame('hostname', $uri->getHost());
        $this->assertSame('/path', $uri->getPath());
        $this->assertSame('arg=value', $uri->getQuery());
        $this->assertSame(9090, $uri->getPort());
        $this->assertSame('anchor', $uri->getFragment());

        // Password ignored by default for security reasons.
        $this->assertSame('username@hostname:9090', $uri->getAuthority());

        $this->assertSame(['path'], $uri->getSegments());
    }

    public function testSegmentsIsPopulatedRightForMultipleSegments(): void
    {
        $uri = new URI('http://hostname/path/to/script');

        $this->assertSame(['path', 'to', 'script'], $uri->getSegments());
        $this->assertSame('path', $uri->getSegment(1));
        $this->assertSame('to', $uri->getSegment(2));
        $this->assertSame('script', $uri->getSegment(3));
        $this->assertSame('', $uri->getSegment(4));

        $this->assertSame(3, $uri->getTotalSegments());
    }

    public function testSegmentOutOfRange(): void
    {
        $this->expectException(HTTPException::class);

        $uri = new URI('http://hostname/path/to/script');
        $uri->getSegment(5);
    }

    public function testSegmentOutOfRangeWithSilent(): void
    {
        $url = 'http://abc.com/a123/b/c';
        $uri = new URI($url);

        $this->assertSame('', $uri->setSilent()->getSegment(22));
    }

    public function testSegmentOutOfRangeWithDefaultValue(): void
    {
        $this->expectException(HTTPException::class);

        $url = 'http://abc.com/a123/b/c';
        $uri = new URI($url);
        $uri->getSegment(22, 'something');
    }

    public function testSegmentOutOfRangeWithSilentAndDefaultValue(): void
    {
        $url = 'http://abc.com/a123/b/c';
        $uri = new URI($url);

        $this->assertSame('something', $uri->setSilent()->getSegment(22, 'something'));
    }

    public function testSegmentsWithDefaultValueAndSilent(): void
    {
        $uri = new URI('http://hostname/path/to');
        $uri->setSilent();

        $this->assertSame(['path', 'to'], $uri->getSegments());
        $this->assertSame('path', $uri->getSegment(1));
        $this->assertSame('to', $uri->getSegment(2, 'different'));
        $this->assertSame('script', $uri->getSegment(3, 'script'));
        $this->assertSame('', $uri->getSegment(3));

        $this->assertSame(2, $uri->getTotalSegments());
    }

    public function testSegmentOutOfRangeWithDefaultValuesAndSilent(): void
    {
        $uri = new URI('http://hostname/path/to/script');
        $uri->setSilent();

        $this->assertSame('', $uri->getSegment(22));
        $this->assertSame('something', $uri->getSegment(33, 'something'));

        $this->assertSame(3, $uri->getTotalSegments());
        $this->assertSame(['path', 'to', 'script'], $uri->getSegments());
    }

    public function testCanCastAsString(): void
    {
        $url = 'http://username:password@hostname:9090/path?arg=value#anchor';
        $uri = new URI($url);

        $expected = 'http://username@hostname:9090/path?arg=value#anchor';
        $this->assertSame($expected, (string) $uri);
    }

    /**
     * @dataProvider provideURLs
     */
    public function testSimpleUri(string $url, string $expectedURL, string $expectedPath): void
    {
        $uri = new URI($url);

        $this->assertSame($expectedURL, (string) $uri);
        $this->assertSame($expectedPath, $uri->getPath());
    }

    public function provideURLs(): iterable
    {
        return [
            '' => [
                'http://example.com', // url
                'http://example.com', // expectedURL
                '',                   // expectedPath
            ],
            '/' => [
                'http://example.com/',
                'http://example.com/',
                '/',
            ],
            '/one/two' => [
                'http://example.com/one/two',
                'http://example.com/one/two',
                '/one/two',
            ],
            '/one/two/' => [
                'http://example.com/one/two/',
                'http://example.com/one/two/',
                '/one/two/',
            ],
            '/one/two//' => [
                'http://example.com/one/two//',
                'http://example.com/one/two/',
                '/one/two/',
            ],
            '//one/two//' => [
                'http://example.com//one/two//',
                'http://example.com/one/two/',
                '/one/two/',
            ],
            '//one//two//' => [
                'http://example.com//one//two//',
                'http://example.com/one/two/',
                '/one/two/',
            ],
            '///one/two' => [
                'http://example.com///one/two', // url
                'http://example.com/one/two',   // expectedURL
                '/one/two',                     // expectedPath
            ],
            '/one/two///' => [
                'http://example.com/one/two///',
                'http://example.com/one/two/',
                '/one/two/',
            ],
        ];
    }

    public function testEmptyUri(): void
    {
        $url = '';
        $uri = new URI($url);

        $this->assertSame('http://', (string) $uri);

        $url = '/';
        $uri = new URI($url);

        $this->assertSame('http://', (string) $uri);
    }

    public function testMalformedUri(): void
    {
        $this->expectException(HTTPException::class);

        $url = 'http://abc:a123';
        new URI($url);
    }

    public function testMissingScheme(): void
    {
        $url = 'http://foo.bar/baz';
        $uri = new URI($url);

        $this->assertSame('http', $uri->getScheme());
        $this->assertSame('foo.bar', $uri->getAuthority());
        $this->assertSame('/baz', $uri->getPath());
        $this->assertSame($url, (string) $uri);
    }

    public function testSchemeSub(): void
    {
        $url = 'example.com';
        $uri = new URI('http://' . $url);
        $uri->setScheme('x');

        $this->assertSame('x://' . $url, (string) $uri);
    }

    public function testSetSchemeSetsValue(): void
    {
        $url = 'http://example.com/path';
        $uri = new URI($url);

        $uri->setScheme('https');

        $this->assertSame('https', $uri->getScheme());
        $expected = 'https://example.com/path';
        $this->assertSame($expected, (string) $uri);
    }

<<<<<<< HEAD
    public function testWithScheme()
    {
        $url = 'example.com';
        $uri = new URI('http://' . $url);

        $new = $uri->withScheme('x');

        $this->assertSame('x://' . $url, (string) $new);
        $this->assertSame('http://' . $url, (string) $uri);
    }

    public function testWithSchemeSetsHttps()
    {
        $url = 'http://example.com/path';
        $uri = new URI($url);

        $new = $uri->withScheme('https');

        $this->assertSame('https', $new->getScheme());
        $this->assertSame('http', $uri->getScheme());

        $expected = 'https://example.com/path';
        $this->assertSame($expected, (string) $new);
        $expected = 'http://example.com/path';
        $this->assertSame($expected, (string) $uri);
    }

    public function testWithSchemeSetsEmpty()
    {
        $url = 'example.com';
        $uri = new URI('http://' . $url);

        $new = $uri->withScheme('');

        $this->assertSame($url, (string) $new);
        $this->assertSame('http://' . $url, (string) $uri);
    }

    public function testSetUserInfoSetsValue()
=======
    public function testSetUserInfoSetsValue(): void
>>>>>>> 1ce507e8
    {
        $url = 'http://example.com/path';
        $uri = new URI($url);

        $uri->setUserInfo('user', 'password');

        $this->assertSame('user', $uri->getUserInfo());
        $expected = 'http://user@example.com/path';
        $this->assertSame($expected, (string) $uri);
    }

    public function testUserInfoCanShowPassword(): void
    {
        $url = 'http://example.com/path';
        $uri = new URI($url);

        $uri->setUserInfo('user', 'password');

        $this->assertSame('user', $uri->getUserInfo());
        $expected = 'http://user@example.com/path';
        $this->assertSame($expected, (string) $uri);

        $uri->showPassword();

        $this->assertSame('user:password', $uri->getUserInfo());
        $expected = 'http://user:password@example.com/path';
        $this->assertSame($expected, (string) $uri);
    }

    public function testSetHostSetsValue(): void
    {
        $url = 'http://example.com/path';
        $uri = new URI($url);

        $uri->setHost('another.com');

        $this->assertSame('another.com', $uri->getHost());
        $expected = 'http://another.com/path';
        $this->assertSame($expected, (string) $uri);
    }

    public function testSetPortSetsValue(): void
    {
        $url = 'http://example.com/path';
        $uri = new URI($url);

        $uri->setPort(9000);

        $this->assertSame(9000, $uri->getPort());
        $expected = 'http://example.com:9000/path';
        $this->assertSame($expected, (string) $uri);
    }

    public function testSetPortInvalidValues(): void
    {
        $url = 'http://example.com/path';
        $uri = new URI($url);

        $errorString = lang('HTTP.invalidPort', [70000]);
        $this->assertNotEmpty($errorString);

        $this->expectException(HTTPException::class);
        $this->expectExceptionMessage(lang('HTTP.invalidPort', ['70000']));

        $uri->setPort(70000);
    }

    public function testSetPortInvalidValuesSilent(): void
    {
        $url = 'http://example.com/path';
        $uri = new URI($url);

        $uri->setSilent()->setPort(70000);

        $this->assertNull($uri->getPort());
    }

    public function testSetPortTooSmall(): void
    {
        $url = 'http://example.com/path';
        $uri = new URI($url);

        $this->expectException(HTTPException::class);
        $this->expectExceptionMessage(lang('HTTP.invalidPort', [-1]));

        $uri->setPort(-1);
    }

    public function testSetPortZero(): void
    {
        $url = 'http://example.com/path';
        $uri = new URI($url);

        $this->expectException(HTTPException::class);
        $this->expectExceptionMessage(lang('HTTP.invalidPort', [0]));

        $uri->setPort(0);
    }

    public function testCatchesBadPort(): void
    {
        $this->expectException(HTTPException::class);

        $url = 'http://username:password@hostname:90909/path?arg=value#anchor';
        $uri = new URI();
        $uri->setURI($url);
    }

    public function testSetPathSetsValue(): void
    {
        $url = 'http://example.com/path';
        $uri = new URI($url);

        $uri->setPath('somewhere/else');

        $this->assertSame('somewhere/else', $uri->getPath());
        $expected = 'http://example.com/somewhere/else';
        $this->assertSame($expected, (string) $uri);
    }

    /**
     * @dataProvider providePaths
     */
    public function testSetPath(string $path, string $expectedURL, string $expectedPath): void
    {
        $url = 'http://example.com/';
        $uri = new URI($url);

        $uri->setPath($path);

        $this->assertSame($expectedURL, (string) $uri);
        $this->assertSame($expectedPath, $uri->getPath());
    }

    public function providePaths(): iterable
    {
        return [
            '' => [
                '',                   // path
                'http://example.com', // expectedURL
                '',                   // expectedPath
            ],
            '/' => [
                '/',
                'http://example.com/',
                '/',
            ],
            '/one/two' => [
                '/one/two',
                'http://example.com/one/two',
                '/one/two',
            ],
            '//one/two' => [
                '//one/two',
                'http://example.com/one/two',
                '/one/two',
            ],
            '/one/two/' => [
                '/one/two/',
                'http://example.com/one/two/',
                '/one/two/',
            ],
            '/one/two//' => [
                '/one/two//',
                'http://example.com/one/two/',
                '/one/two/',
            ],
            '//one/two//' => [
                '//one/two//',
                'http://example.com/one/two/',
                '/one/two/',
            ],
            '//one//two//' => [
                '//one//two//',
                'http://example.com/one/two/',
                '/one/two/',
            ],
            '///one/two' => [
                '///one/two',
                'http://example.com/one/two',
                '/one/two',
            ],
            '/one/two///' => [
                '/one/two///',                 // path
                'http://example.com/one/two/', // expectedURL
                '/one/two/',                   // expectedPath
            ],
        ];
    }

    public function invalidPaths(): iterable
    {
        return [
            'dot-segment' => [
                '/./path/to/nowhere',
                '/path/to/nowhere',
            ],
            'double-dots' => [
                '/../path/to/nowhere',
                '/path/to/nowhere',
            ],
            'start-dot' => [
                './path/to/nowhere',
                '/path/to/nowhere',
            ],
            'start-double' => [
                '../path/to/nowhere',
                '/path/to/nowhere',
            ],
            'decoded' => [
                '../%41path',
                '/Apath',
            ],
            'encoded' => [
                '/path^here',
                '/path%5Ehere',
            ],
        ];
    }

    /**
     * @dataProvider invalidPaths
     *
     * @param string $path
     * @param string $expected
     */
    public function testPathGetsFiltered($path, $expected): void
    {
        $uri = new URI();
        $uri->setPath($path);

        $this->assertSame($expected, $uri->getPath());
    }

    public function testSetFragmentSetsValue(): void
    {
        $url = 'http://example.com/path';
        $uri = new URI($url);

        $uri->setFragment('#good-stuff');

        $this->assertSame('good-stuff', $uri->getFragment());
        $expected = 'http://example.com/path#good-stuff';
        $this->assertSame($expected, (string) $uri);
    }

    public function testSetQuerySetsValue(): void
    {
        $url = 'http://example.com/path';
        $uri = new URI($url);

        $uri->setQuery('?key=value&second.key=value.2');

        $this->assertSame('key=value&second_key=value.2', $uri->getQuery());
        $expected = 'http://example.com/path?key=value&second_key=value.2';
        $this->assertSame($expected, (string) $uri);
    }

    public function testSetQuerySetsValueWithUseRawQueryString(): void
    {
        $url = 'http://example.com/path';
        $uri = new URI($url);

        $uri->useRawQueryString()->setQuery('?key=value&second.key=value.2');

        $this->assertSame('key=value&second.key=value.2', $uri->getQuery());
        $expected = 'http://example.com/path?key=value&second.key=value.2';
        $this->assertSame($expected, (string) $uri);
    }

    public function testSetQueryArraySetsValue(): void
    {
        $url = 'http://example.com/path';
        $uri = new URI($url);

        $uri->setQueryArray(['key' => 'value', 'second.key' => 'value.2']);

        $this->assertSame('key=value&second_key=value.2', $uri->getQuery());
        $expected = 'http://example.com/path?key=value&second_key=value.2';
        $this->assertSame($expected, (string) $uri);
    }

    public function testSetQueryArraySetsValueWithUseRawQueryString(): void
    {
        $url = 'http://example.com/path';
        $uri = new URI($url);

        $uri->useRawQueryString()->setQueryArray(['key' => 'value', 'second.key' => 'value.2']);

        $this->assertSame('key=value&second.key=value.2', $uri->getQuery());
        $expected = 'http://example.com/path?key=value&second.key=value.2';
        $this->assertSame($expected, (string) $uri);
    }

    public function testSetQueryThrowsErrorWhenFragmentPresent(): void
    {
        $url = 'http://example.com/path';
        $uri = new URI($url);

        $this->expectException(HTTPException::class);

        $uri->setQuery('?key=value#fragment');
    }

    public function testSetQueryThrowsErrorWhenFragmentPresentSilent(): void
    {
        $url = 'http://example.com/path';
        $uri = new URI($url);

        $uri->setSilent()->setQuery('?key=value#fragment');

        $this->assertSame('', $uri->getQuery());
    }

    public function authorityInfo(): iterable
    {
        return [
            'host-only' => [
                'http://foo.com/bar',
                'foo.com',
            ],
            'host-port' => [
                'http://foo.com:3000/bar',
                'foo.com:3000',
            ],
            'user-host' => [
                'http://me@foo.com/bar',
                'me@foo.com',
            ],
            'user-host-port' => [
                'http://me@foo.com:3000/bar',
                'me@foo.com:3000',
            ],
        ];
    }

    /**
     * @dataProvider authorityInfo
     *
     * @param string $url
     * @param string $expected
     */
    public function testAuthorityReturnsExceptedValues($url, $expected): void
    {
        $uri = new URI($url);

        $this->assertSame($expected, $uri->getAuthority());
    }

    public function defaultPorts(): iterable
    {
        return [
            'http' => [
                'http',
                80,
            ],
            'https' => [
                'https',
                443,
            ],
        ];
    }

    /**
     * @dataProvider defaultPorts
     *
     * @param string $scheme
     * @param int    $port
     */
    public function testAuthorityRemovesDefaultPorts($scheme, $port): void
    {
        $url = "{$scheme}://example.com:{$port}/path";
        $uri = new URI($url);

        $expected = "{$scheme}://example.com/path";
        $this->assertSame($expected, (string) $uri);
    }

    public function testSetAuthorityReconstitutes(): void
    {
        $authority = 'me@foo.com:3000';

        $uri = new URI();
        $uri->setAuthority($authority);

        $this->assertSame($authority, $uri->getAuthority());
    }

    public function defaultDots(): iterable
    {
        return [
            [
                '',
                '',
            ],
            [
                '/',
                '/',
            ],
            [
                '.',
                '',
            ],
            [
                '..',
                '',
            ],
            [
                '/.',
                '/',
            ],
            [
                '/..',
                '/',
            ],
            [
                '//',
                '/',
            ],
            [
                '/foo/..',
                '/',
            ],
            [
                '//foo//..',
                '/',
            ],
            [
                '/foo/../..',
                '/',
            ],
            [
                '/foo/../.',
                '/',
            ],
            [
                '/./foo/..',
                '/',
            ],
            [
                '/./foo',
                '/foo',
            ],
            [
                '/./foo/',
                '/foo/',
            ],
            [
                '/./foo/bar/baz/pho/../..',
                '/foo/bar',
            ],
            [
                '*',
                '*',
            ],
            [
                '/foo',
                '/foo',
            ],
            [
                '/abc/123/../foo/',
                '/abc/foo/',
            ],
            [
                '/a/b/c/./../../g',
                '/a/g',
            ],
            [
                '/b/c/./../../g',
                '/g',
            ],
            [
                '/b/c/./../../g',
                '/g',
            ],
            [
                '/c/./../../g',
                '/g',
            ],
            [
                '/./../../g',
                '/g',
            ],
        ];
    }

    /**
     * @dataProvider defaultDots
     *
     * @param string $path
     * @param string $expected
     */
    public function testRemoveDotSegments($path, $expected): void
    {
        $this->assertSame($expected, URI::removeDotSegments($path));
    }

    public function defaultResolutions(): iterable
    {
        return [
            [
                'g',
                'http://a/b/c/g',
            ],
            [
                'g/',
                'http://a/b/c/g/',
            ],
            [
                '/g',
                'http://a/g',
            ],
            [
                '#s',
                'http://a/b/c/d#s',
            ],
            [
                'http://abc.com/x',
                'http://abc.com/x',
            ],
            [
                '?fruit=banana',
                'http://a/b/c/d?fruit=banana',
            ],
        ];
    }

    /**
     * @dataProvider defaultResolutions
     *
     * @param string $rel
     * @param string $expected
     */
    public function testResolveRelativeURI($rel, $expected): void
    {
        $base = 'http://a/b/c/d';
        $uri  = new URI($base);

        $new = $uri->resolveRelativeURI($rel);

        $this->assertSame($expected, (string) $new);
    }

    /**
     * @dataProvider defaultResolutions
     *
     * @param string $rel
     * @param string $expected
     */
    public function testResolveRelativeURIHTTPS($rel, $expected): void
    {
        $base     = 'https://a/b/c/d';
        $expected = str_replace('http:', 'https:', $expected);

        $uri = new URI($base);

        $new = $uri->resolveRelativeURI($rel);

        $this->assertSame($expected, (string) $new);
    }

    public function testResolveRelativeURIWithNoBase(): void
    {
        $base = 'http://a';
        $uri  = new URI($base);

        $new = $uri->resolveRelativeURI('x');

        $this->assertSame('http://a/x', (string) $new);
    }

    public function testAddQueryVar(): void
    {
        $base = 'http://example.com/foo';
        $uri  = new URI($base);

        $uri->addQuery('bar', 'baz');

        $this->assertSame('http://example.com/foo?bar=baz', (string) $uri);
    }

    /**
     * @see https://github.com/codeigniter4/CodeIgniter4/pull/954
     */
    public function testSetQueryDecode(): void
    {
        $base    = 'http://example.com/foo';
        $uri     = new URI($base);
        $encoded = urlencode('you+alice+to+the+little');

        $uri->setQuery("q={$encoded}");

        // Should NOT be double-encoded, since http_build_query
        // will encode the value again.
        $this->assertSame("q={$encoded}", $uri->getQuery());
    }

    public function testAddQueryVarRespectsExistingQueryVars(): void
    {
        $base = 'http://example.com/foo?bar=baz';
        $uri  = new URI($base);

        $uri->addQuery('baz', 'foz');

        $this->assertSame('http://example.com/foo?bar=baz&baz=foz', (string) $uri);
    }

    public function testStripQueryVars(): void
    {
        $base = 'http://example.com/foo?foo=bar&bar=baz&baz=foz';
        $uri  = new URI($base);

        $uri->stripQuery('bar', 'baz');

        $this->assertSame('http://example.com/foo?foo=bar', (string) $uri);
    }

    public function testKeepQueryVars(): void
    {
        $base = 'http://example.com/foo?foo=bar&bar=baz&baz=foz';
        $uri  = new URI($base);

        $uri->keepQuery('bar', 'baz');

        $this->assertSame('http://example.com/foo?bar=baz&baz=foz', (string) $uri);
    }

    public function testEmptyQueryVars(): void
    {
        $base = 'http://example.com/foo';
        $uri  = new URI($base);

        $uri->setQuery('foo=&bar=baz&baz=foz');

        $this->assertSame('http://example.com/foo?foo=&bar=baz&baz=foz', (string) $uri);
    }

    public function testGetQueryExcept(): void
    {
        $base = 'http://example.com/foo?foo=bar&bar=baz&baz=foz';
        $uri  = new URI($base);

        $this->assertSame('foo=bar&baz=foz', $uri->getQuery(['except' => ['bar']]));
    }

    public function testGetQueryOnly(): void
    {
        $base = 'http://example.com/foo?foo=bar&bar=baz&baz=foz';
        $uri  = new URI($base);

        $this->assertSame('bar=baz', $uri->getQuery(['only' => ['bar']]));
        $this->assertSame('foo=bar&baz=foz', $uri->getQuery(['except' => 'bar']));
    }

    public function testGetQueryWithStrings(): void
    {
        $base = 'http://example.com/foo?foo=bar&bar=baz&baz=foz';
        $uri  = new URI($base);

        $this->assertSame('bar=baz', $uri->getQuery(['only' => 'bar']));
    }

    /**
     * @see   https://github.com/codeigniter4/CodeIgniter4/issues/331
     */
    public function testNoExtraSlashes(): void
    {
        $this->assertSame(
            'http://entirely.different.com/subfolder',
            (string) (new URI('entirely.different.com/subfolder'))
        );
        $this->assertSame(
            'http://localhost/subfolder',
            (string) (new URI('localhost/subfolder'))
        );
        $this->assertSame(
            'http://localtest.me/subfolder',
            (string) (new URI('localtest.me/subfolder'))
        );
    }

    public function testSetSegment(): void
    {
        $base = 'http://example.com/foo/bar/baz';
        $uri  = new URI($base);

        $uri->setSegment(2, 'banana');

        $this->assertSame('foo/banana/baz', $uri->getPath());
    }

<<<<<<< HEAD
    public function testSetSegmentNewOne()
=======
    public function testSetSegmentFallback(): void
>>>>>>> 1ce507e8
    {
        $base = 'http://example.com';
        $uri  = new URI($base);

        // Can set the next segment.
        $uri->setSegment(1, 'first');
        // Can set the next segment.
        $uri->setSegment(2, 'third');

        $this->assertSame('first/third', $uri->getPath());

        // Can replace the existing segment.
        $uri->setSegment(2, 'second');

        $this->assertSame('first/second', $uri->getPath());

        // Can set the next segment.
        $uri->setSegment(3, 'third');

        $this->assertSame('first/second/third', $uri->getPath());

        // Can set the next segment.
        $uri->setSegment(4, 'fourth');

        $this->assertSame('first/second/third/fourth', $uri->getPath());

        // Cannot set the next next segment.
        $this->expectException(HTTPException::class);

        $uri->setSegment(6, 'six');
    }

    public function testSetBadSegment(): void
    {
        $this->expectException(HTTPException::class);

        $base = 'http://example.com/foo/bar/baz';
        $uri  = new URI($base);

        $uri->setSegment(6, 'banana');
    }

    public function testSetBadSegmentSilent(): void
    {
        $base     = 'http://example.com/foo/bar/baz';
        $uri      = new URI($base);
        $segments = $uri->getSegments();

        $uri->setSilent()->setSegment(6, 'banana');

        $this->assertSame($segments, $uri->getSegments());
    }

    // Exploratory testing, investigating https://github.com/codeigniter4/CodeIgniter4/issues/2016

    public function testBasedNoIndex(): void
    {
        $_SERVER['HTTP_HOST']   = 'example.com';
        $_SERVER['REQUEST_URI'] = '/ci/v4/controller/method';

        $this->resetServices();

        $config            = new App();
        $config->baseURL   = 'http://example.com/ci/v4/';
        $config->indexPage = '';
        Factories::injectMock('config', 'App', $config);

        $request = Services::request($config);
        Services::injectMock('request', $request);

        // going through request
        $this->assertSame(
            'http://example.com/ci/v4/controller/method',
            (string) $request->getUri()
        );
        $this->assertSame('ci/v4/controller/method', $request->getUri()->getPath());

        // standalone
        $uri = new URI('http://example.com/ci/v4/controller/method');
        $this->assertSame('http://example.com/ci/v4/controller/method', (string) $uri);
        $this->assertSame('/ci/v4/controller/method', $uri->getPath());

        $this->assertSame($uri->getPath(), '/' . $request->getUri()->getPath());
    }

    public function testBasedWithIndex(): void
    {
        $_SERVER['HTTP_HOST']   = 'example.com';
        $_SERVER['REQUEST_URI'] = '/ci/v4/index.php/controller/method';

        $this->resetServices();

        $config            = new App();
        $config->baseURL   = 'http://example.com/ci/v4/';
        $config->indexPage = 'index.php';
        Factories::injectMock('config', 'App', $config);

        $request = Services::request($config);
        Services::injectMock('request', $request);

        // going through request
        $this->assertSame(
            'http://example.com/ci/v4/index.php/controller/method',
            (string) $request->getUri()
        );
        $this->assertSame(
            'ci/v4/index.php/controller/method',
            $request->getUri()->getPath()
        );

        // standalone
        $uri = new URI('http://example.com/ci/v4/index.php/controller/method');
        $this->assertSame(
            'http://example.com/ci/v4/index.php/controller/method',
            (string) $uri
        );
        $this->assertSame('/ci/v4/index.php/controller/method', $uri->getPath());

        $this->assertSame($uri->getPath(), '/' . $request->getUri()->getPath());
    }

    public function testForceGlobalSecureRequests(): void
    {
        $this->resetServices();

        $_SERVER['HTTP_HOST']   = 'example.com';
        $_SERVER['REQUEST_URI'] = '/ci/v4/controller/method';

        $config                            = new App();
        $config->baseURL                   = 'http://example.com/ci/v4';
        $config->indexPage                 = 'index.php';
        $config->forceGlobalSecureRequests = true;

        Factories::injectMock('config', 'App', $config);

        $uri     = new URI('http://example.com/ci/v4/controller/method');
        $request = new IncomingRequest($config, $uri, 'php://input', new UserAgent());

        Services::injectMock('request', $request);

        // Detected by request
        $this->assertSame(
            'https://example.com/ci/v4/controller/method',
            (string) $request->getUri()
        );

        // Standalone
        $uri = new URI('http://example.com/ci/v4/controller/method');
        $this->assertSame('https://example.com/ci/v4/controller/method', (string) $uri);

        $this->assertSame(
            trim($uri->getPath(), '/'),
            trim($request->getUri()->getPath(), '/')
        );
    }

    public function testZeroAsURIPath(): void
    {
        $url = 'http://example.com/0';
        $uri = new URI($url);

        $this->assertSame($url, (string) $uri);
        $this->assertSame('/0', $uri->getPath());
    }

    public function testEmptyURIPath(): void
    {
        $url = 'http://example.com/';
        $uri = new URI($url);

        $this->assertSame('/', $uri->getPath());
        $this->assertSame([], $uri->getSegments());
        $this->assertSame(0, $uri->getTotalSegments());
    }

    public function testSetURI(): void
    {
        $url = ':';
        $uri = new URI();

        $this->expectException(HTTPException::class);
        $this->expectExceptionMessage(lang('HTTP.cannotParseURI', [$url]));

        $uri->setURI($url);
    }

    public function testSetURISilent(): void
    {
        $url = ':';
        $uri = new URI();

        $uri->setSilent()->setURI($url);

        $this->assertTrue(true);
    }

    public function testCreateURIStringNoArguments(): void
    {
        $uri = URI::createURIString();

        $expected = '';
        $this->assertSame($expected, $uri);
    }

    public function testCreateURIStringOnlyAuthority(): void
    {
        $uri = URI::createURIString(null, 'example.com');

        $expected = 'example.com';
        $this->assertSame($expected, $uri);
    }

    public function testCreateURIString(): void
    {
        $uri = URI::createURIString('https', 'example.com', '/');

        $expected = 'https://example.com/';
        $this->assertSame($expected, $uri);
    }

    public function testCreateURIStringAuthorityMisuseEndWithSlash(): void
    {
        $uri = URI::createURIString('https', 'example.com/', '/');

        $expected = 'https://example.com/';
        $this->assertSame($expected, $uri);
    }

    /**
     * @see https://github.com/codeigniter4/CodeIgniter4/issues/5728
     */
    public function testForceGlobalSecureRequestsAndNonHTTPProtocol(): void
    {
        $config                            = new App();
        $config->forceGlobalSecureRequests = true;
        $config->baseURL                   = 'https://localhost/';
        Factories::injectMock('config', 'App', $config);

        $expected = 'ftp://localhost/path/to/test.txt';
        $uri      = new URI($expected);

        $this->assertSame($expected, (string) $uri);
    }
}<|MERGE_RESOLUTION|>--- conflicted
+++ resolved
@@ -240,7 +240,6 @@
         $this->assertSame($expected, (string) $uri);
     }
 
-<<<<<<< HEAD
     public function testWithScheme()
     {
         $url = 'example.com';
@@ -279,10 +278,7 @@
         $this->assertSame('http://' . $url, (string) $uri);
     }
 
-    public function testSetUserInfoSetsValue()
-=======
     public function testSetUserInfoSetsValue(): void
->>>>>>> 1ce507e8
     {
         $url = 'http://example.com/path';
         $uri = new URI($url);
@@ -974,11 +970,7 @@
         $this->assertSame('foo/banana/baz', $uri->getPath());
     }
 
-<<<<<<< HEAD
-    public function testSetSegmentNewOne()
-=======
-    public function testSetSegmentFallback(): void
->>>>>>> 1ce507e8
+    public function testSetSegmentNewOne(): void
     {
         $base = 'http://example.com';
         $uri  = new URI($base);
