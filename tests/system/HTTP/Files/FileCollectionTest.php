--- conflicted
+++ resolved
@@ -453,7 +453,6 @@
         $this->assertSame(UPLOAD_ERR_OK, $file->getError());
     }
 
-<<<<<<< HEAD
     public function testClientPathReturnsValidFullPath()
     {
         $_FILES = [
@@ -489,10 +488,7 @@
         $this->assertNull($file->getClientPath());
     }
 
-    public function testFileReturnsValidSingleFile()
-=======
     public function testFileReturnsValidSingleFile(): void
->>>>>>> 1ce507e8
     {
         $_FILES = [
             'userfile' => [
