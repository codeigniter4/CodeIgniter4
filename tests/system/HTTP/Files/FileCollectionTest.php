--- conflicted
+++ resolved
@@ -9,11 +9,11 @@
 
 	//--------------------------------------------------------------------
 
-	public function testAllReturnsNullWithNoFiles()
+	public function testAllReturnsArrayWithNoFiles()
 	{
 	    $files = new FileCollection();
 
-		$this->assertNull($files->all());
+		$this->assertEquals([], $files->all());
 	}
 
 	//--------------------------------------------------------------------
@@ -330,33 +330,19 @@
 			]
 		];
             
-<<<<<<< HEAD
-                $collection = new FileCollection();
-		
-                $file_1 = $collection->getFile('userfile.0');
-                $this->assertTrue($file_1 instanceof UploadedFile);
-                $this->assertEquals('fileA.txt', $file_1->getName());
-=======
 		$collection = new FileCollection();
 
 		$file_1 = $collection->getFile('userfile.0');
 		$this->assertTrue($file_1 instanceof UploadedFile);
 		$this->assertEquals('fileA.txt', $file_1->getName());
->>>>>>> bc114f63
 		$this->assertEquals('/tmp/fileA.txt', $file_1->getTempName());
 		$this->assertEquals('txt', $file_1->getClientExtension());
 		$this->assertEquals('text/plain', $file_1->getClientMimeType());
 		$this->assertEquals(124, $file_1->getSize());
                 
-<<<<<<< HEAD
-                $file_2 = $collection->getFile('userfile.1');
-                $this->assertTrue($file_2 instanceof UploadedFile);
-                $this->assertEquals('fileB.txt', $file_2->getName());
-=======
 		$file_2 = $collection->getFile('userfile.1');
 		$this->assertTrue($file_2 instanceof UploadedFile);
 		$this->assertEquals('fileB.txt', $file_2->getName());
->>>>>>> bc114f63
 		$this->assertEquals('/tmp/fileB.txt', $file_2->getTempName());
 		$this->assertEquals('txt', $file_2->getClientExtension());
 		$this->assertEquals('text/csv', $file_2->getClientMimeType());
@@ -396,34 +382,19 @@
 			]
 		];
         
-<<<<<<< HEAD
-                $collection = new FileCollection();
-        
-                $file_1 = $collection->getFile('my-form.details.avatars.0');
-                $this->assertTrue($file_1 instanceof UploadedFile);
-                $this->assertEquals('fileA.txt', $file_1->getName());
-=======
         $collection = new FileCollection();
 
         $file_1 = $collection->getFile('my-form.details.avatars.0');
         $this->assertTrue($file_1 instanceof UploadedFile);
         $this->assertEquals('fileA.txt', $file_1->getName());
->>>>>>> bc114f63
 		$this->assertEquals('/tmp/fileA.txt', $file_1->getTempName());
 		$this->assertEquals('txt', $file_1->getClientExtension());
 		$this->assertEquals('text/plain', $file_1->getClientMimeType());
 		$this->assertEquals(125, $file_1->getSize());
-<<<<<<< HEAD
-                
-                $file_2 = $collection->getFile('my-form.details.avatars.1');
-                $this->assertTrue($file_2 instanceof UploadedFile);
-                $this->assertEquals('fileB.txt', $file_2->getName());
-=======
 
         $file_2 = $collection->getFile('my-form.details.avatars.1');
         $this->assertTrue($file_2 instanceof UploadedFile);
         $this->assertEquals('fileB.txt', $file_2->getName());
->>>>>>> bc114f63
 		$this->assertEquals('/tmp/fileB.txt', $file_2->getTempName());
 		$this->assertEquals('txt', $file_2->getClientExtension());
 		$this->assertEquals('text/plain', $file_2->getClientMimeType());
