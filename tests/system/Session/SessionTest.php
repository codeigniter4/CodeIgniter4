--- conflicted
+++ resolved
@@ -31,22 +31,13 @@
     protected function getInstance($options = [])
     {
         $defaults = [
-<<<<<<< HEAD
-            'handler'  => FileHandler::class,
-            'name'     => 'ci_session',
-            'lifetime' => 7200,
-            'savePath' => null,
-            'matchIP'  => false,
-            'cooldown' => 300,
-            'regenerate' => false,
-=======
             'handler'    => FileHandler::class,
-            'cookieName' => 'ci_session',
+            'name'       => 'ci_session',
             'lifetime'   => 7200,
             'savePath'   => null,
             'matchIP'    => false,
             'cooldown'   => 300,
->>>>>>> 8d8c82bb
+            'regenerate' => false,
         ];
 
         $config = new SessionConfig();
