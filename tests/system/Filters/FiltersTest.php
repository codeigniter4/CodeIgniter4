--- conflicted
+++ resolved
@@ -22,34 +22,13 @@
 
 	public function setUp()
 	{
-<<<<<<< HEAD
 		parent::setUp();
-=======
-		parent::__construct();
->>>>>>> 38fc7a9f
 
 		$this->request = Services::request();
 		$this->response = Services::response();
 	}
 
 	//--------------------------------------------------------------------
-
-<<<<<<< HEAD
-=======
-	public function setUp()
-	{
-		
-	}
-
-	//--------------------------------------------------------------------
-
-	public function tearDown()
-	{
-		
-	}
-
-	//--------------------------------------------------------------------
->>>>>>> 38fc7a9f
 
 	public function testProcessMethodDetectsCLI()
 	{
