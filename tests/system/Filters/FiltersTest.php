<?php
namespace CodeIgniter\Filters;

use CodeIgniter\Config\Services;
use CodeIgniter\Filters\Exceptions\FilterException;
use CodeIgniter\HTTP\ResponseInterface;

require_once __DIR__ . '/fixtures/GoogleMe.php';
require_once __DIR__ . '/fixtures/GoogleYou.php';
require_once __DIR__ . '/fixtures/GoogleEmpty.php';
require_once __DIR__ . '/fixtures/GoogleCurious.php';
require_once __DIR__ . '/fixtures/InvalidClass.php';
require_once __DIR__ . '/fixtures/Multiple1.php';
require_once __DIR__ . '/fixtures/Multiple2.php';
require_once __DIR__ . '/fixtures/Role.php';

/**
 * @backupGlobals enabled
 */
class FiltersTest extends \CodeIgniter\Test\CIUnitTestCase
{

	protected $request;
	protected $response;

	protected function setUp(): void
	{
		parent::setUp();
		Services::reset();

		$this->request  = Services::request();
		$this->response = Services::response();
	}

	//--------------------------------------------------------------------
	public function testProcessMethodDetectsCLI()
	{
		$config  = [
			'aliases' => ['foo' => ''],
			'methods' => [
				'cli' => ['foo'],
			],
		];
		$filters = new Filters((object) $config, $this->request, $this->response);

		$expected = [
			'before' => ['foo'],
			'after'  => [],
		];

		$this->assertEquals($expected, $filters->initialize()->getFilters());
	}

	//--------------------------------------------------------------------

	public function testProcessMethodDetectsGetRequests()
	{
		$_SERVER['REQUEST_METHOD'] = 'GET';

		$config  = [
			'aliases' => ['foo' => ''],
			'methods' => [
				'get' => ['foo'],
			],
		];
		$filters = new Filters((object) $config, $this->request, $this->response);

		$expected = [
			'before' => ['foo'],
			'after'  => [],
		];

		$this->assertEquals($expected, $filters->initialize()->getFilters());
	}

	//--------------------------------------------------------------------

	public function testProcessMethodRespectsMethod()
	{
		$_SERVER['REQUEST_METHOD'] = 'GET';

		$config  = [
			'aliases' => [
				'foo' => '',
				'bar' => '',
			],
			'methods' => [
				'post' => ['foo'],
				'get'  => ['bar'],
			],
		];
		$filters = new Filters((object) $config, $this->request, $this->response);

		$expected = [
			'before' => ['bar'],
			'after'  => [],
		];

		$this->assertEquals($expected, $filters->initialize()->getFilters());
	}

	public function testProcessMethodIgnoresMethod()
	{
		$_SERVER['REQUEST_METHOD'] = 'DELETE';

		$config  = [
			'aliases' => [
				'foo' => '',
				'bar' => '',
			],
			'methods' => [
				'post' => ['foo'],
				'get'  => ['bar'],
			],
		];
		$filters = new Filters((object) $config, $this->request, $this->response);

		$expected = [
			'before' => [],
			'after'  => [],
		];

		$this->assertEquals($expected, $filters->initialize()->getFilters());
	}

	//--------------------------------------------------------------------

	public function testProcessMethodProcessGlobals()
	{
		$_SERVER['REQUEST_METHOD'] = 'GET';

		$config  = [
			'aliases' => [
				'foo' => '',
				'bar' => '',
				'baz' => '',
			],
			'globals' => [
				'before' => [
					'foo' => ['bar'], // not excluded
					'bar'
				],
				'after'  => [
					'baz'
				],
			],
		];
		$filters = new Filters((object) $config, $this->request, $this->response);

		$expected = [
			'before' => [
				'foo',
				'bar',
			],
			'after'  => ['baz'],
		];

		$this->assertEquals($expected, $filters->initialize()->getFilters());
	}

	//--------------------------------------------------------------------

	public function provideExcept()
	{
		return [
			[
				['admin/*'],
			],
			[
				[],
			],
		];
	}

	/**
	 * @dataProvider provideExcept
	 */
	public function testProcessMethodProcessGlobalsWithExcept(array $except)
	{
		$_SERVER['REQUEST_METHOD'] = 'GET';

		$config  = [
			'aliases' => [
				'foo' => '',
				'bar' => '',
				'baz' => '',
			],
			'globals' => [
				'before' => [
					'foo' => ['except' => $except],
					'bar'
				],
				'after'  => [
					'baz'
				],
			],
		];
		$filters = new Filters((object) $config, $this->request, $this->response);
		$uri     = 'admin/foo/bar';

		$expected = [
			'before' => [
				'bar'
			],
			'after'  => ['baz'],
		];

		$this->assertEquals($expected, $filters->initialize($uri)->getFilters());
	}

	//--------------------------------------------------------------------

	public function testProcessMethodProcessesFiltersBefore()
	{
		$_SERVER['REQUEST_METHOD'] = 'GET';

		$config  = [
			'aliases' => [
				'foo' => '',
				'bar' => '',
				'baz' => '',
			],
			'filters' => [
				'foo' => [
					'before' => ['admin/*'],
					'after'  => ['/users/*'],
				],
			],
		];
		$filters = new Filters((object) $config, $this->request, $this->response);
		$uri     = 'admin/foo/bar';

		$expected = [
			'before' => ['foo'],
			'after'  => [],
		];

		$this->assertEquals($expected, $filters->initialize($uri)->getFilters());
	}

	//--------------------------------------------------------------------

	public function testProcessMethodProcessesFiltersAfter()
	{
		$_SERVER['REQUEST_METHOD'] = 'GET';

		$config  = [
			'aliases' => [
				'foo' => '',
				'bar' => '',
				'baz' => '',
			],
			'filters' => [
				'foo' => [
					'before' => ['admin/*'],
					'after'  => ['/users/*'],
				],
			],
		];
		$filters = new Filters((object) $config, $this->request, $this->response);
		$uri     = 'users/foo/bar';

		$expected = [
			'before' => [],
			'after'  => [
				'foo',
			],
		];

		$this->assertEquals($expected, $filters->initialize($uri)->getFilters());
	}

	//--------------------------------------------------------------------

	public function testProcessMethodProcessesCombined()
	{
		$_SERVER['REQUEST_METHOD'] = 'GET';

		$config  = [
			'aliases' => [
				'foog' => '',
				'barg' => '',
				'bazg' => '',
				'foo'  => '',
				'bar'  => '',
				'foof' => '',
			],
			'globals' => [
				'before' => [
					'foog' => ['except' => ['admin/*']],
					'barg'
				],
				'after'  => [
					'bazg'
				],
			],
			'methods' => [
				'post' => ['foo'],
				'get'  => ['bar'],
			],
			'filters' => [
				'foof' => [
					'before' => ['admin/*'],
					'after'  => ['/users/*'],
				],
			],
		];
		$filters = new Filters((object) $config, $this->request, $this->response);
		$uri     = 'admin/foo/bar';

		$expected = [
			'before' => [
				'barg',
				'bar',
				'foof',
			],
			'after'  => ['bazg'],
		];

		$this->assertEquals($expected, $filters->initialize($uri)->getFilters());
	}

	//--------------------------------------------------------------------

	public function testRunThrowsWithInvalidAlias()
	{
		$_SERVER['REQUEST_METHOD'] = 'GET';

		$config = [
			'aliases' => [],
			'globals' => [
				'before' => ['invalid'],
				'after'  => [],
			],
		];

		$filters = new Filters((object) $config, $this->request, $this->response);

		$this->expectException(FilterException::class);
		$uri = 'admin/foo/bar';

		$filters->run($uri);
	}

	//--------------------------------------------------------------------

	public function testRunThrowsWithInvalidClassType()
	{
		$_SERVER['REQUEST_METHOD'] = 'GET';

		$config = [
			'aliases' => ['invalid' => 'CodeIgniter\Filters\fixtures\InvalidClass'],
			'globals' => [
				'before' => ['invalid'],
				'after'  => [],
			],
		];

		$filters = new Filters((object) $config, $this->request, $this->response);

		$this->expectException(FilterException::class);
		$uri = 'admin/foo/bar';

		$filters->run($uri);
	}

	//--------------------------------------------------------------------

	public function testRunDoesBefore()
	{
		$_SERVER['REQUEST_METHOD'] = 'GET';

		$config = [
			'aliases' => ['google' => 'CodeIgniter\Filters\fixtures\GoogleMe'],
			'globals' => [
				'before' => ['google'],
				'after'  => [],
			],
		];

		$filters = new Filters((object) $config, $this->request, $this->response);
		$uri     = 'admin/foo/bar';

		$request = $filters->run($uri, 'before');

		$this->assertEquals('http://google.com', $request->url);
	}

	//--------------------------------------------------------------------

	public function testRunDoesAfter()
	{
		$_SERVER['REQUEST_METHOD'] = 'GET';

		$config = [
			'aliases' => ['google' => 'CodeIgniter\Filters\fixtures\GoogleMe'],
			'globals' => [
				'before' => [],
				'after'  => ['google'],
			],
		];

		$filters = new Filters((object) $config, $this->request, $this->response);
		$uri     = 'admin/foo/bar';

		$response = $filters->run($uri, 'after');

		$this->assertEquals('http://google.com', $response->csp);
	}

	//--------------------------------------------------------------------

	public function testShortCircuit()
	{
		$_SERVER['REQUEST_METHOD'] = 'GET';

		$config = [
			'aliases' => ['banana' => 'CodeIgniter\Filters\fixtures\GoogleYou'],
			'globals' => [
				'before' => ['banana'],
				'after'  => [],
			],
		];

		$filters = new Filters((object) $config, $this->request, $this->response);
		$uri     = 'admin/foo/bar';

		$response = $filters->run($uri, 'before');
		$this->assertTrue($response instanceof ResponseInterface);
		$this->assertEquals('http://google.com', $response->csp);
	}

	public function testOtherResult()
	{
		$_SERVER['REQUEST_METHOD'] = 'GET';

		$config = [
			'aliases' => [
				'nowhere' => 'CodeIgniter\Filters\fixtures\GoogleEmpty',
				'banana'  => 'CodeIgniter\Filters\fixtures\GoogleCurious',
			],
			'globals' => [
				'before' => [
					'nowhere',
					'banana',
				],
				'after'  => [],
			],
		];

		$filters = new Filters((object) $config, $this->request, $this->response);
		$uri     = 'admin/foo/bar';

		$response = $filters->run($uri, 'before');

		$this->assertEquals('This is curious', $response);
	}

	//--------------------------------------------------------------------

	public function testBeforeExceptString()
	{
		$_SERVER['REQUEST_METHOD'] = 'GET';

		$config  = [
			'aliases' => [
				'foo' => '',
				'bar' => '',
				'baz' => '',
			],
			'globals' => [
				'before' => [
					'foo' => ['except' => 'admin/*'],
					'bar'
				],
				'after'  => [
					'baz'
				],
			],
		];
		$filters = new Filters((object) $config, $this->request, $this->response);
		$uri     = 'admin/foo/bar';

		$expected = [
			'before' => [
				'bar'
			],
			'after'  => ['baz'],
		];

		$this->assertEquals($expected, $filters->initialize($uri)->getFilters());
	}

	public function testBeforeExceptInapplicable()
	{
		$_SERVER['REQUEST_METHOD'] = 'GET';

		$config  = [
			'aliases' => [
				'foo' => '',
				'bar' => '',
				'baz' => '',
			],
			'globals' => [
				'before' => [
					'foo' => ['except' => 'george/*'],
					'bar'
				],
				'after'  => [
					'baz'
				],
			],
		];
		$filters = new Filters((object) $config, $this->request, $this->response);
		$uri     = 'admin/foo/bar';

		$expected = [
			'before' => [
				'foo',
				'bar',
			],
			'after'  => ['baz'],
		];

		$this->assertEquals($expected, $filters->initialize($uri)->getFilters());
	}

	public function testAfterExceptString()
	{
		$_SERVER['REQUEST_METHOD'] = 'GET';

		$config  = [
			'aliases' => [
				'foo' => '',
				'bar' => '',
				'baz' => '',
			],
			'globals' => [
				'before' => [
					'bar'
				],
				'after'  => [
					'foo' => ['except' => 'admin/*'],
					'baz'
				],
			],
		];
		$filters = new Filters((object) $config, $this->request, $this->response);
		$uri     = 'admin/foo/bar';

		$expected = [
			'before' => [
				'bar'
			],
			'after'  => ['baz'],
		];

		$this->assertEquals($expected, $filters->initialize($uri)->getFilters());
	}

	public function testAfterExceptInapplicable()
	{
		$_SERVER['REQUEST_METHOD'] = 'GET';

		$config  = [
			'aliases' => [
				'foo' => '',
				'bar' => '',
				'baz' => '',
			],
			'globals' => [
				'before' => [
					'bar'
				],
				'after'  => [
					'foo' => ['except' => 'george/*'],
					'baz'
				],
			],
		];
		$filters = new Filters((object) $config, $this->request, $this->response);
		$uri     = 'admin/foo/bar';

		$expected = [
			'before' => [
				'bar'
			],
			'after'  => [
				'foo',
				'baz',
			],
		];

		$this->assertEquals($expected, $filters->initialize($uri)->getFilters());
	}

	public function testAddFilter()
	{
		$_SERVER['REQUEST_METHOD'] = 'GET';

		$config = [
			'aliases' => ['google' => 'CodeIgniter\Filters\fixtures\GoogleMe'],
			'globals' => [
				'before' => ['google'],
				'after'  => [],
			],
		];

		$filters = new Filters((object) $config, $this->request, $this->response);

		$filters = $filters->addFilter('Some\Class', 'some_alias');

		$filters = $filters->initialize('admin/foo/bar');

		$filters = $filters->getFilters();

		$this->assertTrue(in_array('some_alias', $filters['before']));
	}

	public function testAddFilterSection()
	{
		$_SERVER['REQUEST_METHOD'] = 'GET';

		$config = [];

		$filters = new Filters((object) $config, $this->request, $this->response);

		$filters = $filters->addFilter('Some\OtherClass', 'another', 'before', 'globals')
				->initialize('admin/foo/bar');
		$list    = $filters->getFilters();

		$this->assertTrue(in_array('another', $list['before']));
	}

	public function testInitializeTwice()
	{
		$_SERVER['REQUEST_METHOD'] = 'GET';

		$config = [];

		$filters = new Filters((object) $config, $this->request, $this->response);

		$filters = $filters->addFilter('Some\OtherClass', 'another', 'before', 'globals')
				->initialize('admin/foo/bar')
				->initialize();
		$list    = $filters->getFilters();

		$this->assertTrue(in_array('another', $list['before']));
	}

	public function testEnableFilter()
	{
		$_SERVER['REQUEST_METHOD'] = 'GET';

		$config = [
			'aliases' => ['google' => 'CodeIgniter\Filters\fixtures\GoogleMe'],
			'globals' => [
				'before' => [],
				'after'  => [],
			],
		];

		$filters = new Filters((object) $config, $this->request, $this->response);

		$filters = $filters->initialize('admin/foo/bar');

		$filters->enableFilter('google', 'before');

		$filters = $filters->getFilters();

		$this->assertTrue(in_array('google', $filters['before']));
	}

<<<<<<< HEAD
=======
	public function testEnableFilterWithArguments()
	{
		$_SERVER['REQUEST_METHOD'] = 'GET';

		$config = [
			'aliases' => ['role' => 'CodeIgniter\Filters\fixtures\Role'],
			'globals' => [
				'before' => [],
				'after'  => [],
			],
		];

		$filters = new Filters((object)$config, $this->request, $this->response);

		$filters = $filters->initialize('admin/foo/bar');

		$filters->enableFilter('role:admin , super', 'before');
		$filters->enableFilter('role:admin , super', 'after');

		$found = $filters->getFilters();

		$this->assertTrue(in_array('role', $found['before']));
		$this->assertEquals(['admin', 'super'], $filters->getArguments('role'));
		$this->assertEquals(['role' => ['admin', 'super']], $filters->getArguments());

		$response = $filters->run('admin/foo/bar', 'before');
		$this->assertEquals('admin;super', $response);

		$response = $filters->run('admin/foo/bar', 'after');
		$this->assertEquals('admin;super', $response->getBody());
	}

	public function testEnableFilterWithNoArguments()
	{
		$_SERVER['REQUEST_METHOD'] = 'GET';

		$config = [
			'aliases' => ['role' => 'CodeIgniter\Filters\fixtures\Role'],
			'globals' => [
				'before' => [],
				'after'  => [],
			],
		];

		$filters = new Filters((object)$config, $this->request, $this->response);

		$filters = $filters->initialize('admin/foo/bar');

		$filters->enableFilter('role', 'before');
		$filters->enableFilter('role', 'after');

		$found = $filters->getFilters();

		$this->assertTrue(in_array('role', $found['before']));

		$response = $filters->run('admin/foo/bar', 'before');
		$this->assertEquals('Is null', $response);

		$response = $filters->run('admin/foo/bar', 'after');
		$this->assertEquals('Is null', $response->getBody());
	}

>>>>>>> 489ec426
	public function testEnableNonFilter()
	{
		$this->expectException('CodeIgniter\Filters\Exceptions\FilterException');

		$_SERVER['REQUEST_METHOD'] = 'GET';

		$config = [
			'aliases' => ['google' => 'CodeIgniter\Filters\fixtures\GoogleMe'],
			'globals' => [
				'before' => [],
				'after'  => [],
			],
		];

		$filters = new Filters((object) $config, $this->request, $this->response);

		$filters = $filters->initialize('admin/foo/bar');

		$filters->enableFilter('goggle', 'before');
	}

	/**
	 * @see https://github.com/codeigniter4/CodeIgniter4/issues/1664
	 */
	public function testMatchesURICaseInsensitively()
	{
		$_SERVER['REQUEST_METHOD'] = 'GET';

		$config  = [
			'aliases' => [
				'foo'  => '',
				'bar'  => '',
				'frak' => '',
				'baz'  => '',
			],
			'globals' => [
				'before' => [
					'foo' => ['except' => 'Admin/*'],
					'bar'
				],
				'after'  => [
					'foo' => ['except' => 'Admin/*'],
					'baz'
				],
			],
			'filters' => [
				'frak' => [
					'before' => ['Admin/*'],
					'after'  => ['Admin/*'],
				],
			],
		];
		$filters = new Filters((object) $config, $this->request, $this->response);
		$uri     = 'admin/foo/bar';

		$expected = [
			'before' => [
				'bar',
				'frak',
			],
			'after'  => [
				'baz',
				'frak',
			],
		];

		$this->assertEquals($expected, $filters->initialize($uri)->getFilters());
	}

	/**
	 * @see https://github.com/codeigniter4/CodeIgniter4/issues/1907
	 */
	public function testFilterMatching()
	{
		$_SERVER['REQUEST_METHOD'] = 'GET';

		$config = [
			'aliases' => [
				'foo'  => '',
				'bar'  => '',
				'frak' => '',
			],
			'filters' => [
				'frak' => [
					'before' => ['admin*'],
					'after'  => ['admin/*'],
				],
			],
		];

		$filters = new Filters((object) $config, $this->request, $this->response);
		$uri     = 'admin';

		$expected = [
			'before' => [
				'frak',
			],
			'after'  => [],
		];

		$actual = $filters->initialize($uri)->getFilters();
		$this->assertEquals($expected, $actual);
	}

	/**
	 * @see https://github.com/codeigniter4/CodeIgniter4/issues/1907
	 */
	public function testGlobalFilterMatching()
	{
		$_SERVER['REQUEST_METHOD'] = 'GET';

		$config = [
			'aliases' => [
				'foo' => '',
				'one' => '',
				'two' => '',
			],
			'globals' => [
				'before' => [
					'foo' => ['except' => 'admin*'],
					'one',
				],
				'after'  => [
					'foo' => ['except' => 'admin/*'],
					'two',
				],
			],
		];

		$filters = new Filters((object) $config, $this->request, $this->response);
		$uri     = 'admin';

		$expected = [
			'before' => [
				'one'
			],
			'after'  => [
				'foo',
				'two',
			],
		];

		$actual = $filters->initialize($uri)->getFilters();
		$this->assertEquals($expected, $actual);
	}

	/**
	 * @see https://github.com/codeigniter4/CodeIgniter4/issues/1907
	 */
	public function testCombinedFilterMatching()
	{
		$_SERVER['REQUEST_METHOD'] = 'GET';

		$config = [
			'aliases' => [
				'foo'  => '',
				'one'  => '',
				'frak' => '',
				'two'  => '',
			],
			'globals' => [
				'before' => [
					'foo' => ['except' => 'admin*'],
					'one',
				],
				'after'  => [
					'foo' => ['except' => 'admin/*'],
					'two',
				],
			],
			'filters' => [
				'frak' => [
					'before' => ['admin*'],
					'after'  => ['admin/*'],
				],
			],
		];

		$filters = new Filters((object) $config, $this->request, $this->response);
		$uri     = 'admin123';

		$expected = [
			'before' => [
				'one',
				'frak',
			],
			'after'  => [
				'foo',
				'two',
			],
		];

		$this->assertEquals($expected, $filters->initialize($uri)->getFilters());
	}

	/**
	 * @see https://github.com/codeigniter4/CodeIgniter4/issues/1907
	 */
	public function testSegmentedFilterMatching()
	{
		$_SERVER['REQUEST_METHOD'] = 'GET';

		$config = [
			'aliases' => [
				'foo'  => '',
				'one'  => '',
				'frak' => '',
			],
			'globals' => [
				'before' => [
					'foo' => ['except' => 'admin*'],
				],
				'after'  => [
					'foo' => ['except' => 'admin/*'],
				],
			],
			'filters' => [
				'frak' => [
					'before' => ['admin*'],
					'after'  => ['admin/*'],
				],
			],
		];

		$filters = new Filters((object) $config, $this->request, $this->response);
		$uri     = 'admin/123';

		$expected = [
			'before' => [
				'frak',
			],
			'after'  => [
				'frak',
			],
		];

		$this->assertEquals($expected, $filters->initialize($uri)->getFilters());
	}

	/**
	 * @see https://github.com/codeigniter4/CodeIgniter4/issues/2831
	 */
	public function testFilterAlitasMultiple()
	{
		$config  = [
			'aliases' => [
				'multipeTest' => [
					'CodeIgniter\Filters\fixtures\Multiple1',
					'CodeIgniter\Filters\fixtures\Multiple2',
				],
			],
			'globals' => [
				'before' => [
					'multipeTest',
				],
			],
		];
		$filters = new Filters((object) $config, $this->request, $this->response);
		$uri     = 'admin/foo/bar';

		$request = $filters->run($uri, 'before');
		$this->assertEquals('http://exampleMultipleURL.com', $request->url);
		$this->assertEquals('http://exampleMultipleCSP.com', $request->csp);
	}

	public function testFilterClass()
	{
		$config  = [
			'aliases' => [
				'multipeTest' => [
					'CodeIgniter\Filters\fixtures\Multiple1',
					'CodeIgniter\Filters\fixtures\Multiple2',
				],
			],
			'globals' => [
				'after' => [
					'multipeTest',
				],
			],
		];
		$filters = new Filters((object) $config, $this->request, $this->response);
		$uri     = 'admin/foo/bar';

		$filters->run($uri, 'before');
		$expected = [
			'after'  => [
				'CodeIgniter\Filters\fixtures\Multiple1',
				'CodeIgniter\Filters\fixtures\Multiple2',
			],
			'before' => [],
		];
		$this->assertEquals($expected, $filters->getFiltersClass());
	}

}<|MERGE_RESOLUTION|>--- conflicted
+++ resolved
@@ -671,8 +671,6 @@
 		$this->assertTrue(in_array('google', $filters['before']));
 	}
 
-<<<<<<< HEAD
-=======
 	public function testEnableFilterWithArguments()
 	{
 		$_SERVER['REQUEST_METHOD'] = 'GET';
@@ -735,7 +733,6 @@
 		$this->assertEquals('Is null', $response->getBody());
 	}
 
->>>>>>> 489ec426
 	public function testEnableNonFilter()
 	{
 		$this->expectException('CodeIgniter\Filters\Exceptions\FilterException');
