<?php

/**
 * This file is part of CodeIgniter 4 framework.
 *
 * (c) CodeIgniter Foundation <admin@codeigniter.com>
 *
 * For the full copyright and license information, please view
 * the LICENSE file that was distributed with this source code.
 */

namespace CodeIgniter\Filters;

use CodeIgniter\Config\Services;
use CodeIgniter\Exceptions\ConfigException;
use CodeIgniter\Filters\Exceptions\FilterException;
use CodeIgniter\Filters\fixtures\GoogleCurious;
use CodeIgniter\Filters\fixtures\GoogleEmpty;
use CodeIgniter\Filters\fixtures\GoogleMe;
use CodeIgniter\Filters\fixtures\GoogleYou;
use CodeIgniter\Filters\fixtures\InvalidClass;
use CodeIgniter\Filters\fixtures\Multiple1;
use CodeIgniter\Filters\fixtures\Multiple2;
use CodeIgniter\Filters\fixtures\Role;
use CodeIgniter\HTTP\CLIRequest;
use CodeIgniter\HTTP\Response;
use CodeIgniter\HTTP\ResponseInterface;
use CodeIgniter\Test\CIUnitTestCase;
use CodeIgniter\Test\ConfigFromArrayTrait;
use CodeIgniter\Test\Mock\MockAppConfig;
use Config\Filters as FiltersConfig;

require_once __DIR__ . '/fixtures/GoogleMe.php';
require_once __DIR__ . '/fixtures/GoogleYou.php';
require_once __DIR__ . '/fixtures/GoogleEmpty.php';
require_once __DIR__ . '/fixtures/GoogleCurious.php';
require_once __DIR__ . '/fixtures/InvalidClass.php';
require_once __DIR__ . '/fixtures/Multiple1.php';
require_once __DIR__ . '/fixtures/Multiple2.php';
require_once __DIR__ . '/fixtures/Role.php';

/**
 * @backupGlobals enabled
 *
 * @internal
 *
 * @group Others
 */
final class FiltersTest extends CIUnitTestCase
{
    use ConfigFromArrayTrait;

    private Response $response;

    protected function setUp(): void
    {
        parent::setUp();

        $this->resetServices();

        $defaults = [
            'Config'        => APPPATH . 'Config',
            'App'           => APPPATH,
            'Tests\Support' => TESTPATH . '_support',
        ];
        Services::autoloader()->addNamespace($defaults);

        $_SERVER = [];

        $this->response = Services::response();
    }

    private function createFilters(FiltersConfig $config, $request = null): Filters
    {
        $request ??= Services::request();

        return new Filters($config, $request, $this->response);
    }

    public function testProcessMethodDetectsCLI(): void
    {
        $_SERVER['argv'] = [
            'spark',
            'list',
        ];
        $_SERVER['argc'] = 2;

        $config = [
            'aliases' => ['foo' => ''],
            'globals' => [],
            'methods' => [
                'cli' => ['foo'],
            ],
        ];
        $filtersConfig = $this->createConfigFromArray(FiltersConfig::class, $config);
        $filters       = $this->createFilters(
            $filtersConfig,
            new CLIRequest(new MockAppConfig())
        );

        $expected = [
            'before' => ['foo'],
            'after'  => [],
        ];
        $this->assertSame($expected, $filters->initialize()->getFilters());
    }

    public function testProcessMethodDetectsGetRequests(): void
    {
        $_SERVER['REQUEST_METHOD'] = 'GET';

        $config = [
            'aliases' => ['foo' => ''],
            'globals' => [],
            'methods' => [
                'get' => ['foo'],
            ],
        ];
        $filtersConfig = $this->createConfigFromArray(FiltersConfig::class, $config);
        $filters       = $this->createFilters($filtersConfig);

        $expected = [
            'before' => ['foo'],
            'after'  => [],
        ];
        $this->assertSame($expected, $filters->initialize()->getFilters());
    }

    public function testProcessMethodRespectsMethod(): void
    {
        $_SERVER['REQUEST_METHOD'] = 'GET';

        $config = [
            'aliases' => [
                'foo' => '',
                'bar' => '',
            ],
            'globals' => [],
            'methods' => [
                'post' => ['foo'],
                'get'  => ['bar'],
            ],
        ];
        $filtersConfig = $this->createConfigFromArray(FiltersConfig::class, $config);
        $filters       = $this->createFilters($filtersConfig);

        $expected = [
            'before' => ['bar'],
            'after'  => [],
        ];
        $this->assertSame($expected, $filters->initialize()->getFilters());
    }

    public function testProcessMethodIgnoresMethod(): void
    {
        $_SERVER['REQUEST_METHOD'] = 'DELETE';

        $config = [
            'aliases' => [
                'foo' => '',
                'bar' => '',
            ],
            'globals' => [],
            'methods' => [
                'post' => ['foo'],
                'get'  => ['bar'],
            ],
        ];
        $filtersConfig = $this->createConfigFromArray(FiltersConfig::class, $config);
        $filters       = $this->createFilters($filtersConfig);

        $expected = [
            'before' => [],
            'after'  => [],
        ];
        $this->assertSame($expected, $filters->initialize()->getFilters());
    }

    public function testProcessMethodProcessGlobals(): void
    {
        $_SERVER['REQUEST_METHOD'] = 'GET';

        $config = [
            'aliases' => [
                'foo' => '',
                'bar' => '',
                'baz' => '',
            ],
            'globals' => [
                'before' => [
                    'foo' => ['bar'], // not excluded
                    'bar',
                ],
                'after' => [
                    'baz',
                ],
            ],
        ];
        $filtersConfig = $this->createConfigFromArray(FiltersConfig::class, $config);
        $filters       = $this->createFilters($filtersConfig);

        $expected = [
            'before' => [
                'foo',
                'bar',
            ],
            'after' => ['baz'],
        ];
        $this->assertSame($expected, $filters->initialize()->getFilters());
    }

    public function provideExcept(): iterable
    {
        return [
            [
                ['admin/*'],
            ],
            [
                [],
            ],
        ];
    }

    /**
     * @dataProvider provideExcept
     */
    public function testProcessMethodProcessGlobalsWithExcept(array $except): void
    {
        $_SERVER['REQUEST_METHOD'] = 'GET';

        $config = [
            'aliases' => [
                'foo' => '',
                'bar' => '',
                'baz' => '',
            ],
            'globals' => [
                'before' => [
                    'foo' => ['except' => $except],
                    'bar',
                ],
                'after' => [
                    'baz',
                ],
            ],
        ];
        $filtersConfig = $this->createConfigFromArray(FiltersConfig::class, $config);
        $filters       = $this->createFilters($filtersConfig);

        $uri      = 'admin/foo/bar';
        $expected = [
            'before' => [
                'bar',
            ],
            'after' => ['baz'],
        ];
        $this->assertSame($expected, $filters->initialize($uri)->getFilters());
    }

    public function testProcessMethodProcessesFiltersBefore(): void
    {
        $_SERVER['REQUEST_METHOD'] = 'GET';

        $config = [
            'aliases' => [
                'foo' => '',
                'bar' => '',
                'baz' => '',
            ],
            'globals' => [],
            'filters' => [
                'foo' => [
                    'before' => ['admin/*'],
                    'after'  => ['/users/*'],
                ],
            ],
        ];
        $filtersConfig = $this->createConfigFromArray(FiltersConfig::class, $config);
        $filters       = $this->createFilters($filtersConfig);

        $uri      = 'admin/foo/bar';
        $expected = [
            'before' => ['foo'],
            'after'  => [],
        ];
        $this->assertSame($expected, $filters->initialize($uri)->getFilters());
    }

    public function testProcessMethodProcessesFiltersAfter(): void
    {
        $_SERVER['REQUEST_METHOD'] = 'GET';

        $config = [
            'aliases' => [
                'foo' => '',
                'bar' => '',
                'baz' => '',
            ],
            'globals' => [],
            'filters' => [
                'foo' => [
                    'before' => ['admin/*'],
                    'after'  => ['/users/*'],
                ],
            ],
        ];
        $filtersConfig = $this->createConfigFromArray(FiltersConfig::class, $config);
        $filters       = $this->createFilters($filtersConfig);

        $uri      = 'users/foo/bar';
        $expected = [
            'before' => [],
            'after'  => [
                'foo',
            ],
        ];
        $this->assertSame($expected, $filters->initialize($uri)->getFilters());
    }

    public function testProcessMethodProcessesCombined(): void
    {
        $_SERVER['REQUEST_METHOD'] = 'GET';

        $config = [
            'aliases' => [
                'foog' => '',
                'barg' => '',
                'bazg' => '',
                'foo'  => '',
                'bar'  => '',
                'foof' => '',
            ],
            'globals' => [
                'before' => [
                    'foog' => ['except' => ['admin/*']],
                    'barg',
                ],
                'after' => [
                    'bazg',
                ],
            ],
            'methods' => [
                'post' => ['foo'],
                'get'  => ['bar'],
            ],
            'filters' => [
                'foof' => [
                    'before' => ['admin/*'],
                    'after'  => ['/users/*'],
                ],
            ],
        ];
        $filtersConfig = $this->createConfigFromArray(FiltersConfig::class, $config);
        $filters       = $this->createFilters($filtersConfig);

        $uri      = 'admin/foo/bar';
        $expected = [
            'before' => [
                'barg',
                'bar',
                'foof',
            ],
            'after' => ['bazg'],
        ];
        $this->assertSame($expected, $filters->initialize($uri)->getFilters());
    }

    public function testProcessMethodProcessesCombinedAfterForToolbar(): void
    {
        $_SERVER['REQUEST_METHOD'] = 'GET';

        $config = [
            'aliases' => [
                'toolbar' => '',
                'bazg'    => '',
                'bar'     => '',
                'foof'    => '',
            ],
            'globals' => [
                'after' => [
                    'toolbar',
                    'bazg',
                ],
            ],
            'methods' => [
                'get' => ['bar'],
            ],
            'filters' => [
                'foof' => [
                    'after' => ['admin/*'],
                ],
            ],
        ];
        $filtersConfig = $this->createConfigFromArray(FiltersConfig::class, $config);
        $filters       = $this->createFilters($filtersConfig);

        $uri      = 'admin/foo/bar';
        $expected = [
            'before' => ['bar'],
            'after'  => [
                'bazg',
                'foof',
                'toolbar',
            ],
        ];
        $this->assertSame($expected, $filters->initialize($uri)->getFilters());
    }

    public function testRunThrowsWithInvalidAlias(): void
    {
        $_SERVER['REQUEST_METHOD'] = 'GET';

        $config = [
            'aliases' => [],
            'globals' => [
                'before' => ['invalid'],
                'after'  => [],
            ],
        ];
        $filtersConfig = $this->createConfigFromArray(FiltersConfig::class, $config);
        $filters       = $this->createFilters($filtersConfig);

        $this->expectException(FilterException::class);

        $uri = 'admin/foo/bar';
        $filters->run($uri);
    }

    public function testCustomFiltersLoad(): void
    {
        $_SERVER['REQUEST_METHOD'] = 'GET';

        $config = [
            'aliases' => [],
            'globals' => [
                'before' => ['test-customfilter'],
                'after'  => [],
            ],
        ];
        $filtersConfig = $this->createConfigFromArray(FiltersConfig::class, $config);
        $filters       = $this->createFilters($filtersConfig);

        $uri     = 'admin/foo/bar';
        $request = $filters->run($uri, 'before');

        $this->assertSame('http://hellowworld.com', $request->getBody());

        $this->resetServices();
    }

    /**
     * @see https://github.com/codeigniter4/CodeIgniter4/issues/4720
     */
    public function testAllCustomFiltersAreDiscoveredInConstructor(): void
    {
        $_SERVER['REQUEST_METHOD'] = 'GET';

        $config = [
            'aliases' => [],
            'globals' => [],
        ];
        $filtersConfig = $this->createConfigFromArray(FiltersConfig::class, $config);
        $filters       = $this->createFilters($filtersConfig);

        $configFilters = $this->getPrivateProperty($filters, 'config');
        $this->assertContains('test-customfilter', array_keys($configFilters->aliases));
    }

    public function testRunThrowsWithInvalidClassType(): void
    {
        $_SERVER['REQUEST_METHOD'] = 'GET';

        $config = [
            'aliases' => ['invalid' => InvalidClass::class],
            'globals' => [
                'before' => ['invalid'],
                'after'  => [],
            ],
        ];
        $filtersConfig = $this->createConfigFromArray(FiltersConfig::class, $config);
        $filters       = $this->createFilters($filtersConfig);

        $this->expectException(FilterException::class);

        $uri = 'admin/foo/bar';
        $filters->run($uri);
    }

    public function testRunDoesBefore(): void
    {
        $_SERVER['REQUEST_METHOD'] = 'GET';

        $config = [
            'aliases' => ['google' => GoogleMe::class],
            'globals' => [
                'before' => ['google'],
                'after'  => [],
            ],
        ];
        $filtersConfig = $this->createConfigFromArray(FiltersConfig::class, $config);
        $filters       = $this->createFilters($filtersConfig);

        $uri     = 'admin/foo/bar';
        $request = $filters->run($uri, 'before');

        $this->assertSame('http://google.com', $request->getBody());
    }

    public function testRunDoesAfter(): void
    {
        $_SERVER['REQUEST_METHOD'] = 'GET';

        $config = [
            'aliases' => ['google' => GoogleMe::class],
            'globals' => [
                'before' => [],
                'after'  => ['google'],
            ],
        ];
        $filtersConfig = $this->createConfigFromArray(FiltersConfig::class, $config);
        $filters       = $this->createFilters($filtersConfig);

        $uri      = 'admin/foo/bar';
        $response = $filters->run($uri, 'after');

        $this->assertSame('http://google.com', $response->getBody());
    }

    public function testShortCircuit(): void
    {
        $_SERVER['REQUEST_METHOD'] = 'GET';

        $config = [
            'aliases' => ['banana' => GoogleYou::class],
            'globals' => [
                'before' => ['banana'],
                'after'  => [],
            ],
        ];
        $filtersConfig = $this->createConfigFromArray(FiltersConfig::class, $config);
        $filters       = $this->createFilters($filtersConfig);

        $uri      = 'admin/foo/bar';
        $response = $filters->run($uri, 'before');

        $this->assertInstanceOf(ResponseInterface::class, $response);
        $this->assertSame('http://google.com', $response->getBody());
    }

    public function testOtherResult(): void
    {
        $_SERVER['REQUEST_METHOD'] = 'GET';

        $config = [
            'aliases' => [
                'nowhere' => GoogleEmpty::class,
                'banana'  => GoogleCurious::class,
            ],
            'globals' => [
                'before' => [
                    'nowhere',
                    'banana',
                ],
                'after' => [],
            ],
        ];
        $filtersConfig = $this->createConfigFromArray(FiltersConfig::class, $config);
        $filters       = $this->createFilters($filtersConfig);

        $uri      = 'admin/foo/bar';
        $response = $filters->run($uri, 'before');

        $this->assertSame('This is curious', $response);
    }

    public function testBeforeExceptString(): void
    {
        $_SERVER['REQUEST_METHOD'] = 'GET';

        $config = [
            'aliases' => [
                'foo' => '',
                'bar' => '',
                'baz' => '',
            ],
            'globals' => [
                'before' => [
                    'foo' => ['except' => 'admin/*'],
                    'bar',
                ],
                'after' => [
                    'baz',
                ],
            ],
        ];
        $filtersConfig = $this->createConfigFromArray(FiltersConfig::class, $config);
        $filters       = $this->createFilters($filtersConfig);

        $uri      = 'admin/foo/bar';
        $expected = [
            'before' => [
                'bar',
            ],
            'after' => ['baz'],
        ];
        $this->assertSame($expected, $filters->initialize($uri)->getFilters());
    }

    public function testBeforeExceptInapplicable(): void
    {
        $_SERVER['REQUEST_METHOD'] = 'GET';

        $config = [
            'aliases' => [
                'foo' => '',
                'bar' => '',
                'baz' => '',
            ],
            'globals' => [
                'before' => [
                    'foo' => ['except' => 'george/*'],
                    'bar',
                ],
                'after' => [
                    'baz',
                ],
            ],
        ];
        $filtersConfig = $this->createConfigFromArray(FiltersConfig::class, $config);
        $filters       = $this->createFilters($filtersConfig);

        $uri      = 'admin/foo/bar';
        $expected = [
            'before' => [
                'foo',
                'bar',
            ],
            'after' => ['baz'],
        ];
        $this->assertSame($expected, $filters->initialize($uri)->getFilters());
    }

    public function testAfterExceptString(): void
    {
        $_SERVER['REQUEST_METHOD'] = 'GET';

        $config = [
            'aliases' => [
                'foo' => '',
                'bar' => '',
                'baz' => '',
            ],
            'globals' => [
                'before' => [
                    'bar',
                ],
                'after' => [
                    'foo' => ['except' => 'admin/*'],
                    'baz',
                ],
            ],
        ];
        $filtersConfig = $this->createConfigFromArray(FiltersConfig::class, $config);
        $filters       = $this->createFilters($filtersConfig);

        $uri      = 'admin/foo/bar';
        $expected = [
            'before' => [
                'bar',
            ],
            'after' => ['baz'],
        ];
        $this->assertSame($expected, $filters->initialize($uri)->getFilters());
    }

    public function testAfterExceptInapplicable(): void
    {
        $_SERVER['REQUEST_METHOD'] = 'GET';

        $config = [
            'aliases' => [
                'foo' => '',
                'bar' => '',
                'baz' => '',
            ],
            'globals' => [
                'before' => [
                    'bar',
                ],
                'after' => [
                    'foo' => ['except' => 'george/*'],
                    'baz',
                ],
            ],
        ];
        $filtersConfig = $this->createConfigFromArray(FiltersConfig::class, $config);
        $filters       = $this->createFilters($filtersConfig);

        $uri      = 'admin/foo/bar';
        $expected = [
            'before' => [
                'bar',
            ],
            'after' => [
                'foo',
                'baz',
            ],
        ];
        $this->assertSame($expected, $filters->initialize($uri)->getFilters());
    }

    public function testAddFilter(): void
    {
        $_SERVER['REQUEST_METHOD'] = 'GET';

        $config = [
            'aliases' => ['google' => GoogleMe::class],
            'globals' => [
                'before' => ['google'],
                'after'  => [],
            ],
        ];
        $filtersConfig = $this->createConfigFromArray(FiltersConfig::class, $config);
        $filters       = $this->createFilters($filtersConfig);

        $filters = $filters->addFilter('Some\Class', 'some_alias');
        $filters = $filters->initialize('admin/foo/bar');
        $filters = $filters->getFilters();

        $this->assertContains('some_alias', $filters['before']);
    }

    public function testAddFilterSection(): void
    {
        $_SERVER['REQUEST_METHOD'] = 'GET';

        $config        = [];
        $filtersConfig = $this->createConfigFromArray(FiltersConfig::class, $config);
        $filters       = $this->createFilters($filtersConfig);

        $list = $filters
            ->addFilter('Some\OtherClass', 'another', 'before', 'globals')
            ->initialize('admin/foo/bar')
            ->getFilters();

        $this->assertContains('another', $list['before']);
    }

    public function testInitializeTwice(): void
    {
        $_SERVER['REQUEST_METHOD'] = 'GET';

        $config        = [];
        $filtersConfig = $this->createConfigFromArray(FiltersConfig::class, $config);
        $filters       = $this->createFilters($filtersConfig);

        $list = $filters
            ->addFilter('Some\OtherClass', 'another', 'before', 'globals')
            ->initialize('admin/foo/bar')
            ->initialize()
            ->getFilters();

        $this->assertContains('another', $list['before']);
    }

    public function testEnableFilter(): void
    {
        $_SERVER['REQUEST_METHOD'] = 'GET';

        $config = [
            'aliases' => ['google' => GoogleMe::class],
            'globals' => [
                'before' => [],
                'after'  => [],
            ],
        ];
        $filtersConfig = $this->createConfigFromArray(FiltersConfig::class, $config);
        $filters       = $this->createFilters($filtersConfig);

        $filters = $filters->initialize('admin/foo/bar');
        $filters->enableFilter('google', 'before');
        $filters = $filters->getFilters();

        $this->assertContains('google', $filters['before']);
    }

<<<<<<< HEAD
    public function testFiltersWithArguments()
    {
        $_SERVER['REQUEST_METHOD'] = 'GET';

        $config = [
            'aliases' => ['role' => Role::class],
            'globals' => [
            ],
            'filters' => [
                'role:admin,super' => [
                    'before' => ['admin/*'],
                    'after'  => ['admin/*'],
                ],
            ],
        ];
        $filtersConfig = $this->createConfigFromArray(FiltersConfig::class, $config);
        $filters       = $this->createFilters($filtersConfig);

        $filters = $filters->initialize('admin/foo/bar');
        $found   = $filters->getFilters();

        $this->assertContains('role', $found['before']);
        $this->assertSame(['admin', 'super'], $filters->getArguments('role'));
        $this->assertSame(['role' => ['admin', 'super']], $filters->getArguments());

        $response = $filters->run('admin/foo/bar', 'before');

        $this->assertSame('admin;super', $response);

        $response = $filters->run('admin/foo/bar', 'after');

        $this->assertSame('admin;super', $response->getBody());
    }

    public function testFilterWithArgumentsIsDefined()
    {
        $this->expectException(ConfigException::class);
        $this->expectExceptionMessage('"role" already has arguments: admin,super');

        $_SERVER['REQUEST_METHOD'] = 'GET';

        $config = [
            'aliases' => ['role' => Role::class],
            'globals' => [],
            'filters' => [
                'role:admin,super' => [
                    'before' => ['admin/*'],
                ],
                'role:super' => [
                    'before' => ['admin/user/*'],
                ],
            ],
        ];
        $filtersConfig = $this->createConfigFromArray(FiltersConfig::class, $config);
        $filters       = $this->createFilters($filtersConfig);

        $filters->initialize('admin/user/bar');
    }

    public function testFilterWithoutArgumentsIsDefined()
    {
        $_SERVER['REQUEST_METHOD'] = 'GET';

        $config = [
            'aliases' => ['role' => Role::class],
            'globals' => [],
            'filters' => [
                'role' => [
                    'before' => ['admin/*'],
                ],
                'role:super' => [
                    'before' => ['admin/user/*'],
                ],
            ],
        ];
        $filtersConfig = $this->createConfigFromArray(FiltersConfig::class, $config);
        $filters       = $this->createFilters($filtersConfig);

        $filters = $filters->initialize('admin/user/bar');
        $found   = $filters->getFilters();

        $this->assertContains('role', $found['before']);
        $this->assertSame(['super'], $filters->getArguments('role'));
        $this->assertSame(['role' => ['super']], $filters->getArguments());
    }

    public function testEnableFilterWithArguments()
=======
    public function testEnableFilterWithArguments(): void
>>>>>>> 1ce507e8
    {
        $_SERVER['REQUEST_METHOD'] = 'GET';

        $config = [
            'aliases' => ['role' => Role::class],
            'globals' => [
                'before' => [],
                'after'  => [],
            ],
        ];
        $filtersConfig = $this->createConfigFromArray(FiltersConfig::class, $config);
        $filters       = $this->createFilters($filtersConfig);

        $filters = $filters->initialize('admin/foo/bar');
        $filters->enableFilter('role:admin , super', 'before');
        $filters->enableFilter('role:admin , super', 'after');
        $found = $filters->getFilters();

        $this->assertContains('role', $found['before']);
        $this->assertSame(['admin', 'super'], $filters->getArguments('role'));
        $this->assertSame(['role' => ['admin', 'super']], $filters->getArguments());

        $response = $filters->run('admin/foo/bar', 'before');

        $this->assertSame('admin;super', $response);

        $response = $filters->run('admin/foo/bar', 'after');

        $this->assertSame('admin;super', $response->getBody());
    }

    public function testEnableFilterWithNoArguments(): void
    {
        $_SERVER['REQUEST_METHOD'] = 'GET';

        $config = [
            'aliases' => ['role' => Role::class],
            'globals' => [
                'before' => [],
                'after'  => [],
            ],
        ];
        $filtersConfig = $this->createConfigFromArray(FiltersConfig::class, $config);
        $filters       = $this->createFilters($filtersConfig);

        $filters = $filters->initialize('admin/foo/bar');
        $filters->enableFilter('role', 'before');
        $filters->enableFilter('role', 'after');
        $found = $filters->getFilters();

        $this->assertContains('role', $found['before']);

        $response = $filters->run('admin/foo/bar', 'before');

        $this->assertSame('Is null', $response);

        $response = $filters->run('admin/foo/bar', 'after');

        $this->assertSame('Is null', $response->getBody());
    }

    public function testEnableNonFilter(): void
    {
        $this->expectException(FilterException::class);

        $_SERVER['REQUEST_METHOD'] = 'GET';

        $config = [
            'aliases' => ['google' => GoogleMe::class],
            'globals' => [
                'before' => [],
                'after'  => [],
            ],
        ];
        $filtersConfig = $this->createConfigFromArray(FiltersConfig::class, $config);
        $filters       = $this->createFilters($filtersConfig);

        $filters = $filters->initialize('admin/foo/bar');
        $filters->enableFilter('goggle', 'before');
    }

    /**
     * @see https://github.com/codeigniter4/CodeIgniter4/issues/1664
     */
    public function testMatchesURICaseInsensitively(): void
    {
        $_SERVER['REQUEST_METHOD'] = 'GET';

        $config = [
            'aliases' => [
                'foo'  => '',
                'bar'  => '',
                'frak' => '',
                'baz'  => '',
            ],
            'globals' => [
                'before' => [
                    'foo' => ['except' => 'Admin/*'],
                    'bar',
                ],
                'after' => [
                    'foo' => ['except' => 'Admin/*'],
                    'baz',
                ],
            ],
            'filters' => [
                'frak' => [
                    'before' => ['Admin/*'],
                    'after'  => ['Admin/*'],
                ],
            ],
        ];
        $filtersConfig = $this->createConfigFromArray(FiltersConfig::class, $config);
        $filters       = $this->createFilters($filtersConfig);

        $uri      = 'admin/foo/bar';
        $expected = [
            'before' => [
                'bar',
                'frak',
            ],
            'after' => [
                'baz',
                'frak',
            ],
        ];
        $this->assertSame($expected, $filters->initialize($uri)->getFilters());
    }

    /**
     * @see https://github.com/codeigniter4/CodeIgniter4/issues/1907
     */
    public function testFilterMatching(): void
    {
        $_SERVER['REQUEST_METHOD'] = 'GET';

        $config = [
            'aliases' => [
                'foo'  => '',
                'bar'  => '',
                'frak' => '',
            ],
            'globals' => [],
            'filters' => [
                'frak' => [
                    'before' => ['admin*'],
                    'after'  => ['admin/*'],
                ],
            ],
        ];
        $filtersConfig = $this->createConfigFromArray(FiltersConfig::class, $config);
        $filters       = $this->createFilters($filtersConfig);

        $uri    = 'admin';
        $actual = $filters->initialize($uri)->getFilters();

        $expected = [
            'before' => [
                'frak',
            ],
            'after' => [],
        ];
        $this->assertSame($expected, $actual);
    }

    /**
     * @see https://github.com/codeigniter4/CodeIgniter4/issues/1907
     */
    public function testGlobalFilterMatching(): void
    {
        $_SERVER['REQUEST_METHOD'] = 'GET';

        $config = [
            'aliases' => [
                'foo' => '',
                'one' => '',
                'two' => '',
            ],
            'globals' => [
                'before' => [
                    'foo' => ['except' => 'admin*'],
                    'one',
                ],
                'after' => [
                    'foo' => ['except' => 'admin/*'],
                    'two',
                ],
            ],
        ];
        $filtersConfig = $this->createConfigFromArray(FiltersConfig::class, $config);
        $filters       = $this->createFilters($filtersConfig);

        $uri    = 'admin';
        $actual = $filters->initialize($uri)->getFilters();

        $expected = [
            'before' => [
                'one',
            ],
            'after' => [
                'foo',
                'two',
            ],
        ];
        $this->assertSame($expected, $actual);
    }

    /**
     * @see https://github.com/codeigniter4/CodeIgniter4/issues/1907
     */
    public function testCombinedFilterMatching(): void
    {
        $_SERVER['REQUEST_METHOD'] = 'GET';

        $config = [
            'aliases' => [
                'foo'  => '',
                'one'  => '',
                'frak' => '',
                'two'  => '',
            ],
            'globals' => [
                'before' => [
                    'foo' => ['except' => 'admin*'],
                    'one',
                ],
                'after' => [
                    'foo' => ['except' => 'admin/*'],
                    'two',
                ],
            ],
            'filters' => [
                'frak' => [
                    'before' => ['admin*'],
                    'after'  => ['admin/*'],
                ],
            ],
        ];
        $filtersConfig = $this->createConfigFromArray(FiltersConfig::class, $config);
        $filters       = $this->createFilters($filtersConfig);

        $uri      = 'admin123';
        $expected = [
            'before' => [
                'one',
                'frak',
            ],
            'after' => [
                'foo',
                'two',
            ],
        ];
        $this->assertSame($expected, $filters->initialize($uri)->getFilters());
    }

    /**
     * @see https://github.com/codeigniter4/CodeIgniter4/issues/1907
     */
    public function testSegmentedFilterMatching(): void
    {
        $_SERVER['REQUEST_METHOD'] = 'GET';

        $config = [
            'aliases' => [
                'foo'  => '',
                'one'  => '',
                'frak' => '',
            ],
            'globals' => [
                'before' => [
                    'foo' => ['except' => 'admin*'],
                ],
                'after' => [
                    'foo' => ['except' => 'admin/*'],
                ],
            ],
            'filters' => [
                'frak' => [
                    'before' => ['admin*'],
                    'after'  => ['admin/*'],
                ],
            ],
        ];
        $filtersConfig = $this->createConfigFromArray(FiltersConfig::class, $config);
        $filters       = $this->createFilters($filtersConfig);

        $uri      = 'admin/123';
        $expected = [
            'before' => [
                'frak',
            ],
            'after' => [
                'frak',
            ],
        ];
        $this->assertSame($expected, $filters->initialize($uri)->getFilters());
    }

    /**
     * @see https://github.com/codeigniter4/CodeIgniter4/issues/2831
     */
    public function testFilterAliasMultiple(): void
    {
        $config = [
            'aliases' => [
                'multipleTest' => [
                    Multiple1::class,
                    Multiple2::class,
                ],
            ],
            'globals' => [
                'before' => [
                    'multipleTest',
                ],
            ],
        ];
        $filtersConfig = $this->createConfigFromArray(FiltersConfig::class, $config);
        $filters       = $this->createFilters($filtersConfig);

        $uri     = 'admin/foo/bar';
        $request = $filters->run($uri, 'before');

        $this->assertSame('http://exampleMultipleURL.com', $request->header('x-url')->getValue());
        $this->assertSame('http://exampleMultipleCSP.com', $request->header('x-csp')->getValue());
    }

    public function testFilterClass(): void
    {
        $config = [
            'aliases' => [
                'multipleTest' => [
                    Multiple1::class,
                    Multiple2::class,
                ],
            ],
            'globals' => [
                'after' => [
                    'multipleTest',
                ],
            ],
        ];
        $filtersConfig = $this->createConfigFromArray(FiltersConfig::class, $config);
        $filters       = $this->createFilters($filtersConfig);

        $filters->run('admin/foo/bar', 'before');

        $expected = [
            'before' => [],
            'after'  => [
                Multiple1::class,
                Multiple2::class,
            ],
        ];
        $this->assertSame($expected, $filters->getFiltersClass());
    }

    public function testReset(): void
    {
        $_SERVER['REQUEST_METHOD'] = 'GET';

        $config = [
            'aliases' => [
                'foo' => '',
            ],
            'globals' => [],
            'filters' => [
                'foo' => [
                    'before' => ['admin*'],
                ],
            ],
        ];
        $filtersConfig = $this->createConfigFromArray(FiltersConfig::class, $config);
        $filters       = $this->createFilters($filtersConfig);

        $uri = 'admin';
        $this->assertSame(['foo'], $filters->initialize($uri)->getFilters()['before']);
        $this->assertSame([], $filters->reset()->getFilters()['before']);
    }
}<|MERGE_RESOLUTION|>--- conflicted
+++ resolved
@@ -784,7 +784,6 @@
         $this->assertContains('google', $filters['before']);
     }
 
-<<<<<<< HEAD
     public function testFiltersWithArguments()
     {
         $_SERVER['REQUEST_METHOD'] = 'GET';
@@ -871,10 +870,7 @@
         $this->assertSame(['role' => ['super']], $filters->getArguments());
     }
 
-    public function testEnableFilterWithArguments()
-=======
     public function testEnableFilterWithArguments(): void
->>>>>>> 1ce507e8
     {
         $_SERVER['REQUEST_METHOD'] = 'GET';
 
