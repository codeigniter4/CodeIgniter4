--- conflicted
+++ resolved
@@ -30,26 +30,12 @@
 
     protected $migrateOnce = true;
 
-<<<<<<< HEAD
-    private function getResultWithoutControlCode(): string
-    {
-        return str_replace(
-            ["\033[0;30m", "\033[0;33m", "\033[43m", "\033[0m"],
-            '',
-            $this->getStreamFilterBuffer()
-        );
-=======
     protected function setUp(): void
     {
         parent::setUp();
 
         putenv('NO_COLOR=1');
         CLI::init();
-
-        CITestStreamFilter::$buffer = '';
-
-        $this->streamFilter = stream_filter_append(STDOUT, 'CITestStreamFilter');
-        $this->streamFilter = stream_filter_append(STDERR, 'CITestStreamFilter');
     }
 
     protected function tearDown(): void
@@ -58,14 +44,11 @@
 
         putenv('NO_COLOR');
         CLI::init();
-
-        stream_filter_remove($this->streamFilter);
     }
 
     private function getNormalizedResult(): string
     {
-        return str_replace(PHP_EOL, "\n", CITestStreamFilter::$buffer);
->>>>>>> 5de3a987
+        return str_replace(PHP_EOL, "\n", $this->getStreamFilterBuffer());
     }
 
     public function testDbTable(): void
