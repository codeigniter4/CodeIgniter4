<?php

/**
 * This file is part of CodeIgniter 4 framework.
 *
 * (c) CodeIgniter Foundation <admin@codeigniter.com>
 *
 * For the full copyright and license information, please view
 * the LICENSE file that was distributed with this source code.
 */

namespace CodeIgniter\Commands\Database;

use CodeIgniter\CLI\CLI;
use CodeIgniter\Test\CIUnitTestCase;
use CodeIgniter\Test\StreamFilterTrait;

/**
 * @group DatabaseLive
 *
 * @internal
 */
final class MigrateStatusTest extends CIUnitTestCase
{
    use StreamFilterTrait;

    private string $migrationFileFrom = SUPPORTPATH . 'MigrationTestMigrations/Database/Migrations/2018-01-24-102301_Some_migration.php';
    private string $migrationFileTo   = APPPATH . 'Database/Migrations/2018-01-24-102301_Some_migration.php';

    protected function setUp(): void
    {
        parent::setUp();

        if (! is_file($this->migrationFileFrom)) {
            $this->fail(clean_path($this->migrationFileFrom) . ' is not found.');
        }

        if (is_file($this->migrationFileTo)) {
            @unlink($this->migrationFileTo);
        }

        copy($this->migrationFileFrom, $this->migrationFileTo);

        $contents = file_get_contents($this->migrationFileTo);
        $contents = str_replace(
            'namespace Tests\Support\MigrationTestMigrations\Database\Migrations;',
            'namespace App\Database\Migrations;',
            $contents
        );
        file_put_contents($this->migrationFileTo, $contents);
<<<<<<< HEAD
=======

        putenv('NO_COLOR=1');
        CLI::init();

        CITestStreamFilter::$buffer = '';

        $this->streamFilter = stream_filter_append(STDOUT, 'CITestStreamFilter');
        $this->streamFilter = stream_filter_append(STDERR, 'CITestStreamFilter');
>>>>>>> 9d4feec7
    }

    protected function tearDown(): void
    {
        parent::tearDown();

        $db = db_connect();
        $db->table('migrations')->emptyTable();

        if (is_file($this->migrationFileTo)) {
            @unlink($this->migrationFileTo);
        }
<<<<<<< HEAD
=======

        putenv('NO_COLOR');
        CLI::init();

        stream_filter_remove($this->streamFilter);
>>>>>>> 9d4feec7
    }

    public function testMigrateAllWithWithTwoNamespaces(): void
    {
        command('migrate --all');
        $this->resetStreamFilterBuffer();

        command('migrate:status');

<<<<<<< HEAD
        $result   = str_replace(["\033[0;33m", "\033[0m"], '', $this->getStreamFilterBuffer());
=======
        $result   = str_replace(PHP_EOL, "\n", CITestStreamFilter::$buffer);
>>>>>>> 9d4feec7
        $result   = preg_replace('/\d{4}-\d\d-\d\d \d\d:\d\d:\d\d/', 'YYYY-MM-DD HH:MM:SS', $result);
        $expected = <<<'EOL'
            +---------------+-------------------+--------------------+-------+---------------------+-------+
            | Namespace     | Version           | Filename           | Group | Migrated On         | Batch |
            +---------------+-------------------+--------------------+-------+---------------------+-------+
            | App           | 2018-01-24-102301 | Some_migration     | tests | YYYY-MM-DD HH:MM:SS | 1     |
            | Tests\Support | 20160428212500    | Create_test_tables | tests | YYYY-MM-DD HH:MM:SS | 1     |
            +---------------+-------------------+--------------------+-------+---------------------+-------+


            EOL;
        $this->assertSame($expected, $result);
    }

    public function testMigrateWithWithTwoNamespaces(): void
    {
        command('migrate -n App');
        command('migrate -n Tests\\\\Support');
        $this->resetStreamFilterBuffer();

        command('migrate:status');

<<<<<<< HEAD
        $result   = str_replace(["\033[0;33m", "\033[0m"], '', $this->getStreamFilterBuffer());
=======
        $result   = str_replace(PHP_EOL, "\n", CITestStreamFilter::$buffer);
>>>>>>> 9d4feec7
        $result   = preg_replace('/\d{4}-\d\d-\d\d \d\d:\d\d:\d\d/', 'YYYY-MM-DD HH:MM:SS', $result);
        $expected = <<<'EOL'
            +---------------+-------------------+--------------------+-------+---------------------+-------+
            | Namespace     | Version           | Filename           | Group | Migrated On         | Batch |
            +---------------+-------------------+--------------------+-------+---------------------+-------+
            | App           | 2018-01-24-102301 | Some_migration     | tests | YYYY-MM-DD HH:MM:SS | 1     |
            | Tests\Support | 20160428212500    | Create_test_tables | tests | YYYY-MM-DD HH:MM:SS | 2     |
            +---------------+-------------------+--------------------+-------+---------------------+-------+


            EOL;
        $this->assertSame($expected, $result);
    }
}<|MERGE_RESOLUTION|>--- conflicted
+++ resolved
@@ -48,17 +48,9 @@
             $contents
         );
         file_put_contents($this->migrationFileTo, $contents);
-<<<<<<< HEAD
-=======
 
         putenv('NO_COLOR=1');
         CLI::init();
-
-        CITestStreamFilter::$buffer = '';
-
-        $this->streamFilter = stream_filter_append(STDOUT, 'CITestStreamFilter');
-        $this->streamFilter = stream_filter_append(STDERR, 'CITestStreamFilter');
->>>>>>> 9d4feec7
     }
 
     protected function tearDown(): void
@@ -71,14 +63,9 @@
         if (is_file($this->migrationFileTo)) {
             @unlink($this->migrationFileTo);
         }
-<<<<<<< HEAD
-=======
 
         putenv('NO_COLOR');
         CLI::init();
-
-        stream_filter_remove($this->streamFilter);
->>>>>>> 9d4feec7
     }
 
     public function testMigrateAllWithWithTwoNamespaces(): void
@@ -88,11 +75,7 @@
 
         command('migrate:status');
 
-<<<<<<< HEAD
-        $result   = str_replace(["\033[0;33m", "\033[0m"], '', $this->getStreamFilterBuffer());
-=======
-        $result   = str_replace(PHP_EOL, "\n", CITestStreamFilter::$buffer);
->>>>>>> 9d4feec7
+        $result   = str_replace(PHP_EOL, "\n", $this->getStreamFilterBuffer());
         $result   = preg_replace('/\d{4}-\d\d-\d\d \d\d:\d\d:\d\d/', 'YYYY-MM-DD HH:MM:SS', $result);
         $expected = <<<'EOL'
             +---------------+-------------------+--------------------+-------+---------------------+-------+
@@ -115,11 +98,7 @@
 
         command('migrate:status');
 
-<<<<<<< HEAD
-        $result   = str_replace(["\033[0;33m", "\033[0m"], '', $this->getStreamFilterBuffer());
-=======
-        $result   = str_replace(PHP_EOL, "\n", CITestStreamFilter::$buffer);
->>>>>>> 9d4feec7
+        $result   = str_replace(PHP_EOL, "\n", $this->getStreamFilterBuffer());
         $result   = preg_replace('/\d{4}-\d\d-\d\d \d\d:\d\d:\d\d/', 'YYYY-MM-DD HH:MM:SS', $result);
         $expected = <<<'EOL'
             +---------------+-------------------+--------------------+-------+---------------------+-------+
