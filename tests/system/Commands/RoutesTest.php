<?php

/**
 * This file is part of CodeIgniter 4 framework.
 *
 * (c) CodeIgniter Foundation <admin@codeigniter.com>
 *
 * For the full copyright and license information, please view
 * the LICENSE file that was distributed with this source code.
 */

namespace CodeIgniter\Commands;

use CodeIgniter\Router\RouteCollection;
use CodeIgniter\Test\CIUnitTestCase;
use CodeIgniter\Test\StreamFilterTrait;
use Config\Services;

/**
 * @internal
 *
 * @group Others
 */
final class RoutesTest extends CIUnitTestCase
{
    use StreamFilterTrait;

    protected function setUp(): void
    {
        $this->resetServices();
        parent::setUp();
    }

    protected function tearDown(): void
    {
        $this->resetServices();
        parent::tearDown();
    }

    protected function getBuffer()
    {
        return str_replace(PHP_EOL, "\n", $this->getStreamFilterBuffer());
    }

    private function getCleanRoutes(): RouteCollection
    {
        $routes = Services::routes();
        $routes->resetRoutes();
        $routes->loadRoutes();

        return $routes;
    }

    public function testRoutesCommand(): void
    {
        Services::injectMock('routes', null);

        command('routes');

        $expected = <<<'EOL'
            +---------+---------+---------------+----------------------------------------+----------------+---------------+
            | Method  | Route   | Name          | Handler                                | Before Filters | After Filters |
            +---------+---------+---------------+----------------------------------------+----------------+---------------+
            | GET     | /       | »             | \App\Controllers\Home::index           |                | toolbar       |
            | GET     | closure | »             | (Closure)                              |                | toolbar       |
            | GET     | testing | testing-index | \App\Controllers\TestController::index |                | toolbar       |
            | HEAD    | testing | testing-index | \App\Controllers\TestController::index |                | toolbar       |
            | POST    | testing | testing-index | \App\Controllers\TestController::index |                | toolbar       |
            | PUT     | testing | testing-index | \App\Controllers\TestController::index |                | toolbar       |
            | DELETE  | testing | testing-index | \App\Controllers\TestController::index |                | toolbar       |
            | OPTIONS | testing | testing-index | \App\Controllers\TestController::index |                | toolbar       |
            | TRACE   | testing | testing-index | \App\Controllers\TestController::index |                | toolbar       |
            | CONNECT | testing | testing-index | \App\Controllers\TestController::index |                | toolbar       |
            | CLI     | testing | testing-index | \App\Controllers\TestController::index |                |               |
            +---------+---------+---------------+----------------------------------------+----------------+---------------+
            EOL;
        $this->assertStringContainsString($expected, $this->getBuffer());
    }

    public function testRoutesCommandSortByHandler(): void
    {
        Services::injectMock('routes', null);

        command('routes -h');

        $expected = <<<'EOL'
            +---------+---------+---------------+----------------------------------------+----------------+---------------+
            | Method  | Route   | Name          | Handler ↓                              | Before Filters | After Filters |
            +---------+---------+---------------+----------------------------------------+----------------+---------------+
            | GET     | closure | »             | (Closure)                              |                | toolbar       |
            | GET     | /       | »             | \App\Controllers\Home::index           |                | toolbar       |
            | GET     | testing | testing-index | \App\Controllers\TestController::index |                | toolbar       |
            | HEAD    | testing | testing-index | \App\Controllers\TestController::index |                | toolbar       |
            | POST    | testing | testing-index | \App\Controllers\TestController::index |                | toolbar       |
            | PUT     | testing | testing-index | \App\Controllers\TestController::index |                | toolbar       |
            | DELETE  | testing | testing-index | \App\Controllers\TestController::index |                | toolbar       |
            | OPTIONS | testing | testing-index | \App\Controllers\TestController::index |                | toolbar       |
            | TRACE   | testing | testing-index | \App\Controllers\TestController::index |                | toolbar       |
            | CONNECT | testing | testing-index | \App\Controllers\TestController::index |                | toolbar       |
            | CLI     | testing | testing-index | \App\Controllers\TestController::index |                |               |
            +---------+---------+---------------+----------------------------------------+----------------+---------------+
            EOL;
        $this->assertStringContainsString($expected, $this->getBuffer());
    }

<<<<<<< HEAD
    public function testRoutesCommandHostHostname()
    {
        Services::injectMock('routes', null);

        command('routes --host blog.example.com');

        $expected = <<<'EOL'
            Host: blog.example.com
            +---------+---------+---------------+----------------------------------------+----------------+---------------+
            | Method  | Route   | Name          | Handler                                | Before Filters | After Filters |
            +---------+---------+---------------+----------------------------------------+----------------+---------------+
            | GET     | /       | »             | \App\Controllers\Blog::index           |                | toolbar       |
            | GET     | closure | »             | (Closure)                              |                | toolbar       |
            | GET     | all     | »             | \App\Controllers\AllDomain::index      |                | toolbar       |
            | GET     | testing | testing-index | \App\Controllers\TestController::index |                | toolbar       |
            | HEAD    | testing | testing-index | \App\Controllers\TestController::index |                | toolbar       |
            | POST    | testing | testing-index | \App\Controllers\TestController::index |                | toolbar       |
            | PUT     | testing | testing-index | \App\Controllers\TestController::index |                | toolbar       |
            | DELETE  | testing | testing-index | \App\Controllers\TestController::index |                | toolbar       |
            | OPTIONS | testing | testing-index | \App\Controllers\TestController::index |                | toolbar       |
            | TRACE   | testing | testing-index | \App\Controllers\TestController::index |                | toolbar       |
            | CONNECT | testing | testing-index | \App\Controllers\TestController::index |                | toolbar       |
            | CLI     | testing | testing-index | \App\Controllers\TestController::index |                |               |
            +---------+---------+---------------+----------------------------------------+----------------+---------------+
            EOL;
        $this->assertStringContainsString($expected, $this->getBuffer());
    }

    public function testRoutesCommandHostSubdomain()
    {
        Services::injectMock('routes', null);

        command('routes --host sub.example.com');

        $expected = <<<'EOL'
            Host: sub.example.com
            +---------+---------+---------------+----------------------------------------+----------------+---------------+
            | Method  | Route   | Name          | Handler                                | Before Filters | After Filters |
            +---------+---------+---------------+----------------------------------------+----------------+---------------+
            | GET     | /       | »             | \App\Controllers\Sub::index            |                | toolbar       |
            | GET     | closure | »             | (Closure)                              |                | toolbar       |
            | GET     | all     | »             | \App\Controllers\AllDomain::index      |                | toolbar       |
            | GET     | testing | testing-index | \App\Controllers\TestController::index |                | toolbar       |
            | HEAD    | testing | testing-index | \App\Controllers\TestController::index |                | toolbar       |
            | POST    | testing | testing-index | \App\Controllers\TestController::index |                | toolbar       |
            | PUT     | testing | testing-index | \App\Controllers\TestController::index |                | toolbar       |
            | DELETE  | testing | testing-index | \App\Controllers\TestController::index |                | toolbar       |
            | OPTIONS | testing | testing-index | \App\Controllers\TestController::index |                | toolbar       |
            | TRACE   | testing | testing-index | \App\Controllers\TestController::index |                | toolbar       |
            | CONNECT | testing | testing-index | \App\Controllers\TestController::index |                | toolbar       |
            | CLI     | testing | testing-index | \App\Controllers\TestController::index |                |               |
            +---------+---------+---------------+----------------------------------------+----------------+---------------+
            EOL;
        $this->assertStringContainsString($expected, $this->getBuffer());
    }

    public function testRoutesCommandAutoRouteImproved()
=======
    public function testRoutesCommandAutoRouteImproved(): void
>>>>>>> 1ce507e8
    {
        $routes = $this->getCleanRoutes();

        $routes->setAutoRoute(true);
        config('Feature')->autoRoutesImproved = true;
        $namespace                            = 'Tests\Support\Controllers';
        $routes->setDefaultNamespace($namespace);

        command('routes');

        $expected = <<<'EOL'
            +------------+--------------------------------+---------------+-----------------------------------------------------+----------------+---------------+
            | Method     | Route                          | Name          | Handler                                             | Before Filters | After Filters |
            +------------+--------------------------------+---------------+-----------------------------------------------------+----------------+---------------+
            | GET        | /                              | »             | \App\Controllers\Home::index                        |                | toolbar       |
            | GET        | closure                        | »             | (Closure)                                           |                | toolbar       |
            | GET        | testing                        | testing-index | \App\Controllers\TestController::index              |                | toolbar       |
            | HEAD       | testing                        | testing-index | \App\Controllers\TestController::index              |                | toolbar       |
            | POST       | testing                        | testing-index | \App\Controllers\TestController::index              |                | toolbar       |
            | PUT        | testing                        | testing-index | \App\Controllers\TestController::index              |                | toolbar       |
            | DELETE     | testing                        | testing-index | \App\Controllers\TestController::index              |                | toolbar       |
            | OPTIONS    | testing                        | testing-index | \App\Controllers\TestController::index              |                | toolbar       |
            | TRACE      | testing                        | testing-index | \App\Controllers\TestController::index              |                | toolbar       |
            | CONNECT    | testing                        | testing-index | \App\Controllers\TestController::index              |                | toolbar       |
            | CLI        | testing                        | testing-index | \App\Controllers\TestController::index              |                |               |
            | GET(auto)  | newautorouting[/..]            |               | \Tests\Support\Controllers\Newautorouting::getIndex |                | toolbar       |
            | POST(auto) | newautorouting/save/../..[/..] |               | \Tests\Support\Controllers\Newautorouting::postSave |                | toolbar       |
            +------------+--------------------------------+---------------+-----------------------------------------------------+----------------+---------------+
            EOL;
        $this->assertStringContainsString($expected, $this->getBuffer());
    }

    public function testRoutesCommandRouteLegacy(): void
    {
        $routes = $this->getCleanRoutes();
        $routes->loadRoutes();

        $routes->setAutoRoute(true);
        $namespace = 'Tests\Support\Controllers';
        $routes->setDefaultNamespace($namespace);

        command('routes');

        $expected = <<<'EOL'
            +---------+-------------------------------+---------------+-----------------------------------------------------+----------------+---------------+
            | Method  | Route                         | Name          | Handler                                             | Before Filters | After Filters |
            +---------+-------------------------------+---------------+-----------------------------------------------------+----------------+---------------+
            | GET     | /                             | »             | \App\Controllers\Home::index                        |                | toolbar       |
            | GET     | closure                       | »             | (Closure)                                           |                | toolbar       |
            | GET     | testing                       | testing-index | \App\Controllers\TestController::index              |                | toolbar       |
            | HEAD    | testing                       | testing-index | \App\Controllers\TestController::index              |                | toolbar       |
            | POST    | testing                       | testing-index | \App\Controllers\TestController::index              |                | toolbar       |
            | PUT     | testing                       | testing-index | \App\Controllers\TestController::index              |                | toolbar       |
            | DELETE  | testing                       | testing-index | \App\Controllers\TestController::index              |                | toolbar       |
            | OPTIONS | testing                       | testing-index | \App\Controllers\TestController::index              |                | toolbar       |
            | TRACE   | testing                       | testing-index | \App\Controllers\TestController::index              |                | toolbar       |
            | CONNECT | testing                       | testing-index | \App\Controllers\TestController::index              |                | toolbar       |
            | CLI     | testing                       | testing-index | \App\Controllers\TestController::index              |                |               |
            | auto    | hello                         |               | \Tests\Support\Controllers\Hello::index             |                | toolbar       |
            | auto    | hello/index[/...]             |               | \Tests\Support\Controllers\Hello::index             |                | toolbar       |
            | auto    | newautorouting/getIndex[/...] |               | \Tests\Support\Controllers\Newautorouting::getIndex |                | toolbar       |
            | auto    | newautorouting/postSave[/...] |               | \Tests\Support\Controllers\Newautorouting::postSave |                | toolbar       |
            | auto    | popcorn                       |               | \Tests\Support\Controllers\Popcorn::index           |                | toolbar       |
            | auto    | popcorn/index[/...]           |               | \Tests\Support\Controllers\Popcorn::index           |                | toolbar       |
            | auto    | popcorn/pop[/...]             |               | \Tests\Support\Controllers\Popcorn::pop             |                | toolbar       |
            | auto    | popcorn/popper[/...]          |               | \Tests\Support\Controllers\Popcorn::popper          |                | toolbar       |
            | auto    | popcorn/weasel[/...]          |               | \Tests\Support\Controllers\Popcorn::weasel          |                | toolbar       |
            | auto    | popcorn/oops[/...]            |               | \Tests\Support\Controllers\Popcorn::oops            |                | toolbar       |
            | auto    | popcorn/goaway[/...]          |               | \Tests\Support\Controllers\Popcorn::goaway          |                | toolbar       |
            | auto    | popcorn/index3[/...]          |               | \Tests\Support\Controllers\Popcorn::index3          |                | toolbar       |
            | auto    | popcorn/canyon[/...]          |               | \Tests\Support\Controllers\Popcorn::canyon          |                | toolbar       |
            | auto    | popcorn/cat[/...]             |               | \Tests\Support\Controllers\Popcorn::cat             |                | toolbar       |
            | auto    | popcorn/json[/...]            |               | \Tests\Support\Controllers\Popcorn::json            |                | toolbar       |
            | auto    | popcorn/xml[/...]             |               | \Tests\Support\Controllers\Popcorn::xml             |                | toolbar       |
            | auto    | popcorn/toindex[/...]         |               | \Tests\Support\Controllers\Popcorn::toindex         |                | toolbar       |
            | auto    | popcorn/echoJson[/...]        |               | \Tests\Support\Controllers\Popcorn::echoJson        |                | toolbar       |
            | auto    | remap[/...]                   |               | \Tests\Support\Controllers\Remap::_remap            |                | toolbar       |
            +---------+-------------------------------+---------------+-----------------------------------------------------+----------------+---------------+
            EOL;
        $this->assertStringContainsString($expected, $this->getBuffer());
    }
}<|MERGE_RESOLUTION|>--- conflicted
+++ resolved
@@ -103,7 +103,6 @@
         $this->assertStringContainsString($expected, $this->getBuffer());
     }
 
-<<<<<<< HEAD
     public function testRoutesCommandHostHostname()
     {
         Services::injectMock('routes', null);
@@ -160,10 +159,7 @@
         $this->assertStringContainsString($expected, $this->getBuffer());
     }
 
-    public function testRoutesCommandAutoRouteImproved()
-=======
     public function testRoutesCommandAutoRouteImproved(): void
->>>>>>> 1ce507e8
     {
         $routes = $this->getCleanRoutes();
 
