<?php

/**
 * This file is part of CodeIgniter 4 framework.
 *
 * (c) CodeIgniter Foundation <admin@codeigniter.com>
 *
 * For the full copyright and license information, please view
 * the LICENSE file that was distributed with this source code.
 */

namespace CodeIgniter\Commands;

use CodeIgniter\Test\CIUnitTestCase;
use CodeIgniter\Test\StreamFilterTrait;

/**
 * @internal
 *
 * @group Others
 */
final class ClearLogsTest extends CIUnitTestCase
{
<<<<<<< HEAD
    use StreamFilterTrait;

    private $date;
=======
    /**
     * @var false|resource
     */
    private $streamFilter;

    private string $date;
>>>>>>> ab55fe19

    protected function setUp(): void
    {
        parent::setUp();

        // test runs on other tests may log errors since default threshold
        // is now 4, so set this to a safe distance
        $this->date = date('Y-m-d', strtotime('+1 year'));
    }

    protected function createDummyLogFiles()
    {
        $date = $this->date;
        $path = WRITEPATH . 'logs' . DIRECTORY_SEPARATOR . "log-{$date}.log";

        // create 10 dummy log files
        for ($i = 0; $i < 10; $i++) {
            $newDate = date('Y-m-d', strtotime("+1 year -{$i} day"));
            $path    = str_replace($date, $newDate, $path);
            file_put_contents($path, 'Lorem ipsum');

            $date = $newDate;
        }
    }

    public function testClearLogsWorks()
    {
        // test clean logs dir
        $this->assertFileDoesNotExist(WRITEPATH . 'logs' . DIRECTORY_SEPARATOR . "log-{$this->date}.log");

        // test dir is now populated with logs
        $this->createDummyLogFiles();
        $this->assertFileExists(WRITEPATH . 'logs' . DIRECTORY_SEPARATOR . "log-{$this->date}.log");

        command('logs:clear -force');
        $result = $this->getStreamFilterBuffer();

        $this->assertFileDoesNotExist(WRITEPATH . 'logs' . DIRECTORY_SEPARATOR . "log-{$this->date}.log");
        $this->assertFileExists(WRITEPATH . 'logs' . DIRECTORY_SEPARATOR . 'index.html');
        $this->assertStringContainsString('Logs cleared.', $result);
    }
}<|MERGE_RESOLUTION|>--- conflicted
+++ resolved
@@ -21,18 +21,9 @@
  */
 final class ClearLogsTest extends CIUnitTestCase
 {
-<<<<<<< HEAD
     use StreamFilterTrait;
 
-    private $date;
-=======
-    /**
-     * @var false|resource
-     */
-    private $streamFilter;
-
     private string $date;
->>>>>>> ab55fe19
 
     protected function setUp(): void
     {
