--- conflicted
+++ resolved
@@ -23,12 +23,9 @@
  */
 final class ConsoleTest extends CIUnitTestCase
 {
-<<<<<<< HEAD
     use StreamFilterTrait;
-=======
+
     private DotEnv $env;
-    private $stream_filter;
->>>>>>> 24f67ea9
 
     protected function setUp(): void
     {
