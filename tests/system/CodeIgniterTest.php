--- conflicted
+++ resolved
@@ -70,7 +70,6 @@
         $this->assertStringContainsString('Welcome to CodeIgniter', $output);
     }
 
-<<<<<<< HEAD
     public function testOutputBufferingControl()
     {
         ob_start();
@@ -81,10 +80,7 @@
         $this->assertSame(1, ob_get_level());
     }
 
-    public function testRunEmptyDefaultRouteReturnResponse()
-=======
     public function testRunEmptyDefaultRouteReturnResponse(): void
->>>>>>> 1ce507e8
     {
         $_SERVER['argv'] = ['index.php'];
         $_SERVER['argc'] = 1;
@@ -270,11 +266,7 @@
         $this->assertSame('some text', $output);
     }
 
-<<<<<<< HEAD
-    public function testRunExecuteFilterByClassName()
-=======
-    public function testControllersRunFilterByClassName(): void
->>>>>>> 1ce507e8
+    public function testRunExecuteFilterByClassName(): void
     {
         $_SERVER['argv'] = ['index.php', 'pages/about'];
         $_SERVER['argc'] = 2;
@@ -302,7 +294,6 @@
         $this->resetServices();
     }
 
-<<<<<<< HEAD
     public function testRegisterSameFilterTwiceWithDifferentArgument()
     {
         $this->expectException(ConfigException::class);
@@ -340,10 +331,7 @@
         $this->resetServices();
     }
 
-    public function testDisableControllerFilters()
-=======
     public function testDisableControllerFilters(): void
->>>>>>> 1ce507e8
     {
         $_SERVER['argv'] = ['index.php', 'pages/about'];
         $_SERVER['argc'] = 2;
@@ -593,7 +581,6 @@
         $this->assertSame(301, $response->getStatusCode());
     }
 
-<<<<<<< HEAD
     /**
      * test for deprecated \CodeIgniter\Router\Exceptions\RedirectException for backward compatibility
      */
@@ -617,10 +604,7 @@
         $this->assertSame('http://example.com/redirect-exception', $response->getHeaderLine('Location'));
     }
 
-    public function testStoresPreviousURL()
-=======
     public function testStoresPreviousURL(): void
->>>>>>> 1ce507e8
     {
         $_SERVER['argv'] = ['index.php', '/'];
         $_SERVER['argc'] = 2;
@@ -841,16 +825,11 @@
      *
      * @see https://github.com/codeigniter4/CodeIgniter4/pull/6410
      */
-<<<<<<< HEAD
     public function testPageCacheWithCacheQueryString(
         $cacheQueryStringValue,
         int $expectedPagesInCache,
         array $testingUrls
-    ) {
-=======
-    public function testPageCacheWithCacheQueryString($cacheQueryStringValue, int $expectedPagesInCache, array $testingUrls): void
-    {
->>>>>>> 1ce507e8
+    ): void {
         // Suppress command() output
         CITestStreamFilter::registration();
         CITestStreamFilter::addOutputFilter();
