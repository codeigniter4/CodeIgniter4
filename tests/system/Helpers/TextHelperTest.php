--- conflicted
+++ resolved
@@ -2,7 +2,6 @@
 
 class TextHelperTest extends \CIUnitTestCase
 {
-<<<<<<< HEAD
     private $_long_string = 'Once upon a time, a framework had no tests. It sad. So some nice people began to write tests. The more time that went on, the happier it became. Everyone was happy.';
 
     public function setUp()
@@ -15,19 +14,6 @@
     // --------------------------------------------------------------------
 
     public function test_strip_slashes()
-=======
-
-	private $_long_string = 'Once upon a time, a framework had no tests. It sad. So some nice people began to write tests. The more time that went on, the happier it became. Everyone was happy.';
-
-	public function setUp()
-	{
-		helper('text');
-	}
-
-	// --------------------------------------------------------------------
-
-	public function test_strip_slashes()
->>>>>>> 38fc7a9f
 	{
 		$expected = [
 			"Is your name O'reilly?",
@@ -126,155 +112,6 @@
 	// Functions from text_helper_test.php
 	// -------------------------------------------------------------------
 
-<<<<<<< HEAD
-    public function test_word_limiter()
-    {
-        $this->assertEquals('Once upon a time,&#8230;', word_limiter($this->_long_string, 4));
-        $this->assertEquals('Once upon a time,&hellip;', word_limiter($this->_long_string, 4, '&hellip;'));
-        $this->assertEquals('', word_limiter('', 4));
-    }
-    // ------------------------------------------------------------------------
-    public function test_character_limiter()
-    {
-        $this->assertEquals('Once upon a time, a&#8230;', character_limiter($this->_long_string, 20));
-        $this->assertEquals('Once upon a time, a&hellip;', character_limiter($this->_long_string, 20, '&hellip;'));
-        $this->assertEquals('Short', character_limiter('Short', 20));
-        $this->assertEquals('Short', character_limiter('Short', 5));
-    }
-    // ------------------------------------------------------------------------
-    public function test_ascii_to_entities()
-    {
-        $strs = [
-                '“‘ “test”'			=> '&#8220;&#8216; &#8220;test&#8221;',
-                '†¥¨ˆøåß∂ƒ©˙∆˚¬'	=> '&#8224;&#165;&#168;&#710;&#248;&#229;&#223;&#8706;&#402;&#169;&#729;&#8710;&#730;&#172;'
-        ];
-        foreach ($strs as $str => $expect)
-        {
-            $this->assertEquals($expect, ascii_to_entities($str));
-        }
-    }
-    // ------------------------------------------------------------------------
-    public function test_entities_to_ascii()
-    {
-        $strs = [
-                '&#8220;&#8216; &#8220;test&#8221;' => '“‘ “test”',
-                '&#8224;&#165;&#168;&#710;&#248;&#229;&#223;&#8706;&#402;&#169;&#729;&#8710;&#730;&#172;' => '†¥¨ˆøåß∂ƒ©˙∆˚¬'
-        ];
-        foreach ($strs as $str => $expect)
-        {
-            $this->assertEquals($expect, entities_to_ascii($str));
-        }
-    }
-    // ------------------------------------------------------------------------
-    public function test_convert_accented_characters()
-    {
-        //$this->ci_vfs_clone('application/Config/ForeignChars.php');
-        $this->assertEquals('AAAeEEEIIOOEUUUeY', convert_accented_characters('ÀÂÄÈÊËÎÏÔŒÙÛÜŸ'));
-        $this->assertEquals('a e i o u n ue', convert_accented_characters('á é í ó ú ñ ü'));
-    }
-    // ------------------------------------------------------------------------
-    public function test_censored_words()
-    {
-        $censored = ['boob', 'nerd', 'ass', 'fart'];
-        $strs = [
-                'Ted bobbled the ball' 			=> 'Ted bobbled the ball',
-                'Jake is a nerdo'				=> 'Jake is a nerdo',
-                'The borg will assimilate you'	=> 'The borg will assimilate you',
-                'Did Mary Fart?'				=> 'Did Mary $*#?',
-                'Jake is really a boob'			=> 'Jake is really a $*#'
-        ];
-        foreach ($strs as $str => $expect)
-        {
-            $this->assertEquals($expect, word_censor($str, $censored, '$*#'));
-        }
-        // test censored words being sent as a string
-        $this->assertEquals('test', word_censor('test', 'test'));
-    }
-    // ------------------------------------------------------------------------
-    public function test_highlight_code()
-    {
-        $expect = "<code><span style=\"color: #000000\">\n<span style=\"color: #0000BB\">&lt;?php&nbsp;var_dump</span><span style=\"color: #007700\">(</span><span style=\"color: #0000BB\">\$this</span><span style=\"color: #007700\">);&nbsp;</span><span style=\"color: #0000BB\">?&gt;&nbsp;</span>\n</span>\n</code>";
-        $this->assertEquals($expect, highlight_code('<?php var_dump($this); ?>'));
-    }
-    // ------------------------------------------------------------------------
-    public function test_highlight_phrase()
-    {
-        $strs = [
-                'this is a phrase'          => '<mark>this is</mark> a phrase',
-                'this is another'           => '<mark>this is</mark> another',
-                'Gimme a test, Sally'       => 'Gimme a test, Sally',
-                'Or tell me what this is'   => 'Or tell me what <mark>this is</mark>',
-                ''                          => ''
-        ];
-        foreach ($strs as $str => $expect)
-        {
-            $this->assertEquals($expect, highlight_phrase($str, 'this is'));
-        }
-        $this->assertEquals('<strong>this is</strong> a strong test', highlight_phrase('this is a strong test', 'this is', '<strong>', '</strong>'));
-    }
-    // ------------------------------------------------------------------------
-    public function test_ellipsize()
-    {
-        $strs = [
-                '0'		=> [
-                        'this is my string'				=> '&hellip; my string',
-                        "here's another one"			=> '&hellip;nother one',
-                        'this one is just a bit longer'	=> '&hellip;bit longer',
-                        'short'							=> 'short'
-                ],
-                '.5'	=> [
-                        'this is my string'				=> 'this &hellip;tring',
-                        "here's another one"			=> "here'&hellip;r one",
-                        'this one is just a bit longer'	=> 'this &hellip;onger',
-                        'short'							=> 'short'
-                ],
-                '1'	=> [
-                        'this is my string'				=> 'this is my&hellip;',
-                        "here's another one"			=> "here's ano&hellip;",
-                        'this one is just a bit longer'	=> 'this one i&hellip;',
-                        'short'							=> 'short'
-                ],
-        ];
-        foreach ($strs as $pos => $s)
-        {
-            foreach ($s as $str => $expect)
-            {
-                $this->assertEquals($expect, ellipsize($str, 10, $pos));
-            }
-        }
-    }
-    // ------------------------------------------------------------------------
-    public function test_word_wrap()
-    {
-        $string = 'Here is a simple string of text that will help us demonstrate this function.';
-        $this->assertEquals(substr_count(word_wrap($string, 25), "\n"), 4);
-    }
-    // ------------------------------------------------------------------------
-    public function test_default_word_wrap_charlim()
-    {
-        $string = "Here is a longer string of text that will help us demonstrate the default charlim of this function.";
-        $this->assertEquals(strpos(word_wrap($string), "\n"), 73);
-    }
-
-    // -----------------------------------------------------------------------
-
-    public function test_excerpt()
-    {
-        $string = $this->_long_string;
-        $result = ' Once upon a time, a framework had no tests. It sad  So some nice people began to write tests. The more time that went on, the happier it became. ...';
-        $this->assertEquals(excerpt($string), $result);
-    }
-
-    // -----------------------------------------------------------------------
-
-    public function test_excerpt_radius()
-    {
-        $string = $this->_long_string;
-        $phrase = 'began';
-        $result = '... people began to ...';
-        $this->assertEquals(excerpt($string, $phrase, 10), $result);
-    }
-=======
 	public function test_word_limiter()
 	{
 		$this->assertEquals('Once upon a time,&#8230;', word_limiter($this->_long_string, 4));
@@ -453,6 +290,4 @@
 			$result .= alternator() . $phrase;
 		$this->assertEquals(' scream!  scream!  scream!  scream! ', $result);
 	}
-
->>>>>>> 38fc7a9f
 }