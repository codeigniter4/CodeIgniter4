--- conflicted
+++ resolved
@@ -255,7 +255,6 @@
         $this->assertSame([], $params);
     }
 
-<<<<<<< HEAD
     public function testAutoRouteFallbackToDefaultMethod()
     {
         $router = $this->createNewAutoRouter();
@@ -328,10 +327,7 @@
         ], $router->getPos());
     }
 
-    public function testAutoRouteRejectsSingleDot()
-=======
     public function testAutoRouteRejectsSingleDot(): void
->>>>>>> 1ce507e8
     {
         $this->expectException(PageNotFoundException::class);
 
