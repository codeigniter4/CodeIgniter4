<?php

/**
 * This file is part of CodeIgniter 4 framework.
 *
 * (c) CodeIgniter Foundation <admin@codeigniter.com>
 *
 * For the full copyright and license information, please view
 * the LICENSE file that was distributed with this source code.
 */

namespace CodeIgniter\Router\Controllers;

use CodeIgniter\Controller;

class Index extends Controller
{
<<<<<<< HEAD
    public function getIndex($p1 = '')
=======
    public function getIndex(): void
>>>>>>> 1ce507e8
    {
    }

    public function postIndex(): void
    {
    }
}<|MERGE_RESOLUTION|>--- conflicted
+++ resolved
@@ -15,11 +15,7 @@
 
 class Index extends Controller
 {
-<<<<<<< HEAD
-    public function getIndex($p1 = '')
-=======
-    public function getIndex(): void
->>>>>>> 1ce507e8
+    public function getIndex($p1 = ''): void
     {
     }
 
