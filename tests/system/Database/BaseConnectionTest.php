<?php

/**
 * This file is part of CodeIgniter 4 framework.
 *
 * (c) CodeIgniter Foundation <admin@codeigniter.com>
 *
 * For the full copyright and license information, please view
 * the LICENSE file that was distributed with this source code.
 */

namespace CodeIgniter\Database;

use CodeIgniter\Database\Exceptions\DatabaseException;
use CodeIgniter\Test\CIUnitTestCase;
use CodeIgniter\Test\Mock\MockConnection;
use Throwable;

/**
 * @internal
 *
 * @group Others
 */
final class BaseConnectionTest extends CIUnitTestCase
{
    private array $options = [
        'DSN'      => '',
        'hostname' => 'localhost',
        'username' => 'first',
        'password' => 'last',
        'database' => 'dbname',
        'DBDriver' => 'MockDriver',
        'DBPrefix' => 'test_',
        'pConnect' => true,
<<<<<<< HEAD
        'DBDebug'  => (ENVIRONMENT !== 'production'),
        'charset'  => 'utf8mb4',
        'DBCollat' => 'utf8mb4_general_ci',
=======
        'DBDebug'  => true,
        'charset'  => 'utf8',
        'DBCollat' => 'utf8_general_ci',
>>>>>>> ebc9a57e
        'swapPre'  => '',
        'encrypt'  => false,
        'compress' => false,
        'strictOn' => true,
        'failover' => [],
    ];
    private array $failoverOptions = [
        'DSN'      => '',
        'hostname' => 'localhost',
        'username' => 'failover',
        'password' => 'one',
        'database' => 'failover',
        'DBDriver' => 'MockDriver',
        'DBPrefix' => 'test_',
        'pConnect' => true,
<<<<<<< HEAD
        'DBDebug'  => (ENVIRONMENT !== 'production'),
        'charset'  => 'utf8mb4',
        'DBCollat' => 'utf8mb4_general_ci',
=======
        'DBDebug'  => true,
        'charset'  => 'utf8',
        'DBCollat' => 'utf8_general_ci',
>>>>>>> ebc9a57e
        'swapPre'  => '',
        'encrypt'  => false,
        'compress' => false,
        'strictOn' => true,
        'failover' => [],
    ];

    public function testSavesConfigOptions(): void
    {
        $db = new MockConnection($this->options);

        $this->assertSame('localhost', $db->hostname);
        $this->assertSame('first', $db->username);
        $this->assertSame('last', $db->password);
        $this->assertSame('dbname', $db->database);
        $this->assertSame('MockDriver', $db->DBDriver);
        $this->assertTrue($db->pConnect);
        $this->assertTrue($db->DBDebug);
        $this->assertSame('utf8mb4', $db->charset);
        $this->assertSame('utf8mb4_general_ci', $db->DBCollat);
        $this->assertSame('', $db->swapPre);
        $this->assertFalse($db->encrypt);
        $this->assertFalse($db->compress);
        $this->assertTrue($db->strictOn);
        $this->assertSame([], $db->failover);
    }

    public function testConnectionThrowExceptionWhenCannotConnect(): void
    {
        try {
            $db = new MockConnection($this->options);
            $db->shouldReturn('connect', false)->initialize();
        } catch (Throwable $e) {
            $this->assertInstanceOf(DatabaseException::class, $e);
            $this->assertStringContainsString('Unable to connect to the database.', $e->getMessage());
        }
    }

    public function testCanConnectAndStoreConnection(): void
    {
        $db = new MockConnection($this->options);
        $db->shouldReturn('connect', 123)->initialize();

        $this->assertSame(123, $db->getConnection());
    }

    public function testCanConnectToFailoverWhenNoConnectionAvailable(): void
    {
        $options             = $this->options;
        $options['failover'] = [$this->failoverOptions];

        $db = new class ($options) extends MockConnection {
            protected $returnValues = [
                'connect' => [false, 345],
            ];
        };

        $this->assertSame(345, $db->getConnection());
        $this->assertSame('failover', $db->username);
    }

    public function testStoresConnectionTimings(): void
    {
        $start = microtime(true);

        $db = new MockConnection($this->options);
        $db->initialize();

        $this->assertGreaterThan($start, $db->getConnectStart());
        $this->assertGreaterThan(0.0, $db->getConnectDuration());
    }

    /**
     * @see https://github.com/codeigniter4/CodeIgniter4/issues/5535
     */
    public function testStoresConnectionTimingsNotConnected(): void
    {
        $db = new MockConnection($this->options);

        $this->assertSame('0.000000', $db->getConnectDuration());
    }

    public function testMagicIssetTrue(): void
    {
        $db = new MockConnection($this->options);

        $this->assertTrue(isset($db->charset));
    }

    public function testMagicIssetFalse(): void
    {
        $db = new MockConnection($this->options);

        $this->assertFalse(isset($db->foobar));
    }

    public function testMagicGet(): void
    {
        $db = new MockConnection($this->options);

        $this->assertSame('utf8mb4', $db->charset);
    }

    public function testMagicGetMissing(): void
    {
        $db = new MockConnection($this->options);

        $this->assertNull($db->foobar);
    }

    /**
     * These tests are intended to confirm the current behavior.
     * We do not know if all of these are the correct behavior.
     *
     * @dataProvider provideProtectIdentifiers
     */
    public function testProtectIdentifiers(
        bool $prefixSingle,
        bool $protectIdentifiers,
        bool $fieldExists,
        string $item,
        string $expected
    ): void {
        $db = new MockConnection($this->options);

        $return = $db->protectIdentifiers($item, $prefixSingle, $protectIdentifiers, $fieldExists);

        $this->assertSame($expected, $return);
    }

    public static function provideProtectIdentifiers(): iterable
    {
        yield from [
            // $prefixSingle, $protectIdentifiers, $fieldExists, $item, $expected
            'empty string'        => [false, true, true, '', ''],
            'empty string prefix' => [true, true, true, '', '"test_"'], // Incorrect usage? or should be ''?

            'single table'        => [false, true, false, 'jobs', '"jobs"'],
            'single table prefix' => [true, true, false, 'jobs', '"test_jobs"'],

            'string'        => [false, true, true, "'Accountant'", "'Accountant'"],
            'single prefix' => [true, true, true, "'Accountant'", "'Accountant'"],

            'numbers only'        => [false, true, false, '12345', '12345'], // Should be quoted?
            'numbers only prefix' => [true, true, false, '12345', '"test_12345"'],

            'table AS alias'        => [false, true, false, 'role AS myRole', '"role" AS "myRole"'],
            'table AS alias prefix' => [true, true, false, 'role AS myRole', '"test_role" AS "myRole"'],

            'quoted table'        => [false, true, false, '"jobs"', '"jobs"'],
            'quoted table prefix' => [true, true, false, '"jobs"', '"test_jobs"'],

            'quoted table alias'        => [false, true, false, '"jobs" "j"', '"jobs" "j"'],
            'quoted table alias prefix' => [true, true, false, '"jobs" "j"', '"test_jobs" "j"'],

            'table.*'             => [false, true, true, 'jobs.*', '"test_jobs".*'], // Prefixed because it has segments
            'table.* prefix'      => [true, true, true, 'jobs.*', '"test_jobs".*'],
            'table.column'        => [false, true, true, 'users.id', '"test_users"."id"'], // Prefixed because it has segments
            'table.column prefix' => [true, true, true, 'users.id', '"test_users"."id"'],
            'table.column AS'     => [
                false, true, true,
                'users.id AS user_id',
                '"test_users"."id" AS "user_id"', // Prefixed because it has segments
            ],
            'table.column AS prefix' => [
                true, true, true,
                'users.id AS user_id',
                '"test_users"."id" AS "user_id"',
            ],

            'function table.column'        => [false, true, true, 'LOWER(jobs.name)', 'LOWER(jobs.name)'],
            'function table.column prefix' => [true, true, true, 'LOWER(jobs.name)', 'LOWER(jobs.name)'],

            'function only'   => [false, true, true, 'RAND()', 'RAND()'],
            'function column' => [false, true, true, 'SUM(id)', 'SUM(id)'],

            'function column AS' => [
                false, true, true,
                'COUNT(payments) AS myAlias',
                'COUNT(payments) AS myAlias',
            ],
            'function column AS prefix' => [
                true, true, true,
                'COUNT(payments) AS myAlias',
                'COUNT(payments) AS myAlias',
            ],

            'function quoted table column AS' => [
                false, true, true,
                'MAX("db"."payments") AS "payments"',
                'MAX("db"."payments") AS "payments"',
            ],

            'quoted column operator AS' => [
                false, true, true,
                '"numericValue1" + "numericValue2" AS "numericResult"',
                '"numericValue1"" + ""numericValue2" AS "numericResult"', // Cannot process correctly
            ],
            'quoted column operator AS no-protect' => [
                false, false, true,
                '"numericValue1" + "numericValue2" AS "numericResult"',
                '"numericValue1" + "numericValue2" AS "numericResult"',
            ],

            'sub query' => [
                false, true, true,
                '(SELECT SUM(payments.amount) FROM payments WHERE payments.invoice_id=4) AS amount_paid)',
                '(SELECT SUM(payments.amount) FROM payments WHERE payments.invoice_id=4) AS amount_paid)',
            ],
            'sub query with missing `)` at the end' => [
                false, true, true,
                '(SELECT MAX(advance_amount) FROM "orders" WHERE "id" > 2',
                '(SELECT MAX(advance_amount) FROM "orders" WHERE "id" > 2',
            ],
        ];
    }
}<|MERGE_RESOLUTION|>--- conflicted
+++ resolved
@@ -32,15 +32,9 @@
         'DBDriver' => 'MockDriver',
         'DBPrefix' => 'test_',
         'pConnect' => true,
-<<<<<<< HEAD
-        'DBDebug'  => (ENVIRONMENT !== 'production'),
+        'DBDebug'  => true,
         'charset'  => 'utf8mb4',
         'DBCollat' => 'utf8mb4_general_ci',
-=======
-        'DBDebug'  => true,
-        'charset'  => 'utf8',
-        'DBCollat' => 'utf8_general_ci',
->>>>>>> ebc9a57e
         'swapPre'  => '',
         'encrypt'  => false,
         'compress' => false,
@@ -56,15 +50,9 @@
         'DBDriver' => 'MockDriver',
         'DBPrefix' => 'test_',
         'pConnect' => true,
-<<<<<<< HEAD
-        'DBDebug'  => (ENVIRONMENT !== 'production'),
+        'DBDebug'  => true,
         'charset'  => 'utf8mb4',
         'DBCollat' => 'utf8mb4_general_ci',
-=======
-        'DBDebug'  => true,
-        'charset'  => 'utf8',
-        'DBCollat' => 'utf8_general_ci',
->>>>>>> ebc9a57e
         'swapPre'  => '',
         'encrypt'  => false,
         'compress' => false,
