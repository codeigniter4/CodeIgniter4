--- conflicted
+++ resolved
@@ -514,8 +514,6 @@
 		$this->seeInDatabase('user', $data);
     }
 
-<<<<<<< HEAD
-=======
 	public function testInsertEvent()
 	{
 		$model = new EventModel();
@@ -568,5 +566,4 @@
 
 		$this->assertTrue($model->hasToken('afterDelete'));
 	}
->>>>>>> 5eef9353
 }
