--- conflicted
+++ resolved
@@ -493,9 +493,6 @@
         $this->seeInDatabase('job', ['name' => 'Senior Developer']);
     }
 
-<<<<<<< HEAD
-}
-=======
 	/**
 	 * @see https://github.com/bcit-ci/CodeIgniter4/issues/580
 	 */
@@ -570,4 +567,3 @@
 		$this->assertTrue($model->hasToken('afterDelete'));
 	}
 }
->>>>>>> bc114f63
