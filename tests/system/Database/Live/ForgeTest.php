--- conflicted
+++ resolved
@@ -827,7 +827,6 @@
         $this->assertSame('username', $fieldNames[1]);
     }
 
-<<<<<<< HEAD
     public function testAddColumnNull()
     {
         $this->forge->dropTable('forge_test_table', true);
@@ -863,10 +862,7 @@
         $this->forge->dropTable('forge_test_table', true);
     }
 
-    public function testAddFields()
-=======
     public function testAddFields(): void
->>>>>>> 1ce507e8
     {
         $tableName = 'forge_test_fields';
         if ($this->db->DBDriver === 'OCI8') {
