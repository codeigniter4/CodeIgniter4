<?php

/**
 * This file is part of CodeIgniter 4 framework.
 *
 * (c) CodeIgniter Foundation <admin@codeigniter.com>
 *
 * For the full copyright and license information, please view
 * the LICENSE file that was distributed with this source code.
 */

namespace CodeIgniter\Database;

use CodeIgniter\Test\CIUnitTestCase;
use CodeIgniter\Test\DatabaseTestTrait;
use Tests\Support\Models\JobModel;
use Tests\Support\Models\UserModel;

/**
 * @group DatabaseLive
 *
 * @internal
 */
final class ModelFactoryTest extends CIUnitTestCase
{
    use DatabaseTestTrait;

    protected function setUp(): void
    {
        parent::setUp();

        ModelFactory::reset();
    }

    public function testCreateSeparateInstances(): void
    {
        $basenameModel  = ModelFactory::get('JobModel', false);
        $namespaceModel = ModelFactory::get(JobModel::class, false);

        $this->assertInstanceOf(JobModel::class, $basenameModel);
        $this->assertInstanceOf(JobModel::class, $namespaceModel);
        $this->assertNotSame($basenameModel, $namespaceModel);
    }

    public function testCreateSharedInstance(): void
    {
        $basenameModel  = ModelFactory::get('JobModel', true);
        $namespaceModel = ModelFactory::get(JobModel::class, true);

        $this->assertSame($basenameModel, $namespaceModel);
    }

    public function testInjection(): void
    {
        ModelFactory::injectMock('Banana', new JobModel());

        $this->assertInstanceOf(JobModel::class, ModelFactory::get('Banana'));
    }

    public function testReset(): void
    {
        ModelFactory::injectMock('Banana', new JobModel());

        ModelFactory::reset();

        $this->assertNull(ModelFactory::get('Banana'));
    }

<<<<<<< HEAD
    public function testBasenameDoesNotReturnExistingNamespaceInstance()
=======
    public function testBasenameReturnsExistingNamespaceInstance(): void
>>>>>>> 1ce507e8
    {
        ModelFactory::injectMock(UserModel::class, new JobModel());

        $basenameModel = ModelFactory::get('UserModel');

        $this->assertInstanceOf(UserModel::class, $basenameModel);
    }
}<|MERGE_RESOLUTION|>--- conflicted
+++ resolved
@@ -66,11 +66,7 @@
         $this->assertNull(ModelFactory::get('Banana'));
     }
 
-<<<<<<< HEAD
-    public function testBasenameDoesNotReturnExistingNamespaceInstance()
-=======
-    public function testBasenameReturnsExistingNamespaceInstance(): void
->>>>>>> 1ce507e8
+    public function testBasenameDoesNotReturnExistingNamespaceInstance(): void
     {
         ModelFactory::injectMock(UserModel::class, new JobModel());
 
