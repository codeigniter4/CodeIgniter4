--- conflicted
+++ resolved
@@ -19,19 +19,12 @@
     {
         $migration             = new class extends Migration {
             protected $DBGroup = 'tests';
-<<<<<<< HEAD
 
-            function up()
+            public function up()
             {
             }
 
-            function down()
-=======
-            public function up()
-            {
-            }
             public function down()
->>>>>>> e91b3ee1
             {
             }
         };
