--- conflicted
+++ resolved
@@ -75,11 +75,7 @@
             ],
             'random_test' => [
                 'amex',
-<<<<<<< HEAD
-                $this->generateCardNumber(37, 16),
-=======
-                self::generateCardNumber('37', 16),
->>>>>>> c85b65c3
+                self::generateCardNumber(37, 16),
                 false,
             ],
             'invalid_type' => [
