<?php namespace CodeIgniter\Validation;

class FormatRulesTest extends \CIUnitTestCase
{

	/**
	 * @var Validation
	 */
	protected $validation;
	protected $config = [
		'ruleSets'      => [
			\CodeIgniter\Validation\Rules::class,
			\CodeIgniter\Validation\FormatRules::class,
			\CodeIgniter\Validation\FileRules::class,
			\CodeIgniter\Validation\CreditCardRules::class,
			\Tests\Support\Validation\TestRules::class,
		],
		'groupA'        => [
			'foo' => 'required|min_length[5]',
		],
		'groupA_errors' => [
			'foo' => [
				'min_length' => 'Shame, shame. Too short.',
			],
		],
	];

	//--------------------------------------------------------------------

	public function setUp()
	{
		parent::setUp();
		$this->validation = new Validation((object) $this->config, \Config\Services::renderer());
		$this->validation->reset();

		$_FILES = [];
	}

	//--------------------------------------------------------------------

	public function testRegexMatch()
	{
		$data = [
			'foo'   => 'abcde',
			'phone' => '0987654321',
		];

		$this->validation->setRules([
			'foo'   => 'regex_match[/[a-z]/]',
			'phone' => 'regex_match[/^(01[2689]|09)[0-9]{8}$/]',
		]);

		$this->assertTrue($this->validation->run($data));
	}

	//--------------------------------------------------------------------

	public function testRegexMatchFalse()
	{
		$data = [
			'foo'   => 'abcde',
			'phone' => '09876543214',
		];

		$this->validation->setRules([
			'foo'   => 'regex_match[\d]',
			'phone' => 'regex_match[/^(01[2689]|09)[0-9]{8}$/]',
		]);

		$this->assertFalse($this->validation->run($data));
	}

	//--------------------------------------------------------------------

	/**
	 * @dataProvider urlProvider
	 */
	public function testValidURL(string $url = null, bool $expected)
	{
		$data = [
			'foo' => $url,
		];

		$this->validation->setRules([
			'foo' => 'valid_url',
		]);

		$this->assertEquals($expected, $this->validation->run($data));
	}

	//--------------------------------------------------------------------

	public function urlProvider()
	{
		return [
			[
				'www.codeigniter.com',
				true,
			],
			[
				'http://codeigniter.com',
				true,
			],
			//https://bugs.php.net/bug.php?id=51192
			[
				'http://accept-dashes.tld',
				true,
			],
			[
				'http://reject_underscores',
				false,
			],
<<<<<<< HEAD
			// https://github.com/bcit-ci/CodeIgniter/issues/4415
=======
			// https://github.com/codeigniter4/CodeIgniter/issues/4415
>>>>>>> 0b25c7d1
			[
				'http://[::1]/ipv6',
				true,
			],
			[
				'htt://www.codeigniter.com',
				false,
			],
			[
				'',
				false,
			],
			[
				'code igniter',
				false,
			],
			[
				null,
				false,
			],
			[
				'http://',
				true,
			], // this is apparently valid!
			[
				'http:///oops.com',
				false,
			],
			[
				'123.com',
				true,
			],
			[
				'abc.123',
				true,
			],
			[
				'http:8080//abc.com',
				true,
			],
		];
	}

	//--------------------------------------------------------------------

	/**
	 * @dataProvider emailProviderSingle
	 *
	 * @param $email
	 * @param $expected
	 */
	public function testValidEmail($email, $expected)
	{
		$data = [
			'foo' => $email,
		];

		$this->validation->setRules([
			'foo' => 'valid_email',
		]);

		$this->assertEquals($expected, $this->validation->run($data));
	}

	//--------------------------------------------------------------------

	/**
	 * @dataProvider emailsProvider
	 *
	 * @param $email
	 * @param $expected
	 */
	public function testValidEmails($email, $expected)
	{
		$data = [
			'foo' => $email,
		];

		$this->validation->setRules([
			'foo' => 'valid_emails',
		]);

		$this->assertEquals($expected, $this->validation->run($data));
	}

	//--------------------------------------------------------------------

	public function emailProviderSingle()
	{
		return [
			[
				'email@sample.com',
				true,
			],
			[
				'valid_email',
				false,
			],
			[
				null,
				false,
			],
		];
	}

	//--------------------------------------------------------------------

	public function emailsProvider()
	{
		return [
			[
				'1@sample.com,2@sample.com',
				true,
			],
			[
				'1@sample.com, 2@sample.com',
				true,
			],
			[
				'email@sample.com',
				true,
			],
			[
				'@sample.com,2@sample.com,validemail@email.ca',
				false,
			],
			[
				null,
				false,
			],
		];
	}

	//--------------------------------------------------------------------

	/**
	 * @dataProvider ipProvider
	 *
	 * @param $ip
	 * @param $which
	 * @param $expected
	 */
	public function testValidIP($ip, $which, $expected)
	{
		$data = [
			'foo' => $ip,
		];

		$this->validation->setRules([
			'foo' => "valid_ip[{$which}]",
		]);

		$this->assertEquals($expected, $this->validation->run($data));
	}

	//--------------------------------------------------------------------

	public function ipProvider()
	{
		return [
			[
				'127.0.0.1',
				null,
				true,
			],
			[
				'127.0.0.1',
				'ipv4',
				true,
			],
			[
				'2001:0db8:85a3:0000:0000:8a2e:0370:7334',
				null,
				true,
			],
			[
				'2001:0db8:85a3:0000:0000:8a2e:0370:7334',
				'ipv6',
				true,
			],
			[
				'2001:0db8:85a3:0000:0000:8a2e:0370:7334',
				'ipv4',
				false,
			],
			[
				'127.0.0.1',
				'ipv6',
				false,
			],
			[
				'H001:0db8:85a3:0000:0000:8a2e:0370:7334',
				null,
				false,
			],
			[
				'127.0.0.259',
				null,
				false,
			],
			[
				null,
				null,
				false,
			],
		];
	}

	//--------------------------------------------------------------------

	/**
	 * @dataProvider alphaProvider
	 *
	 * @param $str
	 * @param $expected
	 */
	public function testAlpha($str, $expected)
	{
		$data = [
			'foo' => $str,
		];

		$this->validation->setRules([
			'foo' => 'alpha',
		]);

		$this->assertEquals($expected, $this->validation->run($data));
	}

	//--------------------------------------------------------------------

	public function alphaProvider()
	{
		return [
			[
				'abcdefghijklmnopqrstuvwxyzABCDEFGHLIJKLMNOPQRSTUVWXYZ',
				true,
			],
			[
				'abcdefghijklmnopqrstuvwxyzABCDEFGHLIJKLMNOPQRSTUVWXYZ ',
				false,
			],
			[
				'abcdefghijklmnopqrstuvwxyzABCDEFGHLIJKLMNOPQRSTUVWXYZ1',
				false,
			],
			[
				'abcdefghijklmnopqrstuvwxyzABCDEFGHLIJKLMNOPQRSTUVWXYZ*',
				false,
			],
			[
				null,
				false,
			],
		];
	}

	//--------------------------------------------------------------------

	/**
	 * Test alpha with spaces.
	 *
	 * @param mixed   $value    Value.
	 * @param boolean $expected Expected.
	 *
	 * @dataProvider alphaSpaceProvider
	 */
	public function testAlphaSpace($value, $expected)
	{
		$data = [
			'foo' => $value,
		];

		$this->validation->setRules([
			'foo' => 'alpha_space',
		]);

		$this->assertEquals($expected, $this->validation->run($data));
	}

	//--------------------------------------------------------------------

	public function alphaSpaceProvider()
	{
		return [
			[
				null,
				true,
			],
			[
				'abcdefghijklmnopqrstuvwxyzABCDEFGHLIJKLMNOPQRSTUVWXYZ',
				true,
			],
			[
				'abcdefghijklmnopqrstuvwxyzABCDEFGHLIJKLMNOPQRSTUVWXYZ ',
				true,
			],
			[
				'abcdefghijklmnopqrstuvwxyzABCDEFGHLIJKLMNOPQRSTUVWXYZ1',
				false,
			],
			[
				'abcdefghijklmnopqrstuvwxyzABCDEFGHLIJKLMNOPQRSTUVWXYZ*',
				false,
			],
		];
	}

	//--------------------------------------------------------------------

	/**
	 * @dataProvider alphaNumericProvider
	 *
	 * @param $str
	 * @param $expected
	 */
	public function testAlphaNumeric($str, $expected)
	{
		$data = [
			'foo' => $str,
		];

		$this->validation->setRules([
			'foo' => 'alpha_numeric',
		]);

		$this->assertEquals($expected, $this->validation->run($data));
	}

	//--------------------------------------------------------------------

	public function alphaNumericProvider()
	{
		return [
			[
				'abcdefghijklmnopqrstuvwxyzABCDEFGHLIJKLMNOPQRSTUVWXYZ0123456789',
				true,
			],
			[
				'abcdefghijklmnopqrstuvwxyzABCDEFGHLIJKLMNOPQRSTUVWXYZ0123456789\ ',
				false,
			],
			[
				'abcdefghijklmnopqrstuvwxyzABCDEFGHLIJKLMNOPQRSTUVWXYZ0123456789_',
				false,
			],
			[
				null,
				false,
			],
		];
	}

	//--------------------------------------------------------------------

	/**
	 * @dataProvider alphaNumericProvider
	 *
	 * @param $str
	 * @param $expected
	 */
	public function testAlphaNumericSpace($str, $expected)
	{
		$data = [
			'foo' => $str,
		];

		$this->validation->setRules([
			'foo' => 'alpha_numeric_space',
		]);

		$this->assertEquals($expected, $this->validation->run($data));
	}

	//--------------------------------------------------------------------

	public function alphaNumericSpaceProvider()
	{
		return [
			[
				' abcdefghijklmnopqrstuvwxyzABCDEFGHLIJKLMNOPQRSTUVWXYZ0123456789',
				true,
			],
			[
				' abcdefghijklmnopqrstuvwxyzABCDEFGHLIJKLMNOPQRSTUVWXYZ0123456789-',
				false,
			],
			[
				null,
				false,
			],
		];
	}

	//--------------------------------------------------------------------

	/**
	 * @dataProvider alphaDashProvider
	 *
	 * @param $str
	 * @param $expected
	 */
	public function testAlphaDash($str, $expected)
	{
		$data = [
			'foo' => $str,
		];

		$this->validation->setRules([
			'foo' => 'alpha_dash',
		]);

		$this->assertEquals($expected, $this->validation->run($data));
	}

	//--------------------------------------------------------------------

	public function alphaDashProvider()
	{
		return [
			[
				'abcdefghijklmnopqrstuvwxyzABCDEFGHLIJKLMNOPQRSTUVWXYZ0123456789-',
				true,
			],
			[
				'abcdefghijklmnopqrstuvwxyzABCDEFGHLIJKLMNOPQRSTUVWXYZ0123456789-\ ',
				false,
			],
			[
				null,
				false,
			],
		];
	}

	//--------------------------------------------------------------------

	/**
	 * @dataProvider numericProvider
	 *
	 * @param $str
	 * @param $expected
	 */
	public function testNumeric($str, $expected)
	{
		$data = [
			'foo' => $str,
		];

		$this->validation->setRules([
			'foo' => 'numeric',
		]);

		$this->assertEquals($expected, $this->validation->run($data));
	}

	//--------------------------------------------------------------------

	public function numericProvider()
	{
		return [
			[
				'0',
				true,
			],
			[
				'12314',
				true,
			],
			[
				'-42',
				true,
			],
			[
				'+42',
				true,
			],
			[
				'123a',
				false,
			],
			[
				'--1',
				false,
			],
			[
				null,
				false,
			],
		];
	}

	//-------------------------------------------------------------------

	/**
	 * @dataProvider integerProvider
	 *
	 * @param $str
	 * @param $expected
	 */
	public function testInteger($str, $expected)
	{
		$data = [
			'foo' => $str,
		];

		$this->validation->setRules([
			'foo' => 'integer',
		]);

		$this->assertEquals($expected, $this->validation->run($data));
	}

	//--------------------------------------------------------------------

	public function integerProvider()
	{
		return [
			[
				'0',
				true,
			],
			[
				'42',
				true,
			],
			[
				'-1',
				true,
			],
			[
				'123a',
				false,
			],
			[
				'1.9',
				false,
			],
			[
				'--1',
				false,
			],
			[
				null,
				false,
			],
		];
	}

	//-------------------------------------------------------------------

	/**
	 * @dataProvider decimalProvider
	 *
	 * @param $str
	 * @param $expected
	 */
	public function testDecimal($str, $expected)
	{
		$data = [
			'foo' => $str,
		];

		$this->validation->setRules([
			'foo' => 'decimal',
		]);

		$this->assertEquals($expected, $this->validation->run($data));
	}

	//--------------------------------------------------------------------

	public function decimalProvider()
	{
		return [
			[
				'1.0',
				true,
			],
			[
				'-0.98',
				true,
			],
			[
				'0',
				false,
			],
			[
				'1.0a',
				false,
			],
			[
				'-i',
				false,
			],
			[
				'--1',
				false,
			],
			[
				null,
				false,
			],
		];
	}

	//-------------------------------------------------------------------

	/**
	 * @dataProvider naturalProvider
	 *
	 * @param $str
	 * @param $expected
	 */
	public function testNatural($first, $expected)
	{
		$data = [
			'foo' => $first,
		];

		$this->validation->setRules([
			'foo' => 'is_natural',
		]);

		$this->assertEquals($expected, $this->validation->run($data));
	}

	//--------------------------------------------------------------------

	public function naturalProvider()
	{
		return [
			[
				'0',
				true,
			],
			[
				'12',
				true,
			],
			[
				'42a',
				false,
			],
			[
				'-1',
				false,
			],
			[
				null,
				false,
			],
		];
	}

	//-------------------------------------------------------------------

	/**
	 * @dataProvider naturalZeroProvider
	 *
	 * @param $str
	 * @param $expected
	 */
	public function testNaturalNoZero($first, $expected)
	{
		$data = [
			'foo' => $first,
		];

		$this->validation->setRules([
			'foo' => 'is_natural_no_zero',
		]);

		$this->assertEquals($expected, $this->validation->run($data));
	}

	//--------------------------------------------------------------------

	public function naturalZeroProvider()
	{
		return [
			[
				'0',
				false,
			],
			[
				'12',
				true,
			],
			[
				'42a',
				false,
			],
			[
				'-1',
				false,
			],
			[
				null,
				false,
			],
		];
	}

	//-------------------------------------------------------------------

	/**
	 * @dataProvider base64Provider
	 *
	 * @param $str
	 * @param $expected
	 */
	public function testBase64($first, $expected)
	{
		$data = [
			'foo' => $first,
		];

		$this->validation->setRules([
			'foo' => 'valid_base64',
		]);

		$this->assertEquals($expected, $this->validation->run($data));
	}

	//--------------------------------------------------------------------

	public function base64Provider()
	{
		return [
			[
				base64_encode('string'),
				true,
			],
			[
				'FA08GG',
				false,
			],
			[
				null,
				false,
			],
		];
	}

	//-------------------------------------------------------------------

	/**
	 * @dataProvider jsonProvider
	 *
	 * @param $str
	 * @param $expected
	 */
	public function testJson($first, $expected)
	{
		$data = [
			'foo' => $first,
		];

		$this->validation->setRules([
			'foo' => 'valid_json',
		]);

		$this->assertEquals($expected, $this->validation->run($data));
	}

	//--------------------------------------------------------------------

	public function jsonProvider()
	{
		return [
			[
				'null',
				true,
			],
			[
				'"null"',
				true,
			],
			[
				'600100825',
				true,
			],
			[
				'{"A":"Yay.", "B":[0,5]}',
				true,
			],
			[
				'[0,"2",2.2,"3.3"]',
				true,
			],
			[
				null,
				false,
			],
			[
				'600-Nope. Should not pass.',
				false,
			],
			[
				'{"A":SHOULD_NOT_PASS}',
				false,
			],
			[
				'[0,"2",2.2 "3.3"]',
				false,
			],
		];
	}

	//-------------------------------------------------------------------

	/**
	 * @dataProvider timezoneProvider
	 *
	 * @param $value
	 * @param $expected
	 */
	public function testTimeZone($value, $expected)
	{
		$data = [
			'foo' => $value,
		];

		$this->validation->setRules([
			'foo' => 'timezone',
		]);

		$this->assertEquals($expected, $this->validation->run($data));
	}

	//--------------------------------------------------------------------

	public function timezoneProvider()
	{
		return [
			[
				'America/Chicago',
				true,
			],
			[
				'america/chicago',
				false,
			],
			[
				'foo/bar',
				false,
			],
			[
				null,
				false,
			],
		];
	}

	//--------------------------------------------------------------------

	/**
	 * @dataProvider validDateProvider
	 *
	 * @param $str
	 * @param $format
	 * @param $expected
	 */
	public function testValidDate($str, $format, $expected)
	{
		$data = [
			'foo' => $str,
		];

		$this->validation->setRules([
			'foo' => "valid_date[{$format}]",
		]);

		$this->assertEquals($expected, $this->validation->run($data));
	}

	//--------------------------------------------------------------------

	public function validDateProvider()
	{
		return [
			[
				'Sun',
				'D',
				true,
			],
			[
				'Sun',
				'd',
				false,
			],
			[
				'Sun',
				null,
				true,
			],
			[
				'1500',
				'Y',
				true,
			],
			[
				'1500',
				'y',
				false,
			],
			[
				'1500',
				null,
				true,
			],
			[
				'09:26:05',
				'H:i:s',
				true,
			],
			[
				'09:26:5',
				'H:i:s',
				false,
			],
			[
				'1992-02-29',
				'Y-m-d',
				true,
			],
			[
				'1991-02-29',
				'Y-m-d',
				false,
			],
			[
				'1718-05-10 15:25:59',
				'Y-m-d H:i:s',
				true,
			],
			[
				'1718-05-10 15:5:59',
				'Y-m-d H:i:s',
				false,
			],
			[
				'Thu, 31 Oct 2013 13:31:00',
				'D, d M Y H:i:s',
				true,
			],
			[
				'Thu, 31 Jun 2013 13:31:00',
				'D, d M Y H:i:s',
				false,
			],
			[
				'Thu, 31 Jun 2013 13:31:00',
				null,
				true,
			],
			[
				'07.05.03',
				'm.d.y',
				true,
			],
			[
				'07.05.1803',
				'm.d.y',
				false,
			],
			[
				'19890109',
				'Ymd',
				true,
			],
			[
				'198919',
				'Ymd',
				false,
			],
			[
				'2, 7, 2001',
				'j, n, Y',
				true,
			],
			[
				'2, 17, 2001',
				'j, n, Y',
				false,
			],
			[
				'09-42-25, 12-11-17',
				'h-i-s, j-m-y',
				true,
			],
			[
				'09-42-25, 12-00-17',
				'h-i-s, j-m-y',
				false,
			],
			[
				'09-42-25, 12-00-17',
				null,
				false,
			],
			[
				'November 12, 2017, 9:42 am',
				'F j, Y, g:i a',
				true,
			],
			[
				'November 12, 2017, 19:42 am',
				'F j, Y, g:i a',
				false,
			],
			[
				'November 12, 2017, 9:42 am',
				null,
				true,
			],
			[
				'Monday 8th of August 2005 03:12:46 PM',
				'l jS \of F Y h:i:s A',
				true,
			],
			[
				'Monday 8th of August 2005 13:12:46 PM',
				'l jS \of F Y h:i:s A',
				false,
			],
			[
				'23:01:59 is now',
				'H:m:s \i\s \n\o\w',
				true,
			],
			[
				'23:01:59 is now',
				'H:m:s is now',
				false,
			],
			[
				'12/11/2017',
				'd/m/Y',
				true,
			],
		];
	}

	//--------------------------------------------------------------------
}<|MERGE_RESOLUTION|>--- conflicted
+++ resolved
@@ -110,11 +110,7 @@
 				'http://reject_underscores',
 				false,
 			],
-<<<<<<< HEAD
-			// https://github.com/bcit-ci/CodeIgniter/issues/4415
-=======
 			// https://github.com/codeigniter4/CodeIgniter/issues/4415
->>>>>>> 0b25c7d1
 			[
 				'http://[::1]/ipv6',
 				true,
