--- conflicted
+++ resolved
@@ -41,7 +41,6 @@
         $this->resetServices();
     }
 
-<<<<<<< HEAD
     private function createMockSecurity(?SecurityConfig $config = null): MockSecurity
     {
         $config ??= new SecurityConfig();
@@ -49,10 +48,7 @@
         return new MockSecurity($config);
     }
 
-    public function testBasicConfigIsSaved()
-=======
     public function testBasicConfigIsSaved(): void
->>>>>>> 1ce507e8
     {
         $security = $this->createMockSecurity();
 
