<?php

/**
 * This file is part of CodeIgniter 4 framework.
 *
 * (c) CodeIgniter Foundation <admin@codeigniter.com>
 *
 * For the full copyright and license information, please view
 * the LICENSE file that was distributed with this source code.
 */

namespace CodeIgniter\Config;

use CodeIgniter\Test\CIUnitTestCase;
use InvalidArgumentException;
use ReflectionClass;
use stdClass;
use Tests\Support\Config\TestRegistrar;
use Tests\Support\Models\EntityModel;
use Tests\Support\Models\UserModel;
use Tests\Support\View\SampleClass;
use Tests\Support\Widgets\OtherWidget;
use Tests\Support\Widgets\SomeWidget;

/**
 * @internal
 *
 * @group Others
 */
final class FactoriesTest extends CIUnitTestCase
{
    protected function setUp(): void
    {
        parent::setUp();

        Factories::reset();
    }

    protected function getFactoriesStaticProperty(...$params)
    {
        // First parameter is the actual property
        $name = array_shift($params);

        $factory    = new ReflectionClass(Factories::class);
        $properties = $factory->getStaticProperties();
        $property   = $properties[$name] ?? [];

        // If any additional parameters were provided then drill into the array
        foreach ($params as $param) {
            $property = $property[$param];
        }

        return $property;
    }

    public function testGetsOptions(): void
    {
        $result = Factories::getOptions('models');

        $this->assertTrue($result['preferApp']);
    }

    public function testGetsDefaultOptions(): void
    {
        $result = Factories::getOptions('blahblahs');

        $this->assertTrue($result['preferApp']);
        $this->assertSame('Blahblahs', $result['path']);
    }

    public function testSetsOptions(): void
    {
        Factories::setOptions('widgets', ['foo' => 'bar']);

        $result = Factories::getOptions('widgets');

        $this->assertSame('bar', $result['foo']);
        $this->assertTrue($result['preferApp']);
    }

    public function testUsesConfigOptions(): void
    {
        // Simulate having a $widgets property in App\Config\Factory
        $config = new class () extends Factory {
            public $widgets = ['bar' => 'bam'];
        };
        Factories::injectMock('config', Factory::class, $config);

        $result = Factories::getOptions('widgets');

        $this->assertSame('bam', $result['bar']);
    }

    public function testSetOptionsResets(): void
    {
        Factories::injectMock('widgets', 'Banana', new stdClass());

        $result = $this->getFactoriesStaticProperty('instances');
        $this->assertIsArray($result);
        $this->assertArrayHasKey('widgets', $result);

        Factories::setOptions('widgets', []);

        $result = $this->getFactoriesStaticProperty('instances');
        $this->assertIsArray($result);
        $this->assertArrayNotHasKey('widgets', $result);
    }

    public function testResetsAll(): void
    {
        Factories::setOptions('widgets', ['foo' => 'bar']);

        Factories::reset();

        $result = $this->getFactoriesStaticProperty('options');
        $this->assertSame([], $result);
    }

    public function testResetsComponentOnly(): void
    {
        Factories::setOptions('widgets', ['foo' => 'bar']);
        Factories::setOptions('spigots', ['bar' => 'bam']);

        Factories::reset('spigots');

        $result = $this->getFactoriesStaticProperty('options');
        $this->assertIsArray($result);
        $this->assertArrayHasKey('widgets', $result);
    }

    public function testGetsBasenameByBasename(): void
    {
        $this->assertSame('SomeWidget', Factories::getBasename('SomeWidget'));
    }

    public function testGetsBasenameByClassname(): void
    {
        $this->assertSame('SomeWidget', Factories::getBasename(SomeWidget::class));
    }

    public function testGetsBasenameByAbsoluteClassname(): void
    {
        $this->assertSame('UserModel', Factories::getBasename(UserModel::class));
    }

    public function testGetsBasenameInvalid(): void
    {
        $this->assertSame('', Factories::getBasename('Tests\\Support\\'));
    }

    public function testCreatesByBasename(): void
    {
        $result = Factories::widgets('SomeWidget', ['getShared' => false]);

        $this->assertInstanceOf(SomeWidget::class, $result);
    }

    public function testCreatesByClassname(): void
    {
        $result = Factories::widgets(SomeWidget::class, ['getShared' => false]);

        $this->assertInstanceOf(SomeWidget::class, $result);
    }

    public function testCreatesByAbsoluteClassname(): void
    {
        $result = Factories::models(UserModel::class, ['getShared' => false]);

        $this->assertInstanceOf(UserModel::class, $result);
    }

    public function testCreatesInvalid(): void
    {
        $result = Factories::widgets('gfnusvjai', ['getShared' => false]);

        $this->assertNull($result);
    }

    public function testIgnoresNonClass(): void
    {
        $result = Factories::widgets('NopeWidget', ['getShared' => false]);

        $this->assertNull($result);
    }

    public function testReturnsSharedInstance(): void
    {
        $widget1 = Factories::widgets('SomeWidget');
        $widget2 = Factories::widgets(SomeWidget::class);

        $this->assertSame($widget1, $widget2);
    }

    public function testInjection(): void
    {
        Factories::injectMock('widgets', 'Banana', new stdClass());

        $result = Factories::widgets('Banana');

        $this->assertInstanceOf('stdClass', $result);
    }

    public function testRespectsComponentAlias(): void
    {
        Factories::setOptions('tedwigs', ['component' => 'widgets']);

        $result = Factories::tedwigs('SomeWidget');
        $this->assertInstanceOf(SomeWidget::class, $result);
    }

    public function testRespectsPath(): void
    {
        Factories::setOptions('models', ['path' => 'Widgets']);

        $result = Factories::models('SomeWidget');
        $this->assertInstanceOf(SomeWidget::class, $result);
    }

    public function testRespectsInstanceOf(): void
    {
        Factories::setOptions('widgets', ['instanceOf' => 'stdClass']);

        $result = Factories::widgets('SomeWidget');
        $this->assertInstanceOf(SomeWidget::class, $result);

        $result = Factories::widgets('OtherWidget');
        $this->assertNull($result);
    }

    public function testSharedRespectsInstanceOf(): void
    {
        Factories::injectMock('widgets', 'SomeWidget', new OtherWidget());

        $result = Factories::widgets('SomeWidget', ['instanceOf' => 'stdClass']);
        $this->assertInstanceOf(SomeWidget::class, $result);
    }

    public function testPrioritizesParameterOptions(): void
    {
        Factories::setOptions('widgets', ['instanceOf' => 'stdClass']);

        $result = Factories::widgets('OtherWidget', ['instanceOf' => null]);
        $this->assertInstanceOf(OtherWidget::class, $result);
    }

    public function testFindsAppFirst(): void
    {
        // Create a fake class in App
        $class = 'App\Widgets\OtherWidget';
        if (! class_exists($class)) {
            class_alias(SomeWidget::class, $class);
        }

        $result = Factories::widgets('OtherWidget');
        $this->assertInstanceOf(SomeWidget::class, $result);
    }

<<<<<<< HEAD
    public function testShortnameReturnsConfigInApp()
    {
        // Create a config class in App
        $file   = APPPATH . 'Config/TestRegistrar.php';
        $source = <<<'EOL'
            <?php
            namespace Config;
            class TestRegistrar
            {}
            EOL;
        file_put_contents($file, $source);

        $result = Factories::config('TestRegistrar');

        $this->assertInstanceOf('Config\TestRegistrar', $result);

        // Delete the config class in App
        unlink($file);
    }

    public function testFullClassnameIgnoresPreferApp()
    {
        // Create a config class in App
        $file   = APPPATH . 'Config/TestRegistrar.php';
        $source = <<<'EOL'
            <?php
            namespace Config;
            class TestRegistrar
            {}
            EOL;
        file_put_contents($file, $source);

        $result = Factories::config(TestRegistrar::class);

        $this->assertInstanceOf(TestRegistrar::class, $result);

        Factories::setOptions('config', ['preferApp' => false]);

        $result = Factories::config(TestRegistrar::class);

        $this->assertInstanceOf(TestRegistrar::class, $result);

        // Delete the config class in App
        unlink($file);
    }

    public function testPreferAppIsIgnored()
=======
    public function testpreferAppOverridesClassname(): void
>>>>>>> 1ce507e8
    {
        // Create a fake class in App
        $class = 'App\Widgets\OtherWidget';
        if (! class_exists($class)) {
            class_alias(SomeWidget::class, $class);
        }

        $result = Factories::widgets(OtherWidget::class);
        $this->assertInstanceOf(OtherWidget::class, $result);
    }

    public function testCanLoadTwoCellsWithSameShortName()
    {
        $cell1 = Factories::cells('\\' . SampleClass::class);
        $cell2 = Factories::cells('\\' . \Tests\Support\View\OtherCells\SampleClass::class);

        $this->assertNotSame($cell1, $cell2);
    }

    public function testDefineSameAliasTwiceWithDifferentClasses()
    {
        $this->expectException(InvalidArgumentException::class);
        $this->expectExceptionMessage(
            'Already defined in Factories: models CodeIgniter\Shield\Models\UserModel -> Tests\Support\Models\UserModel'
        );

        Factories::define(
            'models',
            'CodeIgniter\Shield\Models\UserModel',
            UserModel::class
        );
        Factories::define(
            'models',
            'CodeIgniter\Shield\Models\UserModel',
            EntityModel::class
        );
    }

    public function testDefineSameAliasAndSameClassTwice()
    {
        Factories::define(
            'models',
            'CodeIgniter\Shield\Models\UserModel',
            UserModel::class
        );
        Factories::define(
            'models',
            'CodeIgniter\Shield\Models\UserModel',
            UserModel::class
        );

        $model = model('CodeIgniter\Shield\Models\UserModel');

        $this->assertInstanceOf(UserModel::class, $model);
    }

    public function testDefineNonExistentClass()
    {
        $this->expectException(InvalidArgumentException::class);
        $this->expectExceptionMessage('No such class: App\Models\UserModel');

        Factories::define(
            'models',
            'CodeIgniter\Shield\Models\UserModel',
            'App\Models\UserModel'
        );
    }

    public function testDefineAfterLoading()
    {
        $this->expectException(InvalidArgumentException::class);
        $this->expectExceptionMessage(
            'Already defined in Factories: models Tests\Support\Models\UserModel -> Tests\Support\Models\UserModel'
        );

        model(UserModel::class);

        Factories::define(
            'models',
            UserModel::class,
            'App\Models\UserModel'
        );
    }

    public function testDefineAndLoad()
    {
        Factories::define(
            'models',
            UserModel::class,
            EntityModel::class
        );

        $model = model(UserModel::class);

        $this->assertInstanceOf(EntityModel::class, $model);
    }
}<|MERGE_RESOLUTION|>--- conflicted
+++ resolved
@@ -255,7 +255,6 @@
         $this->assertInstanceOf(SomeWidget::class, $result);
     }
 
-<<<<<<< HEAD
     public function testShortnameReturnsConfigInApp()
     {
         // Create a config class in App
@@ -302,10 +301,7 @@
         unlink($file);
     }
 
-    public function testPreferAppIsIgnored()
-=======
-    public function testpreferAppOverridesClassname(): void
->>>>>>> 1ce507e8
+    public function testPreferAppIsIgnored(): void
     {
         // Create a fake class in App
         $class = 'App\Widgets\OtherWidget';
