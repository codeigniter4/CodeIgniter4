<?php

/**
 * This file is part of CodeIgniter 4 framework.
 *
 * (c) CodeIgniter Foundation <admin@codeigniter.com>
 *
 * For the full copyright and license information, please view
 * the LICENSE file that was distributed with this source code.
 */

namespace CodeIgniter;

use CodeIgniter\Config\BaseService;
use CodeIgniter\Config\Factories;
use CodeIgniter\HTTP\CLIRequest;
use CodeIgniter\HTTP\Exceptions\RedirectException;
use CodeIgniter\HTTP\IncomingRequest;
use CodeIgniter\HTTP\RedirectResponse;
use CodeIgniter\HTTP\Response;
use CodeIgniter\HTTP\URI;
use CodeIgniter\HTTP\UserAgent;
use CodeIgniter\Router\RouteCollection;
use CodeIgniter\Session\Handlers\FileHandler;
use CodeIgniter\Session\Session;
use CodeIgniter\Test\CIUnitTestCase;
use CodeIgniter\Test\Mock\MockCodeIgniter;
use CodeIgniter\Test\Mock\MockIncomingRequest;
use CodeIgniter\Test\Mock\MockSecurity;
use CodeIgniter\Test\Mock\MockSession;
use CodeIgniter\Test\TestLogger;
use Config\App;
use Config\Cookie;
use Config\Logger;
use Config\Modules;
use Config\Routing;
use Config\Security as SecurityConfig;
use Config\Services;
use Config\Session as SessionConfig;
use Exception;
use Kint;
use RuntimeException;
use stdClass;
use Tests\Support\Models\JobModel;

/**
 * @backupGlobals enabled
 *
 * @internal
 *
 * @group SeparateProcess
 */
final class CommonFunctionsTest extends CIUnitTestCase
{
    private ?App $config = null;
    private IncomingRequest $request;

    protected function setUp(): void
    {
        unset($_ENV['foo'], $_SERVER['foo']);
        $this->resetServices();

        parent::setUp();
    }

    public function testStringifyAttributes(): void
    {
        $this->assertSame(' class="foo" id="bar"', stringify_attributes(['class' => 'foo', 'id' => 'bar']));

        $atts        = new stdClass();
        $atts->class = 'foo';
        $atts->id    = 'bar';
        $this->assertSame(' class="foo" id="bar"', stringify_attributes($atts));

        $atts = new stdClass();
        $this->assertSame('', stringify_attributes($atts));

        $this->assertSame(' class="foo" id="bar"', stringify_attributes('class="foo" id="bar"'));

        $this->assertSame('', stringify_attributes([]));
    }

    public function testStringifyJsAttributes(): void
    {
        $this->assertSame('width=800,height=600', stringify_attributes(['width' => '800', 'height' => '600'], true));

        $atts         = new stdClass();
        $atts->width  = 800;
        $atts->height = 600;
        $this->assertSame('width=800,height=600', stringify_attributes($atts, true));
    }

    public function testEnvReturnsDefault(): void
    {
        $this->assertSame('baz', env('foo', 'baz'));
    }

    public function testEnvGetsFromSERVER(): void
    {
        $_SERVER['foo'] = 'bar';

        $this->assertSame('bar', env('foo', 'baz'));
    }

    public function testEnvGetsFromENV(): void
    {
        $_ENV['foo'] = 'bar';

        $this->assertSame('bar', env('foo', 'baz'));
    }

    public function testEnvBooleans(): void
    {
        $_ENV['p1'] = 'true';
        $_ENV['p2'] = 'false';
        $_ENV['p3'] = 'empty';
        $_ENV['p4'] = 'null';

        $this->assertTrue(env('p1'));
        $this->assertFalse(env('p2'));
        $this->assertEmpty(env('p3'));
        $this->assertNull(env('p4'));
    }

<<<<<<< HEAD
    private function createRouteCollection(): RouteCollection
    {
        return new RouteCollection(Services::locator(), new Modules(), new Routing());
    }

    public function testRedirectReturnsRedirectResponse()
=======
    public function testRedirectReturnsRedirectResponse(): void
>>>>>>> 1ce507e8
    {
        $_SERVER['REQUEST_METHOD'] = 'GET';

        $response = $this->createMock(Response::class);
        Services::injectMock('response', $response);

        $routes = $this->createRouteCollection();
        Services::injectMock('routes', $routes);

        $routes->add('home/base', 'Controller::index', ['as' => 'base']);
        $response->method('redirect')->willReturnArgument(0);

        $this->assertInstanceOf(RedirectResponse::class, redirect('base'));
    }

    public function testRedirectDefault(): void
    {
        $this->assertInstanceOf(RedirectResponse::class, redirect());
    }

    public function testRequestIncomingRequest(): void
    {
        Services::createRequest(new App());

        $request = request();

        $this->assertInstanceOf(IncomingRequest::class, $request);
    }

    public function testRequestCLIRequest(): void
    {
        Services::createRequest(new App(), true);

        $request = request();

        $this->assertInstanceOf(CLIRequest::class, $request);
    }

    public function testResponse(): void
    {
        $response = response();

        $this->assertInstanceOf(Response::class, $response);
    }

    public function testSolidusElement(): void
    {
        $this->assertSame('', _solidus());
    }

    public function testSolidusElementXHTML(): void
    {
        $doctypes        = config('DocTypes');
        $default         = $doctypes->html5;
        $doctypes->html5 = false;

        $this->assertSame(' /', _solidus());

        // Reset
        $doctypes->html5 = $default;
    }

    public function testView(): void
    {
        $data = [
            'testString' => 'bar',
            'bar'        => 'baz',
        ];
        $expected = '<h1>bar</h1>';
        $this->assertStringContainsString($expected, view('\Tests\Support\View\Views\simple', $data));
    }

    public function testViewSavedData(): void
    {
        $data = [
            'testString' => 'bar',
            'bar'        => 'baz',
        ];
        $expected = '<h1>bar</h1>';
        $this->assertStringContainsString($expected, view('\Tests\Support\View\Views\simple', $data, ['saveData' => true]));
        $this->assertStringContainsString($expected, view('\Tests\Support\View\Views\simple'));
    }

    public function testViewCell(): void
    {
        $expected = 'Hello';
        $this->assertSame($expected, view_cell('\Tests\Support\View\SampleClass::hello'));
    }

    public function testEscapeWithDifferentEncodings(): void
    {
        $this->assertSame('&lt;x', esc('<x', 'html', 'utf-8'));
        $this->assertSame('&lt;x', esc('<x', 'html', 'iso-8859-1'));
        $this->assertSame('&lt;x', esc('<x', 'html', 'windows-1251'));
    }

    public function testEscapeBadContext(): void
    {
        $this->expectException('InvalidArgumentException');
        esc(['width' => '800', 'height' => '600'], 'bogus');
    }

    public function testEscapeBadContextZero(): void
    {
        $this->expectException('InvalidArgumentException');
        esc('<script>', '0');
    }

    /**
     * @runInSeparateProcess
     * @preserveGlobalState disabled
     */
    public function testSessionInstance(): void
    {
        $this->injectSessionMock();

        $this->assertInstanceOf(Session::class, session());
    }

    /**
     * @runInSeparateProcess
     * @preserveGlobalState disabled
     */
    public function testSessionVariable(): void
    {
        $this->injectSessionMock();

        $_SESSION['notbogus'] = 'Hi there';

        $this->assertSame('Hi there', session('notbogus'));
    }

    /**
     * @runInSeparateProcess
     * @preserveGlobalState disabled
     */
    public function testSessionVariableNotThere(): void
    {
        $this->injectSessionMock();

        $_SESSION['bogus'] = 'Hi there';
        $this->assertNull(session('notbogus'));
    }

    public function testRouteTo(): void
    {
        // prime the pump
        $routes = service('routes');
        // @TODO Do not put any placeholder after (:any).
        //       Because the number of parameters passed to the controller method may change.
        $routes->add('path/(:any)/to/(:num)', 'myController::goto/$1/$2');

        $this->assertSame('/path/string/to/13', route_to('myController::goto', 'string', 13));
    }

    public function testRouteToInCliWithoutLocaleInRoute(): void
    {
        Services::createRequest(new App(), true);
        $routes = service('routes');
        // @TODO Do not put any placeholder after (:any).
        //       Because the number of parameters passed to the controller method may change.
        $routes->add('path/(:any)/to/(:num)', 'myController::goto/$1/$2');

        $this->assertSame('/path/string/to/13', route_to('myController::goto', 'string', 13));
    }

    public function testRouteToInCliWithLocaleInRoute(): void
    {
        Services::createRequest(new App(), true);
        $routes = service('routes');
        // @TODO Do not put any placeholder after (:any).
        //       Because the number of parameters passed to the controller method may change.
        $routes->add('{locale}/path/(:any)/to/(:num)', 'myController::goto/$1/$2', ['as' => 'path-to']);

        $this->assertSame(
            '/en/path/string/to/13',
            route_to('path-to', 'string', 13, 'en')
        );
    }

    public function testRouteToWithUnsupportedLocale(): void
    {
        Services::createRequest(new App(), false);
        $routes = service('routes');
        // @TODO Do not put any placeholder after (:any).
        //       Because the number of parameters passed to the controller method may change.
        $routes->add('{locale}/path/(:any)/to/(:num)', 'myController::goto/$1/$2', ['as' => 'path-to']);

        $this->assertSame(
            '/en/path/string/to/13',
            route_to('path-to', 'string', 13, 'invalid')
        );
    }

    public function testInvisible(): void
    {
        $this->assertSame('Javascript', remove_invisible_characters("Java\0script"));
    }

    public function testInvisibleEncoded(): void
    {
        $this->assertSame('Javascript', remove_invisible_characters('Java%0cscript'));
    }

    public function testAppTimezone(): void
    {
        $this->assertSame('UTC', app_timezone());
    }

    public function testCSRFToken(): void
    {
        Services::injectMock('security', new MockSecurity(new SecurityConfig()));

        $this->assertSame('csrf_test_name', csrf_token());
    }

    public function testCSRFHeader(): void
    {
        $this->assertSame('X-CSRF-TOKEN', csrf_header());
    }

    public function testHash(): void
    {
        $this->assertSame(32, strlen(csrf_hash()));
    }

    public function testCSRFField(): void
    {
        $this->assertStringContainsString('<input type="hidden" ', csrf_field());
    }

    public function testCSRFMeta(): void
    {
        $this->assertStringContainsString('<meta name="X-CSRF-TOKEN" ', csrf_meta());
    }

    public function testModelNotExists(): void
    {
        $this->assertNull(model(UnexsistenceClass::class));
    }

    public function testModelExistsBasename(): void
    {
        $this->assertInstanceOf(JobModel::class, model('JobModel'));
    }

    public function testModelExistsClassname(): void
    {
        $this->assertInstanceOf(JobModel::class, model(JobModel::class));
    }

    public function testModelExistsAbsoluteClassname(): void
    {
        $this->assertInstanceOf(JobModel::class, model(JobModel::class));
    }

    /**
     * @runInSeparateProcess
     * @preserveGlobalState disabled
     */
    public function testOldInput(): void
    {
        $this->injectSessionMock();
        // setup from RedirectResponseTest...
        $_SERVER['REQUEST_METHOD'] = 'GET';

        $this->config          = new App();
        $this->config->baseURL = 'http://example.com/';

        $this->routes = $this->createRouteCollection();
        Services::injectMock('routes', $this->routes);

        $this->request = new MockIncomingRequest($this->config, new URI('http://example.com'), null, new UserAgent());
        Services::injectMock('request', $this->request);

        // setup & ask for a redirect...
        $_SESSION = [];
        $_GET     = ['foo' => 'bar'];
        $_POST    = [
            'bar'    => 'baz',
            'zibble' => 'fritz',
        ];

        $response = new RedirectResponse(new App());
        $response->withInput();

        $this->assertSame('bar', old('foo')); // regular parameter
        $this->assertSame('doo', old('yabba dabba', 'doo')); // non-existing parameter
        $this->assertSame('fritz', old('zibble'));
    }

    /**
     * @runInSeparateProcess
     * @preserveGlobalState disabled
     */
    public function testOldInputSerializeData(): void
    {
        $this->injectSessionMock();
        // setup from RedirectResponseTest...
        $_SERVER['REQUEST_METHOD'] = 'GET';

        $this->config          = new App();
        $this->config->baseURL = 'http://example.com/';

        $this->routes = $this->createRouteCollection();
        Services::injectMock('routes', $this->routes);

        $this->request = new MockIncomingRequest($this->config, new URI('http://example.com'), null, new UserAgent());
        Services::injectMock('request', $this->request);

        // setup & ask for a redirect...
        $_SESSION = [];
        $_GET     = [];
        $_POST    = [
            'zibble' => serialize('fritz'),
        ];

        $response = new RedirectResponse(new App());
        $response->withInput();

        // serialized parameters are only HTML-escaped.
        $this->assertSame('s:5:&quot;fritz&quot;;', old('zibble'));
    }

    /**
     * @see https://github.com/codeigniter4/CodeIgniter4/issues/1492
     *
     * @runInSeparateProcess
     * @preserveGlobalState disabled
     */
    public function testOldInputArray(): void
    {
        $this->injectSessionMock();
        // setup from RedirectResponseTest...
        $_SERVER['REQUEST_METHOD'] = 'GET';

        $this->config          = new App();
        $this->config->baseURL = 'http://example.com/';

        $this->routes = $this->createRouteCollection();
        Services::injectMock('routes', $this->routes);

        $this->request = new MockIncomingRequest($this->config, new URI('http://example.com'), null, new UserAgent());
        Services::injectMock('request', $this->request);

        $locations = [
            'AB' => 'Alberta',
            'BC' => 'British Columbia',
            'SK' => 'Saskatchewan',
        ];

        // setup & ask for a redirect...
        $_SESSION = [];
        $_GET     = [];
        $_POST    = ['location' => $locations];

        $response = new RedirectResponse(new App());
        $response->withInput();

        $this->assertSame($locations, old('location'));
    }

    public function testReallyWritable(): void
    {
        // cannot test fully on *nix
        $this->assertTrue(is_really_writable(WRITEPATH));
    }

    public function testSlashItem(): void
    {
        $this->assertSame('en/', slash_item('defaultLocale')); // en
        $this->assertSame('', slash_item('negotiateLocale')); // false
    }

    public function testSlashItemOnInexistentItem(): void
    {
        $this->assertNull(slash_item('foo'));
        $this->assertNull(slash_item('bar'));
        $this->assertNull(slash_item('cookieDomains'));
        $this->assertNull(slash_item('indices'));
    }

    public function testSlashItemThrowsErrorOnNonStringableItem(): void
    {
        $this->expectException(RuntimeException::class);
        $this->expectExceptionMessage('Cannot convert "Config\\App::$supportedLocales" of type "array" to type "string".');

        slash_item('supportedLocales');
    }

    protected function injectSessionMock(): void
    {
        $sessionConfig = new SessionConfig();

        $defaults = [
            'driver'            => FileHandler::class,
            'cookieName'        => 'ci_session',
            'expiration'        => 7200,
            'savePath'          => '',
            'matchIP'           => false,
            'timeToUpdate'      => 300,
            'regenerateDestroy' => false,
        ];

        foreach ($defaults as $key => $config) {
            $sessionConfig->{$key} = $config;
        }

        $cookie = new Cookie();

        foreach ([
            'prefix'   => '',
            'domain'   => '',
            'path'     => '/',
            'secure'   => false,
            'samesite' => 'Lax',
        ] as $key => $value) {
            $cookie->{$key} = $value;
        }
        Factories::injectMock('config', 'Cookie', $cookie);

        $session = new MockSession(new FileHandler($sessionConfig, '127.0.0.1'), $sessionConfig);
        $session->setLogger(new TestLogger(new Logger()));
        BaseService::injectMock('session', $session);
    }

    // Make sure cookies are set by RedirectResponse this way
    // See https://github.com/codeigniter4/CodeIgniter4/issues/1393
    public function testRedirectResponseCookies1(): void
    {
        $loginTime = time();

        $routes = service('routes');
        $routes->add('user/login', 'Auth::verify', ['as' => 'login']);

        $answer1 = redirect()->route('login')
            ->setCookie('foo', 'onething', YEAR)
            ->setCookie('login_time', $loginTime, YEAR);

        $this->assertTrue($answer1->hasCookie('foo', 'onething'));
        $this->assertTrue($answer1->hasCookie('login_time'));
    }

    /**
     * @runInSeparateProcess
     * @preserveGlobalState disabled
     */
    public function testTrace(): void
    {
        ob_start();
        trace();
        $content = ob_get_clean();

        $this->assertStringContainsString('Debug Backtrace', $content);
    }

    public function testViewNotSaveData(): void
    {
        $data = [
            'testString' => 'bar',
            'bar'        => 'baz',
        ];
        $this->assertStringContainsString('<h1>bar</h1>', view('\Tests\Support\View\Views\simples', $data, ['saveData' => false]));
        $this->assertStringContainsString('<h1>is_not</h1>', view('\Tests\Support\View\Views\simples'));
    }

    /**
     * @runInSeparateProcess
     * @preserveGlobalState disabled
     */
    public function testForceHttpsNullRequestAndResponse(): void
    {
        $this->assertNull(Services::response()->header('Location'));
        Services::response()->setCookie('force', 'cookie');
        Services::response()->setHeader('Force', 'header');
        Services::response()->setBody('default body');

        try {
            force_https();
        } catch (Exception $e) {
            $this->assertInstanceOf(RedirectException::class, $e);
            $this->assertSame('https://example.com/', $e->getResponse()->header('Location')->getValue());
            $this->assertFalse($e->getResponse()->hasCookie('force'));
            $this->assertSame('header', $e->getResponse()->getHeaderLine('Force'));
            $this->assertSame('', $e->getResponse()->getBody());
            $this->assertSame(307, $e->getResponse()->getStatusCode());
        }

        $this->expectException(RedirectException::class);
        force_https();
    }

    /**
     * @dataProvider dirtyPathsProvider
     *
     * @param mixed $input
     * @param mixed $expected
     */
    public function testCleanPathActuallyCleaningThePaths($input, $expected): void
    {
        $this->assertSame($expected, clean_path($input));
    }

    public function dirtyPathsProvider(): iterable
    {
        $ds = DIRECTORY_SEPARATOR;

        return [
            [
                ROOTPATH . 'spark',
                'ROOTPATH' . $ds . 'spark',
            ],
            [
                APPPATH . 'Config' . $ds . 'App.php',
                'APPPATH' . $ds . 'Config' . $ds . 'App.php',
            ],
            [
                SYSTEMPATH . 'CodeIgniter.php',
                'SYSTEMPATH' . $ds . 'CodeIgniter.php',
            ],
            [
                VENDORPATH . 'autoload.php',
                'VENDORPATH' . $ds . 'autoload.php',
            ],
            [
                FCPATH . 'index.php',
                'FCPATH' . $ds . 'index.php',
            ],
        ];
    }

    public function testIsCli(): void
    {
        $this->assertIsBool(is_cli());
        $this->assertTrue(is_cli());
    }

    public function testDWithCSP(): void
    {
        $this->resetServices();

        /** @var App $config */
        $config             = config('App');
        $config->CSPEnabled = true;

        // Initialize Kint
        $app = new MockCodeIgniter($config);
        $app->initialize();

        $cliDetection        = Kint::$cli_detection;
        Kint::$cli_detection = false;

        $this->expectOutputRegex('/<script class="kint-rich-script" nonce="[0-9a-z]{24}">/u');
        d('string');

        // Restore settings
        Kint::$cli_detection = $cliDetection;
    }

    /**
     * @runInSeparateProcess
     * @preserveGlobalState disabled
     */
    public function testTraceWithCSP(): void
    {
        $this->resetServices();

        /** @var App $config */
        $config             = config('App');
        $config->CSPEnabled = true;

        // Initialize Kint
        $app = new MockCodeIgniter($config);
        $app->initialize();

        Kint::$cli_detection = false;

        $this->expectOutputRegex('/<style class="kint-rich-style" nonce="[0-9a-z]{24}">/u');
        trace();
    }

    public function testCspStyleNonce(): void
    {
        $config             = config('App');
        $config->CSPEnabled = true;

        $this->assertStringStartsWith('nonce="', csp_style_nonce());
    }

    public function testCspScriptNonce(): void
    {
        $config             = config('App');
        $config->CSPEnabled = true;

        $this->assertStringStartsWith('nonce="', csp_script_nonce());
    }

    public function testLangOnCLI(): void
    {
        Services::createRequest(new App(), true);

        $message = lang('CLI.generator.fileCreate', ['TestController.php']);

        $this->assertSame('File created: TestController.php', $message);

        $this->resetServices();
    }

    public function testIsWindows(): void
    {
        $this->assertSame(strpos(php_uname(), 'Windows') !== false, is_windows());
        $this->assertSame(defined('PHP_WINDOWS_VERSION_MAJOR'), is_windows());
    }

    public function testIsWindowsUsingMock(): void
    {
        is_windows(true);
        $this->assertTrue(is_windows());
        $this->assertNotFalse(is_windows());

        is_windows(false);
        $this->assertFalse(is_windows());
        $this->assertNotTrue(is_windows());

        is_windows(null);
        $this->assertSame(strpos(php_uname(), 'Windows') !== false, is_windows());
        $this->assertSame(defined('PHP_WINDOWS_VERSION_MAJOR'), is_windows());
    }
}<|MERGE_RESOLUTION|>--- conflicted
+++ resolved
@@ -122,16 +122,12 @@
         $this->assertNull(env('p4'));
     }
 
-<<<<<<< HEAD
     private function createRouteCollection(): RouteCollection
     {
         return new RouteCollection(Services::locator(), new Modules(), new Routing());
     }
 
-    public function testRedirectReturnsRedirectResponse()
-=======
     public function testRedirectReturnsRedirectResponse(): void
->>>>>>> 1ce507e8
     {
         $_SERVER['REQUEST_METHOD'] = 'GET';
 
