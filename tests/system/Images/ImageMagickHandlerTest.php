--- conflicted
+++ resolved
@@ -444,42 +444,6 @@
         }
     }
 
-<<<<<<< HEAD
-    public function testClearMetadataEnsuresResource(): void
-    {
-        $this->expectException(ImageException::class);
-        $this->handler->clearMetadata();
-    }
-
-    public function testClearMetadataReturnsSelf(): void
-    {
-        $this->handler->withFile($this->path);
-
-        $result = $this->handler->clearMetadata();
-
-        $this->assertSame($this->handler, $result);
-    }
-
-    public function testClearMetadata(): void
-    {
-        $this->handler->withFile($this->origin . 'Steveston_dusk.JPG');
-        /** @var Imagick $imagick */
-        $imagick = $this->handler->getResource();
-        $before  = $imagick->getImageProperties();
-
-        $this->assertGreaterThan(40, count($before));
-
-        $this->handler
-            ->clearMetadata()
-            ->save($this->root . 'exif-info-no-metadata.jpg');
-
-        $this->handler->withFile($this->root . 'exif-info-no-metadata.jpg');
-        /** @var Imagick $imagick */
-        $imagick = $this->handler->getResource();
-        $after   = $imagick->getImageProperties();
-
-        $this->assertLessThanOrEqual(5, count($after));
-=======
     public function testCommandInjectionPrevention(): void
     {
         $injectionFile     = 'ci4_security_test.txt';
@@ -539,6 +503,41 @@
                 unlink($tempPath);
             }
         }
->>>>>>> 4c833be7
+    }
+
+    public function testClearMetadataEnsuresResource(): void
+    {
+        $this->expectException(ImageException::class);
+        $this->handler->clearMetadata();
+    }
+
+    public function testClearMetadataReturnsSelf(): void
+    {
+        $this->handler->withFile($this->path);
+
+        $result = $this->handler->clearMetadata();
+
+        $this->assertSame($this->handler, $result);
+    }
+
+    public function testClearMetadata(): void
+    {
+        $this->handler->withFile($this->origin . 'Steveston_dusk.JPG');
+        /** @var Imagick $imagick */
+        $imagick = $this->handler->getResource();
+        $before  = $imagick->getImageProperties();
+
+        $this->assertGreaterThan(40, count($before));
+
+        $this->handler
+            ->clearMetadata()
+            ->save($this->root . 'exif-info-no-metadata.jpg');
+
+        $this->handler->withFile($this->root . 'exif-info-no-metadata.jpg');
+        /** @var Imagick $imagick */
+        $imagick = $this->handler->getResource();
+        $after   = $imagick->getImageProperties();
+
+        $this->assertLessThanOrEqual(5, count($after));
     }
 }