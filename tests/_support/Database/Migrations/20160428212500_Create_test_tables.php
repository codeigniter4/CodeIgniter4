--- conflicted
+++ resolved
@@ -48,18 +48,6 @@
         ])->addKey('id', true)->createTable('misc', true);
 
         // Database Type test table
-<<<<<<< HEAD
-        // missing types :
-        // TINYINT,MEDIUMINT,BIT,YEAR,BINARY , VARBINARY, TINYTEXT,LONGTEXT,YEAR,JSON,Spatial data types
-        // id must be interger else SQLite3 error on not null for autoinc field
-        $dataTypeFields = [
-            'id'              => ['type' => 'INTEGER', 'constraint' => 20, 'auto_increment' => true],
-            'type_varchar'    => ['type' => 'VARCHAR', 'constraint' => 40, 'null' => true],
-            'type_char'       => ['type' => 'CHAR', 'constraint' => 10, 'null' => true],
-            'type_text'       => ['type' => 'TEXT', 'null' => true],
-            'type_smallint'   => ['type' => 'SMALLINT', 'null' => true],
-            'type_integer'    => ['type' => 'INTEGER', 'null' => true],
-=======
         // missing types:
         //   TINYINT,MEDIUMINT,BIT,YEAR,BINARY,VARBINARY,TINYTEXT,LONGTEXT,
         //   JSON,Spatial data types
@@ -77,7 +65,6 @@
             //   INSERT INTO t VALUES(99.9, 99.9);
             //   SELECT * FROM t WHERE f=99.9; // Empty set
             //   SELECT * FROM t WHERE d=99.9; // 1 row
->>>>>>> 21901107
             'type_float'      => ['type' => 'FLOAT', 'null' => true],
             'type_numeric'    => ['type' => 'NUMERIC', 'constraint' => '18,2', 'null' => true],
             'type_date'       => ['type' => 'DATE', 'null' => true],
