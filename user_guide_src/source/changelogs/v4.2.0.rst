Version 4.2.0
#############

Release Date: Not Released

**4.2.0 release of CodeIgniter4**

.. contents::
    :local:
    :depth: 2

BREAKING
********

- The method signature of ``Validation::setRule()`` has been changed. The ``string`` typehint on the ``$rules`` parameter was removed. Extending classes should likewise remove the parameter so as not to break LSP.
- The ``CodeIgniter\CodeIgniter`` class has a new property ``$context`` and it must have the correct context at runtime. So the following files have been changed:
    - ``public/index.php``
    - ``spark``
- The method signature of ``CodeIgniter\CLI\CommandRunner::_remap()`` has been changed to fix a bug.
- The ``CodeIgniter\Autoloader\Autoloader::initialize()`` has changed the behavior to fix a bug. It used to use Composer classmap only when ``$modules->discoverInComposer`` is true. Now it always uses the Composer classmap if Composer is available.
- The color code output by :ref:`CLI::color() <cli-library-color>` has been changed to fix a bug.
- To prevent unexpected access from the web browser, if a controller is added to a cli route (``$routes->cli()``), all methods of that controller are no longer accessible via auto routing.

Enhancements
************

- Content Security Policy (CSP) enhancements
    - Added the configs ``$scriptNonceTag`` and ``$styleNonceTag`` in  ``Config\ContentSecurityPolicy`` to customize the CSP placeholders (``{csp-script-nonce}`` and ``{csp-style-nonce}``)
    - Added the config ``$autoNonce`` in ``Config\ContentSecurityPolicy`` to disable the CSP placeholder replacement
    - Added the functions ``csp_script_nonce()`` and ``csp_style_nonce()`` to get nonce attributes
    - See :ref:`content-security-policy` for details.
- New :doc:`../outgoing/view_decorators` allow modifying the generated HTML prior to caching.
- Added Subqueries in the FROM section. See :ref:`query-builder-from-subquery`.
- Added Subqueries in the SELECT section. See :ref:`query-builder-select`.
- Added Validation Strict Rules. See :ref:`validation-traditional-and-strict-rules`.
- Added new OCI8 driver for database.
    - It can access Oracle Database and supports SQL and PL/SQL statements.
- The ``spark routes`` command now shows closure routes, auto routes, and filters. See :ref:`URI Routing <spark-routes>`.
- Exception information logged through ``log_message()`` has now improved. It now includes the file and line where the exception originated. It also does not truncate the message anymore.
    - The log format has also changed. If users are depending on the log format in their apps, the new log format is "<1-based count> <cleaned filepath>(<line>): <class><function><args>"
- Added support for webp files to **app/Config/Mimes.php**.
- Added 4th parameter ``$includeDir`` to ``get_filenames()``. See :php:func:`get_filenames`.
<<<<<<< HEAD
- HTML helper ``script_tag()`` now uses ``null`` values to write boolean attributes in minimized form: ``<script src="..." defer />``. See the sample code for :php:func:`script_tag`.
=======
- RouteCollection::addRedirect() can now use placeholders.
>>>>>>> 116f6639

Changes
*******

- Update minimal PHP requirement to 7.4.
- The current version of Content Security Policy (CSP) outputs one nonce for script and one for style tags. The previous version outputted one nonce for each tag.
- The process of sending cookies has been moved to the ``Response`` class. Now the ``Session`` class doesn't send cookies, set them to the Response.
- Validation. Changed generation of errors when using fields with a wildcard (*). Now the error key contains the full path. See :ref:`validation-getting-all-errors`.
- ``Validation::getError()`` when using a wildcard will return all found errors matching the mask as a string.
- To make the default configuration more secure, auto-routing has been changed to disabled by default.

Deprecations
************

- ``CodeIgniter\Database\SQLSRV\Connection::getError()`` is deprecated. Use ``CodeIgniter\Database\SQLSRV\Connection::error()`` instead.
- ``CodeIgniter\Debug\Exceptions::cleanPath()`` and ``CodeIgniter\Debug\Toolbar\Collectors\BaseCollector::cleanPath()`` are deprecated. Use the ``clean_path()`` function instead.
- ``CodeIgniter\Log\Logger::cleanFilenames()`` and ``CodeIgniter\Test\TestLogger::cleanup()`` are both deprecated. Use the ``clean_path()`` function instead.
- ``CodeIgniter\Router\Router::setDefaultController()`` is deprecated.
- The constant ``SPARKED`` in **spark** is deprecated. Use the ``$context`` property in ``CodeIgniter\CodeIgniter`` instead.
- ``CodeIgniter\Autoloader\Autoloader::discoverComposerNamespaces()`` is deprecated, and no longer used.

Bugs Fixed
**********

See the repo's `CHANGELOG.md <https://github.com/codeigniter4/CodeIgniter4/blob/develop/CHANGELOG.md>`_ for a complete list of bugs fixed.<|MERGE_RESOLUTION|>--- conflicted
+++ resolved
@@ -40,11 +40,9 @@
     - The log format has also changed. If users are depending on the log format in their apps, the new log format is "<1-based count> <cleaned filepath>(<line>): <class><function><args>"
 - Added support for webp files to **app/Config/Mimes.php**.
 - Added 4th parameter ``$includeDir`` to ``get_filenames()``. See :php:func:`get_filenames`.
-<<<<<<< HEAD
 - HTML helper ``script_tag()`` now uses ``null`` values to write boolean attributes in minimized form: ``<script src="..." defer />``. See the sample code for :php:func:`script_tag`.
-=======
 - RouteCollection::addRedirect() can now use placeholders.
->>>>>>> 116f6639
+
 
 Changes
 *******
