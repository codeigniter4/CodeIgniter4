--- conflicted
+++ resolved
@@ -29,36 +29,21 @@
 - Added Validation Strict Rules. See :ref:`validation-traditional-and-strict-rules`.
 - Added new OCI8 driver for database.
     - It can access Oracle Database and supports SQL and PL/SQL statements.
-<<<<<<< HEAD
-- The ``spark routes`` command now shows closure routes, auto routes, and filters. See :ref:`URI Routing <spark-routes>`.
-- Exception information logged through ``log_message()`` has now improved. It now includes the file and line where the exception originated. It also does not truncate the message anymore.
-    - The log format has also changed. If users are depending on the log format in their apps, the new log format is "<1-based count> <cleaned filepath>(<line>): <class><function><args>"
-- Debugbar enhancements
-    - Debug toolbar is now using ``microtime()`` instead of ``time()``.
-=======
 - Debugbar enhancements
     - Debug toolbar is now using ``microtime()`` instead of ``time()``.
 - The ``spark routes`` command now shows closure routes, auto routes, and filters. See :ref:`URI Routing <spark-routes>`.
 
->>>>>>> 329daacc
 
 Changes
 *******
 
 - Update minimal PHP requirement to 7.4.
 - The current version of Content Security Policy (CSP) outputs one nonce for script and one for style tags. The previous version outputted one nonce for each tag.
-- The process of sending cookies has been moved to the ``Response`` class. Now the ``Session`` class doesn't send cookies, set them to the Response.
-- Validation. Changed generation of errors when using fields with a wildcard (*). Now the error key contains the full path. See :ref:`validation-getting-all-errors`.
-- ``Validation::getError()`` when using a wildcard will return all found errors matching the mask as a string.
 
 Deprecations
 ************
 
 - ``CodeIgniter\Database\SQLSRV\Connection::getError()`` is deprecated. Use ``CodeIgniter\Database\SQLSRV\Connection::error()`` instead.
-- ``CodeIgniter\Debug\Exceptions::cleanPath()`` and ``CodeIgniter\Debug\Toolbar\Collectors\BaseCollector::cleanPath()`` are deprecated. Use the ``clean_path()`` function instead.
-- ``CodeIgniter\Log\Logger::cleanFilenames()`` and ``CodeIgniter\Test\TestLogger::cleanup()`` are both deprecated. Use the ``clean_path()`` function instead.
-- ``CodeIgniter\Router\Router::setDefaultController()`` is deprecated.
-- The constant ``SPARKED`` in **spark** is deprecated. Use the ``$context`` property in ``CodeIgniter\CodeIgniter`` instead.
 
 Bugs Fixed
 **********
