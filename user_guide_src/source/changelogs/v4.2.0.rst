Version 4.2.0
#############

Release Date: Not Released

**4.2.0 release of CodeIgniter4**

.. contents::
    :local:
    :depth: 2

BREAKING
********

- The method signature of ``Validation::setRule()`` has been changed. The ``string`` typehint on the ``$rules`` parameter was removed. Extending classes should likewise remove the parameter so as not to break LSP.
- There is a possible backward compatibility break for those users extending the History Collector and they should probably update ``History::setFiles()`` method.


Enhancements
************

- Content Security Policy (CSP) enhancements
    - Added the configs ``$scriptNonceTag`` and ``$styleNonceTag`` in  ``Config\ContentSecurityPolicy`` to customize the CSP placeholders (``{csp-script-nonce}`` and ``{csp-style-nonce}``)
    - Added the config ``$autoNonce`` in ``Config\ContentSecurityPolicy`` to disable the CSP placeholder replacement
    - Added the functions ``csp_script_nonce()`` and ``csp_style_nonce()`` to get nonce attributes
    - See :ref:`content-security-policy` for details.
- New View Decorators allow modifying the generated HTML prior to caching.
- Added Subqueries in the FROM section. See :ref:`query-builder-from-subquery`.
- Added Validation Strict Rules. See :ref:`validation-traditional-and-strict-rules`.
- Added new OCI8 driver for database.
    - It can access Oracle Database and supports SQL and PL/SQL statements.
<<<<<<< HEAD
- Debugbar enhancements
    - Debug toolbar is now using ``microtime()`` instead of ``time()``.
=======
- The ``spark routes`` command now shows closure routes, auto routtes, and filters. See :ref:`URI Routing <spark-routes>`.
>>>>>>> f8018297

Changes
*******

- Update minimal PHP requirement to 7.4.
- The current version of Content Security Policy (CSP) outputs one nonce for script and one for style tags. The previous version outputted one nonce for each tag.

Deprecations
************

- ``CodeIgniter\Database\SQLSRV\Connection::getError()`` is deprecated. Use ``CodeIgniter\Database\SQLSRV\Connection::error()`` instead.

Bugs Fixed
**********

See the repo's `CHANGELOG.md <https://github.com/codeigniter4/CodeIgniter4/blob/develop/CHANGELOG.md>`_ for a complete list of bugs fixed.<|MERGE_RESOLUTION|>--- conflicted
+++ resolved
@@ -29,12 +29,10 @@
 - Added Validation Strict Rules. See :ref:`validation-traditional-and-strict-rules`.
 - Added new OCI8 driver for database.
     - It can access Oracle Database and supports SQL and PL/SQL statements.
-<<<<<<< HEAD
 - Debugbar enhancements
     - Debug toolbar is now using ``microtime()`` instead of ``time()``.
-=======
-- The ``spark routes`` command now shows closure routes, auto routtes, and filters. See :ref:`URI Routing <spark-routes>`.
->>>>>>> f8018297
+- The ``spark routes`` command now shows closure routes, auto routes, and filters. See :ref:`URI Routing <spark-routes>`.
+
 
 Changes
 *******
