--- conflicted
+++ resolved
@@ -16,11 +16,8 @@
 
     backward_compatibility_notes
 
-<<<<<<< HEAD
     upgrade_440
-=======
     upgrade_437
->>>>>>> 52a2372a
     upgrade_436
     upgrade_435
     upgrade_434
