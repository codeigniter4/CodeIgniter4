#################################
Upgrading From a Previous Version
#################################

Please read the upgrade notes corresponding to the version you are
upgrading from.

See also :doc:`./backward_compatibility_notes`.

.. note:: If you don't know what version of CodeIgniter you are currently running,
    you can get it from :ref:`the Debug Toolbar <the-debug-toolbar>`,
    or simply echo the constant ``\CodeIgniter\CodeIgniter::CI_VERSION``.

.. toctree::
    :titlesonly:

    backward_compatibility_notes

<<<<<<< HEAD
    upgrade_460
=======
    upgrade_453
>>>>>>> 727c0df6
    upgrade_452
    upgrade_451
    upgrade_450
    upgrade_448
    upgrade_447
    upgrade_446
    upgrade_445
    upgrade_444
    upgrade_443
    upgrade_442
    upgrade_441
    upgrade_440
    upgrade_438
    upgrade_437
    upgrade_436
    upgrade_435
    upgrade_434
    upgrade_433
    upgrade_432
    upgrade_431
    upgrade_430
    upgrade_4212
    upgrade_4211
    upgrade_4210
    upgrade_428
    upgrade_427
    upgrade_426
    upgrade_425
    upgrade_423
    upgrade_422
    upgrade_421
    upgrade_420
    upgrade_418
    upgrade_417
    upgrade_416
    upgrade_415
    upgrade_414
    upgrade_413
    upgrade_412
    upgrade_410
    upgrade_405
    upgrade_404
    upgrade_4xx<|MERGE_RESOLUTION|>--- conflicted
+++ resolved
@@ -16,11 +16,8 @@
 
     backward_compatibility_notes
 
-<<<<<<< HEAD
     upgrade_460
-=======
     upgrade_453
->>>>>>> 727c0df6
     upgrade_452
     upgrade_451
     upgrade_450
