#################################
Upgrading From a Previous Version
#################################

Please read the upgrade notes corresponding to the version you are
upgrading from.

See also :doc:`./backward_compatibility_notes`.

.. note:: If you don't know what version of CodeIgniter you are currently running,
    you can get it from :ref:`the Debug Toolbar <the-debug-toolbar>`,
    or simply echo the constant ``\CodeIgniter\CodeIgniter::CI_VERSION``.

.. toctree::
    :titlesonly:

    backward_compatibility_notes

<<<<<<< HEAD
    upgrade_430
=======
    upgrade_428
>>>>>>> 75bc4c76
    upgrade_427
    upgrade_426
    upgrade_425
    upgrade_423
    upgrade_422
    upgrade_421
    upgrade_420
    upgrade_418
    upgrade_417
    upgrade_416
    upgrade_415
    upgrade_414
    upgrade_413
    upgrade_412
    upgrade_410
    upgrade_405
    upgrade_404
    upgrade_4xx<|MERGE_RESOLUTION|>--- conflicted
+++ resolved
@@ -16,11 +16,8 @@
 
     backward_compatibility_notes
 
-<<<<<<< HEAD
     upgrade_430
-=======
     upgrade_428
->>>>>>> 75bc4c76
     upgrade_427
     upgrade_426
     upgrade_425
