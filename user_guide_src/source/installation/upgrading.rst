#################################
Upgrading From a Previous Version
#################################

Please read the upgrade notes corresponding to the version you are
upgrading from.

See also :doc:`./backward_compatibility_notes`.

.. note:: If you don't know what version of CodeIgniter you are currently running,
    you can get it from :ref:`the Debug Toolbar <the-debug-toolbar>`,
    or simply echo the constant ``\CodeIgniter\CodeIgniter::CI_VERSION``.

.. toctree::
    :titlesonly:

    backward_compatibility_notes

<<<<<<< HEAD
    upgrade_440
=======
    upgrade_433
>>>>>>> f6fb60dc
    upgrade_432
    upgrade_431
    upgrade_430
    upgrade_4212
    upgrade_4211
    upgrade_4210
    upgrade_428
    upgrade_427
    upgrade_426
    upgrade_425
    upgrade_423
    upgrade_422
    upgrade_421
    upgrade_420
    upgrade_418
    upgrade_417
    upgrade_416
    upgrade_415
    upgrade_414
    upgrade_413
    upgrade_412
    upgrade_410
    upgrade_405
    upgrade_404
    upgrade_4xx<|MERGE_RESOLUTION|>--- conflicted
+++ resolved
@@ -16,11 +16,8 @@
 
     backward_compatibility_notes
 
-<<<<<<< HEAD
     upgrade_440
-=======
     upgrade_433
->>>>>>> f6fb60dc
     upgrade_432
     upgrade_431
     upgrade_430
