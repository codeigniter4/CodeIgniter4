#################################
Upgrading From a Previous Version
#################################

Please read the upgrade notes corresponding to the version you are
upgrading from.

See also :doc:`./backward_compatibility_notes`.

.. note:: If you don't know what version of CodeIgniter you are currently running,
    you can get it from :ref:`the Debug Toolbar <the-debug-toolbar>`,
    or simply echo the constant ``\CodeIgniter\CodeIgniter::CI_VERSION``.

.. toctree::
    :titlesonly:

    backward_compatibility_notes

<<<<<<< HEAD
    upgrade_470
=======
    upgrade_463
>>>>>>> 9973d05c
    upgrade_462
    upgrade_461
    upgrade_460
    upgrade_458
    upgrade_457
    upgrade_456
    upgrade_455
    upgrade_454
    upgrade_453
    upgrade_452
    upgrade_451
    upgrade_450
    upgrade_448
    upgrade_447
    upgrade_446
    upgrade_445
    upgrade_444
    upgrade_443
    upgrade_442
    upgrade_441
    upgrade_440
    upgrade_438
    upgrade_437
    upgrade_436
    upgrade_435
    upgrade_434
    upgrade_433
    upgrade_432
    upgrade_431
    upgrade_430
    upgrade_4212
    upgrade_4211
    upgrade_4210
    upgrade_428
    upgrade_427
    upgrade_426
    upgrade_425
    upgrade_423
    upgrade_422
    upgrade_421
    upgrade_420
    upgrade_418
    upgrade_417
    upgrade_416
    upgrade_415
    upgrade_414
    upgrade_413
    upgrade_412
    upgrade_410
    upgrade_405
    upgrade_404
    upgrade_4xx<|MERGE_RESOLUTION|>--- conflicted
+++ resolved
@@ -16,11 +16,8 @@
 
     backward_compatibility_notes
 
-<<<<<<< HEAD
     upgrade_470
-=======
     upgrade_463
->>>>>>> 9973d05c
     upgrade_462
     upgrade_461
     upgrade_460
