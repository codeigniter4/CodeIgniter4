#################################
Upgrading From a Previous Version
#################################

Please read the upgrade notes corresponding to the version you are
upgrading from.

See also :doc:`./backward_compatibility_notes`.

.. note:: If you don't know what version of CodeIgniter you are currently running,
    you can get it from :ref:`the Debug Toolbar <the-debug-toolbar>`,
    or simply echo the constant ``\CodeIgniter\CodeIgniter::CI_VERSION``.

.. toctree::
    :titlesonly:

    backward_compatibility_notes

<<<<<<< HEAD
    upgrade_440
=======
    upgrade_435
>>>>>>> 824ca837
    upgrade_434
    upgrade_433
    upgrade_432
    upgrade_431
    upgrade_430
    upgrade_4212
    upgrade_4211
    upgrade_4210
    upgrade_428
    upgrade_427
    upgrade_426
    upgrade_425
    upgrade_423
    upgrade_422
    upgrade_421
    upgrade_420
    upgrade_418
    upgrade_417
    upgrade_416
    upgrade_415
    upgrade_414
    upgrade_413
    upgrade_412
    upgrade_410
    upgrade_405
    upgrade_404
    upgrade_4xx<|MERGE_RESOLUTION|>--- conflicted
+++ resolved
@@ -16,11 +16,8 @@
 
     backward_compatibility_notes
 
-<<<<<<< HEAD
     upgrade_440
-=======
     upgrade_435
->>>>>>> 824ca837
     upgrade_434
     upgrade_433
     upgrade_432
