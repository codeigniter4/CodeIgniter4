--- conflicted
+++ resolved
@@ -16,11 +16,8 @@
 
     backward_compatibility_notes
 
-<<<<<<< HEAD
     upgrade_450
-=======
     upgrade_445
->>>>>>> e4240985
     upgrade_444
     upgrade_443
     upgrade_442
