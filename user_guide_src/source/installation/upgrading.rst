#################################
Upgrading From a Previous Version
#################################

Please read the upgrade notes corresponding to the version you are
upgrading from.

See also :doc:`./backward_compatibility_notes`.

.. note:: If you don't know what version of CodeIgniter you are currently running,
    you can get it from :ref:`the Debug Toolbar <the-debug-toolbar>`,
    or simply echo the constant ``\CodeIgniter\CodeIgniter::CI_VERSION``.

.. toctree::
    :titlesonly:

    backward_compatibility_notes

<<<<<<< HEAD
    upgrade_450
=======
    upgrade_448
>>>>>>> 67fa536e
    upgrade_447
    upgrade_446
    upgrade_445
    upgrade_444
    upgrade_443
    upgrade_442
    upgrade_441
    upgrade_440
    upgrade_438
    upgrade_437
    upgrade_436
    upgrade_435
    upgrade_434
    upgrade_433
    upgrade_432
    upgrade_431
    upgrade_430
    upgrade_4212
    upgrade_4211
    upgrade_4210
    upgrade_428
    upgrade_427
    upgrade_426
    upgrade_425
    upgrade_423
    upgrade_422
    upgrade_421
    upgrade_420
    upgrade_418
    upgrade_417
    upgrade_416
    upgrade_415
    upgrade_414
    upgrade_413
    upgrade_412
    upgrade_410
    upgrade_405
    upgrade_404
    upgrade_4xx<|MERGE_RESOLUTION|>--- conflicted
+++ resolved
@@ -16,11 +16,8 @@
 
     backward_compatibility_notes
 
-<<<<<<< HEAD
     upgrade_450
-=======
     upgrade_448
->>>>>>> 67fa536e
     upgrade_447
     upgrade_446
     upgrade_445
