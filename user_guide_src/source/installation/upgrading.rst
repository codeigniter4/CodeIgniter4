#################################
Upgrading From a Previous Version
#################################

Please read the upgrade notes corresponding to the version you are
upgrading from.

See also :doc:`./backward_compatibility_notes`.

.. note:: If you don't know what version of CodeIgniter you are currently running,
    you can get it from :ref:`the Debug Toolbar <the-debug-toolbar>`,
    or simply echo the constant ``\CodeIgniter\CodeIgniter::CI_VERSION``.

.. toctree::
    :titlesonly:

    backward_compatibility_notes

<<<<<<< HEAD
    upgrade_460
=======
    upgrade_457
>>>>>>> daf65f95
    upgrade_456
    upgrade_455
    upgrade_454
    upgrade_453
    upgrade_452
    upgrade_451
    upgrade_450
    upgrade_448
    upgrade_447
    upgrade_446
    upgrade_445
    upgrade_444
    upgrade_443
    upgrade_442
    upgrade_441
    upgrade_440
    upgrade_438
    upgrade_437
    upgrade_436
    upgrade_435
    upgrade_434
    upgrade_433
    upgrade_432
    upgrade_431
    upgrade_430
    upgrade_4212
    upgrade_4211
    upgrade_4210
    upgrade_428
    upgrade_427
    upgrade_426
    upgrade_425
    upgrade_423
    upgrade_422
    upgrade_421
    upgrade_420
    upgrade_418
    upgrade_417
    upgrade_416
    upgrade_415
    upgrade_414
    upgrade_413
    upgrade_412
    upgrade_410
    upgrade_405
    upgrade_404
    upgrade_4xx<|MERGE_RESOLUTION|>--- conflicted
+++ resolved
@@ -16,11 +16,8 @@
 
     backward_compatibility_notes
 
-<<<<<<< HEAD
     upgrade_460
-=======
     upgrade_457
->>>>>>> daf65f95
     upgrade_456
     upgrade_455
     upgrade_454
