#################################
Upgrading From a Previous Version
#################################

Please read the upgrade notes corresponding to the version you are
upgrading from.

See also :doc:`./backward_compatibility_notes`.

.. note:: If you don't know what version of CodeIgniter you are currently running,
    you can get it from :ref:`the Debug Toolbar <the-debug-toolbar>`,
    or simply echo the constant ``\CodeIgniter\CodeIgniter::CI_VERSION``.

.. toctree::
    :titlesonly:

<<<<<<< HEAD
    upgrade_430
=======
    backward_compatibility_notes

>>>>>>> b0da9eba
    upgrade_423
    upgrade_422
    upgrade_421
    upgrade_420
    upgrade_418
    upgrade_417
    upgrade_416
    upgrade_415
    upgrade_414
    upgrade_413
    upgrade_412
    upgrade_410
    upgrade_405
    upgrade_404
    upgrade_4xx<|MERGE_RESOLUTION|>--- conflicted
+++ resolved
@@ -14,12 +14,9 @@
 .. toctree::
     :titlesonly:
 
-<<<<<<< HEAD
-    upgrade_430
-=======
     backward_compatibility_notes
 
->>>>>>> b0da9eba
+    upgrade_430
     upgrade_423
     upgrade_422
     upgrade_421
