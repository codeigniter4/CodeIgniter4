--- conflicted
+++ resolved
@@ -16,11 +16,8 @@
 
     backward_compatibility_notes
 
-<<<<<<< HEAD
     upgrade_440
-=======
     upgrade_438
->>>>>>> add8ad89
     upgrade_437
     upgrade_436
     upgrade_435
