--- conflicted
+++ resolved
@@ -16,11 +16,8 @@
 
     backward_compatibility_notes
 
-<<<<<<< HEAD
     upgrade_450
-=======
     upgrade_443
->>>>>>> 3d2f80c3
     upgrade_442
     upgrade_441
     upgrade_440
