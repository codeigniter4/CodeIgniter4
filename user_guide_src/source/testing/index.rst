--- conflicted
+++ resolved
@@ -14,10 +14,7 @@
     Controller Testing <controllers>
     HTTP Testing <feature>
     response
-<<<<<<< HEAD
     cli
-=======
     Mocking <mocking>
->>>>>>> 24ed52be
     benchmark
     debugging