--- conflicted
+++ resolved
@@ -14,11 +14,7 @@
 ******************************
 
 The CodeIgniter installation assumes that you have set up an appropriate
-<<<<<<< HEAD
-database, as outlined in the :doc:`requirements <../intro/requirements>`.
-=======
 database, as outlined in the :ref:`requirements <requirements-supported-databases>`.
->>>>>>> 197e9963
 In this tutorial, we provide SQL code for a MySQL database, and
 we also assume that you have a suitable client for issuing database
 commands (mysql, MySQL Workbench, or phpMyAdmin).
