<?php declare(strict_types = 1);

$ignoreErrors = [];
$ignoreErrors[] = [
	'message' => '#^Method CodeIgniter\\\\BaseModel\\:\\:chunk\\(\\) has parameter \\$userFunc with no signature specified for Closure\\.$#',
	'count' => 1,
	'path' => __DIR__ . '/system/BaseModel.php',
];
$ignoreErrors[] = [
	'message' => '#^Method CodeIgniter\\\\Cache\\\\Handlers\\\\BaseHandler\\:\\:deleteMatching\\(\\) has no return type specified\\.$#',
	'count' => 1,
	'path' => __DIR__ . '/system/Cache/Handlers/BaseHandler.php',
];
$ignoreErrors[] = [
	'message' => '#^Method CodeIgniter\\\\Cache\\\\Handlers\\\\BaseHandler\\:\\:remember\\(\\) has parameter \\$callback with no signature specified for Closure\\.$#',
	'count' => 1,
	'path' => __DIR__ . '/system/Cache/Handlers/BaseHandler.php',
];
$ignoreErrors[] = [
	'message' => '#^Method CodeIgniter\\\\Cache\\\\Handlers\\\\DummyHandler\\:\\:deleteMatching\\(\\) has no return type specified\\.$#',
	'count' => 1,
	'path' => __DIR__ . '/system/Cache/Handlers/DummyHandler.php',
];
$ignoreErrors[] = [
	'message' => '#^Method CodeIgniter\\\\Cache\\\\Handlers\\\\DummyHandler\\:\\:remember\\(\\) has parameter \\$callback with no signature specified for Closure\\.$#',
	'count' => 1,
	'path' => __DIR__ . '/system/Cache/Handlers/DummyHandler.php',
];
$ignoreErrors[] = [
	'message' => '#^Method CodeIgniter\\\\Cache\\\\Handlers\\\\FileHandler\\:\\:deleteMatching\\(\\) has no return type specified\\.$#',
	'count' => 1,
	'path' => __DIR__ . '/system/Cache/Handlers/FileHandler.php',
];
$ignoreErrors[] = [
	'message' => '#^Method CodeIgniter\\\\Cache\\\\Handlers\\\\MemcachedHandler\\:\\:deleteMatching\\(\\) has no return type specified\\.$#',
	'count' => 1,
	'path' => __DIR__ . '/system/Cache/Handlers/MemcachedHandler.php',
];
$ignoreErrors[] = [
	'message' => '#^Method CodeIgniter\\\\Cache\\\\Handlers\\\\PredisHandler\\:\\:deleteMatching\\(\\) has no return type specified\\.$#',
	'count' => 1,
	'path' => __DIR__ . '/system/Cache/Handlers/PredisHandler.php',
];
$ignoreErrors[] = [
	'message' => '#^Method CodeIgniter\\\\Cache\\\\Handlers\\\\RedisHandler\\:\\:deleteMatching\\(\\) has no return type specified\\.$#',
	'count' => 1,
	'path' => __DIR__ . '/system/Cache/Handlers/RedisHandler.php',
];
$ignoreErrors[] = [
	'message' => '#^Method CodeIgniter\\\\Cache\\\\Handlers\\\\WincacheHandler\\:\\:deleteMatching\\(\\) has no return type specified\\.$#',
	'count' => 1,
	'path' => __DIR__ . '/system/Cache/Handlers/WincacheHandler.php',
];
$ignoreErrors[] = [
<<<<<<< HEAD
	'message' => '#^Method CodeIgniter\\\\Cache\\\\Handlers\\\\WincacheHandler\\:\\:initialize\\(\\) has no return type specified\\.$#',
	'count' => 1,
	'path' => __DIR__ . '/system/Cache/Handlers/WincacheHandler.php',
=======
	'message' => '#^Call to an undefined method CodeIgniter\\\\HTTP\\\\Request\\:\\:getPost\\(\\)\\.$#',
	'count' => 1,
	'path' => __DIR__ . '/system/CodeIgniter.php',
];
$ignoreErrors[] = [
	'message' => '#^Call to an undefined method CodeIgniter\\\\HTTP\\\\Request\\:\\:setLocale\\(\\)\\.$#',
	'count' => 1,
	'path' => __DIR__ . '/system/CodeIgniter.php',
>>>>>>> dd7a1396
];
$ignoreErrors[] = [
	'message' => '#^Method CodeIgniter\\\\CodeIgniter\\:\\:bootstrapEnvironment\\(\\) has no return type specified\\.$#',
	'count' => 1,
	'path' => __DIR__ . '/system/CodeIgniter.php',
];
$ignoreErrors[] = [
	'message' => '#^Method CodeIgniter\\\\CodeIgniter\\:\\:cache\\(\\) has no return type specified\\.$#',
	'count' => 1,
	'path' => __DIR__ . '/system/CodeIgniter.php',
];
$ignoreErrors[] = [
	'message' => '#^Method CodeIgniter\\\\CodeIgniter\\:\\:callExit\\(\\) has no return type specified\\.$#',
	'count' => 1,
	'path' => __DIR__ . '/system/CodeIgniter.php',
];
$ignoreErrors[] = [
	'message' => '#^Method CodeIgniter\\\\CodeIgniter\\:\\:detectEnvironment\\(\\) has no return type specified\\.$#',
	'count' => 1,
	'path' => __DIR__ . '/system/CodeIgniter.php',
];
$ignoreErrors[] = [
	'message' => '#^Method CodeIgniter\\\\CodeIgniter\\:\\:forceSecureAccess\\(\\) has no return type specified\\.$#',
	'count' => 1,
	'path' => __DIR__ . '/system/CodeIgniter.php',
];
$ignoreErrors[] = [
	'message' => '#^Method CodeIgniter\\\\CodeIgniter\\:\\:gatherOutput\\(\\) has no return type specified\\.$#',
	'count' => 1,
	'path' => __DIR__ . '/system/CodeIgniter.php',
];
$ignoreErrors[] = [
	'message' => '#^Method CodeIgniter\\\\CodeIgniter\\:\\:getRequestObject\\(\\) has no return type specified\\.$#',
	'count' => 1,
	'path' => __DIR__ . '/system/CodeIgniter.php',
];
$ignoreErrors[] = [
	'message' => '#^Method CodeIgniter\\\\CodeIgniter\\:\\:getResponseObject\\(\\) has no return type specified\\.$#',
	'count' => 1,
	'path' => __DIR__ . '/system/CodeIgniter.php',
];
$ignoreErrors[] = [
	'message' => '#^Method CodeIgniter\\\\CodeIgniter\\:\\:initialize\\(\\) has no return type specified\\.$#',
	'count' => 1,
	'path' => __DIR__ . '/system/CodeIgniter.php',
];
$ignoreErrors[] = [
	'message' => '#^Method CodeIgniter\\\\CodeIgniter\\:\\:initializeKint\\(\\) has no return type specified\\.$#',
	'count' => 1,
	'path' => __DIR__ . '/system/CodeIgniter.php',
];
$ignoreErrors[] = [
	'message' => '#^Method CodeIgniter\\\\CodeIgniter\\:\\:resolvePlatformExtensions\\(\\) has no return type specified\\.$#',
	'count' => 1,
	'path' => __DIR__ . '/system/CodeIgniter.php',
];
$ignoreErrors[] = [
	'message' => '#^Method CodeIgniter\\\\CodeIgniter\\:\\:spoofRequestMethod\\(\\) has no return type specified\\.$#',
	'count' => 1,
	'path' => __DIR__ . '/system/CodeIgniter.php',
];
$ignoreErrors[] = [
	'message' => '#^Method CodeIgniter\\\\CodeIgniter\\:\\:startBenchmark\\(\\) has no return type specified\\.$#',
	'count' => 1,
	'path' => __DIR__ . '/system/CodeIgniter.php',
];
$ignoreErrors[] = [
	'message' => '#^Method CodeIgniter\\\\CodeIgniter\\:\\:storePreviousURL\\(\\) has no return type specified\\.$#',
	'count' => 1,
	'path' => __DIR__ . '/system/CodeIgniter.php',
];
$ignoreErrors[] = [
	'message' => '#^Property CodeIgniter\\\\CodeIgniter\\:\\:\\$controller type has no signature specified for Closure\\.$#',
	'count' => 1,
	'path' => __DIR__ . '/system/CodeIgniter.php',
];
$ignoreErrors[] = [
	'message' => '#^Method CodeIgniter\\\\Commands\\\\Database\\\\ShowTableInfo\\:\\:showAllTables\\(\\) has no return type specified\\.$#',
	'count' => 1,
	'path' => __DIR__ . '/system/Commands/Database/ShowTableInfo.php',
];
$ignoreErrors[] = [
	'message' => '#^Method CodeIgniter\\\\Commands\\\\Database\\\\ShowTableInfo\\:\\:showDataOfTable\\(\\) has no return type specified\\.$#',
	'count' => 1,
	'path' => __DIR__ . '/system/Commands/Database/ShowTableInfo.php',
];
$ignoreErrors[] = [
	'message' => '#^Method CodeIgniter\\\\Commands\\\\Generators\\\\CellGenerator\\:\\:generateClass\\(\\) has no return type specified\\.$#',
	'count' => 1,
	'path' => __DIR__ . '/system/Commands/Generators/CellGenerator.php',
];
$ignoreErrors[] = [
	'message' => '#^Method CodeIgniter\\\\Commands\\\\Generators\\\\CellGenerator\\:\\:generateView\\(\\) has no return type specified\\.$#',
	'count' => 1,
	'path' => __DIR__ . '/system/Commands/Generators/CellGenerator.php',
];
$ignoreErrors[] = [
	'message' => '#^Method CodeIgniter\\\\Commands\\\\Generators\\\\CommandGenerator\\:\\:generateClass\\(\\) has no return type specified\\.$#',
	'count' => 1,
	'path' => __DIR__ . '/system/Commands/Generators/CommandGenerator.php',
];
$ignoreErrors[] = [
	'message' => '#^Method CodeIgniter\\\\Commands\\\\Generators\\\\CommandGenerator\\:\\:generateView\\(\\) has no return type specified\\.$#',
	'count' => 1,
	'path' => __DIR__ . '/system/Commands/Generators/CommandGenerator.php',
];
$ignoreErrors[] = [
	'message' => '#^Method CodeIgniter\\\\Commands\\\\Generators\\\\ConfigGenerator\\:\\:generateClass\\(\\) has no return type specified\\.$#',
	'count' => 1,
	'path' => __DIR__ . '/system/Commands/Generators/ConfigGenerator.php',
];
$ignoreErrors[] = [
	'message' => '#^Method CodeIgniter\\\\Commands\\\\Generators\\\\ConfigGenerator\\:\\:generateView\\(\\) has no return type specified\\.$#',
	'count' => 1,
	'path' => __DIR__ . '/system/Commands/Generators/ConfigGenerator.php',
];
$ignoreErrors[] = [
	'message' => '#^Method CodeIgniter\\\\Commands\\\\Generators\\\\ControllerGenerator\\:\\:generateClass\\(\\) has no return type specified\\.$#',
	'count' => 1,
	'path' => __DIR__ . '/system/Commands/Generators/ControllerGenerator.php',
];
$ignoreErrors[] = [
	'message' => '#^Method CodeIgniter\\\\Commands\\\\Generators\\\\ControllerGenerator\\:\\:generateView\\(\\) has no return type specified\\.$#',
	'count' => 1,
	'path' => __DIR__ . '/system/Commands/Generators/ControllerGenerator.php',
];
$ignoreErrors[] = [
	'message' => '#^Method CodeIgniter\\\\Commands\\\\Generators\\\\EntityGenerator\\:\\:generateClass\\(\\) has no return type specified\\.$#',
	'count' => 1,
	'path' => __DIR__ . '/system/Commands/Generators/EntityGenerator.php',
];
$ignoreErrors[] = [
	'message' => '#^Method CodeIgniter\\\\Commands\\\\Generators\\\\EntityGenerator\\:\\:generateView\\(\\) has no return type specified\\.$#',
	'count' => 1,
	'path' => __DIR__ . '/system/Commands/Generators/EntityGenerator.php',
];
$ignoreErrors[] = [
	'message' => '#^Method CodeIgniter\\\\Commands\\\\Generators\\\\FilterGenerator\\:\\:generateClass\\(\\) has no return type specified\\.$#',
	'count' => 1,
	'path' => __DIR__ . '/system/Commands/Generators/FilterGenerator.php',
];
$ignoreErrors[] = [
	'message' => '#^Method CodeIgniter\\\\Commands\\\\Generators\\\\FilterGenerator\\:\\:generateView\\(\\) has no return type specified\\.$#',
	'count' => 1,
	'path' => __DIR__ . '/system/Commands/Generators/FilterGenerator.php',
];
$ignoreErrors[] = [
	'message' => '#^Method CodeIgniter\\\\Commands\\\\Generators\\\\MigrationGenerator\\:\\:generateClass\\(\\) has no return type specified\\.$#',
	'count' => 1,
	'path' => __DIR__ . '/system/Commands/Generators/MigrationGenerator.php',
];
$ignoreErrors[] = [
	'message' => '#^Method CodeIgniter\\\\Commands\\\\Generators\\\\MigrationGenerator\\:\\:generateView\\(\\) has no return type specified\\.$#',
	'count' => 1,
	'path' => __DIR__ . '/system/Commands/Generators/MigrationGenerator.php',
];
$ignoreErrors[] = [
	'message' => '#^Method CodeIgniter\\\\Commands\\\\Generators\\\\ModelGenerator\\:\\:generateClass\\(\\) has no return type specified\\.$#',
	'count' => 1,
	'path' => __DIR__ . '/system/Commands/Generators/ModelGenerator.php',
];
$ignoreErrors[] = [
	'message' => '#^Method CodeIgniter\\\\Commands\\\\Generators\\\\ModelGenerator\\:\\:generateView\\(\\) has no return type specified\\.$#',
	'count' => 1,
	'path' => __DIR__ . '/system/Commands/Generators/ModelGenerator.php',
];
$ignoreErrors[] = [
	'message' => '#^Method CodeIgniter\\\\Commands\\\\Generators\\\\ScaffoldGenerator\\:\\:generateClass\\(\\) has no return type specified\\.$#',
	'count' => 1,
	'path' => __DIR__ . '/system/Commands/Generators/ScaffoldGenerator.php',
];
$ignoreErrors[] = [
	'message' => '#^Method CodeIgniter\\\\Commands\\\\Generators\\\\ScaffoldGenerator\\:\\:generateView\\(\\) has no return type specified\\.$#',
	'count' => 1,
	'path' => __DIR__ . '/system/Commands/Generators/ScaffoldGenerator.php',
];
$ignoreErrors[] = [
	'message' => '#^Method CodeIgniter\\\\Commands\\\\Generators\\\\SeederGenerator\\:\\:generateClass\\(\\) has no return type specified\\.$#',
	'count' => 1,
	'path' => __DIR__ . '/system/Commands/Generators/SeederGenerator.php',
];
$ignoreErrors[] = [
	'message' => '#^Method CodeIgniter\\\\Commands\\\\Generators\\\\SeederGenerator\\:\\:generateView\\(\\) has no return type specified\\.$#',
	'count' => 1,
	'path' => __DIR__ . '/system/Commands/Generators/SeederGenerator.php',
];
$ignoreErrors[] = [
	'message' => '#^Method CodeIgniter\\\\Commands\\\\Generators\\\\SessionMigrationGenerator\\:\\:generateClass\\(\\) has no return type specified\\.$#',
	'count' => 1,
	'path' => __DIR__ . '/system/Commands/Generators/SessionMigrationGenerator.php',
];
$ignoreErrors[] = [
	'message' => '#^Method CodeIgniter\\\\Commands\\\\Generators\\\\SessionMigrationGenerator\\:\\:generateView\\(\\) has no return type specified\\.$#',
	'count' => 1,
	'path' => __DIR__ . '/system/Commands/Generators/SessionMigrationGenerator.php',
];
$ignoreErrors[] = [
	'message' => '#^Method CodeIgniter\\\\Commands\\\\Generators\\\\ValidationGenerator\\:\\:generateClass\\(\\) has no return type specified\\.$#',
	'count' => 1,
	'path' => __DIR__ . '/system/Commands/Generators/ValidationGenerator.php',
];
$ignoreErrors[] = [
	'message' => '#^Method CodeIgniter\\\\Commands\\\\Generators\\\\ValidationGenerator\\:\\:generateView\\(\\) has no return type specified\\.$#',
	'count' => 1,
	'path' => __DIR__ . '/system/Commands/Generators/ValidationGenerator.php',
];
$ignoreErrors[] = [
	'message' => '#^Method CodeIgniter\\\\Commands\\\\ListCommands\\:\\:listFull\\(\\) has no return type specified\\.$#',
	'count' => 1,
	'path' => __DIR__ . '/system/Commands/ListCommands.php',
];
$ignoreErrors[] = [
	'message' => '#^Method CodeIgniter\\\\Commands\\\\ListCommands\\:\\:listSimple\\(\\) has no return type specified\\.$#',
	'count' => 1,
	'path' => __DIR__ . '/system/Commands/ListCommands.php',
];
$ignoreErrors[] = [
	'message' => '#^Method CodeIgniter\\\\Commands\\\\Utilities\\\\Routes\\\\AutoRouterImproved\\\\AutoRouteCollector\\:\\:addFilters\\(\\) has no return type specified\\.$#',
	'count' => 1,
	'path' => __DIR__ . '/system/Commands/Utilities/Routes/AutoRouterImproved/AutoRouteCollector.php',
];
$ignoreErrors[] = [
	'message' => '#^Method CodeIgniter\\\\Commands\\\\Utilities\\\\Routes\\\\AutoRouterImproved\\\\AutoRouteCollector\\:\\:addFilters\\(\\) has parameter \\$routes with no type specified\\.$#',
	'count' => 1,
	'path' => __DIR__ . '/system/Commands/Utilities/Routes/AutoRouterImproved/AutoRouteCollector.php',
];
$ignoreErrors[] = [
	'message' => '#^Function force_https\\(\\) has no return type specified\\.$#',
	'count' => 1,
	'path' => __DIR__ . '/system/Common.php',
];
$ignoreErrors[] = [
	'message' => '#^Function helper\\(\\) has no return type specified\\.$#',
	'count' => 1,
	'path' => __DIR__ . '/system/Common.php',
];
$ignoreErrors[] = [
	'message' => '#^Function timer\\(\\) has parameter \\$callable with no signature specified for callable\\.$#',
	'count' => 1,
	'path' => __DIR__ . '/system/Common.php',
];
$ignoreErrors[] = [
	'message' => '#^Method CodeIgniter\\\\ComposerScripts\\:\\:postUpdate\\(\\) has no return type specified\\.$#',
	'count' => 1,
	'path' => __DIR__ . '/system/ComposerScripts.php',
];
$ignoreErrors[] = [
	'message' => '#^Method CodeIgniter\\\\Config\\\\BaseConfig\\:\\:registerProperties\\(\\) has no return type specified\\.$#',
	'count' => 1,
	'path' => __DIR__ . '/system/Config/BaseConfig.php',
];
$ignoreErrors[] = [
	'message' => '#^Method CodeIgniter\\\\Config\\\\BaseService\\:\\:injectMock\\(\\) has no return type specified\\.$#',
	'count' => 1,
	'path' => __DIR__ . '/system/Config/BaseService.php',
];
$ignoreErrors[] = [
	'message' => '#^Method CodeIgniter\\\\Config\\\\BaseService\\:\\:reset\\(\\) has no return type specified\\.$#',
	'count' => 1,
	'path' => __DIR__ . '/system/Config/BaseService.php',
];
$ignoreErrors[] = [
	'message' => '#^Method CodeIgniter\\\\Config\\\\BaseService\\:\\:resetSingle\\(\\) has no return type specified\\.$#',
	'count' => 1,
	'path' => __DIR__ . '/system/Config/BaseService.php',
];
$ignoreErrors[] = [
	'message' => '#^Method CodeIgniter\\\\Config\\\\Config\\:\\:injectMock\\(\\) has no return type specified\\.$#',
	'count' => 1,
	'path' => __DIR__ . '/system/Config/Config.php',
];
$ignoreErrors[] = [
	'message' => '#^Method CodeIgniter\\\\Config\\\\Config\\:\\:reset\\(\\) has no return type specified\\.$#',
	'count' => 1,
	'path' => __DIR__ . '/system/Config/Config.php',
];
$ignoreErrors[] = [
	'message' => '#^Method CodeIgniter\\\\Config\\\\DotEnv\\:\\:setVariable\\(\\) has no return type specified\\.$#',
	'count' => 1,
	'path' => __DIR__ . '/system/Config/DotEnv.php',
];
$ignoreErrors[] = [
	'message' => '#^Method CodeIgniter\\\\Config\\\\Factories\\:\\:injectMock\\(\\) has no return type specified\\.$#',
	'count' => 1,
	'path' => __DIR__ . '/system/Config/Factories.php',
];
$ignoreErrors[] = [
	'message' => '#^Method CodeIgniter\\\\Config\\\\Factories\\:\\:reset\\(\\) has no return type specified\\.$#',
	'count' => 1,
	'path' => __DIR__ . '/system/Config/Factories.php',
];
$ignoreErrors[] = [
	'message' => '#^Property CodeIgniter\\\\Config\\\\ForeignCharacters\\:\\:\\$characterList has no type specified\\.$#',
	'count' => 1,
	'path' => __DIR__ . '/system/Config/ForeignCharacters.php',
];
$ignoreErrors[] = [
	'message' => '#^Method CodeIgniter\\\\Config\\\\Publisher\\:\\:registerProperties\\(\\) has no return type specified\\.$#',
	'count' => 1,
	'path' => __DIR__ . '/system/Config/Publisher.php',
];
$ignoreErrors[] = [
	'message' => '#^Property CodeIgniter\\\\Config\\\\View\\:\\:\\$filters has no type specified\\.$#',
	'count' => 1,
	'path' => __DIR__ . '/system/Config/View.php',
];
$ignoreErrors[] = [
	'message' => '#^Property CodeIgniter\\\\Config\\\\View\\:\\:\\$plugins has no type specified\\.$#',
	'count' => 1,
	'path' => __DIR__ . '/system/Config/View.php',
];
$ignoreErrors[] = [
	'message' => '#^Method CodeIgniter\\\\Controller\\:\\:cachePage\\(\\) has no return type specified\\.$#',
	'count' => 1,
	'path' => __DIR__ . '/system/Controller.php',
];
$ignoreErrors[] = [
	'message' => '#^Method CodeIgniter\\\\Controller\\:\\:forceHTTPS\\(\\) has no return type specified\\.$#',
	'count' => 1,
	'path' => __DIR__ . '/system/Controller.php',
];
$ignoreErrors[] = [
	'message' => '#^Method CodeIgniter\\\\Controller\\:\\:initController\\(\\) has no return type specified\\.$#',
	'count' => 1,
	'path' => __DIR__ . '/system/Controller.php',
];
$ignoreErrors[] = [
	'message' => '#^Method CodeIgniter\\\\Controller\\:\\:loadHelpers\\(\\) has no return type specified\\.$#',
	'count' => 1,
	'path' => __DIR__ . '/system/Controller.php',
];
$ignoreErrors[] = [
	'message' => '#^Method CodeIgniter\\\\Database\\\\BaseBuilder\\:\\:_whereIn\\(\\) has parameter \\$values with no signature specified for Closure\\.$#',
	'count' => 1,
	'path' => __DIR__ . '/system/Database/BaseBuilder.php',
];
$ignoreErrors[] = [
	'message' => '#^Method CodeIgniter\\\\Database\\\\BaseBuilder\\:\\:addUnionStatement\\(\\) has parameter \\$union with no signature specified for Closure\\.$#',
	'count' => 1,
	'path' => __DIR__ . '/system/Database/BaseBuilder.php',
];
$ignoreErrors[] = [
	'message' => '#^Method CodeIgniter\\\\Database\\\\BaseBuilder\\:\\:buildSubquery\\(\\) has parameter \\$builder with no signature specified for Closure\\.$#',
	'count' => 1,
	'path' => __DIR__ . '/system/Database/BaseBuilder.php',
];
$ignoreErrors[] = [
	'message' => '#^Method CodeIgniter\\\\Database\\\\BaseBuilder\\:\\:havingIn\\(\\) has parameter \\$values with no signature specified for Closure\\.$#',
	'count' => 1,
	'path' => __DIR__ . '/system/Database/BaseBuilder.php',
];
$ignoreErrors[] = [
	'message' => '#^Method CodeIgniter\\\\Database\\\\BaseBuilder\\:\\:havingNotIn\\(\\) has parameter \\$values with no signature specified for Closure\\.$#',
	'count' => 1,
	'path' => __DIR__ . '/system/Database/BaseBuilder.php',
];
$ignoreErrors[] = [
	'message' => '#^Method CodeIgniter\\\\Database\\\\BaseBuilder\\:\\:orHavingIn\\(\\) has parameter \\$values with no signature specified for Closure\\.$#',
	'count' => 1,
	'path' => __DIR__ . '/system/Database/BaseBuilder.php',
];
$ignoreErrors[] = [
	'message' => '#^Method CodeIgniter\\\\Database\\\\BaseBuilder\\:\\:orHavingNotIn\\(\\) has parameter \\$values with no signature specified for Closure\\.$#',
	'count' => 1,
	'path' => __DIR__ . '/system/Database/BaseBuilder.php',
];
$ignoreErrors[] = [
	'message' => '#^Method CodeIgniter\\\\Database\\\\BaseBuilder\\:\\:orWhereIn\\(\\) has parameter \\$values with no signature specified for Closure\\.$#',
	'count' => 1,
	'path' => __DIR__ . '/system/Database/BaseBuilder.php',
];
$ignoreErrors[] = [
	'message' => '#^Method CodeIgniter\\\\Database\\\\BaseBuilder\\:\\:orWhereNotIn\\(\\) has parameter \\$values with no signature specified for Closure\\.$#',
	'count' => 1,
	'path' => __DIR__ . '/system/Database/BaseBuilder.php',
];
$ignoreErrors[] = [
	'message' => '#^Method CodeIgniter\\\\Database\\\\BaseBuilder\\:\\:resetRun\\(\\) has no return type specified\\.$#',
	'count' => 1,
	'path' => __DIR__ . '/system/Database/BaseBuilder.php',
];
$ignoreErrors[] = [
	'message' => '#^Method CodeIgniter\\\\Database\\\\BaseBuilder\\:\\:resetSelect\\(\\) has no return type specified\\.$#',
	'count' => 1,
	'path' => __DIR__ . '/system/Database/BaseBuilder.php',
];
$ignoreErrors[] = [
	'message' => '#^Method CodeIgniter\\\\Database\\\\BaseBuilder\\:\\:resetWrite\\(\\) has no return type specified\\.$#',
	'count' => 1,
	'path' => __DIR__ . '/system/Database/BaseBuilder.php',
];
$ignoreErrors[] = [
	'message' => '#^Method CodeIgniter\\\\Database\\\\BaseBuilder\\:\\:union\\(\\) has parameter \\$union with no signature specified for Closure\\.$#',
	'count' => 1,
	'path' => __DIR__ . '/system/Database/BaseBuilder.php',
];
$ignoreErrors[] = [
	'message' => '#^Method CodeIgniter\\\\Database\\\\BaseBuilder\\:\\:unionAll\\(\\) has parameter \\$union with no signature specified for Closure\\.$#',
	'count' => 1,
	'path' => __DIR__ . '/system/Database/BaseBuilder.php',
];
$ignoreErrors[] = [
	'message' => '#^Method CodeIgniter\\\\Database\\\\BaseBuilder\\:\\:whereIn\\(\\) has parameter \\$values with no signature specified for Closure\\.$#',
	'count' => 1,
	'path' => __DIR__ . '/system/Database/BaseBuilder.php',
];
$ignoreErrors[] = [
	'message' => '#^Method CodeIgniter\\\\Database\\\\BaseBuilder\\:\\:whereNotIn\\(\\) has parameter \\$values with no signature specified for Closure\\.$#',
	'count' => 1,
	'path' => __DIR__ . '/system/Database/BaseBuilder.php',
];
$ignoreErrors[] = [
	'message' => '#^Property CodeIgniter\\\\Database\\\\BaseBuilder\\:\\:\\$db \\(CodeIgniter\\\\Database\\\\BaseConnection\\) in empty\\(\\) is not falsy\\.$#',
	'count' => 1,
	'path' => __DIR__ . '/system/Database/BaseBuilder.php',
];
$ignoreErrors[] = [
	'message' => '#^Call to an undefined method CodeIgniter\\\\Database\\\\QueryInterface\\:\\:getOriginalQuery\\(\\)\\.$#',
	'count' => 1,
	'path' => __DIR__ . '/system/Database/BaseConnection.php',
];
$ignoreErrors[] = [
	'message' => '#^Method CodeIgniter\\\\Database\\\\BaseConnection\\:\\:close\\(\\) has no return type specified\\.$#',
	'count' => 1,
	'path' => __DIR__ . '/system/Database/BaseConnection.php',
];
$ignoreErrors[] = [
	'message' => '#^Method CodeIgniter\\\\Database\\\\BaseConnection\\:\\:prepare\\(\\) has parameter \\$func with no signature specified for Closure\\.$#',
	'count' => 1,
	'path' => __DIR__ . '/system/Database/BaseConnection.php',
];
$ignoreErrors[] = [
	'message' => '#^Method CodeIgniter\\\\Database\\\\BaseConnection\\:\\:transOff\\(\\) has no return type specified\\.$#',
	'count' => 1,
	'path' => __DIR__ . '/system/Database/BaseConnection.php',
];
$ignoreErrors[] = [
	'message' => '#^Method CodeIgniter\\\\Database\\\\BasePreparedQuery\\:\\:execute\\(\\) has parameter \\$data with no type specified\\.$#',
	'count' => 1,
	'path' => __DIR__ . '/system/Database/BasePreparedQuery.php',
];
$ignoreErrors[] = [
	'message' => '#^Method CodeIgniter\\\\Database\\\\Config\\:\\:ensureFactory\\(\\) has no return type specified\\.$#',
	'count' => 1,
	'path' => __DIR__ . '/system/Database/Config.php',
];
$ignoreErrors[] = [
	'message' => '#^Access to an undefined property CodeIgniter\\\\Database\\\\ConnectionInterface\\:\\:\\$DBDriver\\.$#',
	'count' => 2,
	'path' => __DIR__ . '/system/Database/Database.php',
];
$ignoreErrors[] = [
	'message' => '#^Access to an undefined property CodeIgniter\\\\Database\\\\ConnectionInterface\\:\\:\\$connID\\.$#',
	'count' => 2,
	'path' => __DIR__ . '/system/Database/Database.php',
];
$ignoreErrors[] = [
	'message' => '#^Method CodeIgniter\\\\Database\\\\Exceptions\\\\DataException\\:\\:forEmptyInputGiven\\(\\) has no return type specified\\.$#',
	'count' => 1,
	'path' => __DIR__ . '/system/Database/Exceptions/DataException.php',
];
$ignoreErrors[] = [
	'message' => '#^Method CodeIgniter\\\\Database\\\\Exceptions\\\\DataException\\:\\:forFindColumnHaveMultipleColumns\\(\\) has no return type specified\\.$#',
	'count' => 1,
	'path' => __DIR__ . '/system/Database/Exceptions/DataException.php',
];
$ignoreErrors[] = [
	'message' => '#^Method CodeIgniter\\\\Database\\\\Exceptions\\\\DataException\\:\\:forInvalidAllowedFields\\(\\) has no return type specified\\.$#',
	'count' => 1,
	'path' => __DIR__ . '/system/Database/Exceptions/DataException.php',
];
$ignoreErrors[] = [
	'message' => '#^Method CodeIgniter\\\\Database\\\\Exceptions\\\\DataException\\:\\:forTableNotFound\\(\\) has no return type specified\\.$#',
	'count' => 1,
	'path' => __DIR__ . '/system/Database/Exceptions/DataException.php',
];
$ignoreErrors[] = [
	'message' => '#^Method CodeIgniter\\\\Database\\\\Forge\\:\\:_attributeAutoIncrement\\(\\) has no return type specified\\.$#',
	'count' => 1,
	'path' => __DIR__ . '/system/Database/Forge.php',
];
$ignoreErrors[] = [
	'message' => '#^Method CodeIgniter\\\\Database\\\\Forge\\:\\:_attributeDefault\\(\\) has no return type specified\\.$#',
	'count' => 1,
	'path' => __DIR__ . '/system/Database/Forge.php',
];
$ignoreErrors[] = [
	'message' => '#^Method CodeIgniter\\\\Database\\\\Forge\\:\\:_attributeType\\(\\) has no return type specified\\.$#',
	'count' => 1,
	'path' => __DIR__ . '/system/Database/Forge.php',
];
$ignoreErrors[] = [
	'message' => '#^Method CodeIgniter\\\\Database\\\\Forge\\:\\:_attributeUnique\\(\\) has no return type specified\\.$#',
	'count' => 1,
	'path' => __DIR__ . '/system/Database/Forge.php',
];
$ignoreErrors[] = [
	'message' => '#^Method CodeIgniter\\\\Database\\\\Forge\\:\\:_attributeUnsigned\\(\\) has no return type specified\\.$#',
	'count' => 1,
	'path' => __DIR__ . '/system/Database/Forge.php',
];
$ignoreErrors[] = [
	'message' => '#^Method CodeIgniter\\\\Database\\\\Forge\\:\\:reset\\(\\) has no return type specified\\.$#',
	'count' => 1,
	'path' => __DIR__ . '/system/Database/Forge.php',
];
$ignoreErrors[] = [
	'message' => '#^Method CodeIgniter\\\\Database\\\\Migration\\:\\:down\\(\\) has no return type specified\\.$#',
	'count' => 1,
	'path' => __DIR__ . '/system/Database/Migration.php',
];
$ignoreErrors[] = [
	'message' => '#^Method CodeIgniter\\\\Database\\\\Migration\\:\\:up\\(\\) has no return type specified\\.$#',
	'count' => 1,
	'path' => __DIR__ . '/system/Database/Migration.php',
];
$ignoreErrors[] = [
	'message' => '#^Property CodeIgniter\\\\Database\\\\Migration\\:\\:\\$DBGroup \\(string\\) on left side of \\?\\? is not nullable\\.$#',
	'count' => 1,
	'path' => __DIR__ . '/system/Database/Migration.php',
];
$ignoreErrors[] = [
	'message' => '#^Method CodeIgniter\\\\Database\\\\MigrationRunner\\:\\:addHistory\\(\\) has no return type specified\\.$#',
	'count' => 1,
	'path' => __DIR__ . '/system/Database/MigrationRunner.php',
];
$ignoreErrors[] = [
	'message' => '#^Method CodeIgniter\\\\Database\\\\MigrationRunner\\:\\:clearHistory\\(\\) has no return type specified\\.$#',
	'count' => 1,
	'path' => __DIR__ . '/system/Database/MigrationRunner.php',
];
$ignoreErrors[] = [
	'message' => '#^Method CodeIgniter\\\\Database\\\\MigrationRunner\\:\\:ensureTable\\(\\) has no return type specified\\.$#',
	'count' => 1,
	'path' => __DIR__ . '/system/Database/MigrationRunner.php',
];
$ignoreErrors[] = [
	'message' => '#^Method CodeIgniter\\\\Database\\\\MigrationRunner\\:\\:force\\(\\) has no return type specified\\.$#',
	'count' => 1,
	'path' => __DIR__ . '/system/Database/MigrationRunner.php',
];
$ignoreErrors[] = [
	'message' => '#^Method CodeIgniter\\\\Database\\\\MigrationRunner\\:\\:removeHistory\\(\\) has no return type specified\\.$#',
	'count' => 1,
	'path' => __DIR__ . '/system/Database/MigrationRunner.php',
];
$ignoreErrors[] = [
	'message' => '#^Method CodeIgniter\\\\Database\\\\ModelFactory\\:\\:injectMock\\(\\) has no return type specified\\.$#',
	'count' => 1,
	'path' => __DIR__ . '/system/Database/ModelFactory.php',
];
$ignoreErrors[] = [
	'message' => '#^Method CodeIgniter\\\\Database\\\\ModelFactory\\:\\:reset\\(\\) has no return type specified\\.$#',
	'count' => 1,
	'path' => __DIR__ . '/system/Database/ModelFactory.php',
];
$ignoreErrors[] = [
	'message' => '#^Access to an undefined property CodeIgniter\\\\Database\\\\BaseConnection\\<mysqli, mysqli_result\\>\\:\\:\\$mysqli\\.$#',
	'count' => 3,
	'path' => __DIR__ . '/system/Database/MySQLi/PreparedQuery.php',
];
$ignoreErrors[] = [
	'message' => '#^Method CodeIgniter\\\\Database\\\\OCI8\\\\Builder\\:\\:resetSelect\\(\\) has no return type specified\\.$#',
	'count' => 1,
	'path' => __DIR__ . '/system/Database/OCI8/Builder.php',
];
$ignoreErrors[] = [
	'message' => '#^Property CodeIgniter\\\\Database\\\\OCI8\\\\Connection\\:\\:\\$resetStmtId has no type specified\\.$#',
	'count' => 1,
	'path' => __DIR__ . '/system/Database/OCI8/Connection.php',
];
$ignoreErrors[] = [
	'message' => '#^Property CodeIgniter\\\\Database\\\\OCI8\\\\Connection\\:\\:\\$validDSNs has no type specified\\.$#',
	'count' => 1,
	'path' => __DIR__ . '/system/Database/OCI8/Connection.php',
];
$ignoreErrors[] = [
	'message' => '#^Method CodeIgniter\\\\Database\\\\Postgre\\\\Connection\\:\\:buildDSN\\(\\) has no return type specified\\.$#',
	'count' => 1,
	'path' => __DIR__ . '/system/Database/Postgre/Connection.php',
];
$ignoreErrors[] = [
	'message' => '#^Method CodeIgniter\\\\Database\\\\Postgre\\\\Connection\\:\\:convertDSN\\(\\) has no return type specified\\.$#',
	'count' => 1,
	'path' => __DIR__ . '/system/Database/Postgre/Connection.php',
];
$ignoreErrors[] = [
	'message' => '#^Property CodeIgniter\\\\Database\\\\Postgre\\\\Connection\\:\\:\\$connect_timeout has no type specified\\.$#',
	'count' => 1,
	'path' => __DIR__ . '/system/Database/Postgre/Connection.php',
];
$ignoreErrors[] = [
	'message' => '#^Property CodeIgniter\\\\Database\\\\Postgre\\\\Connection\\:\\:\\$options has no type specified\\.$#',
	'count' => 1,
	'path' => __DIR__ . '/system/Database/Postgre/Connection.php',
];
$ignoreErrors[] = [
	'message' => '#^Property CodeIgniter\\\\Database\\\\Postgre\\\\Connection\\:\\:\\$service has no type specified\\.$#',
	'count' => 1,
	'path' => __DIR__ . '/system/Database/Postgre/Connection.php',
];
$ignoreErrors[] = [
	'message' => '#^Property CodeIgniter\\\\Database\\\\Postgre\\\\Connection\\:\\:\\$sslmode has no type specified\\.$#',
	'count' => 1,
	'path' => __DIR__ . '/system/Database/Postgre/Connection.php',
];
$ignoreErrors[] = [
	'message' => '#^Method CodeIgniter\\\\Database\\\\Postgre\\\\Forge\\:\\:_attributeAutoIncrement\\(\\) has no return type specified\\.$#',
	'count' => 1,
	'path' => __DIR__ . '/system/Database/Postgre/Forge.php',
];
$ignoreErrors[] = [
	'message' => '#^Method CodeIgniter\\\\Database\\\\Postgre\\\\Forge\\:\\:_attributeType\\(\\) has no return type specified\\.$#',
	'count' => 1,
	'path' => __DIR__ . '/system/Database/Postgre/Forge.php',
];
$ignoreErrors[] = [
	'message' => '#^Method CodeIgniter\\\\Database\\\\PreparedQueryInterface\\:\\:execute\\(\\) has parameter \\$data with no type specified\\.$#',
	'count' => 1,
	'path' => __DIR__ . '/system/Database/PreparedQueryInterface.php',
];
$ignoreErrors[] = [
	'message' => '#^Method CodeIgniter\\\\Database\\\\Query\\:\\:compileBinds\\(\\) has no return type specified\\.$#',
	'count' => 1,
	'path' => __DIR__ . '/system/Database/Query.php',
];
$ignoreErrors[] = [
	'message' => '#^Method CodeIgniter\\\\Database\\\\QueryInterface\\:\\:setError\\(\\) has no return type specified\\.$#',
	'count' => 1,
	'path' => __DIR__ . '/system/Database/QueryInterface.php',
];
$ignoreErrors[] = [
	'message' => '#^Method CodeIgniter\\\\Database\\\\ResultInterface\\:\\:freeResult\\(\\) has no return type specified\\.$#',
	'count' => 1,
	'path' => __DIR__ . '/system/Database/ResultInterface.php',
];
$ignoreErrors[] = [
	'message' => '#^Access to an undefined property CodeIgniter\\\\Database\\\\BaseConnection\\:\\:\\$schema\\.$#',
	'count' => 2,
	'path' => __DIR__ . '/system/Database/SQLSRV/Builder.php',
];
$ignoreErrors[] = [
	'message' => '#^Access to an undefined property CodeIgniter\\\\Database\\\\BaseConnection\\:\\:\\$schema\\.$#',
	'count' => 13,
	'path' => __DIR__ . '/system/Database/SQLSRV/Forge.php',
];
$ignoreErrors[] = [
	'message' => '#^Method CodeIgniter\\\\Database\\\\SQLSRV\\\\Forge\\:\\:_attributeAutoIncrement\\(\\) has no return type specified\\.$#',
	'count' => 1,
	'path' => __DIR__ . '/system/Database/SQLSRV/Forge.php',
];
$ignoreErrors[] = [
	'message' => '#^Method CodeIgniter\\\\Database\\\\SQLSRV\\\\Forge\\:\\:_attributeType\\(\\) has no return type specified\\.$#',
	'count' => 1,
	'path' => __DIR__ . '/system/Database/SQLSRV/Forge.php',
];
$ignoreErrors[] = [
	'message' => '#^Method CodeIgniter\\\\Database\\\\SQLite3\\\\Forge\\:\\:_attributeAutoIncrement\\(\\) has no return type specified\\.$#',
	'count' => 1,
	'path' => __DIR__ . '/system/Database/SQLite3/Forge.php',
];
$ignoreErrors[] = [
	'message' => '#^Method CodeIgniter\\\\Database\\\\SQLite3\\\\Forge\\:\\:_attributeType\\(\\) has no return type specified\\.$#',
	'count' => 1,
	'path' => __DIR__ . '/system/Database/SQLite3/Forge.php',
];
$ignoreErrors[] = [
	'message' => '#^Method CodeIgniter\\\\Database\\\\SQLite3\\\\Table\\:\\:copyData\\(\\) has no return type specified\\.$#',
	'count' => 1,
	'path' => __DIR__ . '/system/Database/SQLite3/Table.php',
];
$ignoreErrors[] = [
	'message' => '#^Method CodeIgniter\\\\Database\\\\SQLite3\\\\Table\\:\\:dropIndexes\\(\\) has no return type specified\\.$#',
	'count' => 1,
	'path' => __DIR__ . '/system/Database/SQLite3/Table.php',
];
$ignoreErrors[] = [
	'message' => '#^Method CodeIgniter\\\\Database\\\\Seeder\\:\\:call\\(\\) has no return type specified\\.$#',
	'count' => 1,
	'path' => __DIR__ . '/system/Database/Seeder.php',
];
$ignoreErrors[] = [
	'message' => '#^Method CodeIgniter\\\\Debug\\\\Exceptions\\:\\:exceptionHandler\\(\\) has no return type specified\\.$#',
	'count' => 1,
	'path' => __DIR__ . '/system/Debug/Exceptions.php',
];
$ignoreErrors[] = [
	'message' => '#^Method CodeIgniter\\\\Debug\\\\Exceptions\\:\\:initialize\\(\\) has no return type specified\\.$#',
	'count' => 1,
	'path' => __DIR__ . '/system/Debug/Exceptions.php',
];
$ignoreErrors[] = [
	'message' => '#^Method CodeIgniter\\\\Debug\\\\Exceptions\\:\\:render\\(\\) has no return type specified\\.$#',
	'count' => 1,
	'path' => __DIR__ . '/system/Debug/Exceptions.php',
];
$ignoreErrors[] = [
	'message' => '#^Method CodeIgniter\\\\Debug\\\\Exceptions\\:\\:shutdownHandler\\(\\) has no return type specified\\.$#',
	'count' => 1,
	'path' => __DIR__ . '/system/Debug/Exceptions.php',
];
$ignoreErrors[] = [
	'message' => '#^Method CodeIgniter\\\\Debug\\\\Iterator\\:\\:add\\(\\) has parameter \\$closure with no signature specified for Closure\\.$#',
	'count' => 1,
	'path' => __DIR__ . '/system/Debug/Iterator.php',
];
$ignoreErrors[] = [
	'message' => '#^Method CodeIgniter\\\\Debug\\\\Timer\\:\\:record\\(\\) has parameter \\$callable with no signature specified for callable\\.$#',
	'count' => 1,
	'path' => __DIR__ . '/system/Debug/Timer.php',
];
$ignoreErrors[] = [
	'message' => '#^Method CodeIgniter\\\\Debug\\\\Toolbar\\:\\:prepare\\(\\) has no return type specified\\.$#',
	'count' => 1,
	'path' => __DIR__ . '/system/Debug/Toolbar.php',
];
$ignoreErrors[] = [
	'message' => '#^Method CodeIgniter\\\\Debug\\\\Toolbar\\:\\:respond\\(\\) has no return type specified\\.$#',
	'count' => 1,
	'path' => __DIR__ . '/system/Debug/Toolbar.php',
];
$ignoreErrors[] = [
	'message' => '#^Method CodeIgniter\\\\Debug\\\\Toolbar\\\\Collectors\\\\BaseCollector\\:\\:getBadgeValue\\(\\) has no return type specified\\.$#',
	'count' => 1,
	'path' => __DIR__ . '/system/Debug/Toolbar/Collectors/BaseCollector.php',
];
$ignoreErrors[] = [
	'message' => '#^Method CodeIgniter\\\\Debug\\\\Toolbar\\\\Collectors\\\\BaseCollector\\:\\:getVarData\\(\\) has no return type specified\\.$#',
	'count' => 1,
	'path' => __DIR__ . '/system/Debug/Toolbar/Collectors/BaseCollector.php',
];
$ignoreErrors[] = [
	'message' => '#^Method CodeIgniter\\\\Debug\\\\Toolbar\\\\Collectors\\\\Database\\:\\:collect\\(\\) has no return type specified\\.$#',
	'count' => 1,
	'path' => __DIR__ . '/system/Debug/Toolbar/Collectors/Database.php',
];
$ignoreErrors[] = [
	'message' => '#^Method CodeIgniter\\\\Debug\\\\Toolbar\\\\Collectors\\\\Database\\:\\:getConnections\\(\\) has no return type specified\\.$#',
	'count' => 1,
	'path' => __DIR__ . '/system/Debug/Toolbar/Collectors/Database.php',
];
$ignoreErrors[] = [
	'message' => '#^Method CodeIgniter\\\\Debug\\\\Toolbar\\\\Collectors\\\\History\\:\\:setFiles\\(\\) has no return type specified\\.$#',
	'count' => 1,
	'path' => __DIR__ . '/system/Debug/Toolbar/Collectors/History.php',
];
$ignoreErrors[] = [
	'message' => '#^Method CodeIgniter\\\\Debug\\\\Toolbar\\\\Collectors\\\\Logs\\:\\:collectLogs\\(\\) has no return type specified\\.$#',
	'count' => 1,
	'path' => __DIR__ . '/system/Debug/Toolbar/Collectors/Logs.php',
];
$ignoreErrors[] = [
	'message' => '#^Property CodeIgniter\\\\Log\\\\Logger\\:\\:\\$logCache \\(array\\) on left side of \\?\\? is not nullable\\.$#',
	'count' => 1,
	'path' => __DIR__ . '/system/Debug/Toolbar/Collectors/Logs.php',
];
$ignoreErrors[] = [
	'message' => '#^Call to an undefined method CodeIgniter\\\\View\\\\RendererInterface\\:\\:getData\\(\\)\\.$#',
	'count' => 1,
	'path' => __DIR__ . '/system/Debug/Toolbar/Collectors/Views.php',
];
$ignoreErrors[] = [
	'message' => '#^Call to an undefined method CodeIgniter\\\\View\\\\RendererInterface\\:\\:getPerformanceData\\(\\)\\.$#',
	'count' => 2,
	'path' => __DIR__ . '/system/Debug/Toolbar/Collectors/Views.php',
];
$ignoreErrors[] = [
	'message' => '#^Method CodeIgniter\\\\Email\\\\Email\\:\\:SMTPEnd\\(\\) has no return type specified\\.$#',
	'count' => 1,
	'path' => __DIR__ . '/system/Email/Email.php',
];
$ignoreErrors[] = [
	'message' => '#^Method CodeIgniter\\\\Email\\\\Email\\:\\:appendAttachments\\(\\) has no return type specified\\.$#',
	'count' => 1,
	'path' => __DIR__ . '/system/Email/Email.php',
];
$ignoreErrors[] = [
	'message' => '#^Method CodeIgniter\\\\Email\\\\Email\\:\\:batchBCCSend\\(\\) has no return type specified\\.$#',
	'count' => 1,
	'path' => __DIR__ . '/system/Email/Email.php',
];
$ignoreErrors[] = [
	'message' => '#^Method CodeIgniter\\\\Email\\\\Email\\:\\:buildHeaders\\(\\) has no return type specified\\.$#',
	'count' => 1,
	'path' => __DIR__ . '/system/Email/Email.php',
];
$ignoreErrors[] = [
	'message' => '#^Method CodeIgniter\\\\Email\\\\Email\\:\\:buildMessage\\(\\) has no return type specified\\.$#',
	'count' => 1,
	'path' => __DIR__ . '/system/Email/Email.php',
];
$ignoreErrors[] = [
	'message' => '#^Method CodeIgniter\\\\Email\\\\Email\\:\\:setErrorMessage\\(\\) has no return type specified\\.$#',
	'count' => 1,
	'path' => __DIR__ . '/system/Email/Email.php',
];
$ignoreErrors[] = [
	'message' => '#^Method CodeIgniter\\\\Email\\\\Email\\:\\:unwrapSpecials\\(\\) has no return type specified\\.$#',
	'count' => 1,
	'path' => __DIR__ . '/system/Email/Email.php',
];
$ignoreErrors[] = [
	'message' => '#^Method CodeIgniter\\\\Email\\\\Email\\:\\:writeHeaders\\(\\) has no return type specified\\.$#',
	'count' => 1,
	'path' => __DIR__ . '/system/Email/Email.php',
];
$ignoreErrors[] = [
	'message' => '#^Static property CodeIgniter\\\\Email\\\\Email\\:\\:\\$func_overload \\(bool\\) in isset\\(\\) is not nullable\\.$#',
	'count' => 1,
	'path' => __DIR__ . '/system/Email/Email.php',
];
$ignoreErrors[] = [
	'message' => '#^Method CodeIgniter\\\\Encryption\\\\Handlers\\\\SodiumHandler\\:\\:parseParams\\(\\) has no return type specified\\.$#',
	'count' => 1,
	'path' => __DIR__ . '/system/Encryption/Handlers/SodiumHandler.php',
];
$ignoreErrors[] = [
	'message' => '#^Property CodeIgniter\\\\Entity\\\\Entity\\:\\:\\$casts has no type specified\\.$#',
	'count' => 1,
	'path' => __DIR__ . '/system/Entity/Entity.php',
];
$ignoreErrors[] = [
	'message' => '#^Property CodeIgniter\\\\Entity\\\\Entity\\:\\:\\$datamap has no type specified\\.$#',
	'count' => 1,
	'path' => __DIR__ . '/system/Entity/Entity.php',
];
$ignoreErrors[] = [
	'message' => '#^Property CodeIgniter\\\\Entity\\\\Entity\\:\\:\\$dates has no type specified\\.$#',
	'count' => 1,
	'path' => __DIR__ . '/system/Entity/Entity.php',
];
$ignoreErrors[] = [
	'message' => '#^Method CodeIgniter\\\\Events\\\\Events\\:\\:on\\(\\) has parameter \\$callback with no signature specified for callable\\.$#',
	'count' => 1,
	'path' => __DIR__ . '/system/Events/Events.php',
];
$ignoreErrors[] = [
	'message' => '#^Method CodeIgniter\\\\Events\\\\Events\\:\\:removeListener\\(\\) has parameter \\$listener with no signature specified for callable\\.$#',
	'count' => 1,
	'path' => __DIR__ . '/system/Events/Events.php',
];
$ignoreErrors[] = [
	'message' => '#^Method CodeIgniter\\\\Exceptions\\\\CastException\\:\\:forInvalidJsonFormatException\\(\\) has no return type specified\\.$#',
	'count' => 1,
	'path' => __DIR__ . '/system/Exceptions/CastException.php',
];
$ignoreErrors[] = [
	'message' => '#^Method CodeIgniter\\\\Exceptions\\\\ConfigException\\:\\:forDisabledMigrations\\(\\) has no return type specified\\.$#',
	'count' => 1,
	'path' => __DIR__ . '/system/Exceptions/ConfigException.php',
];
$ignoreErrors[] = [
	'message' => '#^Method CodeIgniter\\\\Exceptions\\\\DownloadException\\:\\:forCannotSetBinary\\(\\) has no return type specified\\.$#',
	'count' => 1,
	'path' => __DIR__ . '/system/Exceptions/DownloadException.php',
];
$ignoreErrors[] = [
	'message' => '#^Method CodeIgniter\\\\Exceptions\\\\DownloadException\\:\\:forCannotSetCache\\(\\) has no return type specified\\.$#',
	'count' => 1,
	'path' => __DIR__ . '/system/Exceptions/DownloadException.php',
];
$ignoreErrors[] = [
	'message' => '#^Method CodeIgniter\\\\Exceptions\\\\DownloadException\\:\\:forCannotSetFilePath\\(\\) has no return type specified\\.$#',
	'count' => 1,
	'path' => __DIR__ . '/system/Exceptions/DownloadException.php',
];
$ignoreErrors[] = [
	'message' => '#^Method CodeIgniter\\\\Exceptions\\\\DownloadException\\:\\:forCannotSetStatusCode\\(\\) has no return type specified\\.$#',
	'count' => 1,
	'path' => __DIR__ . '/system/Exceptions/DownloadException.php',
];
$ignoreErrors[] = [
	'message' => '#^Method CodeIgniter\\\\Exceptions\\\\DownloadException\\:\\:forNotFoundDownloadSource\\(\\) has no return type specified\\.$#',
	'count' => 1,
	'path' => __DIR__ . '/system/Exceptions/DownloadException.php',
];
$ignoreErrors[] = [
	'message' => '#^Method CodeIgniter\\\\Exceptions\\\\FrameworkException\\:\\:forCopyError\\(\\) has no return type specified\\.$#',
	'count' => 1,
	'path' => __DIR__ . '/system/Exceptions/FrameworkException.php',
];
$ignoreErrors[] = [
	'message' => '#^Method CodeIgniter\\\\Exceptions\\\\FrameworkException\\:\\:forEnabledZlibOutputCompression\\(\\) has no return type specified\\.$#',
	'count' => 1,
	'path' => __DIR__ . '/system/Exceptions/FrameworkException.php',
];
$ignoreErrors[] = [
	'message' => '#^Method CodeIgniter\\\\Exceptions\\\\FrameworkException\\:\\:forFabricatorCreateFailed\\(\\) has no return type specified\\.$#',
	'count' => 1,
	'path' => __DIR__ . '/system/Exceptions/FrameworkException.php',
];
$ignoreErrors[] = [
	'message' => '#^Method CodeIgniter\\\\Exceptions\\\\FrameworkException\\:\\:forInvalidFile\\(\\) has no return type specified\\.$#',
	'count' => 1,
	'path' => __DIR__ . '/system/Exceptions/FrameworkException.php',
];
$ignoreErrors[] = [
	'message' => '#^Method CodeIgniter\\\\Exceptions\\\\FrameworkException\\:\\:forMissingExtension\\(\\) has no return type specified\\.$#',
	'count' => 1,
	'path' => __DIR__ . '/system/Exceptions/FrameworkException.php',
];
$ignoreErrors[] = [
	'message' => '#^Method CodeIgniter\\\\Exceptions\\\\FrameworkException\\:\\:forNoHandlers\\(\\) has no return type specified\\.$#',
	'count' => 1,
	'path' => __DIR__ . '/system/Exceptions/FrameworkException.php',
];
$ignoreErrors[] = [
	'message' => '#^Method CodeIgniter\\\\Exceptions\\\\ModelException\\:\\:forMethodNotAvailable\\(\\) has no return type specified\\.$#',
	'count' => 1,
	'path' => __DIR__ . '/system/Exceptions/ModelException.php',
];
$ignoreErrors[] = [
	'message' => '#^Method CodeIgniter\\\\Exceptions\\\\ModelException\\:\\:forNoDateFormat\\(\\) has no return type specified\\.$#',
	'count' => 1,
	'path' => __DIR__ . '/system/Exceptions/ModelException.php',
];
$ignoreErrors[] = [
	'message' => '#^Method CodeIgniter\\\\Exceptions\\\\ModelException\\:\\:forNoPrimaryKey\\(\\) has no return type specified\\.$#',
	'count' => 1,
	'path' => __DIR__ . '/system/Exceptions/ModelException.php',
];
$ignoreErrors[] = [
	'message' => '#^Method CodeIgniter\\\\Exceptions\\\\PageNotFoundException\\:\\:forControllerNotFound\\(\\) has no return type specified\\.$#',
	'count' => 1,
	'path' => __DIR__ . '/system/Exceptions/PageNotFoundException.php',
];
$ignoreErrors[] = [
	'message' => '#^Method CodeIgniter\\\\Exceptions\\\\PageNotFoundException\\:\\:forEmptyController\\(\\) has no return type specified\\.$#',
	'count' => 1,
	'path' => __DIR__ . '/system/Exceptions/PageNotFoundException.php',
];
$ignoreErrors[] = [
	'message' => '#^Method CodeIgniter\\\\Exceptions\\\\PageNotFoundException\\:\\:forLocaleNotSupported\\(\\) has no return type specified\\.$#',
	'count' => 1,
	'path' => __DIR__ . '/system/Exceptions/PageNotFoundException.php',
];
$ignoreErrors[] = [
	'message' => '#^Method CodeIgniter\\\\Exceptions\\\\PageNotFoundException\\:\\:forMethodNotFound\\(\\) has no return type specified\\.$#',
	'count' => 1,
	'path' => __DIR__ . '/system/Exceptions/PageNotFoundException.php',
];
$ignoreErrors[] = [
	'message' => '#^Method CodeIgniter\\\\Exceptions\\\\PageNotFoundException\\:\\:forPageNotFound\\(\\) has no return type specified\\.$#',
	'count' => 1,
	'path' => __DIR__ . '/system/Exceptions/PageNotFoundException.php',
];
$ignoreErrors[] = [
	'message' => '#^Method CodeIgniter\\\\Exceptions\\\\TestException\\:\\:forInvalidMockClass\\(\\) has no return type specified\\.$#',
	'count' => 1,
	'path' => __DIR__ . '/system/Exceptions/TestException.php',
];
$ignoreErrors[] = [
	'message' => '#^Method CodeIgniter\\\\Files\\\\Exceptions\\\\FileException\\:\\:forExpectedDirectory\\(\\) has no return type specified\\.$#',
	'count' => 1,
	'path' => __DIR__ . '/system/Files/Exceptions/FileException.php',
];
$ignoreErrors[] = [
	'message' => '#^Method CodeIgniter\\\\Files\\\\Exceptions\\\\FileException\\:\\:forExpectedFile\\(\\) has no return type specified\\.$#',
	'count' => 1,
	'path' => __DIR__ . '/system/Files/Exceptions/FileException.php',
];
$ignoreErrors[] = [
	'message' => '#^Method CodeIgniter\\\\Files\\\\Exceptions\\\\FileException\\:\\:forUnableToMove\\(\\) has no return type specified\\.$#',
	'count' => 1,
	'path' => __DIR__ . '/system/Files/Exceptions/FileException.php',
];
$ignoreErrors[] = [
	'message' => '#^Method CodeIgniter\\\\Files\\\\Exceptions\\\\FileNotFoundException\\:\\:forFileNotFound\\(\\) has no return type specified\\.$#',
	'count' => 1,
	'path' => __DIR__ . '/system/Files/Exceptions/FileNotFoundException.php',
];
$ignoreErrors[] = [
	'message' => '#^Property CodeIgniter\\\\Files\\\\File\\:\\:\\$size \\(int\\) on left side of \\?\\? is not nullable\\.$#',
	'count' => 1,
	'path' => __DIR__ . '/system/Files/File.php',
];
$ignoreErrors[] = [
	'message' => '#^Expression on left side of \\?\\? is not nullable\\.$#',
	'count' => 1,
	'path' => __DIR__ . '/system/Filters/Filters.php',
];
$ignoreErrors[] = [
	'message' => '#^Method CodeIgniter\\\\Filters\\\\Filters\\:\\:discoverFilters\\(\\) has no return type specified\\.$#',
	'count' => 1,
	'path' => __DIR__ . '/system/Filters/Filters.php',
];
$ignoreErrors[] = [
	'message' => '#^Method CodeIgniter\\\\Filters\\\\Filters\\:\\:processAliasesToClass\\(\\) has no return type specified\\.$#',
	'count' => 1,
	'path' => __DIR__ . '/system/Filters/Filters.php',
];
$ignoreErrors[] = [
	'message' => '#^Method CodeIgniter\\\\Filters\\\\Filters\\:\\:processFilters\\(\\) has no return type specified\\.$#',
	'count' => 1,
	'path' => __DIR__ . '/system/Filters/Filters.php',
];
$ignoreErrors[] = [
	'message' => '#^Method CodeIgniter\\\\Filters\\\\Filters\\:\\:processGlobals\\(\\) has no return type specified\\.$#',
	'count' => 1,
	'path' => __DIR__ . '/system/Filters/Filters.php',
];
$ignoreErrors[] = [
	'message' => '#^Method CodeIgniter\\\\Filters\\\\Filters\\:\\:processMethods\\(\\) has no return type specified\\.$#',
	'count' => 1,
	'path' => __DIR__ . '/system/Filters/Filters.php',
];
$ignoreErrors[] = [
	'message' => '#^Method CodeIgniter\\\\Filters\\\\Filters\\:\\:setResponse\\(\\) has no return type specified\\.$#',
	'count' => 1,
	'path' => __DIR__ . '/system/Filters/Filters.php',
];
$ignoreErrors[] = [
	'message' => '#^Method CodeIgniter\\\\Format\\\\XMLFormatter\\:\\:arrayToXML\\(\\) has no return type specified\\.$#',
	'count' => 1,
	'path' => __DIR__ . '/system/Format/XMLFormatter.php',
];
$ignoreErrors[] = [
	'message' => '#^Method CodeIgniter\\\\HTTP\\\\CLIRequest\\:\\:parseCommand\\(\\) has no return type specified\\.$#',
	'count' => 1,
	'path' => __DIR__ . '/system/HTTP/CLIRequest.php',
];
$ignoreErrors[] = [
	'message' => '#^Constructor of class CodeIgniter\\\\HTTP\\\\CURLRequest has an unused parameter \\$config\\.$#',
	'count' => 1,
	'path' => __DIR__ . '/system/HTTP/CURLRequest.php',
];
$ignoreErrors[] = [
	'message' => '#^Method CodeIgniter\\\\HTTP\\\\CURLRequest\\:\\:parseOptions\\(\\) has no return type specified\\.$#',
	'count' => 1,
	'path' => __DIR__ . '/system/HTTP/CURLRequest.php',
];
$ignoreErrors[] = [
	'message' => '#^Method CodeIgniter\\\\HTTP\\\\CURLRequest\\:\\:resetOptions\\(\\) has no return type specified\\.$#',
	'count' => 1,
	'path' => __DIR__ . '/system/HTTP/CURLRequest.php',
];
$ignoreErrors[] = [
	'message' => '#^Method CodeIgniter\\\\HTTP\\\\CURLRequest\\:\\:setResponseHeaders\\(\\) has no return type specified\\.$#',
	'count' => 1,
	'path' => __DIR__ . '/system/HTTP/CURLRequest.php',
];
$ignoreErrors[] = [
	'message' => '#^Method CodeIgniter\\\\HTTP\\\\ContentSecurityPolicy\\:\\:addOption\\(\\) has no return type specified\\.$#',
	'count' => 1,
	'path' => __DIR__ . '/system/HTTP/ContentSecurityPolicy.php',
];
$ignoreErrors[] = [
	'message' => '#^Method CodeIgniter\\\\HTTP\\\\ContentSecurityPolicy\\:\\:addToHeader\\(\\) has no return type specified\\.$#',
	'count' => 1,
	'path' => __DIR__ . '/system/HTTP/ContentSecurityPolicy.php',
];
$ignoreErrors[] = [
	'message' => '#^Method CodeIgniter\\\\HTTP\\\\ContentSecurityPolicy\\:\\:buildHeaders\\(\\) has no return type specified\\.$#',
	'count' => 1,
	'path' => __DIR__ . '/system/HTTP/ContentSecurityPolicy.php',
];
$ignoreErrors[] = [
	'message' => '#^Method CodeIgniter\\\\HTTP\\\\ContentSecurityPolicy\\:\\:finalize\\(\\) has no return type specified\\.$#',
	'count' => 1,
	'path' => __DIR__ . '/system/HTTP/ContentSecurityPolicy.php',
];
$ignoreErrors[] = [
	'message' => '#^Method CodeIgniter\\\\HTTP\\\\ContentSecurityPolicy\\:\\:generateNonces\\(\\) has no return type specified\\.$#',
	'count' => 1,
	'path' => __DIR__ . '/system/HTTP/ContentSecurityPolicy.php',
];
$ignoreErrors[] = [
	'message' => '#^Method CodeIgniter\\\\HTTP\\\\DownloadResponse\\:\\:buildHeaders\\(\\) has no return type specified\\.$#',
	'count' => 1,
	'path' => __DIR__ . '/system/HTTP/DownloadResponse.php',
];
$ignoreErrors[] = [
	'message' => '#^Method CodeIgniter\\\\HTTP\\\\DownloadResponse\\:\\:setBinary\\(\\) has no return type specified\\.$#',
	'count' => 1,
	'path' => __DIR__ . '/system/HTTP/DownloadResponse.php',
];
$ignoreErrors[] = [
	'message' => '#^Method CodeIgniter\\\\HTTP\\\\DownloadResponse\\:\\:setContentTypeByMimeType\\(\\) has no return type specified\\.$#',
	'count' => 1,
	'path' => __DIR__ . '/system/HTTP/DownloadResponse.php',
];
$ignoreErrors[] = [
	'message' => '#^Method CodeIgniter\\\\HTTP\\\\DownloadResponse\\:\\:setFilePath\\(\\) has no return type specified\\.$#',
	'count' => 1,
	'path' => __DIR__ . '/system/HTTP/DownloadResponse.php',
];
$ignoreErrors[] = [
	'message' => '#^Method CodeIgniter\\\\HTTP\\\\Files\\\\FileCollection\\:\\:populateFiles\\(\\) has no return type specified\\.$#',
	'count' => 1,
	'path' => __DIR__ . '/system/HTTP/Files/FileCollection.php',
];
$ignoreErrors[] = [
	'message' => '#^Expression on left side of \\?\\? is not nullable\\.$#',
	'count' => 1,
	'path' => __DIR__ . '/system/HTTP/Files/UploadedFile.php',
];
$ignoreErrors[] = [
	'message' => '#^Property CodeIgniter\\\\HTTP\\\\Files\\\\UploadedFile\\:\\:\\$error \\(int\\) on left side of \\?\\? is not nullable\\.$#',
	'count' => 2,
	'path' => __DIR__ . '/system/HTTP/Files/UploadedFile.php',
];
$ignoreErrors[] = [
	'message' => '#^Return type \\(bool\\) of method CodeIgniter\\\\HTTP\\\\Files\\\\UploadedFile\\:\\:move\\(\\) should be compatible with return type \\(CodeIgniter\\\\Files\\\\File\\) of method CodeIgniter\\\\Files\\\\File\\:\\:move\\(\\)$#',
	'count' => 1,
	'path' => __DIR__ . '/system/HTTP/Files/UploadedFile.php',
];
$ignoreErrors[] = [
	'message' => '#^Method CodeIgniter\\\\HTTP\\\\Files\\\\UploadedFileInterface\\:\\:move\\(\\) has no return type specified\\.$#',
	'count' => 1,
	'path' => __DIR__ . '/system/HTTP/Files/UploadedFileInterface.php',
];
$ignoreErrors[] = [
	'message' => '#^Method CodeIgniter\\\\HTTP\\\\IncomingRequest\\:\\:detectLocale\\(\\) has no return type specified\\.$#',
	'count' => 1,
	'path' => __DIR__ . '/system/HTTP/IncomingRequest.php',
];
$ignoreErrors[] = [
	'message' => '#^Method CodeIgniter\\\\HTTP\\\\IncomingRequest\\:\\:detectURI\\(\\) has no return type specified\\.$#',
	'count' => 1,
	'path' => __DIR__ . '/system/HTTP/IncomingRequest.php',
];
$ignoreErrors[] = [
	'message' => '#^Property CodeIgniter\\\\HTTP\\\\Message\\:\\:\\$protocolVersion \\(string\\) on left side of \\?\\? is not nullable\\.$#',
	'count' => 1,
	'path' => __DIR__ . '/system/HTTP/Message.php',
];
$ignoreErrors[] = [
	'message' => '#^Variable \\$_GET on left side of \\?\\? always exists and is not nullable\\.$#',
	'count' => 1,
	'path' => __DIR__ . '/system/HTTP/RedirectResponse.php',
];
$ignoreErrors[] = [
	'message' => '#^Variable \\$_POST on left side of \\?\\? always exists and is not nullable\\.$#',
	'count' => 1,
	'path' => __DIR__ . '/system/HTTP/RedirectResponse.php',
];
$ignoreErrors[] = [
	'message' => '#^Method CodeIgniter\\\\HTTP\\\\Request\\:\\:populateGlobals\\(\\) has no return type specified\\.$#',
	'count' => 1,
	'path' => __DIR__ . '/system/HTTP/Request.php',
];
$ignoreErrors[] = [
	'message' => '#^Method CodeIgniter\\\\HTTP\\\\Response\\:\\:sendCookies\\(\\) has no return type specified\\.$#',
	'count' => 1,
	'path' => __DIR__ . '/system/HTTP/Response.php',
];
$ignoreErrors[] = [
	'message' => '#^Method CodeIgniter\\\\HTTP\\\\URI\\:\\:applyParts\\(\\) has no return type specified\\.$#',
	'count' => 1,
	'path' => __DIR__ . '/system/HTTP/URI.php',
];
$ignoreErrors[] = [
	'message' => '#^Property CodeIgniter\\\\HTTP\\\\URI\\:\\:\\$fragment \\(string\\) on left side of \\?\\? is not nullable\\.$#',
	'count' => 1,
	'path' => __DIR__ . '/system/HTTP/URI.php',
];
$ignoreErrors[] = [
	'message' => '#^Property CodeIgniter\\\\HTTP\\\\URI\\:\\:\\$host \\(string\\) on left side of \\?\\? is not nullable\\.$#',
	'count' => 1,
	'path' => __DIR__ . '/system/HTTP/URI.php',
];
$ignoreErrors[] = [
	'message' => '#^Property CodeIgniter\\\\HTTP\\\\URI\\:\\:\\$path \\(string\\) on left side of \\?\\? is not nullable\\.$#',
	'count' => 1,
	'path' => __DIR__ . '/system/HTTP/URI.php',
];
$ignoreErrors[] = [
	'message' => '#^Method CodeIgniter\\\\HTTP\\\\UserAgent\\:\\:compileData\\(\\) has no return type specified\\.$#',
	'count' => 1,
	'path' => __DIR__ . '/system/HTTP/UserAgent.php',
];
$ignoreErrors[] = [
	'message' => '#^Method CodeIgniter\\\\HTTP\\\\UserAgent\\:\\:parse\\(\\) has no return type specified\\.$#',
	'count' => 1,
	'path' => __DIR__ . '/system/HTTP/UserAgent.php',
];
$ignoreErrors[] = [
	'message' => '#^Function delete_cookie\\(\\) has no return type specified\\.$#',
	'count' => 1,
	'path' => __DIR__ . '/system/Helpers/cookie_helper.php',
];
$ignoreErrors[] = [
	'message' => '#^Function set_cookie\\(\\) has no return type specified\\.$#',
	'count' => 1,
	'path' => __DIR__ . '/system/Helpers/cookie_helper.php',
];
$ignoreErrors[] = [
	'message' => '#^Right side of && is always true\\.$#',
	'count' => 1,
	'path' => __DIR__ . '/system/Helpers/filesystem_helper.php',
];
$ignoreErrors[] = [
	'message' => '#^Function d\\(\\) has no return type specified\\.$#',
	'count' => 1,
	'path' => __DIR__ . '/system/Helpers/kint_helper.php',
];
$ignoreErrors[] = [
	'message' => '#^Function d\\(\\) has parameter \\$vars with no type specified\\.$#',
	'count' => 1,
	'path' => __DIR__ . '/system/Helpers/kint_helper.php',
];
$ignoreErrors[] = [
	'message' => '#^Function dd\\(\\) has no return type specified\\.$#',
	'count' => 2,
	'path' => __DIR__ . '/system/Helpers/kint_helper.php',
];
$ignoreErrors[] = [
	'message' => '#^Function dd\\(\\) has parameter \\$vars with no type specified\\.$#',
	'count' => 1,
	'path' => __DIR__ . '/system/Helpers/kint_helper.php',
];
$ignoreErrors[] = [
	'message' => '#^Function trace\\(\\) has no return type specified\\.$#',
	'count' => 2,
	'path' => __DIR__ . '/system/Helpers/kint_helper.php',
];
$ignoreErrors[] = [
	'message' => '#^Function mock\\(\\) has no return type specified\\.$#',
	'count' => 1,
	'path' => __DIR__ . '/system/Helpers/test_helper.php',
];
$ignoreErrors[] = [
	'message' => '#^Method CodeIgniter\\\\Honeypot\\\\Exceptions\\\\HoneypotException\\:\\:forNoHiddenValue\\(\\) has no return type specified\\.$#',
	'count' => 1,
	'path' => __DIR__ . '/system/Honeypot/Exceptions/HoneypotException.php',
];
$ignoreErrors[] = [
	'message' => '#^Method CodeIgniter\\\\Honeypot\\\\Exceptions\\\\HoneypotException\\:\\:forNoNameField\\(\\) has no return type specified\\.$#',
	'count' => 1,
	'path' => __DIR__ . '/system/Honeypot/Exceptions/HoneypotException.php',
];
$ignoreErrors[] = [
	'message' => '#^Method CodeIgniter\\\\Honeypot\\\\Exceptions\\\\HoneypotException\\:\\:forNoTemplate\\(\\) has no return type specified\\.$#',
	'count' => 1,
	'path' => __DIR__ . '/system/Honeypot/Exceptions/HoneypotException.php',
];
$ignoreErrors[] = [
	'message' => '#^Method CodeIgniter\\\\Honeypot\\\\Exceptions\\\\HoneypotException\\:\\:isBot\\(\\) has no return type specified\\.$#',
	'count' => 1,
	'path' => __DIR__ . '/system/Honeypot/Exceptions/HoneypotException.php',
];
$ignoreErrors[] = [
	'message' => '#^Method CodeIgniter\\\\Honeypot\\\\Honeypot\\:\\:attachHoneypot\\(\\) has no return type specified\\.$#',
	'count' => 1,
	'path' => __DIR__ . '/system/Honeypot/Honeypot.php',
];
$ignoreErrors[] = [
	'message' => '#^Method CodeIgniter\\\\Honeypot\\\\Honeypot\\:\\:hasContent\\(\\) has no return type specified\\.$#',
	'count' => 1,
	'path' => __DIR__ . '/system/Honeypot/Honeypot.php',
];
$ignoreErrors[] = [
	'message' => '#^Method CodeIgniter\\\\I18n\\\\Time\\:\\:setTestNow\\(\\) has no return type specified\\.$#',
	'count' => 1,
	'path' => __DIR__ . '/system/I18n/Time.php',
];
$ignoreErrors[] = [
	'message' => '#^Method CodeIgniter\\\\I18n\\\\Time\\:\\:toDateTimeString\\(\\) has no return type specified\\.$#',
	'count' => 1,
	'path' => __DIR__ . '/system/I18n/Time.php',
];
$ignoreErrors[] = [
	'message' => '#^Method CodeIgniter\\\\I18n\\\\TimeLegacy\\:\\:setTestNow\\(\\) has no return type specified\\.$#',
	'count' => 1,
	'path' => __DIR__ . '/system/I18n/TimeLegacy.php',
];
$ignoreErrors[] = [
	'message' => '#^Method CodeIgniter\\\\I18n\\\\TimeLegacy\\:\\:toDateTimeString\\(\\) has no return type specified\\.$#',
	'count' => 1,
	'path' => __DIR__ . '/system/I18n/TimeLegacy.php',
];
$ignoreErrors[] = [
	'message' => '#^Method CodeIgniter\\\\Images\\\\Exceptions\\\\ImageException\\:\\:forEXIFUnsupported\\(\\) has no return type specified\\.$#',
	'count' => 1,
	'path' => __DIR__ . '/system/Images/Exceptions/ImageException.php',
];
$ignoreErrors[] = [
	'message' => '#^Method CodeIgniter\\\\Images\\\\Exceptions\\\\ImageException\\:\\:forFileNotSupported\\(\\) has no return type specified\\.$#',
	'count' => 1,
	'path' => __DIR__ . '/system/Images/Exceptions/ImageException.php',
];
$ignoreErrors[] = [
	'message' => '#^Method CodeIgniter\\\\Images\\\\Exceptions\\\\ImageException\\:\\:forImageProcessFailed\\(\\) has no return type specified\\.$#',
	'count' => 1,
	'path' => __DIR__ . '/system/Images/Exceptions/ImageException.php',
];
$ignoreErrors[] = [
	'message' => '#^Method CodeIgniter\\\\Images\\\\Exceptions\\\\ImageException\\:\\:forInvalidDirection\\(\\) has no return type specified\\.$#',
	'count' => 1,
	'path' => __DIR__ . '/system/Images/Exceptions/ImageException.php',
];
$ignoreErrors[] = [
	'message' => '#^Method CodeIgniter\\\\Images\\\\Exceptions\\\\ImageException\\:\\:forInvalidImageCreate\\(\\) has no return type specified\\.$#',
	'count' => 1,
	'path' => __DIR__ . '/system/Images/Exceptions/ImageException.php',
];
$ignoreErrors[] = [
	'message' => '#^Method CodeIgniter\\\\Images\\\\Exceptions\\\\ImageException\\:\\:forInvalidImageLibraryPath\\(\\) has no return type specified\\.$#',
	'count' => 1,
	'path' => __DIR__ . '/system/Images/Exceptions/ImageException.php',
];
$ignoreErrors[] = [
	'message' => '#^Method CodeIgniter\\\\Images\\\\Exceptions\\\\ImageException\\:\\:forInvalidPath\\(\\) has no return type specified\\.$#',
	'count' => 1,
	'path' => __DIR__ . '/system/Images/Exceptions/ImageException.php',
];
$ignoreErrors[] = [
	'message' => '#^Method CodeIgniter\\\\Images\\\\Exceptions\\\\ImageException\\:\\:forMissingAngle\\(\\) has no return type specified\\.$#',
	'count' => 1,
	'path' => __DIR__ . '/system/Images/Exceptions/ImageException.php',
];
$ignoreErrors[] = [
	'message' => '#^Method CodeIgniter\\\\Images\\\\Exceptions\\\\ImageException\\:\\:forMissingImage\\(\\) has no return type specified\\.$#',
	'count' => 1,
	'path' => __DIR__ . '/system/Images/Exceptions/ImageException.php',
];
$ignoreErrors[] = [
	'message' => '#^Method CodeIgniter\\\\Images\\\\Exceptions\\\\ImageException\\:\\:forSaveFailed\\(\\) has no return type specified\\.$#',
	'count' => 1,
	'path' => __DIR__ . '/system/Images/Exceptions/ImageException.php',
];
$ignoreErrors[] = [
	'message' => '#^Method CodeIgniter\\\\Images\\\\Handlers\\\\BaseHandler\\:\\:_text\\(\\) has no return type specified\\.$#',
	'count' => 1,
	'path' => __DIR__ . '/system/Images/Handlers/BaseHandler.php',
];
$ignoreErrors[] = [
	'message' => '#^Method CodeIgniter\\\\Images\\\\Handlers\\\\BaseHandler\\:\\:ensureResource\\(\\) has no return type specified\\.$#',
	'count' => 1,
	'path' => __DIR__ . '/system/Images/Handlers/BaseHandler.php',
];
$ignoreErrors[] = [
	'message' => '#^Method CodeIgniter\\\\Images\\\\Handlers\\\\BaseHandler\\:\\:reproportion\\(\\) has no return type specified\\.$#',
	'count' => 1,
	'path' => __DIR__ . '/system/Images/Handlers/BaseHandler.php',
];
$ignoreErrors[] = [
	'message' => '#^Property CodeIgniter\\\\Images\\\\Handlers\\\\BaseHandler\\:\\:\\$image \\(CodeIgniter\\\\Images\\\\Image\\) in empty\\(\\) is not falsy\\.$#',
	'count' => 1,
	'path' => __DIR__ . '/system/Images/Handlers/BaseHandler.php',
];
$ignoreErrors[] = [
	'message' => '#^Comparison operation "\\>\\=" between \\(array\\|float\\|int\\) and 0 results in an error\\.$#',
	'count' => 2,
	'path' => __DIR__ . '/system/Images/Handlers/ImageMagickHandler.php',
];
$ignoreErrors[] = [
	'message' => '#^Method CodeIgniter\\\\Images\\\\Handlers\\\\ImageMagickHandler\\:\\:_text\\(\\) has no return type specified\\.$#',
	'count' => 1,
	'path' => __DIR__ . '/system/Images/Handlers/ImageMagickHandler.php',
];
$ignoreErrors[] = [
	'message' => '#^Method CodeIgniter\\\\Images\\\\Handlers\\\\ImageMagickHandler\\:\\:ensureResource\\(\\) has no return type specified\\.$#',
	'count' => 1,
	'path' => __DIR__ . '/system/Images/Handlers/ImageMagickHandler.php',
];
$ignoreErrors[] = [
	'message' => '#^Method CodeIgniter\\\\Images\\\\Handlers\\\\ImageMagickHandler\\:\\:supportedFormatCheck\\(\\) has no return type specified\\.$#',
	'count' => 1,
	'path' => __DIR__ . '/system/Images/Handlers/ImageMagickHandler.php',
];
$ignoreErrors[] = [
	'message' => '#^PHPDoc type string\\|null of property CodeIgniter\\\\Images\\\\Handlers\\\\ImageMagickHandler\\:\\:\\$resource is not covariant with PHPDoc type resource\\|null of overridden property CodeIgniter\\\\Images\\\\Handlers\\\\BaseHandler\\:\\:\\$resource\\.$#',
	'count' => 1,
	'path' => __DIR__ . '/system/Images/Handlers/ImageMagickHandler.php',
];
$ignoreErrors[] = [
	'message' => '#^Property CodeIgniter\\\\Images\\\\Handlers\\\\BaseHandler\\:\\:\\$height \\(int\\) on left side of \\?\\? is not nullable\\.$#',
	'count' => 4,
	'path' => __DIR__ . '/system/Images/Handlers/ImageMagickHandler.php',
];
$ignoreErrors[] = [
	'message' => '#^Property CodeIgniter\\\\Images\\\\Handlers\\\\BaseHandler\\:\\:\\$width \\(int\\) on left side of \\?\\? is not nullable\\.$#',
	'count' => 4,
	'path' => __DIR__ . '/system/Images/Handlers/ImageMagickHandler.php',
];
$ignoreErrors[] = [
	'message' => '#^Method CodeIgniter\\\\Log\\\\Exceptions\\\\LogException\\:\\:forInvalidLogLevel\\(\\) has no return type specified\\.$#',
	'count' => 1,
	'path' => __DIR__ . '/system/Log/Exceptions/LogException.php',
];
$ignoreErrors[] = [
	'message' => '#^Method CodeIgniter\\\\Log\\\\Exceptions\\\\LogException\\:\\:forInvalidMessageType\\(\\) has no return type specified\\.$#',
	'count' => 1,
	'path' => __DIR__ . '/system/Log/Exceptions/LogException.php',
];
$ignoreErrors[] = [
	'message' => '#^Method CodeIgniter\\\\Log\\\\Handlers\\\\ChromeLoggerHandler\\:\\:sendLogs\\(\\) has no return type specified\\.$#',
	'count' => 1,
	'path' => __DIR__ . '/system/Log/Handlers/ChromeLoggerHandler.php',
];
$ignoreErrors[] = [
	'message' => '#^Method CodeIgniter\\\\Model\\:\\:chunk\\(\\) has parameter \\$userFunc with no signature specified for Closure\\.$#',
	'count' => 1,
	'path' => __DIR__ . '/system/Model.php',
];
$ignoreErrors[] = [
	'message' => '#^Method CodeIgniter\\\\Pager\\\\Exceptions\\\\PagerException\\:\\:forInvalidPaginationGroup\\(\\) has no return type specified\\.$#',
	'count' => 1,
	'path' => __DIR__ . '/system/Pager/Exceptions/PagerException.php',
];
$ignoreErrors[] = [
	'message' => '#^Method CodeIgniter\\\\Pager\\\\Exceptions\\\\PagerException\\:\\:forInvalidTemplate\\(\\) has no return type specified\\.$#',
	'count' => 1,
	'path' => __DIR__ . '/system/Pager/Exceptions/PagerException.php',
];
$ignoreErrors[] = [
	'message' => '#^Method CodeIgniter\\\\Pager\\\\Pager\\:\\:calculateCurrentPage\\(\\) has no return type specified\\.$#',
	'count' => 1,
	'path' => __DIR__ . '/system/Pager/Pager.php',
];
$ignoreErrors[] = [
	'message' => '#^Method CodeIgniter\\\\Pager\\\\Pager\\:\\:ensureGroup\\(\\) has no return type specified\\.$#',
	'count' => 1,
	'path' => __DIR__ . '/system/Pager/Pager.php',
];
$ignoreErrors[] = [
	'message' => '#^Method CodeIgniter\\\\Pager\\\\PagerRenderer\\:\\:updatePages\\(\\) has no return type specified\\.$#',
	'count' => 1,
	'path' => __DIR__ . '/system/Pager/PagerRenderer.php',
];
$ignoreErrors[] = [
	'message' => '#^Method CodeIgniter\\\\Publisher\\\\Exceptions\\\\PublisherException\\:\\:forCollision\\(\\) has no return type specified\\.$#',
	'count' => 1,
	'path' => __DIR__ . '/system/Publisher/Exceptions/PublisherException.php',
];
$ignoreErrors[] = [
	'message' => '#^Method CodeIgniter\\\\Publisher\\\\Exceptions\\\\PublisherException\\:\\:forDestinationNotAllowed\\(\\) has no return type specified\\.$#',
	'count' => 1,
	'path' => __DIR__ . '/system/Publisher/Exceptions/PublisherException.php',
];
$ignoreErrors[] = [
	'message' => '#^Method CodeIgniter\\\\Publisher\\\\Exceptions\\\\PublisherException\\:\\:forFileNotAllowed\\(\\) has no return type specified\\.$#',
	'count' => 1,
	'path' => __DIR__ . '/system/Publisher/Exceptions/PublisherException.php',
];
$ignoreErrors[] = [
	'message' => '#^Method CodeIgniter\\\\Publisher\\\\Publisher\\:\\:verifyAllowed\\(\\) has no return type specified\\.$#',
	'count' => 1,
	'path' => __DIR__ . '/system/Publisher/Publisher.php',
];
$ignoreErrors[] = [
	'message' => '#^Method CodeIgniter\\\\RESTful\\\\BaseResource\\:\\:initController\\(\\) has no return type specified\\.$#',
	'count' => 1,
	'path' => __DIR__ . '/system/RESTful/BaseResource.php',
];
$ignoreErrors[] = [
	'message' => '#^Method CodeIgniter\\\\RESTful\\\\BaseResource\\:\\:setModel\\(\\) has no return type specified\\.$#',
	'count' => 1,
	'path' => __DIR__ . '/system/RESTful/BaseResource.php',
];
$ignoreErrors[] = [
	'message' => '#^Method CodeIgniter\\\\Router\\\\AutoRouter\\:\\:setDirectory\\(\\) has no return type specified\\.$#',
	'count' => 1,
	'path' => __DIR__ . '/system/Router/AutoRouter.php',
];
$ignoreErrors[] = [
	'message' => '#^Property CodeIgniter\\\\Router\\\\AutoRouter\\:\\:\\$cliRoutes type has no signature specified for Closure\\.$#',
	'count' => 1,
	'path' => __DIR__ . '/system/Router/AutoRouter.php',
];
$ignoreErrors[] = [
	'message' => '#^Method CodeIgniter\\\\Router\\\\RouteCollection\\:\\:add\\(\\) has parameter \\$to with no signature specified for Closure\\.$#',
	'count' => 1,
	'path' => __DIR__ . '/system/Router/RouteCollection.php',
];
$ignoreErrors[] = [
	'message' => '#^Method CodeIgniter\\\\Router\\\\RouteCollection\\:\\:cli\\(\\) has parameter \\$to with no signature specified for Closure\\.$#',
	'count' => 1,
	'path' => __DIR__ . '/system/Router/RouteCollection.php',
];
$ignoreErrors[] = [
	'message' => '#^Method CodeIgniter\\\\Router\\\\RouteCollection\\:\\:create\\(\\) has no return type specified\\.$#',
	'count' => 1,
	'path' => __DIR__ . '/system/Router/RouteCollection.php',
];
$ignoreErrors[] = [
	'message' => '#^Method CodeIgniter\\\\Router\\\\RouteCollection\\:\\:create\\(\\) has parameter \\$to with no signature specified for Closure\\.$#',
	'count' => 1,
	'path' => __DIR__ . '/system/Router/RouteCollection.php',
];
$ignoreErrors[] = [
	'message' => '#^Method CodeIgniter\\\\Router\\\\RouteCollection\\:\\:delete\\(\\) has parameter \\$to with no signature specified for Closure\\.$#',
	'count' => 1,
	'path' => __DIR__ . '/system/Router/RouteCollection.php',
];
$ignoreErrors[] = [
	'message' => '#^Method CodeIgniter\\\\Router\\\\RouteCollection\\:\\:discoverRoutes\\(\\) has no return type specified\\.$#',
	'count' => 1,
	'path' => __DIR__ . '/system/Router/RouteCollection.php',
];
$ignoreErrors[] = [
	'message' => '#^Method CodeIgniter\\\\Router\\\\RouteCollection\\:\\:environment\\(\\) has parameter \\$callback with no signature specified for Closure\\.$#',
	'count' => 1,
	'path' => __DIR__ . '/system/Router/RouteCollection.php',
];
$ignoreErrors[] = [
	'message' => '#^Method CodeIgniter\\\\Router\\\\RouteCollection\\:\\:get\\(\\) has parameter \\$to with no signature specified for Closure\\.$#',
	'count' => 1,
	'path' => __DIR__ . '/system/Router/RouteCollection.php',
];
$ignoreErrors[] = [
	'message' => '#^Method CodeIgniter\\\\Router\\\\RouteCollection\\:\\:get404Override\\(\\) return type has no signature specified for Closure\\.$#',
	'count' => 1,
	'path' => __DIR__ . '/system/Router/RouteCollection.php',
];
$ignoreErrors[] = [
	'message' => '#^Method CodeIgniter\\\\Router\\\\RouteCollection\\:\\:getControllerName\\(\\) has parameter \\$handler with no signature specified for Closure\\.$#',
	'count' => 1,
	'path' => __DIR__ . '/system/Router/RouteCollection.php',
];
$ignoreErrors[] = [
	'message' => '#^Method CodeIgniter\\\\Router\\\\RouteCollection\\:\\:group\\(\\) has no return type specified\\.$#',
	'count' => 1,
	'path' => __DIR__ . '/system/Router/RouteCollection.php',
];
$ignoreErrors[] = [
	'message' => '#^Method CodeIgniter\\\\Router\\\\RouteCollection\\:\\:group\\(\\) has parameter \\$params with no signature specified for callable\\.$#',
	'count' => 1,
	'path' => __DIR__ . '/system/Router/RouteCollection.php',
];
$ignoreErrors[] = [
	'message' => '#^Method CodeIgniter\\\\Router\\\\RouteCollection\\:\\:head\\(\\) has parameter \\$to with no signature specified for Closure\\.$#',
	'count' => 1,
	'path' => __DIR__ . '/system/Router/RouteCollection.php',
];
$ignoreErrors[] = [
	'message' => '#^Method CodeIgniter\\\\Router\\\\RouteCollection\\:\\:match\\(\\) has parameter \\$to with no signature specified for Closure\\.$#',
	'count' => 1,
	'path' => __DIR__ . '/system/Router/RouteCollection.php',
];
$ignoreErrors[] = [
	'message' => '#^Method CodeIgniter\\\\Router\\\\RouteCollection\\:\\:options\\(\\) has parameter \\$to with no signature specified for Closure\\.$#',
	'count' => 1,
	'path' => __DIR__ . '/system/Router/RouteCollection.php',
];
$ignoreErrors[] = [
	'message' => '#^Method CodeIgniter\\\\Router\\\\RouteCollection\\:\\:patch\\(\\) has parameter \\$to with no signature specified for Closure\\.$#',
	'count' => 1,
	'path' => __DIR__ . '/system/Router/RouteCollection.php',
];
$ignoreErrors[] = [
	'message' => '#^Method CodeIgniter\\\\Router\\\\RouteCollection\\:\\:post\\(\\) has parameter \\$to with no signature specified for Closure\\.$#',
	'count' => 1,
	'path' => __DIR__ . '/system/Router/RouteCollection.php',
];
$ignoreErrors[] = [
	'message' => '#^Method CodeIgniter\\\\Router\\\\RouteCollection\\:\\:put\\(\\) has parameter \\$to with no signature specified for Closure\\.$#',
	'count' => 1,
	'path' => __DIR__ . '/system/Router/RouteCollection.php',
];
$ignoreErrors[] = [
	'message' => '#^Method CodeIgniter\\\\Router\\\\RouteCollection\\:\\:resetRoutes\\(\\) has no return type specified\\.$#',
	'count' => 1,
	'path' => __DIR__ . '/system/Router/RouteCollection.php',
];
$ignoreErrors[] = [
	'message' => '#^Method CodeIgniter\\\\Router\\\\RouteCollection\\:\\:set404Override\\(\\) has parameter \\$callable with no signature specified for callable\\.$#',
	'count' => 1,
	'path' => __DIR__ . '/system/Router/RouteCollection.php',
];
$ignoreErrors[] = [
	'message' => '#^Property CodeIgniter\\\\Router\\\\RouteCollection\\:\\:\\$override404 type has no signature specified for Closure\\.$#',
	'count' => 1,
	'path' => __DIR__ . '/system/Router/RouteCollection.php',
];
$ignoreErrors[] = [
	'message' => '#^Method CodeIgniter\\\\Router\\\\RouteCollectionInterface\\:\\:add\\(\\) has parameter \\$to with no signature specified for Closure\\.$#',
	'count' => 1,
	'path' => __DIR__ . '/system/Router/RouteCollectionInterface.php',
];
$ignoreErrors[] = [
	'message' => '#^Method CodeIgniter\\\\Router\\\\RouteCollectionInterface\\:\\:get404Override\\(\\) return type has no signature specified for Closure\\.$#',
	'count' => 1,
	'path' => __DIR__ . '/system/Router/RouteCollectionInterface.php',
];
$ignoreErrors[] = [
	'message' => '#^Method CodeIgniter\\\\Router\\\\RouteCollectionInterface\\:\\:set404Override\\(\\) has parameter \\$callable with no signature specified for callable\\.$#',
	'count' => 1,
	'path' => __DIR__ . '/system/Router/RouteCollectionInterface.php',
];
$ignoreErrors[] = [
	'message' => '#^Call to an undefined method CodeIgniter\\\\Router\\\\RouteCollectionInterface\\:\\:getDefaultNamespace\\(\\)\\.$#',
	'count' => 2,
	'path' => __DIR__ . '/system/Router/Router.php',
];
$ignoreErrors[] = [
	'message' => '#^Call to an undefined method CodeIgniter\\\\Router\\\\RouteCollectionInterface\\:\\:getFilterForRoute\\(\\)\\.$#',
	'count' => 1,
	'path' => __DIR__ . '/system/Router/Router.php',
];
$ignoreErrors[] = [
	'message' => '#^Call to an undefined method CodeIgniter\\\\Router\\\\RouteCollectionInterface\\:\\:getFiltersForRoute\\(\\)\\.$#',
	'count' => 1,
	'path' => __DIR__ . '/system/Router/Router.php',
];
$ignoreErrors[] = [
	'message' => '#^Call to an undefined method CodeIgniter\\\\Router\\\\RouteCollectionInterface\\:\\:getRegisteredControllers\\(\\)\\.$#',
	'count' => 1,
	'path' => __DIR__ . '/system/Router/Router.php',
];
$ignoreErrors[] = [
	'message' => '#^Call to an undefined method CodeIgniter\\\\Router\\\\RouteCollectionInterface\\:\\:getRoutesOptions\\(\\)\\.$#',
	'count' => 1,
	'path' => __DIR__ . '/system/Router/Router.php',
];
$ignoreErrors[] = [
	'message' => '#^Call to an undefined method CodeIgniter\\\\Router\\\\RouteCollectionInterface\\:\\:isFiltered\\(\\)\\.$#',
	'count' => 1,
	'path' => __DIR__ . '/system/Router/Router.php',
];
$ignoreErrors[] = [
	'message' => '#^Call to an undefined method CodeIgniter\\\\Router\\\\RouteCollectionInterface\\:\\:setHTTPVerb\\(\\)\\.$#',
	'count' => 1,
	'path' => __DIR__ . '/system/Router/Router.php',
];
$ignoreErrors[] = [
	'message' => '#^Expression on left side of \\?\\? is not nullable\\.$#',
	'count' => 1,
	'path' => __DIR__ . '/system/Router/Router.php',
];
$ignoreErrors[] = [
	'message' => '#^Method CodeIgniter\\\\Router\\\\Router\\:\\:autoRoute\\(\\) has no return type specified\\.$#',
	'count' => 1,
	'path' => __DIR__ . '/system/Router/Router.php',
];
$ignoreErrors[] = [
	'message' => '#^Method CodeIgniter\\\\Router\\\\Router\\:\\:controllerName\\(\\) return type has no signature specified for Closure\\.$#',
	'count' => 1,
	'path' => __DIR__ . '/system/Router/Router.php',
];
$ignoreErrors[] = [
	'message' => '#^Method CodeIgniter\\\\Router\\\\Router\\:\\:get404Override\\(\\) has no return type specified\\.$#',
	'count' => 1,
	'path' => __DIR__ . '/system/Router/Router.php',
];
$ignoreErrors[] = [
	'message' => '#^Method CodeIgniter\\\\Router\\\\Router\\:\\:handle\\(\\) return type has no signature specified for Closure\\.$#',
	'count' => 1,
	'path' => __DIR__ . '/system/Router/Router.php',
];
$ignoreErrors[] = [
	'message' => '#^Method CodeIgniter\\\\Router\\\\Router\\:\\:setDefaultController\\(\\) has no return type specified\\.$#',
	'count' => 1,
	'path' => __DIR__ . '/system/Router/Router.php',
];
$ignoreErrors[] = [
	'message' => '#^Method CodeIgniter\\\\Router\\\\Router\\:\\:setDirectory\\(\\) has no return type specified\\.$#',
	'count' => 1,
	'path' => __DIR__ . '/system/Router/Router.php',
];
$ignoreErrors[] = [
	'message' => '#^Method CodeIgniter\\\\Router\\\\Router\\:\\:setMatchedRoute\\(\\) has parameter \\$handler with no signature specified for callable\\.$#',
	'count' => 1,
	'path' => __DIR__ . '/system/Router/Router.php',
];
$ignoreErrors[] = [
	'message' => '#^Method CodeIgniter\\\\Router\\\\Router\\:\\:setRequest\\(\\) has no return type specified\\.$#',
	'count' => 1,
	'path' => __DIR__ . '/system/Router/Router.php',
];
$ignoreErrors[] = [
	'message' => '#^Property CodeIgniter\\\\Router\\\\Router\\:\\:\\$controller type has no signature specified for Closure\\.$#',
	'count' => 1,
	'path' => __DIR__ . '/system/Router/Router.php',
];
$ignoreErrors[] = [
	'message' => '#^Method CodeIgniter\\\\Router\\\\RouterInterface\\:\\:controllerName\\(\\) return type has no signature specified for Closure\\.$#',
	'count' => 1,
	'path' => __DIR__ . '/system/Router/RouterInterface.php',
];
$ignoreErrors[] = [
	'message' => '#^Method CodeIgniter\\\\Router\\\\RouterInterface\\:\\:handle\\(\\) return type has no signature specified for Closure\\.$#',
	'count' => 1,
	'path' => __DIR__ . '/system/Router/RouterInterface.php',
];
$ignoreErrors[] = [
	'message' => '#^Method CodeIgniter\\\\Security\\\\Exceptions\\\\SecurityException\\:\\:forDisallowedAction\\(\\) has no return type specified\\.$#',
	'count' => 1,
	'path' => __DIR__ . '/system/Security/Exceptions/SecurityException.php',
];
$ignoreErrors[] = [
	'message' => '#^Method CodeIgniter\\\\Security\\\\Exceptions\\\\SecurityException\\:\\:forInvalidControlChars\\(\\) has no return type specified\\.$#',
	'count' => 1,
	'path' => __DIR__ . '/system/Security/Exceptions/SecurityException.php',
];
$ignoreErrors[] = [
	'message' => '#^Method CodeIgniter\\\\Security\\\\Exceptions\\\\SecurityException\\:\\:forInvalidSameSite\\(\\) has no return type specified\\.$#',
	'count' => 1,
	'path' => __DIR__ . '/system/Security/Exceptions/SecurityException.php',
];
$ignoreErrors[] = [
	'message' => '#^Method CodeIgniter\\\\Security\\\\Exceptions\\\\SecurityException\\:\\:forInvalidUTF8Chars\\(\\) has no return type specified\\.$#',
	'count' => 1,
	'path' => __DIR__ . '/system/Security/Exceptions/SecurityException.php',
];
$ignoreErrors[] = [
	'message' => '#^Method CodeIgniter\\\\Session\\\\Exceptions\\\\SessionException\\:\\:forEmptySavepath\\(\\) has no return type specified\\.$#',
	'count' => 1,
	'path' => __DIR__ . '/system/Session/Exceptions/SessionException.php',
];
$ignoreErrors[] = [
	'message' => '#^Method CodeIgniter\\\\Session\\\\Exceptions\\\\SessionException\\:\\:forInvalidSameSiteSetting\\(\\) has no return type specified\\.$#',
	'count' => 1,
	'path' => __DIR__ . '/system/Session/Exceptions/SessionException.php',
];
$ignoreErrors[] = [
	'message' => '#^Method CodeIgniter\\\\Session\\\\Exceptions\\\\SessionException\\:\\:forInvalidSavePath\\(\\) has no return type specified\\.$#',
	'count' => 1,
	'path' => __DIR__ . '/system/Session/Exceptions/SessionException.php',
];
$ignoreErrors[] = [
	'message' => '#^Method CodeIgniter\\\\Session\\\\Exceptions\\\\SessionException\\:\\:forInvalidSavePathFormat\\(\\) has no return type specified\\.$#',
	'count' => 1,
	'path' => __DIR__ . '/system/Session/Exceptions/SessionException.php',
];
$ignoreErrors[] = [
	'message' => '#^Method CodeIgniter\\\\Session\\\\Exceptions\\\\SessionException\\:\\:forMissingDatabaseTable\\(\\) has no return type specified\\.$#',
	'count' => 1,
	'path' => __DIR__ . '/system/Session/Exceptions/SessionException.php',
];
$ignoreErrors[] = [
	'message' => '#^Method CodeIgniter\\\\Session\\\\Exceptions\\\\SessionException\\:\\:forWriteProtectedSavePath\\(\\) has no return type specified\\.$#',
	'count' => 1,
	'path' => __DIR__ . '/system/Session/Exceptions/SessionException.php',
];
$ignoreErrors[] = [
	'message' => '#^Property CodeIgniter\\\\Session\\\\Handlers\\\\ArrayHandler\\:\\:\\$cache has no type specified\\.$#',
	'count' => 1,
	'path' => __DIR__ . '/system/Session/Handlers/ArrayHandler.php',
];
$ignoreErrors[] = [
	'message' => '#^Method CodeIgniter\\\\Session\\\\Handlers\\\\Database\\\\PostgreHandler\\:\\:setSelect\\(\\) has no return type specified\\.$#',
	'count' => 1,
	'path' => __DIR__ . '/system/Session/Handlers/Database/PostgreHandler.php',
];
$ignoreErrors[] = [
	'message' => '#^Method CodeIgniter\\\\Session\\\\Handlers\\\\DatabaseHandler\\:\\:setSelect\\(\\) has no return type specified\\.$#',
	'count' => 1,
	'path' => __DIR__ . '/system/Session/Handlers/DatabaseHandler.php',
];
$ignoreErrors[] = [
	'message' => '#^Method CodeIgniter\\\\Session\\\\Handlers\\\\FileHandler\\:\\:configureSessionIDRegex\\(\\) has no return type specified\\.$#',
	'count' => 1,
	'path' => __DIR__ . '/system/Session/Handlers/FileHandler.php',
];
$ignoreErrors[] = [
	'message' => '#^Method CodeIgniter\\\\Session\\\\Session\\:\\:configure\\(\\) has no return type specified\\.$#',
	'count' => 1,
	'path' => __DIR__ . '/system/Session/Session.php',
];
$ignoreErrors[] = [
	'message' => '#^Method CodeIgniter\\\\Session\\\\Session\\:\\:configureSidLength\\(\\) has no return type specified\\.$#',
	'count' => 1,
	'path' => __DIR__ . '/system/Session/Session.php',
];
$ignoreErrors[] = [
	'message' => '#^Method CodeIgniter\\\\Session\\\\Session\\:\\:destroy\\(\\) has no return type specified\\.$#',
	'count' => 1,
	'path' => __DIR__ . '/system/Session/Session.php',
];
$ignoreErrors[] = [
	'message' => '#^Method CodeIgniter\\\\Session\\\\Session\\:\\:initVars\\(\\) has no return type specified\\.$#',
	'count' => 1,
	'path' => __DIR__ . '/system/Session/Session.php',
];
$ignoreErrors[] = [
	'message' => '#^Method CodeIgniter\\\\Session\\\\Session\\:\\:keepFlashdata\\(\\) has no return type specified\\.$#',
	'count' => 1,
	'path' => __DIR__ . '/system/Session/Session.php',
];
$ignoreErrors[] = [
	'message' => '#^Method CodeIgniter\\\\Session\\\\Session\\:\\:push\\(\\) has no return type specified\\.$#',
	'count' => 1,
	'path' => __DIR__ . '/system/Session/Session.php',
];
$ignoreErrors[] = [
	'message' => '#^Method CodeIgniter\\\\Session\\\\Session\\:\\:regenerate\\(\\) has no return type specified\\.$#',
	'count' => 1,
	'path' => __DIR__ . '/system/Session/Session.php',
];
$ignoreErrors[] = [
	'message' => '#^Method CodeIgniter\\\\Session\\\\Session\\:\\:remove\\(\\) has no return type specified\\.$#',
	'count' => 1,
	'path' => __DIR__ . '/system/Session/Session.php',
];
$ignoreErrors[] = [
	'message' => '#^Method CodeIgniter\\\\Session\\\\Session\\:\\:removeTempdata\\(\\) has no return type specified\\.$#',
	'count' => 1,
	'path' => __DIR__ . '/system/Session/Session.php',
];
$ignoreErrors[] = [
	'message' => '#^Method CodeIgniter\\\\Session\\\\Session\\:\\:set\\(\\) has no return type specified\\.$#',
	'count' => 1,
	'path' => __DIR__ . '/system/Session/Session.php',
];
$ignoreErrors[] = [
	'message' => '#^Method CodeIgniter\\\\Session\\\\Session\\:\\:setCookie\\(\\) has no return type specified\\.$#',
	'count' => 1,
	'path' => __DIR__ . '/system/Session/Session.php',
];
$ignoreErrors[] = [
	'message' => '#^Method CodeIgniter\\\\Session\\\\Session\\:\\:setFlashdata\\(\\) has no return type specified\\.$#',
	'count' => 1,
	'path' => __DIR__ . '/system/Session/Session.php',
];
$ignoreErrors[] = [
	'message' => '#^Method CodeIgniter\\\\Session\\\\Session\\:\\:setSaveHandler\\(\\) has no return type specified\\.$#',
	'count' => 1,
	'path' => __DIR__ . '/system/Session/Session.php',
];
$ignoreErrors[] = [
	'message' => '#^Method CodeIgniter\\\\Session\\\\Session\\:\\:setTempdata\\(\\) has no return type specified\\.$#',
	'count' => 1,
	'path' => __DIR__ . '/system/Session/Session.php',
];
$ignoreErrors[] = [
	'message' => '#^Method CodeIgniter\\\\Session\\\\Session\\:\\:startSession\\(\\) has no return type specified\\.$#',
	'count' => 1,
	'path' => __DIR__ . '/system/Session/Session.php',
];
$ignoreErrors[] = [
	'message' => '#^Method CodeIgniter\\\\Session\\\\Session\\:\\:stop\\(\\) has no return type specified\\.$#',
	'count' => 1,
	'path' => __DIR__ . '/system/Session/Session.php',
];
$ignoreErrors[] = [
	'message' => '#^Method CodeIgniter\\\\Session\\\\Session\\:\\:unmarkFlashdata\\(\\) has no return type specified\\.$#',
	'count' => 1,
	'path' => __DIR__ . '/system/Session/Session.php',
];
$ignoreErrors[] = [
	'message' => '#^Method CodeIgniter\\\\Session\\\\Session\\:\\:unmarkTempdata\\(\\) has no return type specified\\.$#',
	'count' => 1,
	'path' => __DIR__ . '/system/Session/Session.php',
];
$ignoreErrors[] = [
	'message' => '#^Method CodeIgniter\\\\Session\\\\SessionInterface\\:\\:destroy\\(\\) has no return type specified\\.$#',
	'count' => 1,
	'path' => __DIR__ . '/system/Session/SessionInterface.php',
];
$ignoreErrors[] = [
	'message' => '#^Method CodeIgniter\\\\Session\\\\SessionInterface\\:\\:keepFlashdata\\(\\) has no return type specified\\.$#',
	'count' => 1,
	'path' => __DIR__ . '/system/Session/SessionInterface.php',
];
$ignoreErrors[] = [
	'message' => '#^Method CodeIgniter\\\\Session\\\\SessionInterface\\:\\:regenerate\\(\\) has no return type specified\\.$#',
	'count' => 1,
	'path' => __DIR__ . '/system/Session/SessionInterface.php',
];
$ignoreErrors[] = [
	'message' => '#^Method CodeIgniter\\\\Session\\\\SessionInterface\\:\\:remove\\(\\) has no return type specified\\.$#',
	'count' => 1,
	'path' => __DIR__ . '/system/Session/SessionInterface.php',
];
$ignoreErrors[] = [
	'message' => '#^Method CodeIgniter\\\\Session\\\\SessionInterface\\:\\:removeTempdata\\(\\) has no return type specified\\.$#',
	'count' => 1,
	'path' => __DIR__ . '/system/Session/SessionInterface.php',
];
$ignoreErrors[] = [
	'message' => '#^Method CodeIgniter\\\\Session\\\\SessionInterface\\:\\:set\\(\\) has no return type specified\\.$#',
	'count' => 1,
	'path' => __DIR__ . '/system/Session/SessionInterface.php',
];
$ignoreErrors[] = [
	'message' => '#^Method CodeIgniter\\\\Session\\\\SessionInterface\\:\\:setFlashdata\\(\\) has no return type specified\\.$#',
	'count' => 1,
	'path' => __DIR__ . '/system/Session/SessionInterface.php',
];
$ignoreErrors[] = [
	'message' => '#^Method CodeIgniter\\\\Session\\\\SessionInterface\\:\\:setTempdata\\(\\) has no return type specified\\.$#',
	'count' => 1,
	'path' => __DIR__ . '/system/Session/SessionInterface.php',
];
$ignoreErrors[] = [
	'message' => '#^Method CodeIgniter\\\\Session\\\\SessionInterface\\:\\:unmarkFlashdata\\(\\) has no return type specified\\.$#',
	'count' => 1,
	'path' => __DIR__ . '/system/Session/SessionInterface.php',
];
$ignoreErrors[] = [
	'message' => '#^Method CodeIgniter\\\\Session\\\\SessionInterface\\:\\:unmarkTempdata\\(\\) has no return type specified\\.$#',
	'count' => 1,
	'path' => __DIR__ . '/system/Session/SessionInterface.php',
];
$ignoreErrors[] = [
	'message' => '#^Method CodeIgniter\\\\Test\\\\CIDatabaseTestCase\\:\\:clearInsertCache\\(\\) has no return type specified\\.$#',
	'count' => 1,
	'path' => __DIR__ . '/system/Test/CIDatabaseTestCase.php',
];
$ignoreErrors[] = [
	'message' => '#^Method CodeIgniter\\\\Test\\\\CIDatabaseTestCase\\:\\:dontSeeInDatabase\\(\\) has no return type specified\\.$#',
	'count' => 1,
	'path' => __DIR__ . '/system/Test/CIDatabaseTestCase.php',
];
$ignoreErrors[] = [
	'message' => '#^Method CodeIgniter\\\\Test\\\\CIDatabaseTestCase\\:\\:loadDependencies\\(\\) has no return type specified\\.$#',
	'count' => 1,
	'path' => __DIR__ . '/system/Test/CIDatabaseTestCase.php',
];
$ignoreErrors[] = [
	'message' => '#^Method CodeIgniter\\\\Test\\\\CIDatabaseTestCase\\:\\:migrateDatabase\\(\\) has no return type specified\\.$#',
	'count' => 1,
	'path' => __DIR__ . '/system/Test/CIDatabaseTestCase.php',
];
$ignoreErrors[] = [
	'message' => '#^Method CodeIgniter\\\\Test\\\\CIDatabaseTestCase\\:\\:regressDatabase\\(\\) has no return type specified\\.$#',
	'count' => 1,
	'path' => __DIR__ . '/system/Test/CIDatabaseTestCase.php',
];
$ignoreErrors[] = [
	'message' => '#^Method CodeIgniter\\\\Test\\\\CIDatabaseTestCase\\:\\:resetMigrationSeedCount\\(\\) has no return type specified\\.$#',
	'count' => 1,
	'path' => __DIR__ . '/system/Test/CIDatabaseTestCase.php',
];
$ignoreErrors[] = [
	'message' => '#^Method CodeIgniter\\\\Test\\\\CIDatabaseTestCase\\:\\:runSeeds\\(\\) has no return type specified\\.$#',
	'count' => 1,
	'path' => __DIR__ . '/system/Test/CIDatabaseTestCase.php',
];
$ignoreErrors[] = [
	'message' => '#^Method CodeIgniter\\\\Test\\\\CIDatabaseTestCase\\:\\:seeInDatabase\\(\\) has no return type specified\\.$#',
	'count' => 1,
	'path' => __DIR__ . '/system/Test/CIDatabaseTestCase.php',
];
$ignoreErrors[] = [
	'message' => '#^Method CodeIgniter\\\\Test\\\\CIDatabaseTestCase\\:\\:seeNumRecords\\(\\) has no return type specified\\.$#',
	'count' => 1,
	'path' => __DIR__ . '/system/Test/CIDatabaseTestCase.php',
];
$ignoreErrors[] = [
	'message' => '#^Method CodeIgniter\\\\Test\\\\CIDatabaseTestCase\\:\\:seed\\(\\) has no return type specified\\.$#',
	'count' => 1,
	'path' => __DIR__ . '/system/Test/CIDatabaseTestCase.php',
];
$ignoreErrors[] = [
	'message' => '#^Method CodeIgniter\\\\Test\\\\CIDatabaseTestCase\\:\\:setUpDatabase\\(\\) has no return type specified\\.$#',
	'count' => 1,
	'path' => __DIR__ . '/system/Test/CIDatabaseTestCase.php',
];
$ignoreErrors[] = [
	'message' => '#^Method CodeIgniter\\\\Test\\\\CIDatabaseTestCase\\:\\:setUpMigrate\\(\\) has no return type specified\\.$#',
	'count' => 1,
	'path' => __DIR__ . '/system/Test/CIDatabaseTestCase.php',
];
$ignoreErrors[] = [
	'message' => '#^Method CodeIgniter\\\\Test\\\\CIDatabaseTestCase\\:\\:setUpSeed\\(\\) has no return type specified\\.$#',
	'count' => 1,
	'path' => __DIR__ . '/system/Test/CIDatabaseTestCase.php',
];
$ignoreErrors[] = [
	'message' => '#^Method CodeIgniter\\\\Test\\\\CIDatabaseTestCase\\:\\:tearDownDatabase\\(\\) has no return type specified\\.$#',
	'count' => 1,
	'path' => __DIR__ . '/system/Test/CIDatabaseTestCase.php',
];
$ignoreErrors[] = [
	'message' => '#^Method CodeIgniter\\\\Test\\\\CIUnitTestCase\\:\\:assertCloseEnough\\(\\) has no return type specified\\.$#',
	'count' => 1,
	'path' => __DIR__ . '/system/Test/CIUnitTestCase.php',
];
$ignoreErrors[] = [
	'message' => '#^Method CodeIgniter\\\\Test\\\\CIUnitTestCase\\:\\:getPrivateMethodInvoker\\(\\) return type has no signature specified for Closure\\.$#',
	'count' => 1,
	'path' => __DIR__ . '/system/Test/CIUnitTestCase.php',
];
$ignoreErrors[] = [
	'message' => '#^Method CodeIgniter\\\\Test\\\\CIUnitTestCase\\:\\:mockCache\\(\\) has no return type specified\\.$#',
	'count' => 1,
	'path' => __DIR__ . '/system/Test/CIUnitTestCase.php',
];
$ignoreErrors[] = [
	'message' => '#^Method CodeIgniter\\\\Test\\\\CIUnitTestCase\\:\\:mockEmail\\(\\) has no return type specified\\.$#',
	'count' => 1,
	'path' => __DIR__ . '/system/Test/CIUnitTestCase.php',
];
$ignoreErrors[] = [
	'message' => '#^Method CodeIgniter\\\\Test\\\\CIUnitTestCase\\:\\:mockSession\\(\\) has no return type specified\\.$#',
	'count' => 1,
	'path' => __DIR__ . '/system/Test/CIUnitTestCase.php',
];
$ignoreErrors[] = [
	'message' => '#^Method CodeIgniter\\\\Test\\\\CIUnitTestCase\\:\\:resetFactories\\(\\) has no return type specified\\.$#',
	'count' => 1,
	'path' => __DIR__ . '/system/Test/CIUnitTestCase.php',
];
$ignoreErrors[] = [
	'message' => '#^Method CodeIgniter\\\\Test\\\\CIUnitTestCase\\:\\:resetServices\\(\\) has no return type specified\\.$#',
	'count' => 1,
	'path' => __DIR__ . '/system/Test/CIUnitTestCase.php',
];
$ignoreErrors[] = [
	'message' => '#^Method CodeIgniter\\\\Test\\\\CIUnitTestCase\\:\\:setPrivateProperty\\(\\) has no return type specified\\.$#',
	'count' => 1,
	'path' => __DIR__ . '/system/Test/CIUnitTestCase.php',
];
$ignoreErrors[] = [
	'message' => '#^Access to an undefined property object\\:\\:\\$createdField\\.$#',
	'count' => 1,
	'path' => __DIR__ . '/system/Test/Fabricator.php',
];
$ignoreErrors[] = [
	'message' => '#^Access to an undefined property object\\:\\:\\$deletedField\\.$#',
	'count' => 1,
	'path' => __DIR__ . '/system/Test/Fabricator.php',
];
$ignoreErrors[] = [
	'message' => '#^Access to an undefined property object\\:\\:\\$updatedField\\.$#',
	'count' => 1,
	'path' => __DIR__ . '/system/Test/Fabricator.php',
];
$ignoreErrors[] = [
	'message' => '#^Method CodeIgniter\\\\Test\\\\Fabricator\\:\\:resetCounts\\(\\) has no return type specified\\.$#',
	'count' => 1,
	'path' => __DIR__ . '/system/Test/Fabricator.php',
];
$ignoreErrors[] = [
	'message' => '#^Method CodeIgniter\\\\Test\\\\FeatureTestCase\\:\\:clearInsertCache\\(\\) has no return type specified\\.$#',
	'count' => 1,
	'path' => __DIR__ . '/system/Test/FeatureTestCase.php',
];
$ignoreErrors[] = [
	'message' => '#^Method CodeIgniter\\\\Test\\\\FeatureTestCase\\:\\:dontSeeInDatabase\\(\\) has no return type specified\\.$#',
	'count' => 1,
	'path' => __DIR__ . '/system/Test/FeatureTestCase.php',
];
$ignoreErrors[] = [
	'message' => '#^Method CodeIgniter\\\\Test\\\\FeatureTestCase\\:\\:loadDependencies\\(\\) has no return type specified\\.$#',
	'count' => 1,
	'path' => __DIR__ . '/system/Test/FeatureTestCase.php',
];
$ignoreErrors[] = [
	'message' => '#^Method CodeIgniter\\\\Test\\\\FeatureTestCase\\:\\:migrateDatabase\\(\\) has no return type specified\\.$#',
	'count' => 1,
	'path' => __DIR__ . '/system/Test/FeatureTestCase.php',
];
$ignoreErrors[] = [
	'message' => '#^Method CodeIgniter\\\\Test\\\\FeatureTestCase\\:\\:regressDatabase\\(\\) has no return type specified\\.$#',
	'count' => 1,
	'path' => __DIR__ . '/system/Test/FeatureTestCase.php',
];
$ignoreErrors[] = [
	'message' => '#^Method CodeIgniter\\\\Test\\\\FeatureTestCase\\:\\:resetMigrationSeedCount\\(\\) has no return type specified\\.$#',
	'count' => 1,
	'path' => __DIR__ . '/system/Test/FeatureTestCase.php',
];
$ignoreErrors[] = [
	'message' => '#^Method CodeIgniter\\\\Test\\\\FeatureTestCase\\:\\:runSeeds\\(\\) has no return type specified\\.$#',
	'count' => 1,
	'path' => __DIR__ . '/system/Test/FeatureTestCase.php',
];
$ignoreErrors[] = [
	'message' => '#^Method CodeIgniter\\\\Test\\\\FeatureTestCase\\:\\:seeInDatabase\\(\\) has no return type specified\\.$#',
	'count' => 1,
	'path' => __DIR__ . '/system/Test/FeatureTestCase.php',
];
$ignoreErrors[] = [
	'message' => '#^Method CodeIgniter\\\\Test\\\\FeatureTestCase\\:\\:seeNumRecords\\(\\) has no return type specified\\.$#',
	'count' => 1,
	'path' => __DIR__ . '/system/Test/FeatureTestCase.php',
];
$ignoreErrors[] = [
	'message' => '#^Method CodeIgniter\\\\Test\\\\FeatureTestCase\\:\\:seed\\(\\) has no return type specified\\.$#',
	'count' => 1,
	'path' => __DIR__ . '/system/Test/FeatureTestCase.php',
];
$ignoreErrors[] = [
	'message' => '#^Method CodeIgniter\\\\Test\\\\FeatureTestCase\\:\\:setUpDatabase\\(\\) has no return type specified\\.$#',
	'count' => 1,
	'path' => __DIR__ . '/system/Test/FeatureTestCase.php',
];
$ignoreErrors[] = [
	'message' => '#^Method CodeIgniter\\\\Test\\\\FeatureTestCase\\:\\:setUpMigrate\\(\\) has no return type specified\\.$#',
	'count' => 1,
	'path' => __DIR__ . '/system/Test/FeatureTestCase.php',
];
$ignoreErrors[] = [
	'message' => '#^Method CodeIgniter\\\\Test\\\\FeatureTestCase\\:\\:setUpSeed\\(\\) has no return type specified\\.$#',
	'count' => 1,
	'path' => __DIR__ . '/system/Test/FeatureTestCase.php',
];
$ignoreErrors[] = [
	'message' => '#^Method CodeIgniter\\\\Test\\\\FeatureTestCase\\:\\:tearDownDatabase\\(\\) has no return type specified\\.$#',
	'count' => 1,
	'path' => __DIR__ . '/system/Test/FeatureTestCase.php',
];
$ignoreErrors[] = [
	'message' => '#^Property CodeIgniter\\\\Test\\\\CIUnitTestCase\\:\\:\\$bodyFormat \\(string\\) in isset\\(\\) is not nullable\\.$#',
	'count' => 1,
	'path' => __DIR__ . '/system/Test/FeatureTestCase.php',
];
$ignoreErrors[] = [
	'message' => '#^Property CodeIgniter\\\\Test\\\\CIUnitTestCase\\:\\:\\$clean \\(bool\\) in isset\\(\\) is not nullable\\.$#',
	'count' => 1,
	'path' => __DIR__ . '/system/Test/FeatureTestCase.php',
];
$ignoreErrors[] = [
	'message' => '#^Property CodeIgniter\\\\Test\\\\CIUnitTestCase\\:\\:\\$session \\(array\\) on left side of \\?\\? is not nullable\\.$#',
	'count' => 1,
	'path' => __DIR__ . '/system/Test/FeatureTestCase.php',
];
$ignoreErrors[] = [
	'message' => '#^Property CodeIgniter\\\\Test\\\\Mock\\\\MockCLIConfig\\:\\:\\$CSRFExcludeURIs has no type specified\\.$#',
	'count' => 1,
	'path' => __DIR__ . '/system/Test/Mock/MockCLIConfig.php',
];
$ignoreErrors[] = [
	'message' => '#^Method CodeIgniter\\\\Test\\\\Mock\\\\MockCURLRequest\\:\\:getBaseURI\\(\\) has no return type specified\\.$#',
	'count' => 1,
	'path' => __DIR__ . '/system/Test/Mock/MockCURLRequest.php',
];
$ignoreErrors[] = [
	'message' => '#^Method CodeIgniter\\\\Test\\\\Mock\\\\MockCURLRequest\\:\\:getDelay\\(\\) has no return type specified\\.$#',
	'count' => 1,
	'path' => __DIR__ . '/system/Test/Mock/MockCURLRequest.php',
];
$ignoreErrors[] = [
	'message' => '#^Method CodeIgniter\\\\Test\\\\Mock\\\\MockCURLRequest\\:\\:setOutput\\(\\) has no return type specified\\.$#',
	'count' => 1,
	'path' => __DIR__ . '/system/Test/Mock/MockCURLRequest.php',
];
$ignoreErrors[] = [
	'message' => '#^Method CodeIgniter\\\\Test\\\\Mock\\\\MockCURLRequest\\:\\:setOutput\\(\\) has parameter \\$output with no type specified\\.$#',
	'count' => 1,
	'path' => __DIR__ . '/system/Test/Mock/MockCURLRequest.php',
];
$ignoreErrors[] = [
	'message' => '#^Property CodeIgniter\\\\Test\\\\Mock\\\\MockCURLRequest\\:\\:\\$curl_options has no type specified\\.$#',
	'count' => 1,
	'path' => __DIR__ . '/system/Test/Mock/MockCURLRequest.php',
];
$ignoreErrors[] = [
	'message' => '#^Property CodeIgniter\\\\Test\\\\Mock\\\\MockCURLRequest\\:\\:\\$output has no type specified\\.$#',
	'count' => 1,
	'path' => __DIR__ . '/system/Test/Mock/MockCURLRequest.php',
];
$ignoreErrors[] = [
	'message' => '#^Method CodeIgniter\\\\Test\\\\Mock\\\\MockCache\\:\\:assertHas\\(\\) has no return type specified\\.$#',
	'count' => 1,
	'path' => __DIR__ . '/system/Test/Mock/MockCache.php',
];
$ignoreErrors[] = [
	'message' => '#^Method CodeIgniter\\\\Test\\\\Mock\\\\MockCache\\:\\:assertHasValue\\(\\) has no return type specified\\.$#',
	'count' => 1,
	'path' => __DIR__ . '/system/Test/Mock/MockCache.php',
];
$ignoreErrors[] = [
	'message' => '#^Method CodeIgniter\\\\Test\\\\Mock\\\\MockCache\\:\\:assertMissing\\(\\) has no return type specified\\.$#',
	'count' => 1,
	'path' => __DIR__ . '/system/Test/Mock/MockCache.php',
];
$ignoreErrors[] = [
	'message' => '#^Method CodeIgniter\\\\Test\\\\Mock\\\\MockCache\\:\\:remember\\(\\) has parameter \\$callback with no signature specified for Closure\\.$#',
	'count' => 1,
	'path' => __DIR__ . '/system/Test/Mock/MockCache.php',
];
$ignoreErrors[] = [
	'message' => '#^Method CodeIgniter\\\\Test\\\\Mock\\\\MockCodeIgniter\\:\\:callExit\\(\\) has no return type specified\\.$#',
	'count' => 1,
	'path' => __DIR__ . '/system/Test/Mock/MockCodeIgniter.php',
];
$ignoreErrors[] = [
	'message' => '#^Cannot access property \\$insert_id on object\\|resource\\|false\\.$#',
	'count' => 1,
	'path' => __DIR__ . '/system/Test/Mock/MockConnection.php',
];
$ignoreErrors[] = [
	'message' => '#^Method CodeIgniter\\\\Test\\\\Mock\\\\MockConnection\\:\\:shouldReturn\\(\\) has no return type specified\\.$#',
	'count' => 1,
	'path' => __DIR__ . '/system/Test/Mock/MockConnection.php',
];
$ignoreErrors[] = [
	'message' => '#^Method CodeIgniter\\\\Test\\\\Mock\\\\MockConnection\\:\\:shouldReturn\\(\\) has parameter \\$return with no type specified\\.$#',
	'count' => 1,
	'path' => __DIR__ . '/system/Test/Mock/MockConnection.php',
];
$ignoreErrors[] = [
	'message' => '#^Property CodeIgniter\\\\Test\\\\Mock\\\\MockConnection\\:\\:\\$returnValues has no type specified\\.$#',
	'count' => 1,
	'path' => __DIR__ . '/system/Test/Mock/MockConnection.php',
];
$ignoreErrors[] = [
	'message' => '#^Method CodeIgniter\\\\Test\\\\Mock\\\\MockEvents\\:\\:getEventsFile\\(\\) has no return type specified\\.$#',
	'count' => 1,
	'path' => __DIR__ . '/system/Test/Mock/MockEvents.php',
];
$ignoreErrors[] = [
	'message' => '#^Method CodeIgniter\\\\Test\\\\Mock\\\\MockEvents\\:\\:getListeners\\(\\) has no return type specified\\.$#',
	'count' => 1,
	'path' => __DIR__ . '/system/Test/Mock/MockEvents.php',
];
$ignoreErrors[] = [
	'message' => '#^Method CodeIgniter\\\\Test\\\\Mock\\\\MockEvents\\:\\:getSimulate\\(\\) has no return type specified\\.$#',
	'count' => 1,
	'path' => __DIR__ . '/system/Test/Mock/MockEvents.php',
];
$ignoreErrors[] = [
	'message' => '#^Method CodeIgniter\\\\Test\\\\Mock\\\\MockEvents\\:\\:unInitialize\\(\\) has no return type specified\\.$#',
	'count' => 1,
	'path' => __DIR__ . '/system/Test/Mock/MockEvents.php',
];
$ignoreErrors[] = [
	'message' => '#^Property CodeIgniter\\\\Test\\\\Mock\\\\MockFileLogger\\:\\:\\$destination has no type specified\\.$#',
	'count' => 1,
	'path' => __DIR__ . '/system/Test/Mock/MockFileLogger.php',
];
$ignoreErrors[] = [
	'message' => '#^Method CodeIgniter\\\\Test\\\\Mock\\\\MockLanguage\\:\\:disableIntlSupport\\(\\) has no return type specified\\.$#',
	'count' => 1,
	'path' => __DIR__ . '/system/Test/Mock/MockLanguage.php',
];
$ignoreErrors[] = [
	'message' => '#^Property CodeIgniter\\\\Test\\\\Mock\\\\MockLogger\\:\\:\\$dateFormat has no type specified\\.$#',
	'count' => 1,
	'path' => __DIR__ . '/system/Test/Mock/MockLogger.php',
];
$ignoreErrors[] = [
	'message' => '#^Property CodeIgniter\\\\Test\\\\Mock\\\\MockLogger\\:\\:\\$handlers has no type specified\\.$#',
	'count' => 1,
	'path' => __DIR__ . '/system/Test/Mock/MockLogger.php',
];
$ignoreErrors[] = [
	'message' => '#^Property CodeIgniter\\\\Test\\\\Mock\\\\MockLogger\\:\\:\\$threshold has no type specified\\.$#',
	'count' => 1,
	'path' => __DIR__ . '/system/Test/Mock/MockLogger.php',
];
$ignoreErrors[] = [
	'message' => '#^Method CodeIgniter\\\\Test\\\\Mock\\\\MockResourceController\\:\\:getFormat\\(\\) has no return type specified\\.$#',
	'count' => 1,
	'path' => __DIR__ . '/system/Test/Mock/MockResourceController.php',
];
$ignoreErrors[] = [
	'message' => '#^Method CodeIgniter\\\\Test\\\\Mock\\\\MockResourceController\\:\\:getModel\\(\\) has no return type specified\\.$#',
	'count' => 1,
	'path' => __DIR__ . '/system/Test/Mock/MockResourceController.php',
];
$ignoreErrors[] = [
	'message' => '#^Method CodeIgniter\\\\Test\\\\Mock\\\\MockResourceController\\:\\:getModelName\\(\\) has no return type specified\\.$#',
	'count' => 1,
	'path' => __DIR__ . '/system/Test/Mock/MockResourceController.php',
];
$ignoreErrors[] = [
	'message' => '#^Method CodeIgniter\\\\Test\\\\Mock\\\\MockResourcePresenter\\:\\:getFormat\\(\\) has no return type specified\\.$#',
	'count' => 1,
	'path' => __DIR__ . '/system/Test/Mock/MockResourcePresenter.php',
];
$ignoreErrors[] = [
	'message' => '#^Method CodeIgniter\\\\Test\\\\Mock\\\\MockResourcePresenter\\:\\:getModel\\(\\) has no return type specified\\.$#',
	'count' => 1,
	'path' => __DIR__ . '/system/Test/Mock/MockResourcePresenter.php',
];
$ignoreErrors[] = [
	'message' => '#^Method CodeIgniter\\\\Test\\\\Mock\\\\MockResourcePresenter\\:\\:getModelName\\(\\) has no return type specified\\.$#',
	'count' => 1,
	'path' => __DIR__ . '/system/Test/Mock/MockResourcePresenter.php',
];
$ignoreErrors[] = [
	'message' => '#^Method CodeIgniter\\\\Test\\\\Mock\\\\MockResponse\\:\\:getPretend\\(\\) has no return type specified\\.$#',
	'count' => 1,
	'path' => __DIR__ . '/system/Test/Mock/MockResponse.php',
];
$ignoreErrors[] = [
	'message' => '#^Method CodeIgniter\\\\Test\\\\Mock\\\\MockResponse\\:\\:misbehave\\(\\) has no return type specified\\.$#',
	'count' => 1,
	'path' => __DIR__ . '/system/Test/Mock/MockResponse.php',
];
$ignoreErrors[] = [
	'message' => '#^Property CodeIgniter\\\\Test\\\\Mock\\\\MockSecurityConfig\\:\\:\\$excludeURIs has no type specified\\.$#',
	'count' => 1,
	'path' => __DIR__ . '/system/Test/Mock/MockSecurityConfig.php',
];
$ignoreErrors[] = [
	'message' => '#^Property CodeIgniter\\\\Test\\\\Mock\\\\MockServices\\:\\:\\$classmap has no type specified\\.$#',
	'count' => 1,
	'path' => __DIR__ . '/system/Test/Mock/MockServices.php',
];
$ignoreErrors[] = [
	'message' => '#^Property CodeIgniter\\\\Test\\\\Mock\\\\MockServices\\:\\:\\$psr4 has no type specified\\.$#',
	'count' => 1,
	'path' => __DIR__ . '/system/Test/Mock/MockServices.php',
];
$ignoreErrors[] = [
	'message' => '#^Method CodeIgniter\\\\Test\\\\Mock\\\\MockSession\\:\\:regenerate\\(\\) has no return type specified\\.$#',
	'count' => 1,
	'path' => __DIR__ . '/system/Test/Mock/MockSession.php',
];
$ignoreErrors[] = [
	'message' => '#^Method CodeIgniter\\\\Test\\\\Mock\\\\MockSession\\:\\:setCookie\\(\\) has no return type specified\\.$#',
	'count' => 1,
	'path' => __DIR__ . '/system/Test/Mock/MockSession.php',
];
$ignoreErrors[] = [
	'message' => '#^Method CodeIgniter\\\\Test\\\\Mock\\\\MockSession\\:\\:setSaveHandler\\(\\) has no return type specified\\.$#',
	'count' => 1,
	'path' => __DIR__ . '/system/Test/Mock/MockSession.php',
];
$ignoreErrors[] = [
	'message' => '#^Method CodeIgniter\\\\Test\\\\Mock\\\\MockSession\\:\\:startSession\\(\\) has no return type specified\\.$#',
	'count' => 1,
	'path' => __DIR__ . '/system/Test/Mock/MockSession.php',
];
$ignoreErrors[] = [
	'message' => '#^Property CodeIgniter\\\\Test\\\\Mock\\\\MockSession\\:\\:\\$didRegenerate has no type specified\\.$#',
	'count' => 1,
	'path' => __DIR__ . '/system/Test/Mock/MockSession.php',
];
$ignoreErrors[] = [
	'message' => '#^Method CodeIgniter\\\\Test\\\\Mock\\\\MockTable\\:\\:__call\\(\\) has no return type specified\\.$#',
	'count' => 1,
	'path' => __DIR__ . '/system/Test/Mock/MockTable.php',
];
$ignoreErrors[] = [
	'message' => '#^Method CodeIgniter\\\\Test\\\\Mock\\\\MockTable\\:\\:__call\\(\\) has parameter \\$method with no type specified\\.$#',
	'count' => 1,
	'path' => __DIR__ . '/system/Test/Mock/MockTable.php',
];
$ignoreErrors[] = [
	'message' => '#^Method CodeIgniter\\\\Test\\\\Mock\\\\MockTable\\:\\:__call\\(\\) has parameter \\$params with no type specified\\.$#',
	'count' => 1,
	'path' => __DIR__ . '/system/Test/Mock/MockTable.php',
];
$ignoreErrors[] = [
	'message' => '#^Method CodeIgniter\\\\Test\\\\PhpStreamWrapper\\:\\:register\\(\\) has no return type specified\\.$#',
	'count' => 1,
	'path' => __DIR__ . '/system/Test/PhpStreamWrapper.php',
];
$ignoreErrors[] = [
	'message' => '#^Method CodeIgniter\\\\Test\\\\PhpStreamWrapper\\:\\:restore\\(\\) has no return type specified\\.$#',
	'count' => 1,
	'path' => __DIR__ . '/system/Test/PhpStreamWrapper.php',
];
$ignoreErrors[] = [
	'message' => '#^Method CodeIgniter\\\\Test\\\\PhpStreamWrapper\\:\\:setContent\\(\\) has no return type specified\\.$#',
	'count' => 1,
	'path' => __DIR__ . '/system/Test/PhpStreamWrapper.php',
];
$ignoreErrors[] = [
	'message' => '#^Method CodeIgniter\\\\Test\\\\TestLogger\\:\\:cleanup\\(\\) has no return type specified\\.$#',
	'count' => 1,
	'path' => __DIR__ . '/system/Test/TestLogger.php',
];
$ignoreErrors[] = [
	'message' => '#^Property CodeIgniter\\\\Test\\\\TestLogger\\:\\:\\$op_logs has no type specified\\.$#',
	'count' => 1,
	'path' => __DIR__ . '/system/Test/TestLogger.php',
];
$ignoreErrors[] = [
	'message' => '#^Method CodeIgniter\\\\Test\\\\TestResponse\\:\\:assertCookie\\(\\) has no return type specified\\.$#',
	'count' => 1,
	'path' => __DIR__ . '/system/Test/TestResponse.php',
];
$ignoreErrors[] = [
	'message' => '#^Method CodeIgniter\\\\Test\\\\TestResponse\\:\\:assertCookieExpired\\(\\) has no return type specified\\.$#',
	'count' => 1,
	'path' => __DIR__ . '/system/Test/TestResponse.php',
];
$ignoreErrors[] = [
	'message' => '#^Method CodeIgniter\\\\Test\\\\TestResponse\\:\\:assertCookieMissing\\(\\) has no return type specified\\.$#',
	'count' => 1,
	'path' => __DIR__ . '/system/Test/TestResponse.php',
];
$ignoreErrors[] = [
	'message' => '#^Method CodeIgniter\\\\Test\\\\TestResponse\\:\\:assertDontSee\\(\\) has no return type specified\\.$#',
	'count' => 1,
	'path' => __DIR__ . '/system/Test/TestResponse.php',
];
$ignoreErrors[] = [
	'message' => '#^Method CodeIgniter\\\\Test\\\\TestResponse\\:\\:assertDontSeeElement\\(\\) has no return type specified\\.$#',
	'count' => 1,
	'path' => __DIR__ . '/system/Test/TestResponse.php',
];
$ignoreErrors[] = [
	'message' => '#^Method CodeIgniter\\\\Test\\\\TestResponse\\:\\:assertHeader\\(\\) has no return type specified\\.$#',
	'count' => 1,
	'path' => __DIR__ . '/system/Test/TestResponse.php',
];
$ignoreErrors[] = [
	'message' => '#^Method CodeIgniter\\\\Test\\\\TestResponse\\:\\:assertHeaderMissing\\(\\) has no return type specified\\.$#',
	'count' => 1,
	'path' => __DIR__ . '/system/Test/TestResponse.php',
];
$ignoreErrors[] = [
	'message' => '#^Method CodeIgniter\\\\Test\\\\TestResponse\\:\\:assertJSONExact\\(\\) has no return type specified\\.$#',
	'count' => 1,
	'path' => __DIR__ . '/system/Test/TestResponse.php',
];
$ignoreErrors[] = [
	'message' => '#^Method CodeIgniter\\\\Test\\\\TestResponse\\:\\:assertJSONFragment\\(\\) has no return type specified\\.$#',
	'count' => 1,
	'path' => __DIR__ . '/system/Test/TestResponse.php',
];
$ignoreErrors[] = [
	'message' => '#^Method CodeIgniter\\\\Test\\\\TestResponse\\:\\:assertNotOK\\(\\) has no return type specified\\.$#',
	'count' => 1,
	'path' => __DIR__ . '/system/Test/TestResponse.php',
];
$ignoreErrors[] = [
	'message' => '#^Method CodeIgniter\\\\Test\\\\TestResponse\\:\\:assertNotRedirect\\(\\) has no return type specified\\.$#',
	'count' => 1,
	'path' => __DIR__ . '/system/Test/TestResponse.php',
];
$ignoreErrors[] = [
	'message' => '#^Method CodeIgniter\\\\Test\\\\TestResponse\\:\\:assertOK\\(\\) has no return type specified\\.$#',
	'count' => 1,
	'path' => __DIR__ . '/system/Test/TestResponse.php',
];
$ignoreErrors[] = [
	'message' => '#^Method CodeIgniter\\\\Test\\\\TestResponse\\:\\:assertRedirect\\(\\) has no return type specified\\.$#',
	'count' => 1,
	'path' => __DIR__ . '/system/Test/TestResponse.php',
];
$ignoreErrors[] = [
	'message' => '#^Method CodeIgniter\\\\Test\\\\TestResponse\\:\\:assertRedirectTo\\(\\) has no return type specified\\.$#',
	'count' => 1,
	'path' => __DIR__ . '/system/Test/TestResponse.php',
];
$ignoreErrors[] = [
	'message' => '#^Method CodeIgniter\\\\Test\\\\TestResponse\\:\\:assertSee\\(\\) has no return type specified\\.$#',
	'count' => 1,
	'path' => __DIR__ . '/system/Test/TestResponse.php',
];
$ignoreErrors[] = [
	'message' => '#^Method CodeIgniter\\\\Test\\\\TestResponse\\:\\:assertSeeElement\\(\\) has no return type specified\\.$#',
	'count' => 1,
	'path' => __DIR__ . '/system/Test/TestResponse.php',
];
$ignoreErrors[] = [
	'message' => '#^Method CodeIgniter\\\\Test\\\\TestResponse\\:\\:assertSeeInField\\(\\) has no return type specified\\.$#',
	'count' => 1,
	'path' => __DIR__ . '/system/Test/TestResponse.php',
];
$ignoreErrors[] = [
	'message' => '#^Method CodeIgniter\\\\Test\\\\TestResponse\\:\\:assertSeeLink\\(\\) has no return type specified\\.$#',
	'count' => 1,
	'path' => __DIR__ . '/system/Test/TestResponse.php',
];
$ignoreErrors[] = [
	'message' => '#^Method CodeIgniter\\\\Test\\\\TestResponse\\:\\:assertSessionHas\\(\\) has no return type specified\\.$#',
	'count' => 1,
	'path' => __DIR__ . '/system/Test/TestResponse.php',
];
$ignoreErrors[] = [
	'message' => '#^Method CodeIgniter\\\\Test\\\\TestResponse\\:\\:assertSessionMissing\\(\\) has no return type specified\\.$#',
	'count' => 1,
	'path' => __DIR__ . '/system/Test/TestResponse.php',
];
$ignoreErrors[] = [
	'message' => '#^Method CodeIgniter\\\\Test\\\\TestResponse\\:\\:assertStatus\\(\\) has no return type specified\\.$#',
	'count' => 1,
	'path' => __DIR__ . '/system/Test/TestResponse.php',
];
$ignoreErrors[] = [
	'message' => '#^Property CodeIgniter\\\\Throttle\\\\Throttler\\:\\:\\$testTime \\(int\\) on left side of \\?\\? is not nullable\\.$#',
	'count' => 1,
	'path' => __DIR__ . '/system/Throttle/Throttler.php',
];
$ignoreErrors[] = [
	'message' => '#^Method CodeIgniter\\\\Validation\\\\Exceptions\\\\ValidationException\\:\\:forGroupNotArray\\(\\) has no return type specified\\.$#',
	'count' => 1,
	'path' => __DIR__ . '/system/Validation/Exceptions/ValidationException.php',
];
$ignoreErrors[] = [
	'message' => '#^Method CodeIgniter\\\\Validation\\\\Exceptions\\\\ValidationException\\:\\:forGroupNotFound\\(\\) has no return type specified\\.$#',
	'count' => 1,
	'path' => __DIR__ . '/system/Validation/Exceptions/ValidationException.php',
];
$ignoreErrors[] = [
	'message' => '#^Method CodeIgniter\\\\Validation\\\\Exceptions\\\\ValidationException\\:\\:forInvalidTemplate\\(\\) has no return type specified\\.$#',
	'count' => 1,
	'path' => __DIR__ . '/system/Validation/Exceptions/ValidationException.php',
];
$ignoreErrors[] = [
	'message' => '#^Method CodeIgniter\\\\Validation\\\\Exceptions\\\\ValidationException\\:\\:forNoRuleSets\\(\\) has no return type specified\\.$#',
	'count' => 1,
	'path' => __DIR__ . '/system/Validation/Exceptions/ValidationException.php',
];
$ignoreErrors[] = [
	'message' => '#^Method CodeIgniter\\\\Validation\\\\Exceptions\\\\ValidationException\\:\\:forRuleNotFound\\(\\) has no return type specified\\.$#',
	'count' => 1,
	'path' => __DIR__ . '/system/Validation/Exceptions/ValidationException.php',
];
$ignoreErrors[] = [
	'message' => '#^Method CodeIgniter\\\\Validation\\\\Validation\\:\\:isClosure\\(\\) has parameter \\$rule with no signature specified for Closure\\.$#',
	'count' => 1,
	'path' => __DIR__ . '/system/Validation/Validation.php',
];
$ignoreErrors[] = [
	'message' => '#^Method CodeIgniter\\\\Validation\\\\Validation\\:\\:loadRuleSets\\(\\) has no return type specified\\.$#',
	'count' => 1,
	'path' => __DIR__ . '/system/Validation/Validation.php',
];
$ignoreErrors[] = [
	'message' => '#^Method CodeIgniter\\\\Validation\\\\Validation\\:\\:setRuleGroup\\(\\) has no return type specified\\.$#',
	'count' => 1,
	'path' => __DIR__ . '/system/Validation/Validation.php',
];
$ignoreErrors[] = [
	'message' => '#^Method CodeIgniter\\\\Validation\\\\ValidationInterface\\:\\:setRuleGroup\\(\\) has no return type specified\\.$#',
	'count' => 1,
	'path' => __DIR__ . '/system/Validation/ValidationInterface.php',
];
$ignoreErrors[] = [
	'message' => '#^Call to an undefined static method CodeIgniter\\\\Config\\\\Factories\\:\\:cells\\(\\)\\.$#',
	'count' => 1,
	'path' => __DIR__ . '/system/View/Cell.php',
];
$ignoreErrors[] = [
	'message' => '#^Method CodeIgniter\\\\View\\\\Cell\\:\\:getMethodParams\\(\\) has no return type specified\\.$#',
	'count' => 1,
	'path' => __DIR__ . '/system/View/Cell.php',
];
$ignoreErrors[] = [
	'message' => '#^Property CodeIgniter\\\\View\\\\Cell\\:\\:\\$cache \\(CodeIgniter\\\\Cache\\\\CacheInterface\\) in empty\\(\\) is not falsy\\.$#',
	'count' => 2,
	'path' => __DIR__ . '/system/View/Cell.php',
];
$ignoreErrors[] = [
	'message' => '#^Method CodeIgniter\\\\View\\\\Cells\\\\Cell\\:\\:setView\\(\\) has no return type specified\\.$#',
	'count' => 1,
	'path' => __DIR__ . '/system/View/Cells/Cell.php',
];
$ignoreErrors[] = [
	'message' => '#^Method class@anonymous/system/Traits/PropertiesTrait\\.php\\:47\\:\\:getProperties\\(\\) has no return type specified\\.$#',
	'count' => 1,
	'path' => __DIR__ . '/system/View/Cells/Cell.php',
];
$ignoreErrors[] = [
	'message' => '#^Method class@anonymous/system/Traits/PropertiesTrait\\.php\\:47\\:\\:getProperties\\(\\) has parameter \\$obj with no type specified\\.$#',
	'count' => 1,
	'path' => __DIR__ . '/system/View/Cells/Cell.php',
];
$ignoreErrors[] = [
	'message' => '#^Method CodeIgniter\\\\View\\\\Exceptions\\\\ViewException\\:\\:forInvalidCellClass\\(\\) has no return type specified\\.$#',
	'count' => 1,
	'path' => __DIR__ . '/system/View/Exceptions/ViewException.php',
];
$ignoreErrors[] = [
	'message' => '#^Method CodeIgniter\\\\View\\\\Exceptions\\\\ViewException\\:\\:forInvalidCellMethod\\(\\) has no return type specified\\.$#',
	'count' => 1,
	'path' => __DIR__ . '/system/View/Exceptions/ViewException.php',
];
$ignoreErrors[] = [
	'message' => '#^Method CodeIgniter\\\\View\\\\Exceptions\\\\ViewException\\:\\:forInvalidCellParameter\\(\\) has no return type specified\\.$#',
	'count' => 1,
	'path' => __DIR__ . '/system/View/Exceptions/ViewException.php',
];
$ignoreErrors[] = [
	'message' => '#^Method CodeIgniter\\\\View\\\\Exceptions\\\\ViewException\\:\\:forInvalidDecorator\\(\\) has no return type specified\\.$#',
	'count' => 1,
	'path' => __DIR__ . '/system/View/Exceptions/ViewException.php',
];
$ignoreErrors[] = [
	'message' => '#^Method CodeIgniter\\\\View\\\\Exceptions\\\\ViewException\\:\\:forMissingCellParameters\\(\\) has no return type specified\\.$#',
	'count' => 1,
	'path' => __DIR__ . '/system/View/Exceptions/ViewException.php',
];
$ignoreErrors[] = [
	'message' => '#^Method CodeIgniter\\\\View\\\\Exceptions\\\\ViewException\\:\\:forNoCellClass\\(\\) has no return type specified\\.$#',
	'count' => 1,
	'path' => __DIR__ . '/system/View/Exceptions/ViewException.php',
];
$ignoreErrors[] = [
	'message' => '#^Method CodeIgniter\\\\View\\\\Exceptions\\\\ViewException\\:\\:forTagSyntaxError\\(\\) has no return type specified\\.$#',
	'count' => 1,
	'path' => __DIR__ . '/system/View/Exceptions/ViewException.php',
];
$ignoreErrors[] = [
	'message' => '#^Method CodeIgniter\\\\View\\\\Parser\\:\\:addPlugin\\(\\) has parameter \\$callback with no signature specified for callable\\.$#',
	'count' => 1,
	'path' => __DIR__ . '/system/View/Parser.php',
];
$ignoreErrors[] = [
	'message' => '#^Property Config\\\\View\\:\\:\\$plugins \\(array\\) on left side of \\?\\? is not nullable\\.$#',
	'count' => 1,
	'path' => __DIR__ . '/system/View/Parser.php',
];
$ignoreErrors[] = [
	'message' => '#^Method CodeIgniter\\\\View\\\\Table\\:\\:_compileTemplate\\(\\) has no return type specified\\.$#',
	'count' => 1,
	'path' => __DIR__ . '/system/View/Table.php',
];
$ignoreErrors[] = [
	'message' => '#^Method CodeIgniter\\\\View\\\\Table\\:\\:_setFromArray\\(\\) has no return type specified\\.$#',
	'count' => 1,
	'path' => __DIR__ . '/system/View/Table.php',
];
$ignoreErrors[] = [
	'message' => '#^Method CodeIgniter\\\\View\\\\Table\\:\\:_setFromDBResult\\(\\) has no return type specified\\.$#',
	'count' => 1,
	'path' => __DIR__ . '/system/View/Table.php',
];
$ignoreErrors[] = [
	'message' => '#^Property CodeIgniter\\\\View\\\\Table\\:\\:\\$function type has no signature specified for callable\\.$#',
	'count' => 1,
	'path' => __DIR__ . '/system/View/Table.php',
];
$ignoreErrors[] = [
	'message' => '#^Method CodeIgniter\\\\View\\\\View\\:\\:endSection\\(\\) has no return type specified\\.$#',
	'count' => 1,
	'path' => __DIR__ . '/system/View/View.php',
];
$ignoreErrors[] = [
	'message' => '#^Method CodeIgniter\\\\View\\\\View\\:\\:extend\\(\\) has no return type specified\\.$#',
	'count' => 1,
	'path' => __DIR__ . '/system/View/View.php',
];
$ignoreErrors[] = [
	'message' => '#^Method CodeIgniter\\\\View\\\\View\\:\\:logPerformance\\(\\) has no return type specified\\.$#',
	'count' => 1,
	'path' => __DIR__ . '/system/View/View.php',
];
$ignoreErrors[] = [
	'message' => '#^Method CodeIgniter\\\\View\\\\View\\:\\:renderSection\\(\\) has no return type specified\\.$#',
	'count' => 1,
	'path' => __DIR__ . '/system/View/View.php',
];
$ignoreErrors[] = [
	'message' => '#^Method CodeIgniter\\\\View\\\\View\\:\\:section\\(\\) has no return type specified\\.$#',
	'count' => 1,
	'path' => __DIR__ . '/system/View/View.php',
];

return ['parameters' => ['ignoreErrors' => $ignoreErrors]];<|MERGE_RESOLUTION|>--- conflicted
+++ resolved
@@ -52,22 +52,6 @@
 	'path' => __DIR__ . '/system/Cache/Handlers/WincacheHandler.php',
 ];
 $ignoreErrors[] = [
-<<<<<<< HEAD
-	'message' => '#^Method CodeIgniter\\\\Cache\\\\Handlers\\\\WincacheHandler\\:\\:initialize\\(\\) has no return type specified\\.$#',
-	'count' => 1,
-	'path' => __DIR__ . '/system/Cache/Handlers/WincacheHandler.php',
-=======
-	'message' => '#^Call to an undefined method CodeIgniter\\\\HTTP\\\\Request\\:\\:getPost\\(\\)\\.$#',
-	'count' => 1,
-	'path' => __DIR__ . '/system/CodeIgniter.php',
-];
-$ignoreErrors[] = [
-	'message' => '#^Call to an undefined method CodeIgniter\\\\HTTP\\\\Request\\:\\:setLocale\\(\\)\\.$#',
-	'count' => 1,
-	'path' => __DIR__ . '/system/CodeIgniter.php',
->>>>>>> dd7a1396
-];
-$ignoreErrors[] = [
 	'message' => '#^Method CodeIgniter\\\\CodeIgniter\\:\\:bootstrapEnvironment\\(\\) has no return type specified\\.$#',
 	'count' => 1,
 	'path' => __DIR__ . '/system/CodeIgniter.php',
