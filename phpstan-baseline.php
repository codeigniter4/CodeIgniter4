--- conflicted
+++ resolved
@@ -2827,132 +2827,6 @@
 	'path' => __DIR__ . '/system/Test/PhpStreamWrapper.php',
 ];
 $ignoreErrors[] = [
-<<<<<<< HEAD
-	'message' => '#^Method CodeIgniter\\\\Test\\\\TestLogger\\:\\:cleanup\\(\\) has no return type specified\\.$#',
-	'count' => 1,
-	'path' => __DIR__ . '/system/Test/TestLogger.php',
-];
-$ignoreErrors[] = [
-	'message' => '#^Parameter \\#1 \\$level \\(string\\) of method CodeIgniter\\\\Test\\\\TestLogger\\:\\:log\\(\\) should be contravariant with parameter \\$level \\(mixed\\) of method Psr\\\\Log\\\\LoggerInterface\\:\\:log\\(\\)$#',
-	'count' => 1,
-	'path' => __DIR__ . '/system/Test/TestLogger.php',
-];
-$ignoreErrors[] = [
-	'message' => '#^Property CodeIgniter\\\\Test\\\\TestLogger\\:\\:\\$op_logs has no type specified\\.$#',
-	'count' => 1,
-	'path' => __DIR__ . '/system/Test/TestLogger.php',
-=======
-	'message' => '#^Method CodeIgniter\\\\Test\\\\TestResponse\\:\\:__call\\(\\) should return mixed but return statement is missing\\.$#',
-	'count' => 1,
-	'path' => __DIR__ . '/system/Test/TestResponse.php',
-];
-$ignoreErrors[] = [
-	'message' => '#^Method CodeIgniter\\\\Test\\\\TestResponse\\:\\:assertCookie\\(\\) has no return type specified\\.$#',
-	'count' => 1,
-	'path' => __DIR__ . '/system/Test/TestResponse.php',
-];
-$ignoreErrors[] = [
-	'message' => '#^Method CodeIgniter\\\\Test\\\\TestResponse\\:\\:assertCookieExpired\\(\\) has no return type specified\\.$#',
-	'count' => 1,
-	'path' => __DIR__ . '/system/Test/TestResponse.php',
-];
-$ignoreErrors[] = [
-	'message' => '#^Method CodeIgniter\\\\Test\\\\TestResponse\\:\\:assertCookieMissing\\(\\) has no return type specified\\.$#',
-	'count' => 1,
-	'path' => __DIR__ . '/system/Test/TestResponse.php',
-];
-$ignoreErrors[] = [
-	'message' => '#^Method CodeIgniter\\\\Test\\\\TestResponse\\:\\:assertDontSee\\(\\) has no return type specified\\.$#',
-	'count' => 1,
-	'path' => __DIR__ . '/system/Test/TestResponse.php',
-];
-$ignoreErrors[] = [
-	'message' => '#^Method CodeIgniter\\\\Test\\\\TestResponse\\:\\:assertDontSeeElement\\(\\) has no return type specified\\.$#',
-	'count' => 1,
-	'path' => __DIR__ . '/system/Test/TestResponse.php',
-];
-$ignoreErrors[] = [
-	'message' => '#^Method CodeIgniter\\\\Test\\\\TestResponse\\:\\:assertHeader\\(\\) has no return type specified\\.$#',
-	'count' => 1,
-	'path' => __DIR__ . '/system/Test/TestResponse.php',
-];
-$ignoreErrors[] = [
-	'message' => '#^Method CodeIgniter\\\\Test\\\\TestResponse\\:\\:assertHeaderMissing\\(\\) has no return type specified\\.$#',
-	'count' => 1,
-	'path' => __DIR__ . '/system/Test/TestResponse.php',
-];
-$ignoreErrors[] = [
-	'message' => '#^Method CodeIgniter\\\\Test\\\\TestResponse\\:\\:assertJSONExact\\(\\) has no return type specified\\.$#',
-	'count' => 1,
-	'path' => __DIR__ . '/system/Test/TestResponse.php',
-];
-$ignoreErrors[] = [
-	'message' => '#^Method CodeIgniter\\\\Test\\\\TestResponse\\:\\:assertJSONFragment\\(\\) has no return type specified\\.$#',
-	'count' => 1,
-	'path' => __DIR__ . '/system/Test/TestResponse.php',
-];
-$ignoreErrors[] = [
-	'message' => '#^Method CodeIgniter\\\\Test\\\\TestResponse\\:\\:assertNotOK\\(\\) has no return type specified\\.$#',
-	'count' => 1,
-	'path' => __DIR__ . '/system/Test/TestResponse.php',
-];
-$ignoreErrors[] = [
-	'message' => '#^Method CodeIgniter\\\\Test\\\\TestResponse\\:\\:assertNotRedirect\\(\\) has no return type specified\\.$#',
-	'count' => 1,
-	'path' => __DIR__ . '/system/Test/TestResponse.php',
-];
-$ignoreErrors[] = [
-	'message' => '#^Method CodeIgniter\\\\Test\\\\TestResponse\\:\\:assertOK\\(\\) has no return type specified\\.$#',
-	'count' => 1,
-	'path' => __DIR__ . '/system/Test/TestResponse.php',
-];
-$ignoreErrors[] = [
-	'message' => '#^Method CodeIgniter\\\\Test\\\\TestResponse\\:\\:assertRedirect\\(\\) has no return type specified\\.$#',
-	'count' => 1,
-	'path' => __DIR__ . '/system/Test/TestResponse.php',
-];
-$ignoreErrors[] = [
-	'message' => '#^Method CodeIgniter\\\\Test\\\\TestResponse\\:\\:assertRedirectTo\\(\\) has no return type specified\\.$#',
-	'count' => 1,
-	'path' => __DIR__ . '/system/Test/TestResponse.php',
-];
-$ignoreErrors[] = [
-	'message' => '#^Method CodeIgniter\\\\Test\\\\TestResponse\\:\\:assertSee\\(\\) has no return type specified\\.$#',
-	'count' => 1,
-	'path' => __DIR__ . '/system/Test/TestResponse.php',
-];
-$ignoreErrors[] = [
-	'message' => '#^Method CodeIgniter\\\\Test\\\\TestResponse\\:\\:assertSeeElement\\(\\) has no return type specified\\.$#',
-	'count' => 1,
-	'path' => __DIR__ . '/system/Test/TestResponse.php',
-];
-$ignoreErrors[] = [
-	'message' => '#^Method CodeIgniter\\\\Test\\\\TestResponse\\:\\:assertSeeInField\\(\\) has no return type specified\\.$#',
-	'count' => 1,
-	'path' => __DIR__ . '/system/Test/TestResponse.php',
-];
-$ignoreErrors[] = [
-	'message' => '#^Method CodeIgniter\\\\Test\\\\TestResponse\\:\\:assertSeeLink\\(\\) has no return type specified\\.$#',
-	'count' => 1,
-	'path' => __DIR__ . '/system/Test/TestResponse.php',
-];
-$ignoreErrors[] = [
-	'message' => '#^Method CodeIgniter\\\\Test\\\\TestResponse\\:\\:assertSessionHas\\(\\) has no return type specified\\.$#',
-	'count' => 1,
-	'path' => __DIR__ . '/system/Test/TestResponse.php',
-];
-$ignoreErrors[] = [
-	'message' => '#^Method CodeIgniter\\\\Test\\\\TestResponse\\:\\:assertSessionMissing\\(\\) has no return type specified\\.$#',
-	'count' => 1,
-	'path' => __DIR__ . '/system/Test/TestResponse.php',
-];
-$ignoreErrors[] = [
-	'message' => '#^Method CodeIgniter\\\\Test\\\\TestResponse\\:\\:assertStatus\\(\\) has no return type specified\\.$#',
-	'count' => 1,
-	'path' => __DIR__ . '/system/Test/TestResponse.php',
->>>>>>> 65c6692e
-];
-$ignoreErrors[] = [
 	'message' => '#^Property CodeIgniter\\\\Throttle\\\\Throttler\\:\\:\\$testTime \\(int\\) on left side of \\?\\? is not nullable\\.$#',
 	'count' => 1,
 	'path' => __DIR__ . '/system/Throttle/Throttler.php',
