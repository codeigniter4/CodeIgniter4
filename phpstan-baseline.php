--- conflicted
+++ resolved
@@ -2,8 +2,6 @@
 
 $ignoreErrors = [];
 $ignoreErrors[] = [
-<<<<<<< HEAD
-=======
 	'message' => '#^PHPDoc type array of property Config\\\\View\\:\\:\\$filters is not covariant with PHPDoc type array\\<string, callable\\-string\\> of overridden property CodeIgniter\\\\Config\\\\View\\:\\:\\$filters\\.$#',
 	'count' => 1,
 	'path' => __DIR__ . '/app/Config/View.php',
@@ -24,7 +22,6 @@
 	'path' => __DIR__ . '/system/Autoloader/Autoloader.php',
 ];
 $ignoreErrors[] = [
->>>>>>> 6c22ccee
 	'message' => '#^Method CodeIgniter\\\\BaseModel\\:\\:chunk\\(\\) has parameter \\$userFunc with no signature specified for Closure\\.$#',
 	'count' => 1,
 	'path' => __DIR__ . '/system/BaseModel.php',
