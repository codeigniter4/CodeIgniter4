--- conflicted
+++ resolved
@@ -115,8 +115,6 @@
 	'message' => '#^Short ternary operator is not allowed\\. Use null coalesce operator if applicable or consider using long ternary\\.$#',
 	'count' => 5,
 	'path' => __DIR__ . '/system/CLI/CLI.php',
-<<<<<<< HEAD
-=======
 ];
 $ignoreErrors[] = [
 	'message' => '#^Only booleans are allowed in &&, string given on the left side\\.$#',
@@ -147,452 +145,6 @@
 	'message' => '#^Only booleans are allowed in a negated boolean, mixed given\\.$#',
 	'count' => 1,
 	'path' => __DIR__ . '/system/Cache/Handlers/PredisHandler.php',
-];
-$ignoreErrors[] = [
-	'message' => '#^Construct empty\\(\\) is not allowed\\. Use more strict comparison\\.$#',
-	'count' => 1,
-	'path' => __DIR__ . '/system/Commands/Database/CreateDatabase.php',
-];
-$ignoreErrors[] = [
-	'message' => '#^Construct empty\\(\\) is not allowed\\. Use more strict comparison\\.$#',
-	'count' => 1,
-	'path' => __DIR__ . '/system/Commands/Database/MigrateStatus.php',
-];
-$ignoreErrors[] = [
-	'message' => '#^Only booleans are allowed in a negated boolean, array\\<int\\<0, max\\>, array\\<int, mixed\\>\\> given\\.$#',
-	'count' => 1,
-	'path' => __DIR__ . '/system/Commands/Database/MigrateStatus.php',
-];
-$ignoreErrors[] = [
-	'message' => '#^Parameter \\#1 \\$params \\(array\\<string, mixed\\>\\) of method CodeIgniter\\\\Commands\\\\Database\\\\MigrateStatus\\:\\:run\\(\\) should be contravariant with parameter \\$params \\(array\\<int\\|string, string\\|null\\>\\) of method CodeIgniter\\\\CLI\\\\BaseCommand\\:\\:run\\(\\)$#',
-	'count' => 1,
-	'path' => __DIR__ . '/system/Commands/Database/MigrateStatus.php',
-];
-$ignoreErrors[] = [
-	'message' => '#^Construct empty\\(\\) is not allowed\\. Use more strict comparison\\.$#',
-	'count' => 1,
-	'path' => __DIR__ . '/system/Commands/Database/Seed.php',
-];
-$ignoreErrors[] = [
-	'message' => '#^Method CodeIgniter\\\\Commands\\\\Database\\\\ShowTableInfo\\:\\:showAllTables\\(\\) has no return type specified\\.$#',
-	'count' => 1,
-	'path' => __DIR__ . '/system/Commands/Database/ShowTableInfo.php',
-];
-$ignoreErrors[] = [
-	'message' => '#^Method CodeIgniter\\\\Commands\\\\Database\\\\ShowTableInfo\\:\\:showDataOfTable\\(\\) has no return type specified\\.$#',
-	'count' => 1,
-	'path' => __DIR__ . '/system/Commands/Database/ShowTableInfo.php',
-];
-$ignoreErrors[] = [
-	'message' => '#^Accessing offset \'encryption\\.key\' directly on \\$_SERVER is discouraged\\.$#',
-	'count' => 1,
-	'path' => __DIR__ . '/system/Commands/Encryption/GenerateKey.php',
-];
-$ignoreErrors[] = [
-	'message' => '#^Construct empty\\(\\) is not allowed\\. Use more strict comparison\\.$#',
-	'count' => 2,
-	'path' => __DIR__ . '/system/Commands/Generators/CellGenerator.php',
-];
-$ignoreErrors[] = [
-	'message' => '#^Method CodeIgniter\\\\Commands\\\\Generators\\\\CellGenerator\\:\\:generateClass\\(\\) has no return type specified\\.$#',
-	'count' => 1,
-	'path' => __DIR__ . '/system/Commands/Generators/CellGenerator.php',
-];
-$ignoreErrors[] = [
-	'message' => '#^Method CodeIgniter\\\\Commands\\\\Generators\\\\CellGenerator\\:\\:generateView\\(\\) has no return type specified\\.$#',
-	'count' => 1,
-	'path' => __DIR__ . '/system/Commands/Generators/CellGenerator.php',
-];
-$ignoreErrors[] = [
-	'message' => '#^Only booleans are allowed in &&, mixed given on the left side\\.$#',
-	'count' => 1,
-	'path' => __DIR__ . '/system/Commands/Generators/CellGenerator.php',
-];
-$ignoreErrors[] = [
-	'message' => '#^Only booleans are allowed in &&, mixed given on the right side\\.$#',
-	'count' => 1,
-	'path' => __DIR__ . '/system/Commands/Generators/CellGenerator.php',
-];
-$ignoreErrors[] = [
-	'message' => '#^Only booleans are allowed in a negated boolean, mixed given\\.$#',
-	'count' => 1,
-	'path' => __DIR__ . '/system/Commands/Generators/CellGenerator.php',
-];
-$ignoreErrors[] = [
-	'message' => '#^Short ternary operator is not allowed\\. Use null coalesce operator if applicable or consider using long ternary\\.$#',
-	'count' => 2,
-	'path' => __DIR__ . '/system/Commands/Generators/CellGenerator.php',
-];
-$ignoreErrors[] = [
-	'message' => '#^Construct empty\\(\\) is not allowed\\. Use more strict comparison\\.$#',
-	'count' => 2,
-	'path' => __DIR__ . '/system/Commands/Generators/CommandGenerator.php',
-];
-$ignoreErrors[] = [
-	'message' => '#^Method CodeIgniter\\\\Commands\\\\Generators\\\\CommandGenerator\\:\\:generateClass\\(\\) has no return type specified\\.$#',
-	'count' => 1,
-	'path' => __DIR__ . '/system/Commands/Generators/CommandGenerator.php',
-];
-$ignoreErrors[] = [
-	'message' => '#^Method CodeIgniter\\\\Commands\\\\Generators\\\\CommandGenerator\\:\\:generateView\\(\\) has no return type specified\\.$#',
-	'count' => 1,
-	'path' => __DIR__ . '/system/Commands/Generators/CommandGenerator.php',
-];
-$ignoreErrors[] = [
-	'message' => '#^Only booleans are allowed in &&, mixed given on the left side\\.$#',
-	'count' => 1,
-	'path' => __DIR__ . '/system/Commands/Generators/CommandGenerator.php',
-];
-$ignoreErrors[] = [
-	'message' => '#^Only booleans are allowed in &&, mixed given on the right side\\.$#',
-	'count' => 1,
-	'path' => __DIR__ . '/system/Commands/Generators/CommandGenerator.php',
-];
-$ignoreErrors[] = [
-	'message' => '#^Only booleans are allowed in a negated boolean, mixed given\\.$#',
-	'count' => 1,
-	'path' => __DIR__ . '/system/Commands/Generators/CommandGenerator.php',
-];
-$ignoreErrors[] = [
-	'message' => '#^Short ternary operator is not allowed\\. Use null coalesce operator if applicable or consider using long ternary\\.$#',
-	'count' => 2,
-	'path' => __DIR__ . '/system/Commands/Generators/CommandGenerator.php',
-];
-$ignoreErrors[] = [
-	'message' => '#^Construct empty\\(\\) is not allowed\\. Use more strict comparison\\.$#',
-	'count' => 2,
-	'path' => __DIR__ . '/system/Commands/Generators/ConfigGenerator.php',
-];
-$ignoreErrors[] = [
-	'message' => '#^Method CodeIgniter\\\\Commands\\\\Generators\\\\ConfigGenerator\\:\\:generateClass\\(\\) has no return type specified\\.$#',
-	'count' => 1,
-	'path' => __DIR__ . '/system/Commands/Generators/ConfigGenerator.php',
-];
-$ignoreErrors[] = [
-	'message' => '#^Method CodeIgniter\\\\Commands\\\\Generators\\\\ConfigGenerator\\:\\:generateView\\(\\) has no return type specified\\.$#',
-	'count' => 1,
-	'path' => __DIR__ . '/system/Commands/Generators/ConfigGenerator.php',
-];
-$ignoreErrors[] = [
-	'message' => '#^Only booleans are allowed in &&, mixed given on the left side\\.$#',
-	'count' => 1,
-	'path' => __DIR__ . '/system/Commands/Generators/ConfigGenerator.php',
-];
-$ignoreErrors[] = [
-	'message' => '#^Only booleans are allowed in &&, mixed given on the right side\\.$#',
-	'count' => 1,
-	'path' => __DIR__ . '/system/Commands/Generators/ConfigGenerator.php',
-];
-$ignoreErrors[] = [
-	'message' => '#^Only booleans are allowed in a negated boolean, mixed given\\.$#',
-	'count' => 1,
-	'path' => __DIR__ . '/system/Commands/Generators/ConfigGenerator.php',
-];
-$ignoreErrors[] = [
-	'message' => '#^Short ternary operator is not allowed\\. Use null coalesce operator if applicable or consider using long ternary\\.$#',
-	'count' => 2,
-	'path' => __DIR__ . '/system/Commands/Generators/ConfigGenerator.php',
-];
-$ignoreErrors[] = [
-	'message' => '#^Construct empty\\(\\) is not allowed\\. Use more strict comparison\\.$#',
-	'count' => 2,
-	'path' => __DIR__ . '/system/Commands/Generators/ControllerGenerator.php',
-];
-$ignoreErrors[] = [
-	'message' => '#^Method CodeIgniter\\\\Commands\\\\Generators\\\\ControllerGenerator\\:\\:generateClass\\(\\) has no return type specified\\.$#',
-	'count' => 1,
-	'path' => __DIR__ . '/system/Commands/Generators/ControllerGenerator.php',
-];
-$ignoreErrors[] = [
-	'message' => '#^Method CodeIgniter\\\\Commands\\\\Generators\\\\ControllerGenerator\\:\\:generateView\\(\\) has no return type specified\\.$#',
-	'count' => 1,
-	'path' => __DIR__ . '/system/Commands/Generators/ControllerGenerator.php',
-];
-$ignoreErrors[] = [
-	'message' => '#^Only booleans are allowed in &&, mixed given on the left side\\.$#',
-	'count' => 1,
-	'path' => __DIR__ . '/system/Commands/Generators/ControllerGenerator.php',
-];
-$ignoreErrors[] = [
-	'message' => '#^Only booleans are allowed in &&, mixed given on the right side\\.$#',
-	'count' => 1,
-	'path' => __DIR__ . '/system/Commands/Generators/ControllerGenerator.php',
-];
-$ignoreErrors[] = [
-	'message' => '#^Only booleans are allowed in a negated boolean, mixed given\\.$#',
-	'count' => 1,
-	'path' => __DIR__ . '/system/Commands/Generators/ControllerGenerator.php',
-];
-$ignoreErrors[] = [
-	'message' => '#^Only booleans are allowed in an elseif condition, mixed given\\.$#',
-	'count' => 1,
-	'path' => __DIR__ . '/system/Commands/Generators/ControllerGenerator.php',
-];
-$ignoreErrors[] = [
-	'message' => '#^Only booleans are allowed in an if condition, mixed given\\.$#',
-	'count' => 1,
-	'path' => __DIR__ . '/system/Commands/Generators/ControllerGenerator.php',
-];
-$ignoreErrors[] = [
-	'message' => '#^Only booleans are allowed in \\|\\|, mixed given on the left side\\.$#',
-	'count' => 1,
-	'path' => __DIR__ . '/system/Commands/Generators/ControllerGenerator.php',
-];
-$ignoreErrors[] = [
-	'message' => '#^Only booleans are allowed in \\|\\|, mixed given on the right side\\.$#',
-	'count' => 1,
-	'path' => __DIR__ . '/system/Commands/Generators/ControllerGenerator.php',
-];
-$ignoreErrors[] = [
-	'message' => '#^Short ternary operator is not allowed\\. Use null coalesce operator if applicable or consider using long ternary\\.$#',
-	'count' => 2,
-	'path' => __DIR__ . '/system/Commands/Generators/ControllerGenerator.php',
-];
-$ignoreErrors[] = [
-	'message' => '#^Construct empty\\(\\) is not allowed\\. Use more strict comparison\\.$#',
-	'count' => 2,
-	'path' => __DIR__ . '/system/Commands/Generators/EntityGenerator.php',
-];
-$ignoreErrors[] = [
-	'message' => '#^Method CodeIgniter\\\\Commands\\\\Generators\\\\EntityGenerator\\:\\:generateClass\\(\\) has no return type specified\\.$#',
-	'count' => 1,
-	'path' => __DIR__ . '/system/Commands/Generators/EntityGenerator.php',
-];
-$ignoreErrors[] = [
-	'message' => '#^Method CodeIgniter\\\\Commands\\\\Generators\\\\EntityGenerator\\:\\:generateView\\(\\) has no return type specified\\.$#',
-	'count' => 1,
-	'path' => __DIR__ . '/system/Commands/Generators/EntityGenerator.php',
-];
-$ignoreErrors[] = [
-	'message' => '#^Only booleans are allowed in &&, mixed given on the left side\\.$#',
-	'count' => 1,
-	'path' => __DIR__ . '/system/Commands/Generators/EntityGenerator.php',
-];
-$ignoreErrors[] = [
-	'message' => '#^Only booleans are allowed in &&, mixed given on the right side\\.$#',
-	'count' => 1,
-	'path' => __DIR__ . '/system/Commands/Generators/EntityGenerator.php',
-];
-$ignoreErrors[] = [
-	'message' => '#^Only booleans are allowed in a negated boolean, mixed given\\.$#',
-	'count' => 1,
-	'path' => __DIR__ . '/system/Commands/Generators/EntityGenerator.php',
-];
-$ignoreErrors[] = [
-	'message' => '#^Short ternary operator is not allowed\\. Use null coalesce operator if applicable or consider using long ternary\\.$#',
-	'count' => 2,
-	'path' => __DIR__ . '/system/Commands/Generators/EntityGenerator.php',
-];
-$ignoreErrors[] = [
-	'message' => '#^Construct empty\\(\\) is not allowed\\. Use more strict comparison\\.$#',
-	'count' => 2,
-	'path' => __DIR__ . '/system/Commands/Generators/FilterGenerator.php',
-];
-$ignoreErrors[] = [
-	'message' => '#^Method CodeIgniter\\\\Commands\\\\Generators\\\\FilterGenerator\\:\\:generateClass\\(\\) has no return type specified\\.$#',
-	'count' => 1,
-	'path' => __DIR__ . '/system/Commands/Generators/FilterGenerator.php',
-];
-$ignoreErrors[] = [
-	'message' => '#^Method CodeIgniter\\\\Commands\\\\Generators\\\\FilterGenerator\\:\\:generateView\\(\\) has no return type specified\\.$#',
-	'count' => 1,
-	'path' => __DIR__ . '/system/Commands/Generators/FilterGenerator.php',
-];
-$ignoreErrors[] = [
-	'message' => '#^Only booleans are allowed in &&, mixed given on the left side\\.$#',
-	'count' => 1,
-	'path' => __DIR__ . '/system/Commands/Generators/FilterGenerator.php',
-];
-$ignoreErrors[] = [
-	'message' => '#^Only booleans are allowed in &&, mixed given on the right side\\.$#',
-	'count' => 1,
-	'path' => __DIR__ . '/system/Commands/Generators/FilterGenerator.php',
-];
-$ignoreErrors[] = [
-	'message' => '#^Only booleans are allowed in a negated boolean, mixed given\\.$#',
-	'count' => 1,
-	'path' => __DIR__ . '/system/Commands/Generators/FilterGenerator.php',
-];
-$ignoreErrors[] = [
-	'message' => '#^Short ternary operator is not allowed\\. Use null coalesce operator if applicable or consider using long ternary\\.$#',
-	'count' => 2,
-	'path' => __DIR__ . '/system/Commands/Generators/FilterGenerator.php',
-];
-$ignoreErrors[] = [
-	'message' => '#^Construct empty\\(\\) is not allowed\\. Use more strict comparison\\.$#',
-	'count' => 2,
-	'path' => __DIR__ . '/system/Commands/Generators/MigrationGenerator.php',
-];
-$ignoreErrors[] = [
-	'message' => '#^Method CodeIgniter\\\\Commands\\\\Generators\\\\MigrationGenerator\\:\\:generateClass\\(\\) has no return type specified\\.$#',
-	'count' => 1,
-	'path' => __DIR__ . '/system/Commands/Generators/MigrationGenerator.php',
-];
-$ignoreErrors[] = [
-	'message' => '#^Method CodeIgniter\\\\Commands\\\\Generators\\\\MigrationGenerator\\:\\:generateView\\(\\) has no return type specified\\.$#',
-	'count' => 1,
-	'path' => __DIR__ . '/system/Commands/Generators/MigrationGenerator.php',
-];
-$ignoreErrors[] = [
-	'message' => '#^Only booleans are allowed in &&, mixed given on the left side\\.$#',
-	'count' => 1,
-	'path' => __DIR__ . '/system/Commands/Generators/MigrationGenerator.php',
-];
-$ignoreErrors[] = [
-	'message' => '#^Only booleans are allowed in &&, mixed given on the right side\\.$#',
-	'count' => 1,
-	'path' => __DIR__ . '/system/Commands/Generators/MigrationGenerator.php',
-];
-$ignoreErrors[] = [
-	'message' => '#^Only booleans are allowed in a negated boolean, mixed given\\.$#',
-	'count' => 1,
-	'path' => __DIR__ . '/system/Commands/Generators/MigrationGenerator.php',
-];
-$ignoreErrors[] = [
-	'message' => '#^Only booleans are allowed in an if condition, mixed given\\.$#',
-	'count' => 1,
-	'path' => __DIR__ . '/system/Commands/Generators/MigrationGenerator.php',
-];
-$ignoreErrors[] = [
-	'message' => '#^Short ternary operator is not allowed\\. Use null coalesce operator if applicable or consider using long ternary\\.$#',
-	'count' => 2,
-	'path' => __DIR__ . '/system/Commands/Generators/MigrationGenerator.php',
-];
-$ignoreErrors[] = [
-	'message' => '#^Construct empty\\(\\) is not allowed\\. Use more strict comparison\\.$#',
-	'count' => 2,
-	'path' => __DIR__ . '/system/Commands/Generators/ModelGenerator.php',
-];
-$ignoreErrors[] = [
-	'message' => '#^Method CodeIgniter\\\\Commands\\\\Generators\\\\ModelGenerator\\:\\:generateClass\\(\\) has no return type specified\\.$#',
-	'count' => 1,
-	'path' => __DIR__ . '/system/Commands/Generators/ModelGenerator.php',
-];
-$ignoreErrors[] = [
-	'message' => '#^Method CodeIgniter\\\\Commands\\\\Generators\\\\ModelGenerator\\:\\:generateView\\(\\) has no return type specified\\.$#',
-	'count' => 1,
-	'path' => __DIR__ . '/system/Commands/Generators/ModelGenerator.php',
-];
-$ignoreErrors[] = [
-	'message' => '#^Only booleans are allowed in &&, mixed given on the left side\\.$#',
-	'count' => 1,
-	'path' => __DIR__ . '/system/Commands/Generators/ModelGenerator.php',
-];
-$ignoreErrors[] = [
-	'message' => '#^Only booleans are allowed in &&, mixed given on the right side\\.$#',
-	'count' => 1,
-	'path' => __DIR__ . '/system/Commands/Generators/ModelGenerator.php',
-];
-$ignoreErrors[] = [
-	'message' => '#^Only booleans are allowed in a negated boolean, mixed given\\.$#',
-	'count' => 1,
-	'path' => __DIR__ . '/system/Commands/Generators/ModelGenerator.php',
-];
-$ignoreErrors[] = [
-	'message' => '#^Only booleans are allowed in an if condition, mixed given\\.$#',
-	'count' => 1,
-	'path' => __DIR__ . '/system/Commands/Generators/ModelGenerator.php',
-];
-$ignoreErrors[] = [
-	'message' => '#^Short ternary operator is not allowed\\. Use null coalesce operator if applicable or consider using long ternary\\.$#',
-	'count' => 2,
-	'path' => __DIR__ . '/system/Commands/Generators/ModelGenerator.php',
-];
-$ignoreErrors[] = [
-	'message' => '#^Construct empty\\(\\) is not allowed\\. Use more strict comparison\\.$#',
-	'count' => 2,
-	'path' => __DIR__ . '/system/Commands/Generators/ScaffoldGenerator.php',
-];
-$ignoreErrors[] = [
-	'message' => '#^Method CodeIgniter\\\\Commands\\\\Generators\\\\ScaffoldGenerator\\:\\:generateClass\\(\\) has no return type specified\\.$#',
-	'count' => 1,
-	'path' => __DIR__ . '/system/Commands/Generators/ScaffoldGenerator.php',
-];
-$ignoreErrors[] = [
-	'message' => '#^Method CodeIgniter\\\\Commands\\\\Generators\\\\ScaffoldGenerator\\:\\:generateView\\(\\) has no return type specified\\.$#',
-	'count' => 1,
-	'path' => __DIR__ . '/system/Commands/Generators/ScaffoldGenerator.php',
-];
-$ignoreErrors[] = [
-	'message' => '#^Only booleans are allowed in &&, mixed given on the left side\\.$#',
-	'count' => 1,
-	'path' => __DIR__ . '/system/Commands/Generators/ScaffoldGenerator.php',
-];
-$ignoreErrors[] = [
-	'message' => '#^Only booleans are allowed in &&, mixed given on the right side\\.$#',
-	'count' => 1,
-	'path' => __DIR__ . '/system/Commands/Generators/ScaffoldGenerator.php',
-];
-$ignoreErrors[] = [
-	'message' => '#^Only booleans are allowed in a negated boolean, mixed given\\.$#',
-	'count' => 1,
-	'path' => __DIR__ . '/system/Commands/Generators/ScaffoldGenerator.php',
-];
-$ignoreErrors[] = [
-	'message' => '#^Only booleans are allowed in an elseif condition, mixed given\\.$#',
-	'count' => 1,
-	'path' => __DIR__ . '/system/Commands/Generators/ScaffoldGenerator.php',
-];
-$ignoreErrors[] = [
-	'message' => '#^Only booleans are allowed in an if condition, mixed given\\.$#',
-	'count' => 4,
-	'path' => __DIR__ . '/system/Commands/Generators/ScaffoldGenerator.php',
-];
-$ignoreErrors[] = [
-	'message' => '#^Short ternary operator is not allowed\\. Use null coalesce operator if applicable or consider using long ternary\\.$#',
-	'count' => 2,
-	'path' => __DIR__ . '/system/Commands/Generators/ScaffoldGenerator.php',
-];
-$ignoreErrors[] = [
-	'message' => '#^Construct empty\\(\\) is not allowed\\. Use more strict comparison\\.$#',
-	'count' => 2,
-	'path' => __DIR__ . '/system/Commands/Generators/SeederGenerator.php',
-];
-$ignoreErrors[] = [
-	'message' => '#^Method CodeIgniter\\\\Commands\\\\Generators\\\\SeederGenerator\\:\\:generateClass\\(\\) has no return type specified\\.$#',
-	'count' => 1,
-	'path' => __DIR__ . '/system/Commands/Generators/SeederGenerator.php',
-];
-$ignoreErrors[] = [
-	'message' => '#^Method CodeIgniter\\\\Commands\\\\Generators\\\\SeederGenerator\\:\\:generateView\\(\\) has no return type specified\\.$#',
-	'count' => 1,
-	'path' => __DIR__ . '/system/Commands/Generators/SeederGenerator.php',
->>>>>>> eb252d2b
-];
-$ignoreErrors[] = [
-	'message' => '#^Only booleans are allowed in &&, string given on the left side\\.$#',
-	'count' => 1,
-	'path' => __DIR__ . '/system/Cache/Handlers/BaseHandler.php',
-];
-$ignoreErrors[] = [
-	'message' => '#^Call to function property_exists\\(\\) with Config\\\\Cache and \'file\' will always evaluate to true\\.$#',
-	'count' => 1,
-	'path' => __DIR__ . '/system/Cache/Handlers/FileHandler.php',
-];
-$ignoreErrors[] = [
-	'message' => '#^Construct empty\\(\\) is not allowed\\. Use more strict comparison\\.$#',
-	'count' => 1,
-	'path' => __DIR__ . '/system/Cache/Handlers/FileHandler.php',
-];
-$ignoreErrors[] = [
-	'message' => '#^Short ternary operator is not allowed\\. Use null coalesce operator if applicable or consider using long ternary\\.$#',
-	'count' => 1,
-	'path' => __DIR__ . '/system/Cache/Handlers/FileHandler.php',
-];
-$ignoreErrors[] = [
-	'message' => '#^Variable \\$result might not be defined\\.$#',
-	'count' => 1,
-	'path' => __DIR__ . '/system/Cache/Handlers/FileHandler.php',
-];
-$ignoreErrors[] = [
-	'message' => '#^Only booleans are allowed in a negated boolean, mixed given\\.$#',
-	'count' => 1,
-	'path' => __DIR__ . '/system/Cache/Handlers/PredisHandler.php',
-];
-$ignoreErrors[] = [
-	'message' => '#^Construct empty\\(\\) is not allowed\\. Use more strict comparison\\.$#',
-	'count' => 5,
-	'path' => __DIR__ . '/system/CodeIgniter.php',
 ];
 $ignoreErrors[] = [
 	'message' => '#^Construct empty\\(\\) is not allowed\\. Use more strict comparison\\.$#',
@@ -2405,14 +1957,6 @@
 	'path' => __DIR__ . '/system/Log/Logger.php',
 ];
 $ignoreErrors[] = [
-<<<<<<< HEAD
-	'message' => '#^Construct empty\\(\\) is not allowed\\. Use more strict comparison\\.$#',
-	'count' => 12,
-	'path' => __DIR__ . '/system/Model.php',
-];
-$ignoreErrors[] = [
-=======
->>>>>>> eb252d2b
 	'message' => '#^Method CodeIgniter\\\\Model\\:\\:chunk\\(\\) has parameter \\$userFunc with no signature specified for Closure\\.$#',
 	'count' => 1,
 	'path' => __DIR__ . '/system/Model.php',
@@ -2963,79 +2507,6 @@
 	'path' => __DIR__ . '/system/Session/SessionInterface.php',
 ];
 $ignoreErrors[] = [
-<<<<<<< HEAD
-=======
-	'message' => '#^Method CodeIgniter\\\\Test\\\\CIDatabaseTestCase\\:\\:clearInsertCache\\(\\) has no return type specified\\.$#',
-	'count' => 1,
-	'path' => __DIR__ . '/system/Test/CIDatabaseTestCase.php',
-];
-$ignoreErrors[] = [
-	'message' => '#^Method CodeIgniter\\\\Test\\\\CIDatabaseTestCase\\:\\:dontSeeInDatabase\\(\\) has no return type specified\\.$#',
-	'count' => 1,
-	'path' => __DIR__ . '/system/Test/CIDatabaseTestCase.php',
-];
-$ignoreErrors[] = [
-	'message' => '#^Method CodeIgniter\\\\Test\\\\CIDatabaseTestCase\\:\\:loadDependencies\\(\\) has no return type specified\\.$#',
-	'count' => 1,
-	'path' => __DIR__ . '/system/Test/CIDatabaseTestCase.php',
-];
-$ignoreErrors[] = [
-	'message' => '#^Method CodeIgniter\\\\Test\\\\CIDatabaseTestCase\\:\\:migrateDatabase\\(\\) has no return type specified\\.$#',
-	'count' => 1,
-	'path' => __DIR__ . '/system/Test/CIDatabaseTestCase.php',
-];
-$ignoreErrors[] = [
-	'message' => '#^Method CodeIgniter\\\\Test\\\\CIDatabaseTestCase\\:\\:regressDatabase\\(\\) has no return type specified\\.$#',
-	'count' => 1,
-	'path' => __DIR__ . '/system/Test/CIDatabaseTestCase.php',
-];
-$ignoreErrors[] = [
-	'message' => '#^Method CodeIgniter\\\\Test\\\\CIDatabaseTestCase\\:\\:resetMigrationSeedCount\\(\\) has no return type specified\\.$#',
-	'count' => 1,
-	'path' => __DIR__ . '/system/Test/CIDatabaseTestCase.php',
-];
-$ignoreErrors[] = [
-	'message' => '#^Method CodeIgniter\\\\Test\\\\CIDatabaseTestCase\\:\\:runSeeds\\(\\) has no return type specified\\.$#',
-	'count' => 1,
-	'path' => __DIR__ . '/system/Test/CIDatabaseTestCase.php',
-];
-$ignoreErrors[] = [
-	'message' => '#^Method CodeIgniter\\\\Test\\\\CIDatabaseTestCase\\:\\:seeInDatabase\\(\\) has no return type specified\\.$#',
-	'count' => 1,
-	'path' => __DIR__ . '/system/Test/CIDatabaseTestCase.php',
-];
-$ignoreErrors[] = [
-	'message' => '#^Method CodeIgniter\\\\Test\\\\CIDatabaseTestCase\\:\\:seeNumRecords\\(\\) has no return type specified\\.$#',
-	'count' => 1,
-	'path' => __DIR__ . '/system/Test/CIDatabaseTestCase.php',
-];
-$ignoreErrors[] = [
-	'message' => '#^Method CodeIgniter\\\\Test\\\\CIDatabaseTestCase\\:\\:seed\\(\\) has no return type specified\\.$#',
-	'count' => 1,
-	'path' => __DIR__ . '/system/Test/CIDatabaseTestCase.php',
-];
-$ignoreErrors[] = [
-	'message' => '#^Method CodeIgniter\\\\Test\\\\CIDatabaseTestCase\\:\\:setUpDatabase\\(\\) has no return type specified\\.$#',
-	'count' => 1,
-	'path' => __DIR__ . '/system/Test/CIDatabaseTestCase.php',
-];
-$ignoreErrors[] = [
-	'message' => '#^Method CodeIgniter\\\\Test\\\\CIDatabaseTestCase\\:\\:setUpMigrate\\(\\) has no return type specified\\.$#',
-	'count' => 1,
-	'path' => __DIR__ . '/system/Test/CIDatabaseTestCase.php',
-];
-$ignoreErrors[] = [
-	'message' => '#^Method CodeIgniter\\\\Test\\\\CIDatabaseTestCase\\:\\:setUpSeed\\(\\) has no return type specified\\.$#',
-	'count' => 1,
-	'path' => __DIR__ . '/system/Test/CIDatabaseTestCase.php',
-];
-$ignoreErrors[] = [
-	'message' => '#^Method CodeIgniter\\\\Test\\\\CIDatabaseTestCase\\:\\:tearDownDatabase\\(\\) has no return type specified\\.$#',
-	'count' => 1,
-	'path' => __DIR__ . '/system/Test/CIDatabaseTestCase.php',
-];
-$ignoreErrors[] = [
->>>>>>> eb252d2b
 	'message' => '#^Method CodeIgniter\\\\Test\\\\CIUnitTestCase\\:\\:assertCloseEnough\\(\\) has no return type specified\\.$#',
 	'count' => 1,
 	'path' => __DIR__ . '/system/Test/CIUnitTestCase.php',
@@ -3101,109 +2572,6 @@
 	'path' => __DIR__ . '/system/Test/Fabricator.php',
 ];
 $ignoreErrors[] = [
-<<<<<<< HEAD
-=======
-	'message' => '#^Assigning \'test\' directly on offset \'HTTPS\' of \\$_SERVER is discouraged\\.$#',
-	'count' => 1,
-	'path' => __DIR__ . '/system/Test/FeatureTestCase.php',
-];
-$ignoreErrors[] = [
-	'message' => '#^Assigning string directly on offset \'REQUEST_METHOD\' of \\$_SERVER is discouraged\\.$#',
-	'count' => 1,
-	'path' => __DIR__ . '/system/Test/FeatureTestCase.php',
-];
-$ignoreErrors[] = [
-	'message' => '#^Method CodeIgniter\\\\Test\\\\FeatureTestCase\\:\\:clearInsertCache\\(\\) has no return type specified\\.$#',
-	'count' => 1,
-	'path' => __DIR__ . '/system/Test/FeatureTestCase.php',
-];
-$ignoreErrors[] = [
-	'message' => '#^Method CodeIgniter\\\\Test\\\\FeatureTestCase\\:\\:dontSeeInDatabase\\(\\) has no return type specified\\.$#',
-	'count' => 1,
-	'path' => __DIR__ . '/system/Test/FeatureTestCase.php',
-];
-$ignoreErrors[] = [
-	'message' => '#^Method CodeIgniter\\\\Test\\\\FeatureTestCase\\:\\:loadDependencies\\(\\) has no return type specified\\.$#',
-	'count' => 1,
-	'path' => __DIR__ . '/system/Test/FeatureTestCase.php',
-];
-$ignoreErrors[] = [
-	'message' => '#^Method CodeIgniter\\\\Test\\\\FeatureTestCase\\:\\:migrateDatabase\\(\\) has no return type specified\\.$#',
-	'count' => 1,
-	'path' => __DIR__ . '/system/Test/FeatureTestCase.php',
-];
-$ignoreErrors[] = [
-	'message' => '#^Method CodeIgniter\\\\Test\\\\FeatureTestCase\\:\\:regressDatabase\\(\\) has no return type specified\\.$#',
-	'count' => 1,
-	'path' => __DIR__ . '/system/Test/FeatureTestCase.php',
-];
-$ignoreErrors[] = [
-	'message' => '#^Method CodeIgniter\\\\Test\\\\FeatureTestCase\\:\\:resetMigrationSeedCount\\(\\) has no return type specified\\.$#',
-	'count' => 1,
-	'path' => __DIR__ . '/system/Test/FeatureTestCase.php',
-];
-$ignoreErrors[] = [
-	'message' => '#^Method CodeIgniter\\\\Test\\\\FeatureTestCase\\:\\:runSeeds\\(\\) has no return type specified\\.$#',
-	'count' => 1,
-	'path' => __DIR__ . '/system/Test/FeatureTestCase.php',
-];
-$ignoreErrors[] = [
-	'message' => '#^Method CodeIgniter\\\\Test\\\\FeatureTestCase\\:\\:seeInDatabase\\(\\) has no return type specified\\.$#',
-	'count' => 1,
-	'path' => __DIR__ . '/system/Test/FeatureTestCase.php',
-];
-$ignoreErrors[] = [
-	'message' => '#^Method CodeIgniter\\\\Test\\\\FeatureTestCase\\:\\:seeNumRecords\\(\\) has no return type specified\\.$#',
-	'count' => 1,
-	'path' => __DIR__ . '/system/Test/FeatureTestCase.php',
-];
-$ignoreErrors[] = [
-	'message' => '#^Method CodeIgniter\\\\Test\\\\FeatureTestCase\\:\\:seed\\(\\) has no return type specified\\.$#',
-	'count' => 1,
-	'path' => __DIR__ . '/system/Test/FeatureTestCase.php',
-];
-$ignoreErrors[] = [
-	'message' => '#^Method CodeIgniter\\\\Test\\\\FeatureTestCase\\:\\:setUpDatabase\\(\\) has no return type specified\\.$#',
-	'count' => 1,
-	'path' => __DIR__ . '/system/Test/FeatureTestCase.php',
-];
-$ignoreErrors[] = [
-	'message' => '#^Method CodeIgniter\\\\Test\\\\FeatureTestCase\\:\\:setUpMigrate\\(\\) has no return type specified\\.$#',
-	'count' => 1,
-	'path' => __DIR__ . '/system/Test/FeatureTestCase.php',
-];
-$ignoreErrors[] = [
-	'message' => '#^Method CodeIgniter\\\\Test\\\\FeatureTestCase\\:\\:setUpSeed\\(\\) has no return type specified\\.$#',
-	'count' => 1,
-	'path' => __DIR__ . '/system/Test/FeatureTestCase.php',
-];
-$ignoreErrors[] = [
-	'message' => '#^Method CodeIgniter\\\\Test\\\\FeatureTestCase\\:\\:tearDownDatabase\\(\\) has no return type specified\\.$#',
-	'count' => 1,
-	'path' => __DIR__ . '/system/Test/FeatureTestCase.php',
-];
-$ignoreErrors[] = [
-	'message' => '#^Only booleans are allowed in a negated boolean, CodeIgniter\\\\Router\\\\RouteCollection\\|null given\\.$#',
-	'count' => 1,
-	'path' => __DIR__ . '/system/Test/FeatureTestCase.php',
-];
-$ignoreErrors[] = [
-	'message' => '#^Property CodeIgniter\\\\Test\\\\CIUnitTestCase\\:\\:\\$bodyFormat \\(string\\) in isset\\(\\) is not nullable\\.$#',
-	'count' => 1,
-	'path' => __DIR__ . '/system/Test/FeatureTestCase.php',
-];
-$ignoreErrors[] = [
-	'message' => '#^Property CodeIgniter\\\\Test\\\\CIUnitTestCase\\:\\:\\$clean \\(bool\\) in isset\\(\\) is not nullable\\.$#',
-	'count' => 1,
-	'path' => __DIR__ . '/system/Test/FeatureTestCase.php',
-];
-$ignoreErrors[] = [
-	'message' => '#^Property CodeIgniter\\\\Test\\\\CIUnitTestCase\\:\\:\\$session \\(array\\) on left side of \\?\\? is not nullable\\.$#',
-	'count' => 1,
-	'path' => __DIR__ . '/system/Test/FeatureTestCase.php',
-];
-$ignoreErrors[] = [
->>>>>>> eb252d2b
 	'message' => '#^Property CodeIgniter\\\\Test\\\\Mock\\\\MockCLIConfig\\:\\:\\$CSRFExcludeURIs has no type specified\\.$#',
 	'count' => 1,
 	'path' => __DIR__ . '/system/Test/Mock/MockCLIConfig.php',
@@ -3504,119 +2872,6 @@
 	'path' => __DIR__ . '/system/Test/TestLogger.php',
 ];
 $ignoreErrors[] = [
-<<<<<<< HEAD
-=======
-	'message' => '#^Method CodeIgniter\\\\Test\\\\TestResponse\\:\\:__call\\(\\) should return mixed but return statement is missing\\.$#',
-	'count' => 1,
-	'path' => __DIR__ . '/system/Test/TestResponse.php',
-];
-$ignoreErrors[] = [
-	'message' => '#^Method CodeIgniter\\\\Test\\\\TestResponse\\:\\:assertCookie\\(\\) has no return type specified\\.$#',
-	'count' => 1,
-	'path' => __DIR__ . '/system/Test/TestResponse.php',
-];
-$ignoreErrors[] = [
-	'message' => '#^Method CodeIgniter\\\\Test\\\\TestResponse\\:\\:assertCookieExpired\\(\\) has no return type specified\\.$#',
-	'count' => 1,
-	'path' => __DIR__ . '/system/Test/TestResponse.php',
-];
-$ignoreErrors[] = [
-	'message' => '#^Method CodeIgniter\\\\Test\\\\TestResponse\\:\\:assertCookieMissing\\(\\) has no return type specified\\.$#',
-	'count' => 1,
-	'path' => __DIR__ . '/system/Test/TestResponse.php',
-];
-$ignoreErrors[] = [
-	'message' => '#^Method CodeIgniter\\\\Test\\\\TestResponse\\:\\:assertDontSee\\(\\) has no return type specified\\.$#',
-	'count' => 1,
-	'path' => __DIR__ . '/system/Test/TestResponse.php',
-];
-$ignoreErrors[] = [
-	'message' => '#^Method CodeIgniter\\\\Test\\\\TestResponse\\:\\:assertDontSeeElement\\(\\) has no return type specified\\.$#',
-	'count' => 1,
-	'path' => __DIR__ . '/system/Test/TestResponse.php',
-];
-$ignoreErrors[] = [
-	'message' => '#^Method CodeIgniter\\\\Test\\\\TestResponse\\:\\:assertHeader\\(\\) has no return type specified\\.$#',
-	'count' => 1,
-	'path' => __DIR__ . '/system/Test/TestResponse.php',
-];
-$ignoreErrors[] = [
-	'message' => '#^Method CodeIgniter\\\\Test\\\\TestResponse\\:\\:assertHeaderMissing\\(\\) has no return type specified\\.$#',
-	'count' => 1,
-	'path' => __DIR__ . '/system/Test/TestResponse.php',
-];
-$ignoreErrors[] = [
-	'message' => '#^Method CodeIgniter\\\\Test\\\\TestResponse\\:\\:assertJSONExact\\(\\) has no return type specified\\.$#',
-	'count' => 1,
-	'path' => __DIR__ . '/system/Test/TestResponse.php',
-];
-$ignoreErrors[] = [
-	'message' => '#^Method CodeIgniter\\\\Test\\\\TestResponse\\:\\:assertJSONFragment\\(\\) has no return type specified\\.$#',
-	'count' => 1,
-	'path' => __DIR__ . '/system/Test/TestResponse.php',
-];
-$ignoreErrors[] = [
-	'message' => '#^Method CodeIgniter\\\\Test\\\\TestResponse\\:\\:assertNotOK\\(\\) has no return type specified\\.$#',
-	'count' => 1,
-	'path' => __DIR__ . '/system/Test/TestResponse.php',
-];
-$ignoreErrors[] = [
-	'message' => '#^Method CodeIgniter\\\\Test\\\\TestResponse\\:\\:assertNotRedirect\\(\\) has no return type specified\\.$#',
-	'count' => 1,
-	'path' => __DIR__ . '/system/Test/TestResponse.php',
-];
-$ignoreErrors[] = [
-	'message' => '#^Method CodeIgniter\\\\Test\\\\TestResponse\\:\\:assertOK\\(\\) has no return type specified\\.$#',
-	'count' => 1,
-	'path' => __DIR__ . '/system/Test/TestResponse.php',
-];
-$ignoreErrors[] = [
-	'message' => '#^Method CodeIgniter\\\\Test\\\\TestResponse\\:\\:assertRedirect\\(\\) has no return type specified\\.$#',
-	'count' => 1,
-	'path' => __DIR__ . '/system/Test/TestResponse.php',
-];
-$ignoreErrors[] = [
-	'message' => '#^Method CodeIgniter\\\\Test\\\\TestResponse\\:\\:assertRedirectTo\\(\\) has no return type specified\\.$#',
-	'count' => 1,
-	'path' => __DIR__ . '/system/Test/TestResponse.php',
-];
-$ignoreErrors[] = [
-	'message' => '#^Method CodeIgniter\\\\Test\\\\TestResponse\\:\\:assertSee\\(\\) has no return type specified\\.$#',
-	'count' => 1,
-	'path' => __DIR__ . '/system/Test/TestResponse.php',
-];
-$ignoreErrors[] = [
-	'message' => '#^Method CodeIgniter\\\\Test\\\\TestResponse\\:\\:assertSeeElement\\(\\) has no return type specified\\.$#',
-	'count' => 1,
-	'path' => __DIR__ . '/system/Test/TestResponse.php',
-];
-$ignoreErrors[] = [
-	'message' => '#^Method CodeIgniter\\\\Test\\\\TestResponse\\:\\:assertSeeInField\\(\\) has no return type specified\\.$#',
-	'count' => 1,
-	'path' => __DIR__ . '/system/Test/TestResponse.php',
-];
-$ignoreErrors[] = [
-	'message' => '#^Method CodeIgniter\\\\Test\\\\TestResponse\\:\\:assertSeeLink\\(\\) has no return type specified\\.$#',
-	'count' => 1,
-	'path' => __DIR__ . '/system/Test/TestResponse.php',
-];
-$ignoreErrors[] = [
-	'message' => '#^Method CodeIgniter\\\\Test\\\\TestResponse\\:\\:assertSessionHas\\(\\) has no return type specified\\.$#',
-	'count' => 1,
-	'path' => __DIR__ . '/system/Test/TestResponse.php',
-];
-$ignoreErrors[] = [
-	'message' => '#^Method CodeIgniter\\\\Test\\\\TestResponse\\:\\:assertSessionMissing\\(\\) has no return type specified\\.$#',
-	'count' => 1,
-	'path' => __DIR__ . '/system/Test/TestResponse.php',
-];
-$ignoreErrors[] = [
-	'message' => '#^Method CodeIgniter\\\\Test\\\\TestResponse\\:\\:assertStatus\\(\\) has no return type specified\\.$#',
-	'count' => 1,
-	'path' => __DIR__ . '/system/Test/TestResponse.php',
-];
-$ignoreErrors[] = [
->>>>>>> eb252d2b
 	'message' => '#^Property CodeIgniter\\\\Throttle\\\\Throttler\\:\\:\\$testTime \\(int\\) on left side of \\?\\? is not nullable\\.$#',
 	'count' => 1,
 	'path' => __DIR__ . '/system/Throttle/Throttler.php',
