<?php declare(strict_types = 1);

$ignoreErrors = [];
$ignoreErrors[] = [
	'message' => '#^PHPDoc type array\\<string\\> of property Config\\\\Modules\\:\\:\\$aliases is not the same as PHPDoc type array of overridden property CodeIgniter\\\\Modules\\\\Modules\\:\\:\\$aliases\\.$#',
	'count' => 1,
	'path' => __DIR__ . '/app/Config/Modules.php',
];
$ignoreErrors[] = [
	'message' => '#^PHPDoc type CodeIgniter\\\\HTTP\\\\CLIRequest\\|CodeIgniter\\\\HTTP\\\\IncomingRequest of property App\\\\Controllers\\\\BaseController\\:\\:\\$request is not the same as PHPDoc type CodeIgniter\\\\HTTP\\\\RequestInterface of overridden property CodeIgniter\\\\Controller\\:\\:\\$request\\.$#',
	'count' => 1,
	'path' => __DIR__ . '/app/Controllers/BaseController.php',
];
$ignoreErrors[] = [
	'message' => '#^Call to function method_exists\\(\\) with \'Composer\\\\\\\\InstalledVersions\' and \'getAllRawData\' will always evaluate to true\\.$#',
	'count' => 1,
	'path' => __DIR__ . '/system/Autoloader/Autoloader.php',
];
$ignoreErrors[] = [
	'message' => '#^Construct empty\\(\\) is not allowed\\. Use more strict comparison\\.$#',
	'count' => 13,
	'path' => __DIR__ . '/system/Autoloader/FileLocator.php',
];
$ignoreErrors[] = [
	'message' => '#^Only booleans are allowed in a ternary operator condition, int\\|string given\\.$#',
	'count' => 1,
	'path' => __DIR__ . '/system/Autoloader/FileLocator.php',
];
$ignoreErrors[] = [
	'message' => '#^Only booleans are allowed in an if condition, string given\\.$#',
	'count' => 1,
	'path' => __DIR__ . '/system/Autoloader/FileLocator.php',
];
$ignoreErrors[] = [
	'message' => '#^Short ternary operator is not allowed\\. Use null coalesce operator if applicable or consider using long ternary\\.$#',
	'count' => 6,
	'path' => __DIR__ . '/system/Autoloader/FileLocator.php',
];
$ignoreErrors[] = [
	'message' => '#^Construct empty\\(\\) is not allowed\\. Use more strict comparison\\.$#',
	'count' => 16,
	'path' => __DIR__ . '/system/BaseModel.php',
];
$ignoreErrors[] = [
	'message' => '#^Method CodeIgniter\\\\BaseModel\\:\\:chunk\\(\\) has parameter \\$userFunc with no signature specified for Closure\\.$#',
	'count' => 1,
	'path' => __DIR__ . '/system/BaseModel.php',
];
$ignoreErrors[] = [
	'message' => '#^Only booleans are allowed in &&, array\\<string, string\\> given on the right side\\.$#',
	'count' => 1,
	'path' => __DIR__ . '/system/BaseModel.php',
];
$ignoreErrors[] = [
	'message' => '#^Only booleans are allowed in &&, array\\|int\\|string\\|null given on the left side\\.$#',
	'count' => 1,
	'path' => __DIR__ . '/system/BaseModel.php',
];
$ignoreErrors[] = [
	'message' => '#^Only booleans are allowed in &&, array\\|null given on the left side\\.$#',
	'count' => 1,
	'path' => __DIR__ . '/system/BaseModel.php',
];
$ignoreErrors[] = [
	'message' => '#^Only booleans are allowed in &&, string given on the right side\\.$#',
	'count' => 7,
	'path' => __DIR__ . '/system/BaseModel.php',
];
$ignoreErrors[] = [
	'message' => '#^Only booleans are allowed in a ternary operator condition, array\\|null given\\.$#',
	'count' => 1,
	'path' => __DIR__ . '/system/BaseModel.php',
];
$ignoreErrors[] = [
	'message' => '#^Only booleans are allowed in an if condition, array\\|null given\\.$#',
	'count' => 1,
	'path' => __DIR__ . '/system/BaseModel.php',
];
$ignoreErrors[] = [
	'message' => '#^Only booleans are allowed in an if condition, int given\\.$#',
	'count' => 1,
	'path' => __DIR__ . '/system/BaseModel.php',
];
$ignoreErrors[] = [
	'message' => '#^Strict comparison using \\!\\=\\= between mixed and null will always evaluate to true\\.$#',
	'count' => 1,
	'path' => __DIR__ . '/system/BaseModel.php',
];
$ignoreErrors[] = [
	'message' => '#^Construct empty\\(\\) is not allowed\\. Use more strict comparison\\.$#',
	'count' => 5,
	'path' => __DIR__ . '/system/CLI/BaseCommand.php',
];
$ignoreErrors[] = [
	'message' => '#^Accessing offset \'ANSICON\' directly on \\$_SERVER is discouraged\\.$#',
	'count' => 1,
	'path' => __DIR__ . '/system/CLI/CLI.php',
];
$ignoreErrors[] = [
	'message' => '#^Accessing offset \'NO_COLOR\' directly on \\$_SERVER is discouraged\\.$#',
	'count' => 1,
	'path' => __DIR__ . '/system/CLI/CLI.php',
];
$ignoreErrors[] = [
	'message' => '#^Accessing offset \'argv\' directly on \\$_SERVER is discouraged\\.$#',
	'count' => 1,
	'path' => __DIR__ . '/system/CLI/CLI.php',
];
$ignoreErrors[] = [
	'message' => '#^Construct empty\\(\\) is not allowed\\. Use more strict comparison\\.$#',
	'count' => 6,
	'path' => __DIR__ . '/system/CLI/CLI.php',
];
$ignoreErrors[] = [
	'message' => '#^Only booleans are allowed in &&, array given on the right side\\.$#',
	'count' => 1,
	'path' => __DIR__ . '/system/CLI/CLI.php',
];
$ignoreErrors[] = [
	'message' => '#^Only booleans are allowed in &&, array\\<int, string\\> given on the right side\\.$#',
	'count' => 1,
	'path' => __DIR__ . '/system/CLI/CLI.php',
];
$ignoreErrors[] = [
	'message' => '#^Only booleans are allowed in &&, array\\|string\\|null given on the left side\\.$#',
	'count' => 1,
	'path' => __DIR__ . '/system/CLI/CLI.php',
];
$ignoreErrors[] = [
	'message' => '#^Only booleans are allowed in a negated boolean, array given\\.$#',
	'count' => 1,
	'path' => __DIR__ . '/system/CLI/CLI.php',
];
$ignoreErrors[] = [
	'message' => '#^Only booleans are allowed in a ternary operator condition, string given\\.$#',
	'count' => 1,
	'path' => __DIR__ . '/system/CLI/CLI.php',
];
$ignoreErrors[] = [
	'message' => '#^Only booleans are allowed in a ternary operator condition, string\\|null given\\.$#',
	'count' => 1,
	'path' => __DIR__ . '/system/CLI/CLI.php',
];
$ignoreErrors[] = [
	'message' => '#^Only booleans are allowed in an if condition, array given\\.$#',
	'count' => 1,
	'path' => __DIR__ . '/system/CLI/CLI.php',
];
$ignoreErrors[] = [
	'message' => '#^Only booleans are allowed in an if condition, int given\\.$#',
	'count' => 1,
	'path' => __DIR__ . '/system/CLI/CLI.php',
];
$ignoreErrors[] = [
	'message' => '#^Only booleans are allowed in \\|\\|, string given on the left side\\.$#',
	'count' => 1,
	'path' => __DIR__ . '/system/CLI/CLI.php',
];
$ignoreErrors[] = [
	'message' => '#^Only booleans are allowed in \\|\\|, string\\|null given on the left side\\.$#',
	'count' => 2,
	'path' => __DIR__ . '/system/CLI/CLI.php',
];
$ignoreErrors[] = [
	'message' => '#^Only booleans are allowed in \\|\\|, string\\|null given on the right side\\.$#',
	'count' => 3,
	'path' => __DIR__ . '/system/CLI/CLI.php',
];
$ignoreErrors[] = [
	'message' => '#^Short ternary operator is not allowed\\. Use null coalesce operator if applicable or consider using long ternary\\.$#',
	'count' => 5,
	'path' => __DIR__ . '/system/CLI/CLI.php',
];
$ignoreErrors[] = [
	'message' => '#^Only booleans are allowed in an if condition, array given\\.$#',
	'count' => 1,
	'path' => __DIR__ . '/system/CLI/Commands.php',
];
$ignoreErrors[] = [
	'message' => '#^Construct empty\\(\\) is not allowed\\. Use more strict comparison\\.$#',
	'count' => 2,
	'path' => __DIR__ . '/system/Cache/CacheFactory.php',
];
$ignoreErrors[] = [
	'message' => '#^Only booleans are allowed in &&, string given on the left side\\.$#',
	'count' => 1,
	'path' => __DIR__ . '/system/Cache/Handlers/BaseHandler.php',
];
$ignoreErrors[] = [
	'message' => '#^Call to function property_exists\\(\\) with Config\\\\Cache and \'file\' will always evaluate to true\\.$#',
	'count' => 1,
	'path' => __DIR__ . '/system/Cache/Handlers/FileHandler.php',
];
$ignoreErrors[] = [
	'message' => '#^Construct empty\\(\\) is not allowed\\. Use more strict comparison\\.$#',
	'count' => 1,
	'path' => __DIR__ . '/system/Cache/Handlers/FileHandler.php',
];
$ignoreErrors[] = [
	'message' => '#^Short ternary operator is not allowed\\. Use null coalesce operator if applicable or consider using long ternary\\.$#',
	'count' => 1,
	'path' => __DIR__ . '/system/Cache/Handlers/FileHandler.php',
];
$ignoreErrors[] = [
	'message' => '#^Variable \\$result might not be defined\\.$#',
	'count' => 1,
	'path' => __DIR__ . '/system/Cache/Handlers/FileHandler.php',
];
$ignoreErrors[] = [
	'message' => '#^Only booleans are allowed in a negated boolean, mixed given\\.$#',
	'count' => 1,
	'path' => __DIR__ . '/system/Cache/Handlers/PredisHandler.php',
];
$ignoreErrors[] = [
	'message' => '#^Only booleans are allowed in an if condition, int given\\.$#',
	'count' => 1,
	'path' => __DIR__ . '/system/Cache/Handlers/PredisHandler.php',
];
$ignoreErrors[] = [
	'message' => '#^Only booleans are allowed in an if condition, int given\\.$#',
	'count' => 1,
	'path' => __DIR__ . '/system/Cache/Handlers/RedisHandler.php',
];
$ignoreErrors[] = [
	'message' => '#^Construct empty\\(\\) is not allowed\\. Use more strict comparison\\.$#',
	'count' => 6,
	'path' => __DIR__ . '/system/CodeIgniter.php',
];
$ignoreErrors[] = [
<<<<<<< HEAD
=======
	'message' => '#^Method CodeIgniter\\\\CodeIgniter\\:\\:bootstrapEnvironment\\(\\) has no return type specified\\.$#',
	'count' => 1,
	'path' => __DIR__ . '/system/CodeIgniter.php',
];
$ignoreErrors[] = [
	'message' => '#^Method CodeIgniter\\\\CodeIgniter\\:\\:callExit\\(\\) has no return type specified\\.$#',
	'count' => 1,
	'path' => __DIR__ . '/system/CodeIgniter.php',
];
$ignoreErrors[] = [
	'message' => '#^Method CodeIgniter\\\\CodeIgniter\\:\\:detectEnvironment\\(\\) has no return type specified\\.$#',
	'count' => 1,
	'path' => __DIR__ . '/system/CodeIgniter.php',
];
$ignoreErrors[] = [
	'message' => '#^Method CodeIgniter\\\\CodeIgniter\\:\\:forceSecureAccess\\(\\) has no return type specified\\.$#',
	'count' => 1,
	'path' => __DIR__ . '/system/CodeIgniter.php',
];
$ignoreErrors[] = [
	'message' => '#^Method CodeIgniter\\\\CodeIgniter\\:\\:gatherOutput\\(\\) has no return type specified\\.$#',
	'count' => 1,
	'path' => __DIR__ . '/system/CodeIgniter.php',
];
$ignoreErrors[] = [
	'message' => '#^Method CodeIgniter\\\\CodeIgniter\\:\\:getRequestObject\\(\\) has no return type specified\\.$#',
	'count' => 1,
	'path' => __DIR__ . '/system/CodeIgniter.php',
];
$ignoreErrors[] = [
	'message' => '#^Method CodeIgniter\\\\CodeIgniter\\:\\:getResponseObject\\(\\) has no return type specified\\.$#',
	'count' => 1,
	'path' => __DIR__ . '/system/CodeIgniter.php',
];
$ignoreErrors[] = [
	'message' => '#^Method CodeIgniter\\\\CodeIgniter\\:\\:initialize\\(\\) has no return type specified\\.$#',
	'count' => 1,
	'path' => __DIR__ . '/system/CodeIgniter.php',
];
$ignoreErrors[] = [
	'message' => '#^Method CodeIgniter\\\\CodeIgniter\\:\\:initializeKint\\(\\) has no return type specified\\.$#',
	'count' => 1,
	'path' => __DIR__ . '/system/CodeIgniter.php',
];
$ignoreErrors[] = [
	'message' => '#^Method CodeIgniter\\\\CodeIgniter\\:\\:resolvePlatformExtensions\\(\\) has no return type specified\\.$#',
	'count' => 1,
	'path' => __DIR__ . '/system/CodeIgniter.php',
];
$ignoreErrors[] = [
	'message' => '#^Method CodeIgniter\\\\CodeIgniter\\:\\:spoofRequestMethod\\(\\) has no return type specified\\.$#',
	'count' => 1,
	'path' => __DIR__ . '/system/CodeIgniter.php',
];
$ignoreErrors[] = [
	'message' => '#^Method CodeIgniter\\\\CodeIgniter\\:\\:startBenchmark\\(\\) has no return type specified\\.$#',
	'count' => 1,
	'path' => __DIR__ . '/system/CodeIgniter.php',
];
$ignoreErrors[] = [
	'message' => '#^Method CodeIgniter\\\\CodeIgniter\\:\\:storePreviousURL\\(\\) has no return type specified\\.$#',
	'count' => 1,
	'path' => __DIR__ . '/system/CodeIgniter.php',
];
$ignoreErrors[] = [
	'message' => '#^Only booleans are allowed in an if condition, CodeIgniter\\\\HTTP\\\\ResponseInterface\\|null given\\.$#',
	'count' => 1,
	'path' => __DIR__ . '/system/CodeIgniter.php',
];
$ignoreErrors[] = [
>>>>>>> 00ba7fb6
	'message' => '#^Property CodeIgniter\\\\CodeIgniter\\:\\:\\$controller type has no signature specified for Closure\\.$#',
	'count' => 1,
	'path' => __DIR__ . '/system/CodeIgniter.php',
];
$ignoreErrors[] = [
	'message' => '#^Construct empty\\(\\) is not allowed\\. Use more strict comparison\\.$#',
	'count' => 1,
	'path' => __DIR__ . '/system/Commands/Database/CreateDatabase.php',
];
$ignoreErrors[] = [
	'message' => '#^PHPDoc type array\\<string, string\\> of property CodeIgniter\\\\Commands\\\\Database\\\\CreateDatabase\\:\\:\\$arguments is not the same as PHPDoc type array of overridden property CodeIgniter\\\\CLI\\\\BaseCommand\\:\\:\\$arguments\\.$#',
	'count' => 1,
	'path' => __DIR__ . '/system/Commands/Database/CreateDatabase.php',
];
$ignoreErrors[] = [
	'message' => '#^PHPDoc type array\\<string, string\\> of property CodeIgniter\\\\Commands\\\\Database\\\\CreateDatabase\\:\\:\\$options is not the same as PHPDoc type array of overridden property CodeIgniter\\\\CLI\\\\BaseCommand\\:\\:\\$options\\.$#',
	'count' => 1,
	'path' => __DIR__ . '/system/Commands/Database/CreateDatabase.php',
];
$ignoreErrors[] = [
	'message' => '#^Construct empty\\(\\) is not allowed\\. Use more strict comparison\\.$#',
	'count' => 1,
	'path' => __DIR__ . '/system/Commands/Database/MigrateStatus.php',
];
$ignoreErrors[] = [
	'message' => '#^Only booleans are allowed in a negated boolean, array\\<int\\<0, max\\>, array\\<int, mixed\\>\\> given\\.$#',
	'count' => 1,
	'path' => __DIR__ . '/system/Commands/Database/MigrateStatus.php',
];
$ignoreErrors[] = [
	'message' => '#^PHPDoc type array\\<string, string\\> of property CodeIgniter\\\\Commands\\\\Database\\\\MigrateStatus\\:\\:\\$options is not the same as PHPDoc type array of overridden property CodeIgniter\\\\CLI\\\\BaseCommand\\:\\:\\$options\\.$#',
	'count' => 1,
	'path' => __DIR__ . '/system/Commands/Database/MigrateStatus.php',
];
$ignoreErrors[] = [
	'message' => '#^Parameter \\#1 \\$params \\(array\\<string, mixed\\>\\) of method CodeIgniter\\\\Commands\\\\Database\\\\MigrateStatus\\:\\:run\\(\\) should be contravariant with parameter \\$params \\(array\\<int\\|string, string\\|null\\>\\) of method CodeIgniter\\\\CLI\\\\BaseCommand\\:\\:run\\(\\)$#',
	'count' => 1,
	'path' => __DIR__ . '/system/Commands/Database/MigrateStatus.php',
];
$ignoreErrors[] = [
	'message' => '#^Construct empty\\(\\) is not allowed\\. Use more strict comparison\\.$#',
	'count' => 1,
	'path' => __DIR__ . '/system/Commands/Database/Seed.php',
];
$ignoreErrors[] = [
	'message' => '#^PHPDoc type array\\<string, string\\> of property CodeIgniter\\\\Commands\\\\Database\\\\Seed\\:\\:\\$arguments is not the same as PHPDoc type array of overridden property CodeIgniter\\\\CLI\\\\BaseCommand\\:\\:\\$arguments\\.$#',
	'count' => 1,
	'path' => __DIR__ . '/system/Commands/Database/Seed.php',
];
$ignoreErrors[] = [
	'message' => '#^Method CodeIgniter\\\\Commands\\\\Database\\\\ShowTableInfo\\:\\:showAllTables\\(\\) has no return type specified\\.$#',
	'count' => 1,
	'path' => __DIR__ . '/system/Commands/Database/ShowTableInfo.php',
];
$ignoreErrors[] = [
	'message' => '#^Method CodeIgniter\\\\Commands\\\\Database\\\\ShowTableInfo\\:\\:showDataOfTable\\(\\) has no return type specified\\.$#',
	'count' => 1,
	'path' => __DIR__ . '/system/Commands/Database/ShowTableInfo.php',
];
$ignoreErrors[] = [
	'message' => '#^PHPDoc type array\\<string, string\\> of property CodeIgniter\\\\Commands\\\\Database\\\\ShowTableInfo\\:\\:\\$arguments is not the same as PHPDoc type array of overridden property CodeIgniter\\\\CLI\\\\BaseCommand\\:\\:\\$arguments\\.$#',
	'count' => 1,
	'path' => __DIR__ . '/system/Commands/Database/ShowTableInfo.php',
];
$ignoreErrors[] = [
	'message' => '#^PHPDoc type array\\<string, string\\> of property CodeIgniter\\\\Commands\\\\Database\\\\ShowTableInfo\\:\\:\\$options is not the same as PHPDoc type array of overridden property CodeIgniter\\\\CLI\\\\BaseCommand\\:\\:\\$options\\.$#',
	'count' => 1,
	'path' => __DIR__ . '/system/Commands/Database/ShowTableInfo.php',
];
$ignoreErrors[] = [
	'message' => '#^Accessing offset \'encryption\\.key\' directly on \\$_SERVER is discouraged\\.$#',
	'count' => 1,
	'path' => __DIR__ . '/system/Commands/Encryption/GenerateKey.php',
];
$ignoreErrors[] = [
	'message' => '#^Construct empty\\(\\) is not allowed\\. Use more strict comparison\\.$#',
	'count' => 2,
	'path' => __DIR__ . '/system/Commands/Generators/CellGenerator.php',
];
$ignoreErrors[] = [
	'message' => '#^Method CodeIgniter\\\\Commands\\\\Generators\\\\CellGenerator\\:\\:generateClass\\(\\) has no return type specified\\.$#',
	'count' => 1,
	'path' => __DIR__ . '/system/Commands/Generators/CellGenerator.php',
];
$ignoreErrors[] = [
	'message' => '#^Method CodeIgniter\\\\Commands\\\\Generators\\\\CellGenerator\\:\\:generateView\\(\\) has no return type specified\\.$#',
	'count' => 1,
	'path' => __DIR__ . '/system/Commands/Generators/CellGenerator.php',
];
$ignoreErrors[] = [
	'message' => '#^Only booleans are allowed in &&, mixed given on the left side\\.$#',
	'count' => 1,
	'path' => __DIR__ . '/system/Commands/Generators/CellGenerator.php',
];
$ignoreErrors[] = [
	'message' => '#^Only booleans are allowed in &&, mixed given on the right side\\.$#',
	'count' => 1,
	'path' => __DIR__ . '/system/Commands/Generators/CellGenerator.php',
];
$ignoreErrors[] = [
	'message' => '#^Only booleans are allowed in a negated boolean, mixed given\\.$#',
	'count' => 1,
	'path' => __DIR__ . '/system/Commands/Generators/CellGenerator.php',
];
$ignoreErrors[] = [
	'message' => '#^Short ternary operator is not allowed\\. Use null coalesce operator if applicable or consider using long ternary\\.$#',
	'count' => 2,
	'path' => __DIR__ . '/system/Commands/Generators/CellGenerator.php',
];
$ignoreErrors[] = [
	'message' => '#^Construct empty\\(\\) is not allowed\\. Use more strict comparison\\.$#',
	'count' => 2,
	'path' => __DIR__ . '/system/Commands/Generators/CommandGenerator.php',
];
$ignoreErrors[] = [
	'message' => '#^Method CodeIgniter\\\\Commands\\\\Generators\\\\CommandGenerator\\:\\:generateClass\\(\\) has no return type specified\\.$#',
	'count' => 1,
	'path' => __DIR__ . '/system/Commands/Generators/CommandGenerator.php',
];
$ignoreErrors[] = [
	'message' => '#^Method CodeIgniter\\\\Commands\\\\Generators\\\\CommandGenerator\\:\\:generateView\\(\\) has no return type specified\\.$#',
	'count' => 1,
	'path' => __DIR__ . '/system/Commands/Generators/CommandGenerator.php',
];
$ignoreErrors[] = [
	'message' => '#^Only booleans are allowed in &&, mixed given on the left side\\.$#',
	'count' => 1,
	'path' => __DIR__ . '/system/Commands/Generators/CommandGenerator.php',
];
$ignoreErrors[] = [
	'message' => '#^Only booleans are allowed in &&, mixed given on the right side\\.$#',
	'count' => 1,
	'path' => __DIR__ . '/system/Commands/Generators/CommandGenerator.php',
];
$ignoreErrors[] = [
	'message' => '#^Only booleans are allowed in a negated boolean, mixed given\\.$#',
	'count' => 1,
	'path' => __DIR__ . '/system/Commands/Generators/CommandGenerator.php',
];
$ignoreErrors[] = [
	'message' => '#^Short ternary operator is not allowed\\. Use null coalesce operator if applicable or consider using long ternary\\.$#',
	'count' => 2,
	'path' => __DIR__ . '/system/Commands/Generators/CommandGenerator.php',
];
$ignoreErrors[] = [
	'message' => '#^Construct empty\\(\\) is not allowed\\. Use more strict comparison\\.$#',
	'count' => 2,
	'path' => __DIR__ . '/system/Commands/Generators/ConfigGenerator.php',
];
$ignoreErrors[] = [
	'message' => '#^Method CodeIgniter\\\\Commands\\\\Generators\\\\ConfigGenerator\\:\\:generateClass\\(\\) has no return type specified\\.$#',
	'count' => 1,
	'path' => __DIR__ . '/system/Commands/Generators/ConfigGenerator.php',
];
$ignoreErrors[] = [
	'message' => '#^Method CodeIgniter\\\\Commands\\\\Generators\\\\ConfigGenerator\\:\\:generateView\\(\\) has no return type specified\\.$#',
	'count' => 1,
	'path' => __DIR__ . '/system/Commands/Generators/ConfigGenerator.php',
];
$ignoreErrors[] = [
	'message' => '#^Only booleans are allowed in &&, mixed given on the left side\\.$#',
	'count' => 1,
	'path' => __DIR__ . '/system/Commands/Generators/ConfigGenerator.php',
];
$ignoreErrors[] = [
	'message' => '#^Only booleans are allowed in &&, mixed given on the right side\\.$#',
	'count' => 1,
	'path' => __DIR__ . '/system/Commands/Generators/ConfigGenerator.php',
];
$ignoreErrors[] = [
	'message' => '#^Only booleans are allowed in a negated boolean, mixed given\\.$#',
	'count' => 1,
	'path' => __DIR__ . '/system/Commands/Generators/ConfigGenerator.php',
];
$ignoreErrors[] = [
	'message' => '#^Short ternary operator is not allowed\\. Use null coalesce operator if applicable or consider using long ternary\\.$#',
	'count' => 2,
	'path' => __DIR__ . '/system/Commands/Generators/ConfigGenerator.php',
];
$ignoreErrors[] = [
	'message' => '#^Construct empty\\(\\) is not allowed\\. Use more strict comparison\\.$#',
	'count' => 2,
	'path' => __DIR__ . '/system/Commands/Generators/ControllerGenerator.php',
];
$ignoreErrors[] = [
	'message' => '#^Method CodeIgniter\\\\Commands\\\\Generators\\\\ControllerGenerator\\:\\:generateClass\\(\\) has no return type specified\\.$#',
	'count' => 1,
	'path' => __DIR__ . '/system/Commands/Generators/ControllerGenerator.php',
];
$ignoreErrors[] = [
	'message' => '#^Method CodeIgniter\\\\Commands\\\\Generators\\\\ControllerGenerator\\:\\:generateView\\(\\) has no return type specified\\.$#',
	'count' => 1,
	'path' => __DIR__ . '/system/Commands/Generators/ControllerGenerator.php',
];
$ignoreErrors[] = [
	'message' => '#^Only booleans are allowed in &&, mixed given on the left side\\.$#',
	'count' => 1,
	'path' => __DIR__ . '/system/Commands/Generators/ControllerGenerator.php',
];
$ignoreErrors[] = [
	'message' => '#^Only booleans are allowed in &&, mixed given on the right side\\.$#',
	'count' => 1,
	'path' => __DIR__ . '/system/Commands/Generators/ControllerGenerator.php',
];
$ignoreErrors[] = [
	'message' => '#^Only booleans are allowed in a negated boolean, mixed given\\.$#',
	'count' => 1,
	'path' => __DIR__ . '/system/Commands/Generators/ControllerGenerator.php',
];
$ignoreErrors[] = [
	'message' => '#^Only booleans are allowed in an elseif condition, mixed given\\.$#',
	'count' => 1,
	'path' => __DIR__ . '/system/Commands/Generators/ControllerGenerator.php',
];
$ignoreErrors[] = [
	'message' => '#^Only booleans are allowed in an if condition, mixed given\\.$#',
	'count' => 1,
	'path' => __DIR__ . '/system/Commands/Generators/ControllerGenerator.php',
];
$ignoreErrors[] = [
	'message' => '#^Only booleans are allowed in \\|\\|, mixed given on the left side\\.$#',
	'count' => 1,
	'path' => __DIR__ . '/system/Commands/Generators/ControllerGenerator.php',
];
$ignoreErrors[] = [
	'message' => '#^Only booleans are allowed in \\|\\|, mixed given on the right side\\.$#',
	'count' => 1,
	'path' => __DIR__ . '/system/Commands/Generators/ControllerGenerator.php',
];
$ignoreErrors[] = [
	'message' => '#^Short ternary operator is not allowed\\. Use null coalesce operator if applicable or consider using long ternary\\.$#',
	'count' => 2,
	'path' => __DIR__ . '/system/Commands/Generators/ControllerGenerator.php',
];
$ignoreErrors[] = [
	'message' => '#^Construct empty\\(\\) is not allowed\\. Use more strict comparison\\.$#',
	'count' => 2,
	'path' => __DIR__ . '/system/Commands/Generators/EntityGenerator.php',
];
$ignoreErrors[] = [
	'message' => '#^Method CodeIgniter\\\\Commands\\\\Generators\\\\EntityGenerator\\:\\:generateClass\\(\\) has no return type specified\\.$#',
	'count' => 1,
	'path' => __DIR__ . '/system/Commands/Generators/EntityGenerator.php',
];
$ignoreErrors[] = [
	'message' => '#^Method CodeIgniter\\\\Commands\\\\Generators\\\\EntityGenerator\\:\\:generateView\\(\\) has no return type specified\\.$#',
	'count' => 1,
	'path' => __DIR__ . '/system/Commands/Generators/EntityGenerator.php',
];
$ignoreErrors[] = [
	'message' => '#^Only booleans are allowed in &&, mixed given on the left side\\.$#',
	'count' => 1,
	'path' => __DIR__ . '/system/Commands/Generators/EntityGenerator.php',
];
$ignoreErrors[] = [
	'message' => '#^Only booleans are allowed in &&, mixed given on the right side\\.$#',
	'count' => 1,
	'path' => __DIR__ . '/system/Commands/Generators/EntityGenerator.php',
];
$ignoreErrors[] = [
	'message' => '#^Only booleans are allowed in a negated boolean, mixed given\\.$#',
	'count' => 1,
	'path' => __DIR__ . '/system/Commands/Generators/EntityGenerator.php',
];
$ignoreErrors[] = [
	'message' => '#^Short ternary operator is not allowed\\. Use null coalesce operator if applicable or consider using long ternary\\.$#',
	'count' => 2,
	'path' => __DIR__ . '/system/Commands/Generators/EntityGenerator.php',
];
$ignoreErrors[] = [
	'message' => '#^Construct empty\\(\\) is not allowed\\. Use more strict comparison\\.$#',
	'count' => 2,
	'path' => __DIR__ . '/system/Commands/Generators/FilterGenerator.php',
];
$ignoreErrors[] = [
	'message' => '#^Method CodeIgniter\\\\Commands\\\\Generators\\\\FilterGenerator\\:\\:generateClass\\(\\) has no return type specified\\.$#',
	'count' => 1,
	'path' => __DIR__ . '/system/Commands/Generators/FilterGenerator.php',
];
$ignoreErrors[] = [
	'message' => '#^Method CodeIgniter\\\\Commands\\\\Generators\\\\FilterGenerator\\:\\:generateView\\(\\) has no return type specified\\.$#',
	'count' => 1,
	'path' => __DIR__ . '/system/Commands/Generators/FilterGenerator.php',
];
$ignoreErrors[] = [
	'message' => '#^Only booleans are allowed in &&, mixed given on the left side\\.$#',
	'count' => 1,
	'path' => __DIR__ . '/system/Commands/Generators/FilterGenerator.php',
];
$ignoreErrors[] = [
	'message' => '#^Only booleans are allowed in &&, mixed given on the right side\\.$#',
	'count' => 1,
	'path' => __DIR__ . '/system/Commands/Generators/FilterGenerator.php',
];
$ignoreErrors[] = [
	'message' => '#^Only booleans are allowed in a negated boolean, mixed given\\.$#',
	'count' => 1,
	'path' => __DIR__ . '/system/Commands/Generators/FilterGenerator.php',
];
$ignoreErrors[] = [
	'message' => '#^Short ternary operator is not allowed\\. Use null coalesce operator if applicable or consider using long ternary\\.$#',
	'count' => 2,
	'path' => __DIR__ . '/system/Commands/Generators/FilterGenerator.php',
];
$ignoreErrors[] = [
	'message' => '#^Construct empty\\(\\) is not allowed\\. Use more strict comparison\\.$#',
	'count' => 2,
	'path' => __DIR__ . '/system/Commands/Generators/MigrationGenerator.php',
];
$ignoreErrors[] = [
	'message' => '#^Method CodeIgniter\\\\Commands\\\\Generators\\\\MigrationGenerator\\:\\:generateClass\\(\\) has no return type specified\\.$#',
	'count' => 1,
	'path' => __DIR__ . '/system/Commands/Generators/MigrationGenerator.php',
];
$ignoreErrors[] = [
	'message' => '#^Method CodeIgniter\\\\Commands\\\\Generators\\\\MigrationGenerator\\:\\:generateView\\(\\) has no return type specified\\.$#',
	'count' => 1,
	'path' => __DIR__ . '/system/Commands/Generators/MigrationGenerator.php',
];
$ignoreErrors[] = [
	'message' => '#^Only booleans are allowed in &&, mixed given on the left side\\.$#',
	'count' => 1,
	'path' => __DIR__ . '/system/Commands/Generators/MigrationGenerator.php',
];
$ignoreErrors[] = [
	'message' => '#^Only booleans are allowed in &&, mixed given on the right side\\.$#',
	'count' => 1,
	'path' => __DIR__ . '/system/Commands/Generators/MigrationGenerator.php',
];
$ignoreErrors[] = [
	'message' => '#^Only booleans are allowed in a negated boolean, mixed given\\.$#',
	'count' => 1,
	'path' => __DIR__ . '/system/Commands/Generators/MigrationGenerator.php',
];
$ignoreErrors[] = [
	'message' => '#^Only booleans are allowed in an if condition, mixed given\\.$#',
	'count' => 1,
	'path' => __DIR__ . '/system/Commands/Generators/MigrationGenerator.php',
];
$ignoreErrors[] = [
	'message' => '#^Short ternary operator is not allowed\\. Use null coalesce operator if applicable or consider using long ternary\\.$#',
	'count' => 2,
	'path' => __DIR__ . '/system/Commands/Generators/MigrationGenerator.php',
];
$ignoreErrors[] = [
	'message' => '#^Construct empty\\(\\) is not allowed\\. Use more strict comparison\\.$#',
	'count' => 2,
	'path' => __DIR__ . '/system/Commands/Generators/ModelGenerator.php',
];
$ignoreErrors[] = [
	'message' => '#^Method CodeIgniter\\\\Commands\\\\Generators\\\\ModelGenerator\\:\\:generateClass\\(\\) has no return type specified\\.$#',
	'count' => 1,
	'path' => __DIR__ . '/system/Commands/Generators/ModelGenerator.php',
];
$ignoreErrors[] = [
	'message' => '#^Method CodeIgniter\\\\Commands\\\\Generators\\\\ModelGenerator\\:\\:generateView\\(\\) has no return type specified\\.$#',
	'count' => 1,
	'path' => __DIR__ . '/system/Commands/Generators/ModelGenerator.php',
];
$ignoreErrors[] = [
	'message' => '#^Only booleans are allowed in &&, mixed given on the left side\\.$#',
	'count' => 1,
	'path' => __DIR__ . '/system/Commands/Generators/ModelGenerator.php',
];
$ignoreErrors[] = [
	'message' => '#^Only booleans are allowed in &&, mixed given on the right side\\.$#',
	'count' => 1,
	'path' => __DIR__ . '/system/Commands/Generators/ModelGenerator.php',
];
$ignoreErrors[] = [
	'message' => '#^Only booleans are allowed in a negated boolean, mixed given\\.$#',
	'count' => 1,
	'path' => __DIR__ . '/system/Commands/Generators/ModelGenerator.php',
];
$ignoreErrors[] = [
	'message' => '#^Only booleans are allowed in an if condition, mixed given\\.$#',
	'count' => 1,
	'path' => __DIR__ . '/system/Commands/Generators/ModelGenerator.php',
];
$ignoreErrors[] = [
	'message' => '#^Short ternary operator is not allowed\\. Use null coalesce operator if applicable or consider using long ternary\\.$#',
	'count' => 2,
	'path' => __DIR__ . '/system/Commands/Generators/ModelGenerator.php',
];
$ignoreErrors[] = [
	'message' => '#^Construct empty\\(\\) is not allowed\\. Use more strict comparison\\.$#',
	'count' => 2,
	'path' => __DIR__ . '/system/Commands/Generators/ScaffoldGenerator.php',
];
$ignoreErrors[] = [
	'message' => '#^Method CodeIgniter\\\\Commands\\\\Generators\\\\ScaffoldGenerator\\:\\:generateClass\\(\\) has no return type specified\\.$#',
	'count' => 1,
	'path' => __DIR__ . '/system/Commands/Generators/ScaffoldGenerator.php',
];
$ignoreErrors[] = [
	'message' => '#^Method CodeIgniter\\\\Commands\\\\Generators\\\\ScaffoldGenerator\\:\\:generateView\\(\\) has no return type specified\\.$#',
	'count' => 1,
	'path' => __DIR__ . '/system/Commands/Generators/ScaffoldGenerator.php',
];
$ignoreErrors[] = [
	'message' => '#^Only booleans are allowed in &&, mixed given on the left side\\.$#',
	'count' => 1,
	'path' => __DIR__ . '/system/Commands/Generators/ScaffoldGenerator.php',
];
$ignoreErrors[] = [
	'message' => '#^Only booleans are allowed in &&, mixed given on the right side\\.$#',
	'count' => 1,
	'path' => __DIR__ . '/system/Commands/Generators/ScaffoldGenerator.php',
];
$ignoreErrors[] = [
	'message' => '#^Only booleans are allowed in a negated boolean, mixed given\\.$#',
	'count' => 1,
	'path' => __DIR__ . '/system/Commands/Generators/ScaffoldGenerator.php',
];
$ignoreErrors[] = [
	'message' => '#^Only booleans are allowed in an elseif condition, mixed given\\.$#',
	'count' => 1,
	'path' => __DIR__ . '/system/Commands/Generators/ScaffoldGenerator.php',
];
$ignoreErrors[] = [
	'message' => '#^Only booleans are allowed in an if condition, mixed given\\.$#',
	'count' => 4,
	'path' => __DIR__ . '/system/Commands/Generators/ScaffoldGenerator.php',
];
$ignoreErrors[] = [
	'message' => '#^Short ternary operator is not allowed\\. Use null coalesce operator if applicable or consider using long ternary\\.$#',
	'count' => 2,
	'path' => __DIR__ . '/system/Commands/Generators/ScaffoldGenerator.php',
];
$ignoreErrors[] = [
	'message' => '#^Construct empty\\(\\) is not allowed\\. Use more strict comparison\\.$#',
	'count' => 2,
	'path' => __DIR__ . '/system/Commands/Generators/SeederGenerator.php',
];
$ignoreErrors[] = [
	'message' => '#^Method CodeIgniter\\\\Commands\\\\Generators\\\\SeederGenerator\\:\\:generateClass\\(\\) has no return type specified\\.$#',
	'count' => 1,
	'path' => __DIR__ . '/system/Commands/Generators/SeederGenerator.php',
];
$ignoreErrors[] = [
	'message' => '#^Method CodeIgniter\\\\Commands\\\\Generators\\\\SeederGenerator\\:\\:generateView\\(\\) has no return type specified\\.$#',
	'count' => 1,
	'path' => __DIR__ . '/system/Commands/Generators/SeederGenerator.php',
];
$ignoreErrors[] = [
	'message' => '#^Only booleans are allowed in &&, mixed given on the left side\\.$#',
	'count' => 1,
	'path' => __DIR__ . '/system/Commands/Generators/SeederGenerator.php',
];
$ignoreErrors[] = [
	'message' => '#^Only booleans are allowed in &&, mixed given on the right side\\.$#',
	'count' => 1,
	'path' => __DIR__ . '/system/Commands/Generators/SeederGenerator.php',
];
$ignoreErrors[] = [
	'message' => '#^Only booleans are allowed in a negated boolean, mixed given\\.$#',
	'count' => 1,
	'path' => __DIR__ . '/system/Commands/Generators/SeederGenerator.php',
];
$ignoreErrors[] = [
	'message' => '#^Short ternary operator is not allowed\\. Use null coalesce operator if applicable or consider using long ternary\\.$#',
	'count' => 2,
	'path' => __DIR__ . '/system/Commands/Generators/SeederGenerator.php',
];
$ignoreErrors[] = [
	'message' => '#^Construct empty\\(\\) is not allowed\\. Use more strict comparison\\.$#',
	'count' => 2,
	'path' => __DIR__ . '/system/Commands/Generators/SessionMigrationGenerator.php',
];
$ignoreErrors[] = [
	'message' => '#^Method CodeIgniter\\\\Commands\\\\Generators\\\\SessionMigrationGenerator\\:\\:generateClass\\(\\) has no return type specified\\.$#',
	'count' => 1,
	'path' => __DIR__ . '/system/Commands/Generators/SessionMigrationGenerator.php',
];
$ignoreErrors[] = [
	'message' => '#^Method CodeIgniter\\\\Commands\\\\Generators\\\\SessionMigrationGenerator\\:\\:generateView\\(\\) has no return type specified\\.$#',
	'count' => 1,
	'path' => __DIR__ . '/system/Commands/Generators/SessionMigrationGenerator.php',
];
$ignoreErrors[] = [
	'message' => '#^Only booleans are allowed in &&, mixed given on the left side\\.$#',
	'count' => 1,
	'path' => __DIR__ . '/system/Commands/Generators/SessionMigrationGenerator.php',
];
$ignoreErrors[] = [
	'message' => '#^Only booleans are allowed in &&, mixed given on the right side\\.$#',
	'count' => 1,
	'path' => __DIR__ . '/system/Commands/Generators/SessionMigrationGenerator.php',
];
$ignoreErrors[] = [
	'message' => '#^Only booleans are allowed in a negated boolean, mixed given\\.$#',
	'count' => 1,
	'path' => __DIR__ . '/system/Commands/Generators/SessionMigrationGenerator.php',
];
$ignoreErrors[] = [
	'message' => '#^Short ternary operator is not allowed\\. Use null coalesce operator if applicable or consider using long ternary\\.$#',
	'count' => 2,
	'path' => __DIR__ . '/system/Commands/Generators/SessionMigrationGenerator.php',
];
$ignoreErrors[] = [
	'message' => '#^Construct empty\\(\\) is not allowed\\. Use more strict comparison\\.$#',
	'count' => 2,
	'path' => __DIR__ . '/system/Commands/Generators/ValidationGenerator.php',
];
$ignoreErrors[] = [
	'message' => '#^Method CodeIgniter\\\\Commands\\\\Generators\\\\ValidationGenerator\\:\\:generateClass\\(\\) has no return type specified\\.$#',
	'count' => 1,
	'path' => __DIR__ . '/system/Commands/Generators/ValidationGenerator.php',
];
$ignoreErrors[] = [
	'message' => '#^Method CodeIgniter\\\\Commands\\\\Generators\\\\ValidationGenerator\\:\\:generateView\\(\\) has no return type specified\\.$#',
	'count' => 1,
	'path' => __DIR__ . '/system/Commands/Generators/ValidationGenerator.php',
];
$ignoreErrors[] = [
	'message' => '#^Only booleans are allowed in &&, mixed given on the left side\\.$#',
	'count' => 1,
	'path' => __DIR__ . '/system/Commands/Generators/ValidationGenerator.php',
];
$ignoreErrors[] = [
	'message' => '#^Only booleans are allowed in &&, mixed given on the right side\\.$#',
	'count' => 1,
	'path' => __DIR__ . '/system/Commands/Generators/ValidationGenerator.php',
];
$ignoreErrors[] = [
	'message' => '#^Only booleans are allowed in a negated boolean, mixed given\\.$#',
	'count' => 1,
	'path' => __DIR__ . '/system/Commands/Generators/ValidationGenerator.php',
];
$ignoreErrors[] = [
	'message' => '#^Short ternary operator is not allowed\\. Use null coalesce operator if applicable or consider using long ternary\\.$#',
	'count' => 2,
	'path' => __DIR__ . '/system/Commands/Generators/ValidationGenerator.php',
];
$ignoreErrors[] = [
	'message' => '#^Method CodeIgniter\\\\Commands\\\\ListCommands\\:\\:listFull\\(\\) has no return type specified\\.$#',
	'count' => 1,
	'path' => __DIR__ . '/system/Commands/ListCommands.php',
];
$ignoreErrors[] = [
	'message' => '#^Method CodeIgniter\\\\Commands\\\\ListCommands\\:\\:listSimple\\(\\) has no return type specified\\.$#',
	'count' => 1,
	'path' => __DIR__ . '/system/Commands/ListCommands.php',
];
$ignoreErrors[] = [
	'message' => '#^Only booleans are allowed in &&, int given on the left side\\.$#',
	'count' => 1,
	'path' => __DIR__ . '/system/Commands/Server/Serve.php',
];
$ignoreErrors[] = [
	'message' => '#^Accessing offset \'DOCUMENT_ROOT\' directly on \\$_SERVER is discouraged\\.$#',
	'count' => 2,
	'path' => __DIR__ . '/system/Commands/Server/rewrite.php',
];
$ignoreErrors[] = [
	'message' => '#^Accessing offset \'REQUEST_URI\' directly on \\$_SERVER is discouraged\\.$#',
	'count' => 1,
	'path' => __DIR__ . '/system/Commands/Server/rewrite.php',
];
$ignoreErrors[] = [
	'message' => '#^Assigning \'/index\\.php\' directly on offset \'SCRIPT_NAME\' of \\$_SERVER is discouraged\\.$#',
	'count' => 1,
	'path' => __DIR__ . '/system/Commands/Server/rewrite.php',
];
$ignoreErrors[] = [
	'message' => '#^Accessing offset \'CI_ENVIRONMENT\' directly on \\$_SERVER is discouraged\\.$#',
	'count' => 3,
	'path' => __DIR__ . '/system/Commands/Utilities/Environment.php',
];
$ignoreErrors[] = [
	'message' => '#^PHPDoc type array\\<string, string\\> of property CodeIgniter\\\\Commands\\\\Utilities\\\\Environment\\:\\:\\$arguments is not the same as PHPDoc type array of overridden property CodeIgniter\\\\CLI\\\\BaseCommand\\:\\:\\$arguments\\.$#',
	'count' => 1,
	'path' => __DIR__ . '/system/Commands/Utilities/Environment.php',
];
$ignoreErrors[] = [
	'message' => '#^PHPDoc type array\\<string, string\\> of property CodeIgniter\\\\Commands\\\\Utilities\\\\FilterCheck\\:\\:\\$arguments is not the same as PHPDoc type array of overridden property CodeIgniter\\\\CLI\\\\BaseCommand\\:\\:\\$arguments\\.$#',
	'count' => 1,
	'path' => __DIR__ . '/system/Commands/Utilities/FilterCheck.php',
];
$ignoreErrors[] = [
	'message' => '#^Short ternary operator is not allowed\\. Use null coalesce operator if applicable or consider using long ternary\\.$#',
	'count' => 1,
	'path' => __DIR__ . '/system/Commands/Utilities/Namespaces.php',
];
$ignoreErrors[] = [
	'message' => '#^PHPDoc type array\\<string, string\\> of property CodeIgniter\\\\Commands\\\\Utilities\\\\Publish\\:\\:\\$arguments is not the same as PHPDoc type array of overridden property CodeIgniter\\\\CLI\\\\BaseCommand\\:\\:\\$arguments\\.$#',
	'count' => 1,
	'path' => __DIR__ . '/system/Commands/Utilities/Publish.php',
];
$ignoreErrors[] = [
	'message' => '#^Accessing offset \'HTTP_HOST\' directly on \\$_SERVER is discouraged\\.$#',
	'count' => 1,
	'path' => __DIR__ . '/system/Commands/Utilities/Routes.php',
];
$ignoreErrors[] = [
	'message' => '#^Assigning non\\-falsy\\-string directly on offset \'HTTP_HOST\' of \\$_SERVER is discouraged\\.$#',
	'count' => 1,
	'path' => __DIR__ . '/system/Commands/Utilities/Routes.php',
];
$ignoreErrors[] = [
	'message' => '#^Only booleans are allowed in an if condition, Config\\\\Routing given\\.$#',
	'count' => 1,
	'path' => __DIR__ . '/system/Commands/Utilities/Routes.php',
];
$ignoreErrors[] = [
	'message' => '#^Only booleans are allowed in an if condition, string\\|null given\\.$#',
	'count' => 3,
	'path' => __DIR__ . '/system/Commands/Utilities/Routes.php',
];
$ignoreErrors[] = [
	'message' => '#^PHPDoc type array\\<string, string\\> of property CodeIgniter\\\\Commands\\\\Utilities\\\\Routes\\:\\:\\$options is not the same as PHPDoc type array of overridden property CodeIgniter\\\\CLI\\\\BaseCommand\\:\\:\\$options\\.$#',
	'count' => 1,
	'path' => __DIR__ . '/system/Commands/Utilities/Routes.php',
];
$ignoreErrors[] = [
	'message' => '#^Implicit array creation is not allowed \\- variable \\$filters might not exist\\.$#',
	'count' => 1,
	'path' => __DIR__ . '/system/Commands/Utilities/Routes/AutoRouterImproved/AutoRouteCollector.php',
];
$ignoreErrors[] = [
	'message' => '#^Method CodeIgniter\\\\Commands\\\\Utilities\\\\Routes\\\\AutoRouterImproved\\\\AutoRouteCollector\\:\\:addFilters\\(\\) has no return type specified\\.$#',
	'count' => 1,
	'path' => __DIR__ . '/system/Commands/Utilities/Routes/AutoRouterImproved/AutoRouteCollector.php',
];
$ignoreErrors[] = [
	'message' => '#^Method CodeIgniter\\\\Commands\\\\Utilities\\\\Routes\\\\AutoRouterImproved\\\\AutoRouteCollector\\:\\:addFilters\\(\\) has parameter \\$routes with no type specified\\.$#',
	'count' => 1,
	'path' => __DIR__ . '/system/Commands/Utilities/Routes/AutoRouterImproved/AutoRouteCollector.php',
];
$ignoreErrors[] = [
	'message' => '#^Short ternary operator is not allowed\\. Use null coalesce operator if applicable or consider using long ternary\\.$#',
	'count' => 1,
	'path' => __DIR__ . '/system/Commands/Utilities/Routes/AutoRouterImproved/ControllerMethodReader.php',
];
$ignoreErrors[] = [
	'message' => '#^Short ternary operator is not allowed\\. Use null coalesce operator if applicable or consider using long ternary\\.$#',
	'count' => 1,
	'path' => __DIR__ . '/system/Commands/Utilities/Routes/ControllerMethodReader.php',
];
$ignoreErrors[] = [
	'message' => '#^Accessing offset \'REMOTE_ADDR\' directly on \\$_SERVER is discouraged\\.$#',
	'count' => 1,
	'path' => __DIR__ . '/system/Common.php',
];
$ignoreErrors[] = [
	'message' => '#^Accessing offset \'REQUEST_METHOD\' directly on \\$_SERVER is discouraged\\.$#',
	'count' => 1,
	'path' => __DIR__ . '/system/Common.php',
];
$ignoreErrors[] = [
	'message' => '#^Accessing offset string directly on \\$_SERVER is discouraged\\.$#',
	'count' => 1,
	'path' => __DIR__ . '/system/Common.php',
];
$ignoreErrors[] = [
	'message' => '#^Construct empty\\(\\) is not allowed\\. Use more strict comparison\\.$#',
	'count' => 8,
	'path' => __DIR__ . '/system/Common.php',
];
$ignoreErrors[] = [
	'message' => '#^Only booleans are allowed in &&, string\\|null given on the left side\\.$#',
	'count' => 3,
	'path' => __DIR__ . '/system/Common.php',
];
$ignoreErrors[] = [
	'message' => '#^Short ternary operator is not allowed\\. Use null coalesce operator if applicable or consider using long ternary\\.$#',
	'count' => 2,
	'path' => __DIR__ . '/system/Common.php',
];
$ignoreErrors[] = [
	'message' => '#^Method CodeIgniter\\\\ComposerScripts\\:\\:postUpdate\\(\\) has no return type specified\\.$#',
	'count' => 1,
	'path' => __DIR__ . '/system/ComposerScripts.php',
];
$ignoreErrors[] = [
	'message' => '#^Accessing offset \'CI_ENVIRONMENT\' directly on \\$_SERVER is discouraged\\.$#',
	'count' => 2,
	'path' => __DIR__ . '/system/Config/AutoloadConfig.php',
];
$ignoreErrors[] = [
	'message' => '#^Accessing offset non\\-falsy\\-string directly on \\$_SERVER is discouraged\\.$#',
	'count' => 4,
	'path' => __DIR__ . '/system/Config/BaseConfig.php',
];
$ignoreErrors[] = [
	'message' => '#^Argument \\#1 \\$name \\(\'Config\\\\\\\\Modules\'\\) passed to function config does not extend CodeIgniter\\\\\\\\Config\\\\\\\\BaseConfig\\.$#',
	'count' => 1,
	'path' => __DIR__ . '/system/Config/BaseConfig.php',
];
$ignoreErrors[] = [
	'message' => '#^Argument \\#1 \\$name \\(\'Config\\\\\\\\Modules\'\\) passed to function config does not extend CodeIgniter\\\\\\\\Config\\\\\\\\BaseConfig\\.$#',
	'count' => 2,
	'path' => __DIR__ . '/system/Config/BaseService.php',
];
$ignoreErrors[] = [
	'message' => '#^Construct empty\\(\\) is not allowed\\. Use more strict comparison\\.$#',
	'count' => 3,
	'path' => __DIR__ . '/system/Config/BaseService.php',
];
$ignoreErrors[] = [
	'message' => '#^Only booleans are allowed in a negated boolean, array given\\.$#',
	'count' => 1,
	'path' => __DIR__ . '/system/Config/BaseService.php',
];
$ignoreErrors[] = [
	'message' => '#^Accessing offset string directly on \\$_SERVER is discouraged\\.$#',
	'count' => 2,
	'path' => __DIR__ . '/system/Config/DotEnv.php',
];
$ignoreErrors[] = [
	'message' => '#^Assigning string directly on offset string of \\$_SERVER is discouraged\\.$#',
	'count' => 1,
	'path' => __DIR__ . '/system/Config/DotEnv.php',
];
$ignoreErrors[] = [
	'message' => '#^Construct empty\\(\\) is not allowed\\. Use more strict comparison\\.$#',
	'count' => 2,
	'path' => __DIR__ . '/system/Config/DotEnv.php',
];
$ignoreErrors[] = [
	'message' => '#^Only booleans are allowed in a negated boolean, string given\\.$#',
	'count' => 1,
	'path' => __DIR__ . '/system/Config/DotEnv.php',
];
$ignoreErrors[] = [
	'message' => '#^Only booleans are allowed in &&, string given on the left side\\.$#',
	'count' => 1,
	'path' => __DIR__ . '/system/Config/Factories.php',
];
$ignoreErrors[] = [
	'message' => '#^Only booleans are allowed in a negated boolean, array given\\.$#',
	'count' => 1,
	'path' => __DIR__ . '/system/Config/Factories.php',
];
$ignoreErrors[] = [
	'message' => '#^Only booleans are allowed in a negated boolean, string\\|null given\\.$#',
	'count' => 2,
	'path' => __DIR__ . '/system/Config/Factories.php',
];
$ignoreErrors[] = [
	'message' => '#^Only booleans are allowed in an if condition, string\\|null given\\.$#',
	'count' => 2,
	'path' => __DIR__ . '/system/Config/Factories.php',
];
$ignoreErrors[] = [
	'message' => '#^Accessing offset \'SERVER_PROTOCOL\' directly on \\$_SERVER is discouraged\\.$#',
	'count' => 1,
	'path' => __DIR__ . '/system/Config/Services.php',
];
$ignoreErrors[] = [
	'message' => '#^Argument \\#1 \\$name \\(\'Config\\\\\\\\Modules\'\\) passed to function config does not extend CodeIgniter\\\\\\\\Config\\\\\\\\BaseConfig\\.$#',
	'count' => 1,
	'path' => __DIR__ . '/system/Config/Services.php',
];
$ignoreErrors[] = [
	'message' => '#^Construct empty\\(\\) is not allowed\\. Use more strict comparison\\.$#',
	'count' => 1,
	'path' => __DIR__ . '/system/Config/Services.php',
];
$ignoreErrors[] = [
	'message' => '#^Short ternary operator is not allowed\\. Use null coalesce operator if applicable or consider using long ternary\\.$#',
	'count' => 4,
	'path' => __DIR__ . '/system/Config/Services.php',
];
$ignoreErrors[] = [
	'message' => '#^Construct empty\\(\\) is not allowed\\. Use more strict comparison\\.$#',
	'count' => 1,
	'path' => __DIR__ . '/system/Controller.php',
];
$ignoreErrors[] = [
	'message' => '#^Only booleans are allowed in a negated boolean, array given\\.$#',
	'count' => 1,
	'path' => __DIR__ . '/system/Controller.php',
];
$ignoreErrors[] = [
	'message' => '#^Parameter \\#1 \\$offset \\(string\\) of method CodeIgniter\\\\Cookie\\\\Cookie\\:\\:offsetSet\\(\\) should be contravariant with parameter \\$offset \\(string\\|null\\) of method ArrayAccess\\<string,bool\\|int\\|string\\>\\:\\:offsetSet\\(\\)$#',
	'count' => 1,
	'path' => __DIR__ . '/system/Cookie/Cookie.php',
];
$ignoreErrors[] = [
	'message' => '#^Short ternary operator is not allowed\\. Use null coalesce operator if applicable or consider using long ternary\\.$#',
	'count' => 5,
	'path' => __DIR__ . '/system/Cookie/Cookie.php',
];
$ignoreErrors[] = [
	'message' => '#^Call to function is_string\\(\\) with non\\-falsy\\-string will always evaluate to true\\.$#',
	'count' => 1,
	'path' => __DIR__ . '/system/Database/BaseBuilder.php',
];
$ignoreErrors[] = [
	'message' => '#^Construct empty\\(\\) is not allowed\\. Use more strict comparison\\.$#',
	'count' => 40,
	'path' => __DIR__ . '/system/Database/BaseBuilder.php',
];
$ignoreErrors[] = [
	'message' => '#^Method CodeIgniter\\\\Database\\\\BaseBuilder\\:\\:_whereIn\\(\\) has parameter \\$values with no signature specified for Closure\\.$#',
	'count' => 1,
	'path' => __DIR__ . '/system/Database/BaseBuilder.php',
];
$ignoreErrors[] = [
	'message' => '#^Method CodeIgniter\\\\Database\\\\BaseBuilder\\:\\:addUnionStatement\\(\\) has parameter \\$union with no signature specified for Closure\\.$#',
	'count' => 1,
	'path' => __DIR__ . '/system/Database/BaseBuilder.php',
];
$ignoreErrors[] = [
	'message' => '#^Method CodeIgniter\\\\Database\\\\BaseBuilder\\:\\:buildSubquery\\(\\) has parameter \\$builder with no signature specified for Closure\\.$#',
	'count' => 1,
	'path' => __DIR__ . '/system/Database/BaseBuilder.php',
];
$ignoreErrors[] = [
	'message' => '#^Method CodeIgniter\\\\Database\\\\BaseBuilder\\:\\:havingIn\\(\\) has parameter \\$values with no signature specified for Closure\\.$#',
	'count' => 1,
	'path' => __DIR__ . '/system/Database/BaseBuilder.php',
];
$ignoreErrors[] = [
	'message' => '#^Method CodeIgniter\\\\Database\\\\BaseBuilder\\:\\:havingNotIn\\(\\) has parameter \\$values with no signature specified for Closure\\.$#',
	'count' => 1,
	'path' => __DIR__ . '/system/Database/BaseBuilder.php',
];
$ignoreErrors[] = [
	'message' => '#^Method CodeIgniter\\\\Database\\\\BaseBuilder\\:\\:orHavingIn\\(\\) has parameter \\$values with no signature specified for Closure\\.$#',
	'count' => 1,
	'path' => __DIR__ . '/system/Database/BaseBuilder.php',
];
$ignoreErrors[] = [
	'message' => '#^Method CodeIgniter\\\\Database\\\\BaseBuilder\\:\\:orHavingNotIn\\(\\) has parameter \\$values with no signature specified for Closure\\.$#',
	'count' => 1,
	'path' => __DIR__ . '/system/Database/BaseBuilder.php',
];
$ignoreErrors[] = [
	'message' => '#^Method CodeIgniter\\\\Database\\\\BaseBuilder\\:\\:orWhereIn\\(\\) has parameter \\$values with no signature specified for Closure\\.$#',
	'count' => 1,
	'path' => __DIR__ . '/system/Database/BaseBuilder.php',
];
$ignoreErrors[] = [
	'message' => '#^Method CodeIgniter\\\\Database\\\\BaseBuilder\\:\\:orWhereNotIn\\(\\) has parameter \\$values with no signature specified for Closure\\.$#',
	'count' => 1,
	'path' => __DIR__ . '/system/Database/BaseBuilder.php',
];
$ignoreErrors[] = [
	'message' => '#^Method CodeIgniter\\\\Database\\\\BaseBuilder\\:\\:resetRun\\(\\) has no return type specified\\.$#',
	'count' => 1,
	'path' => __DIR__ . '/system/Database/BaseBuilder.php',
];
$ignoreErrors[] = [
	'message' => '#^Method CodeIgniter\\\\Database\\\\BaseBuilder\\:\\:resetSelect\\(\\) has no return type specified\\.$#',
	'count' => 1,
	'path' => __DIR__ . '/system/Database/BaseBuilder.php',
];
$ignoreErrors[] = [
	'message' => '#^Method CodeIgniter\\\\Database\\\\BaseBuilder\\:\\:resetWrite\\(\\) has no return type specified\\.$#',
	'count' => 1,
	'path' => __DIR__ . '/system/Database/BaseBuilder.php',
];
$ignoreErrors[] = [
	'message' => '#^Method CodeIgniter\\\\Database\\\\BaseBuilder\\:\\:union\\(\\) has parameter \\$union with no signature specified for Closure\\.$#',
	'count' => 1,
	'path' => __DIR__ . '/system/Database/BaseBuilder.php',
];
$ignoreErrors[] = [
	'message' => '#^Method CodeIgniter\\\\Database\\\\BaseBuilder\\:\\:unionAll\\(\\) has parameter \\$union with no signature specified for Closure\\.$#',
	'count' => 1,
	'path' => __DIR__ . '/system/Database/BaseBuilder.php',
];
$ignoreErrors[] = [
	'message' => '#^Method CodeIgniter\\\\Database\\\\BaseBuilder\\:\\:whereIn\\(\\) has parameter \\$values with no signature specified for Closure\\.$#',
	'count' => 1,
	'path' => __DIR__ . '/system/Database/BaseBuilder.php',
];
$ignoreErrors[] = [
	'message' => '#^Method CodeIgniter\\\\Database\\\\BaseBuilder\\:\\:whereNotIn\\(\\) has parameter \\$values with no signature specified for Closure\\.$#',
	'count' => 1,
	'path' => __DIR__ . '/system/Database/BaseBuilder.php',
];
$ignoreErrors[] = [
	'message' => '#^Only booleans are allowed in a negated boolean, TWhenNot given\\.$#',
	'count' => 1,
	'path' => __DIR__ . '/system/Database/BaseBuilder.php',
];
$ignoreErrors[] = [
	'message' => '#^Only booleans are allowed in an elseif condition, \\(callable\\)\\|null given\\.$#',
	'count' => 2,
	'path' => __DIR__ . '/system/Database/BaseBuilder.php',
];
$ignoreErrors[] = [
	'message' => '#^Only booleans are allowed in an if condition, TWhen given\\.$#',
	'count' => 1,
	'path' => __DIR__ . '/system/Database/BaseBuilder.php',
];
$ignoreErrors[] = [
	'message' => '#^Property CodeIgniter\\\\Database\\\\BaseBuilder\\:\\:\\$db \\(CodeIgniter\\\\Database\\\\BaseConnection\\) in empty\\(\\) is not falsy\\.$#',
	'count' => 1,
	'path' => __DIR__ . '/system/Database/BaseBuilder.php',
];
$ignoreErrors[] = [
	'message' => '#^Call to an undefined method CodeIgniter\\\\Database\\\\QueryInterface\\:\\:getOriginalQuery\\(\\)\\.$#',
	'count' => 1,
	'path' => __DIR__ . '/system/Database/BaseConnection.php',
];
$ignoreErrors[] = [
	'message' => '#^Construct empty\\(\\) is not allowed\\. Use more strict comparison\\.$#',
	'count' => 13,
	'path' => __DIR__ . '/system/Database/BaseConnection.php',
];
$ignoreErrors[] = [
	'message' => '#^Method CodeIgniter\\\\Database\\\\BaseConnection\\:\\:close\\(\\) has no return type specified\\.$#',
	'count' => 1,
	'path' => __DIR__ . '/system/Database/BaseConnection.php',
];
$ignoreErrors[] = [
	'message' => '#^Method CodeIgniter\\\\Database\\\\BaseConnection\\:\\:prepare\\(\\) has parameter \\$func with no signature specified for Closure\\.$#',
	'count' => 1,
	'path' => __DIR__ . '/system/Database/BaseConnection.php',
];
$ignoreErrors[] = [
	'message' => '#^Method CodeIgniter\\\\Database\\\\BaseConnection\\:\\:transOff\\(\\) has no return type specified\\.$#',
	'count' => 1,
	'path' => __DIR__ . '/system/Database/BaseConnection.php',
];
$ignoreErrors[] = [
	'message' => '#^Return type \\(array\\{code\\: int\\|string\\|null, message\\: string\\|null\\}\\) of method CodeIgniter\\\\Database\\\\BaseConnection\\:\\:error\\(\\) should be covariant with return type \\(array\\<string, int\\|string\\>\\) of method CodeIgniter\\\\Database\\\\ConnectionInterface\\<TConnection,TResult\\>\\:\\:error\\(\\)$#',
	'count' => 1,
	'path' => __DIR__ . '/system/Database/BaseConnection.php',
];
$ignoreErrors[] = [
	'message' => '#^Short ternary operator is not allowed\\. Use null coalesce operator if applicable or consider using long ternary\\.$#',
	'count' => 1,
	'path' => __DIR__ . '/system/Database/BaseConnection.php',
];
$ignoreErrors[] = [
	'message' => '#^Construct empty\\(\\) is not allowed\\. Use more strict comparison\\.$#',
	'count' => 3,
	'path' => __DIR__ . '/system/Database/BasePreparedQuery.php',
];
$ignoreErrors[] = [
	'message' => '#^Method CodeIgniter\\\\Database\\\\BasePreparedQuery\\:\\:execute\\(\\) has parameter \\$data with no type specified\\.$#',
	'count' => 1,
	'path' => __DIR__ . '/system/Database/BasePreparedQuery.php',
];
$ignoreErrors[] = [
	'message' => '#^Construct empty\\(\\) is not allowed\\. Use more strict comparison\\.$#',
	'count' => 10,
	'path' => __DIR__ . '/system/Database/BaseResult.php',
];
$ignoreErrors[] = [
	'message' => '#^Only booleans are allowed in an if condition, array\\<array\\> given\\.$#',
	'count' => 1,
	'path' => __DIR__ . '/system/Database/BaseResult.php',
];
$ignoreErrors[] = [
	'message' => '#^Only booleans are allowed in an if condition, array\\<object\\> given\\.$#',
	'count' => 1,
	'path' => __DIR__ . '/system/Database/BaseResult.php',
];
$ignoreErrors[] = [
	'message' => '#^Parameter \\#1 \\$className \\(class\\-string\\) of method CodeIgniter\\\\Database\\\\BaseResult\\:\\:getCustomResultObject\\(\\) should be contravariant with parameter \\$className \\(string\\) of method CodeIgniter\\\\Database\\\\ResultInterface\\<TConnection,TResult\\>\\:\\:getCustomResultObject\\(\\)$#',
	'count' => 1,
	'path' => __DIR__ . '/system/Database/BaseResult.php',
];
$ignoreErrors[] = [
	'message' => '#^Construct empty\\(\\) is not allowed\\. Use more strict comparison\\.$#',
	'count' => 4,
	'path' => __DIR__ . '/system/Database/BaseUtils.php',
];
$ignoreErrors[] = [
	'message' => '#^Method CodeIgniter\\\\Database\\\\Config\\:\\:ensureFactory\\(\\) has no return type specified\\.$#',
	'count' => 1,
	'path' => __DIR__ . '/system/Database/Config.php',
];
$ignoreErrors[] = [
	'message' => '#^Access to an undefined property CodeIgniter\\\\Database\\\\ConnectionInterface\\:\\:\\$DBDriver\\.$#',
	'count' => 2,
	'path' => __DIR__ . '/system/Database/Database.php',
];
$ignoreErrors[] = [
	'message' => '#^Access to an undefined property CodeIgniter\\\\Database\\\\ConnectionInterface\\:\\:\\$connID\\.$#',
	'count' => 2,
	'path' => __DIR__ . '/system/Database/Database.php',
];
$ignoreErrors[] = [
	'message' => '#^Construct empty\\(\\) is not allowed\\. Use more strict comparison\\.$#',
	'count' => 3,
	'path' => __DIR__ . '/system/Database/Database.php',
];
$ignoreErrors[] = [
	'message' => '#^Method CodeIgniter\\\\Database\\\\Exceptions\\\\DataException\\:\\:forEmptyInputGiven\\(\\) has no return type specified\\.$#',
	'count' => 1,
	'path' => __DIR__ . '/system/Database/Exceptions/DataException.php',
];
$ignoreErrors[] = [
	'message' => '#^Method CodeIgniter\\\\Database\\\\Exceptions\\\\DataException\\:\\:forFindColumnHaveMultipleColumns\\(\\) has no return type specified\\.$#',
	'count' => 1,
	'path' => __DIR__ . '/system/Database/Exceptions/DataException.php',
];
$ignoreErrors[] = [
	'message' => '#^Method CodeIgniter\\\\Database\\\\Exceptions\\\\DataException\\:\\:forInvalidAllowedFields\\(\\) has no return type specified\\.$#',
	'count' => 1,
	'path' => __DIR__ . '/system/Database/Exceptions/DataException.php',
];
$ignoreErrors[] = [
	'message' => '#^Method CodeIgniter\\\\Database\\\\Exceptions\\\\DataException\\:\\:forTableNotFound\\(\\) has no return type specified\\.$#',
	'count' => 1,
	'path' => __DIR__ . '/system/Database/Exceptions/DataException.php',
];
$ignoreErrors[] = [
	'message' => '#^Construct empty\\(\\) is not allowed\\. Use more strict comparison\\.$#',
	'count' => 16,
	'path' => __DIR__ . '/system/Database/Forge.php',
];
$ignoreErrors[] = [
	'message' => '#^Method CodeIgniter\\\\Database\\\\Forge\\:\\:_attributeAutoIncrement\\(\\) has no return type specified\\.$#',
	'count' => 1,
	'path' => __DIR__ . '/system/Database/Forge.php',
];
$ignoreErrors[] = [
	'message' => '#^Method CodeIgniter\\\\Database\\\\Forge\\:\\:_attributeDefault\\(\\) has no return type specified\\.$#',
	'count' => 1,
	'path' => __DIR__ . '/system/Database/Forge.php',
];
$ignoreErrors[] = [
	'message' => '#^Method CodeIgniter\\\\Database\\\\Forge\\:\\:_attributeType\\(\\) has no return type specified\\.$#',
	'count' => 1,
	'path' => __DIR__ . '/system/Database/Forge.php',
];
$ignoreErrors[] = [
	'message' => '#^Method CodeIgniter\\\\Database\\\\Forge\\:\\:_attributeUnique\\(\\) has no return type specified\\.$#',
	'count' => 1,
	'path' => __DIR__ . '/system/Database/Forge.php',
];
$ignoreErrors[] = [
	'message' => '#^Method CodeIgniter\\\\Database\\\\Forge\\:\\:_attributeUnsigned\\(\\) has no return type specified\\.$#',
	'count' => 1,
	'path' => __DIR__ . '/system/Database/Forge.php',
];
$ignoreErrors[] = [
	'message' => '#^Method CodeIgniter\\\\Database\\\\Forge\\:\\:reset\\(\\) has no return type specified\\.$#',
	'count' => 1,
	'path' => __DIR__ . '/system/Database/Forge.php',
];
$ignoreErrors[] = [
	'message' => '#^Only booleans are allowed in &&, string given on the left side\\.$#',
	'count' => 1,
	'path' => __DIR__ . '/system/Database/Forge.php',
];
$ignoreErrors[] = [
	'message' => '#^Method CodeIgniter\\\\Database\\\\Migration\\:\\:down\\(\\) has no return type specified\\.$#',
	'count' => 1,
	'path' => __DIR__ . '/system/Database/Migration.php',
];
$ignoreErrors[] = [
	'message' => '#^Method CodeIgniter\\\\Database\\\\Migration\\:\\:up\\(\\) has no return type specified\\.$#',
	'count' => 1,
	'path' => __DIR__ . '/system/Database/Migration.php',
];
$ignoreErrors[] = [
	'message' => '#^Property CodeIgniter\\\\Database\\\\Migration\\:\\:\\$DBGroup \\(string\\) on left side of \\?\\? is not nullable\\.$#',
	'count' => 1,
	'path' => __DIR__ . '/system/Database/Migration.php',
];
$ignoreErrors[] = [
	'message' => '#^Construct empty\\(\\) is not allowed\\. Use more strict comparison\\.$#',
	'count' => 8,
	'path' => __DIR__ . '/system/Database/MigrationRunner.php',
];
$ignoreErrors[] = [
	'message' => '#^Method CodeIgniter\\\\Database\\\\MigrationRunner\\:\\:addHistory\\(\\) has no return type specified\\.$#',
	'count' => 1,
	'path' => __DIR__ . '/system/Database/MigrationRunner.php',
];
$ignoreErrors[] = [
	'message' => '#^Method CodeIgniter\\\\Database\\\\MigrationRunner\\:\\:clearHistory\\(\\) has no return type specified\\.$#',
	'count' => 1,
	'path' => __DIR__ . '/system/Database/MigrationRunner.php',
];
$ignoreErrors[] = [
	'message' => '#^Method CodeIgniter\\\\Database\\\\MigrationRunner\\:\\:ensureTable\\(\\) has no return type specified\\.$#',
	'count' => 1,
	'path' => __DIR__ . '/system/Database/MigrationRunner.php',
];
$ignoreErrors[] = [
	'message' => '#^Method CodeIgniter\\\\Database\\\\MigrationRunner\\:\\:force\\(\\) has no return type specified\\.$#',
	'count' => 1,
	'path' => __DIR__ . '/system/Database/MigrationRunner.php',
];
$ignoreErrors[] = [
	'message' => '#^Method CodeIgniter\\\\Database\\\\MigrationRunner\\:\\:removeHistory\\(\\) has no return type specified\\.$#',
	'count' => 1,
	'path' => __DIR__ . '/system/Database/MigrationRunner.php',
];
$ignoreErrors[] = [
	'message' => '#^Only booleans are allowed in &&, int\\<0, max\\> given on the right side\\.$#',
	'count' => 1,
	'path' => __DIR__ . '/system/Database/MigrationRunner.php',
];
$ignoreErrors[] = [
	'message' => '#^Only booleans are allowed in a ternary operator condition, int\\<0, max\\> given\\.$#',
	'count' => 4,
	'path' => __DIR__ . '/system/Database/MigrationRunner.php',
];
$ignoreErrors[] = [
	'message' => '#^Only booleans are allowed in a ternary operator condition, string\\|null given\\.$#',
	'count' => 1,
	'path' => __DIR__ . '/system/Database/MigrationRunner.php',
];
$ignoreErrors[] = [
	'message' => '#^Only booleans are allowed in an if condition, string\\|null given\\.$#',
	'count' => 1,
	'path' => __DIR__ . '/system/Database/MigrationRunner.php',
];
$ignoreErrors[] = [
	'message' => '#^Method CodeIgniter\\\\Database\\\\ModelFactory\\:\\:injectMock\\(\\) has no return type specified\\.$#',
	'count' => 1,
	'path' => __DIR__ . '/system/Database/ModelFactory.php',
];
$ignoreErrors[] = [
	'message' => '#^Method CodeIgniter\\\\Database\\\\ModelFactory\\:\\:reset\\(\\) has no return type specified\\.$#',
	'count' => 1,
	'path' => __DIR__ . '/system/Database/ModelFactory.php',
];
$ignoreErrors[] = [
	'message' => '#^Construct empty\\(\\) is not allowed\\. Use more strict comparison\\.$#',
	'count' => 1,
	'path' => __DIR__ . '/system/Database/MySQLi/Builder.php',
];
$ignoreErrors[] = [
	'message' => '#^Construct empty\\(\\) is not allowed\\. Use more strict comparison\\.$#',
	'count' => 12,
	'path' => __DIR__ . '/system/Database/MySQLi/Connection.php',
];
$ignoreErrors[] = [
	'message' => '#^Method CodeIgniter\\\\Database\\\\MySQLi\\\\Connection\\:\\:_close\\(\\) should return mixed but return statement is missing\\.$#',
	'count' => 1,
	'path' => __DIR__ . '/system/Database/MySQLi/Connection.php',
];
$ignoreErrors[] = [
	'message' => '#^Only booleans are allowed in &&, int given on the left side\\.$#',
	'count' => 1,
	'path' => __DIR__ . '/system/Database/MySQLi/Connection.php',
];
$ignoreErrors[] = [
	'message' => '#^Only booleans are allowed in a negated boolean, array given\\.$#',
	'count' => 1,
	'path' => __DIR__ . '/system/Database/MySQLi/Connection.php',
];
$ignoreErrors[] = [
	'message' => '#^PHPDoc type string of property CodeIgniter\\\\Database\\\\MySQLi\\\\Connection\\:\\:\\$escapeChar is not the same as PHPDoc type array\\|string of overridden property CodeIgniter\\\\Database\\\\BaseConnection\\<mysqli,mysqli_result\\>\\:\\:\\$escapeChar\\.$#',
	'count' => 1,
	'path' => __DIR__ . '/system/Database/MySQLi/Connection.php',
];
$ignoreErrors[] = [
	'message' => '#^Return type \\(array\\<string, int\\|string\\>\\) of method CodeIgniter\\\\Database\\\\MySQLi\\\\Connection\\:\\:error\\(\\) should be covariant with return type \\(array\\{code\\: int\\|string\\|null, message\\: string\\|null\\}\\) of method CodeIgniter\\\\Database\\\\BaseConnection\\<mysqli,mysqli_result\\>\\:\\:error\\(\\)$#',
	'count' => 1,
	'path' => __DIR__ . '/system/Database/MySQLi/Connection.php',
];
$ignoreErrors[] = [
	'message' => '#^Construct empty\\(\\) is not allowed\\. Use more strict comparison\\.$#',
	'count' => 6,
	'path' => __DIR__ . '/system/Database/MySQLi/Forge.php',
];
$ignoreErrors[] = [
	'message' => '#^PHPDoc type string of property CodeIgniter\\\\Database\\\\MySQLi\\\\Forge\\:\\:\\$createDatabaseStr is not the same as PHPDoc type string\\|false of overridden property CodeIgniter\\\\Database\\\\Forge\\:\\:\\$createDatabaseStr\\.$#',
	'count' => 1,
	'path' => __DIR__ . '/system/Database/MySQLi/Forge.php',
];
$ignoreErrors[] = [
	'message' => '#^Access to an undefined property CodeIgniter\\\\Database\\\\BaseConnection\\<mysqli, mysqli_result\\>\\:\\:\\$mysqli\\.$#',
	'count' => 3,
	'path' => __DIR__ . '/system/Database/MySQLi/PreparedQuery.php',
];
$ignoreErrors[] = [
	'message' => '#^Return type \\(CodeIgniter\\\\Database\\\\MySQLi\\\\PreparedQuery\\) of method CodeIgniter\\\\Database\\\\MySQLi\\\\PreparedQuery\\:\\:_prepare\\(\\) should be covariant with return type \\(\\$this\\(CodeIgniter\\\\Database\\\\BasePreparedQuery\\<TConnection, TStatement, TResult\\>\\)\\) of method CodeIgniter\\\\Database\\\\BasePreparedQuery\\<mysqli,mysqli_stmt,mysqli_result\\>\\:\\:_prepare\\(\\)$#',
	'count' => 1,
	'path' => __DIR__ . '/system/Database/MySQLi/PreparedQuery.php',
];
$ignoreErrors[] = [
	'message' => '#^Return type \\(mysqli_result\\|false\\) of method CodeIgniter\\\\Database\\\\MySQLi\\\\PreparedQuery\\:\\:_getResult\\(\\) should be covariant with return type \\(object\\|resource\\|null\\) of method CodeIgniter\\\\Database\\\\BasePreparedQuery\\<mysqli,mysqli_stmt,mysqli_result\\>\\:\\:_getResult\\(\\)$#',
	'count' => 1,
	'path' => __DIR__ . '/system/Database/MySQLi/PreparedQuery.php',
];
$ignoreErrors[] = [
	'message' => '#^Construct empty\\(\\) is not allowed\\. Use more strict comparison\\.$#',
	'count' => 1,
	'path' => __DIR__ . '/system/Database/MySQLi/Result.php',
];
$ignoreErrors[] = [
	'message' => '#^PHPDoc type string of property CodeIgniter\\\\Database\\\\MySQLi\\\\Utils\\:\\:\\$listDatabases is not the same as PHPDoc type bool\\|string of overridden property CodeIgniter\\\\Database\\\\BaseUtils\\:\\:\\$listDatabases\\.$#',
	'count' => 1,
	'path' => __DIR__ . '/system/Database/MySQLi/Utils.php',
];
$ignoreErrors[] = [
	'message' => '#^PHPDoc type string of property CodeIgniter\\\\Database\\\\MySQLi\\\\Utils\\:\\:\\$optimizeTable is not the same as PHPDoc type bool\\|string of overridden property CodeIgniter\\\\Database\\\\BaseUtils\\:\\:\\$optimizeTable\\.$#',
	'count' => 1,
	'path' => __DIR__ . '/system/Database/MySQLi/Utils.php',
];
$ignoreErrors[] = [
	'message' => '#^Construct empty\\(\\) is not allowed\\. Use more strict comparison\\.$#',
	'count' => 4,
	'path' => __DIR__ . '/system/Database/OCI8/Builder.php',
];
$ignoreErrors[] = [
	'message' => '#^Method CodeIgniter\\\\Database\\\\OCI8\\\\Builder\\:\\:resetSelect\\(\\) has no return type specified\\.$#',
	'count' => 1,
	'path' => __DIR__ . '/system/Database/OCI8/Builder.php',
];
$ignoreErrors[] = [
	'message' => '#^Only booleans are allowed in a ternary operator condition, int given\\.$#',
	'count' => 1,
	'path' => __DIR__ . '/system/Database/OCI8/Builder.php',
];
$ignoreErrors[] = [
	'message' => '#^PHPDoc type CodeIgniter\\\\Database\\\\OCI8\\\\Connection of property CodeIgniter\\\\Database\\\\OCI8\\\\Builder\\:\\:\\$db is not the same as PHPDoc type CodeIgniter\\\\Database\\\\BaseConnection of overridden property CodeIgniter\\\\Database\\\\BaseBuilder\\:\\:\\$db\\.$#',
	'count' => 1,
	'path' => __DIR__ . '/system/Database/OCI8/Builder.php',
];
$ignoreErrors[] = [
	'message' => '#^Return type \\(mixed\\) of method CodeIgniter\\\\Database\\\\OCI8\\\\Builder\\:\\:delete\\(\\) should be covariant with return type \\(bool\\|string\\) of method CodeIgniter\\\\Database\\\\BaseBuilder\\:\\:delete\\(\\)$#',
	'count' => 1,
	'path' => __DIR__ . '/system/Database/OCI8/Builder.php',
];
$ignoreErrors[] = [
	'message' => '#^Construct empty\\(\\) is not allowed\\. Use more strict comparison\\.$#',
	'count' => 5,
	'path' => __DIR__ . '/system/Database/OCI8/Connection.php',
];
$ignoreErrors[] = [
	'message' => '#^Only booleans are allowed in a negated boolean, array given\\.$#',
	'count' => 1,
	'path' => __DIR__ . '/system/Database/OCI8/Connection.php',
];
$ignoreErrors[] = [
	'message' => '#^Only booleans are allowed in a negated boolean, array\\<stdClass\\> given\\.$#',
	'count' => 1,
	'path' => __DIR__ . '/system/Database/OCI8/Connection.php',
];
$ignoreErrors[] = [
	'message' => '#^Only booleans are allowed in a negated boolean, array\\|string given\\.$#',
	'count' => 1,
	'path' => __DIR__ . '/system/Database/OCI8/Connection.php',
];
$ignoreErrors[] = [
	'message' => '#^PHPDoc type string of property CodeIgniter\\\\Database\\\\OCI8\\\\Connection\\:\\:\\$escapeChar is not the same as PHPDoc type array\\|string of overridden property CodeIgniter\\\\Database\\\\BaseConnection\\<resource,resource\\>\\:\\:\\$escapeChar\\.$#',
	'count' => 1,
	'path' => __DIR__ . '/system/Database/OCI8/Connection.php',
];
$ignoreErrors[] = [
	'message' => '#^Property CodeIgniter\\\\Database\\\\OCI8\\\\Connection\\:\\:\\$resetStmtId has no type specified\\.$#',
	'count' => 1,
	'path' => __DIR__ . '/system/Database/OCI8/Connection.php',
];
$ignoreErrors[] = [
	'message' => '#^Property CodeIgniter\\\\Database\\\\OCI8\\\\Connection\\:\\:\\$validDSNs has no type specified\\.$#',
	'count' => 1,
	'path' => __DIR__ . '/system/Database/OCI8/Connection.php',
];
$ignoreErrors[] = [
	'message' => '#^Return type \\(array\\{code\\: int\\|string\\|null, message\\: string\\|null\\}\\) of method CodeIgniter\\\\Database\\\\OCI8\\\\Connection\\:\\:error\\(\\) should be covariant with return type \\(array\\<string, int\\|string\\>\\) of method CodeIgniter\\\\Database\\\\ConnectionInterface\\<resource,resource\\>\\:\\:error\\(\\)$#',
	'count' => 1,
	'path' => __DIR__ . '/system/Database/OCI8/Connection.php',
];
$ignoreErrors[] = [
	'message' => '#^Construct empty\\(\\) is not allowed\\. Use more strict comparison\\.$#',
	'count' => 3,
	'path' => __DIR__ . '/system/Database/OCI8/Forge.php',
];
$ignoreErrors[] = [
	'message' => '#^PHPDoc type false of property CodeIgniter\\\\Database\\\\OCI8\\\\Forge\\:\\:\\$createDatabaseStr is not the same as PHPDoc type string\\|false of overridden property CodeIgniter\\\\Database\\\\Forge\\:\\:\\$createDatabaseStr\\.$#',
	'count' => 1,
	'path' => __DIR__ . '/system/Database/OCI8/Forge.php',
];
$ignoreErrors[] = [
	'message' => '#^PHPDoc type false of property CodeIgniter\\\\Database\\\\OCI8\\\\Forge\\:\\:\\$createTableIfStr is not the same as PHPDoc type bool\\|string of overridden property CodeIgniter\\\\Database\\\\Forge\\:\\:\\$createTableIfStr\\.$#',
	'count' => 1,
	'path' => __DIR__ . '/system/Database/OCI8/Forge.php',
];
$ignoreErrors[] = [
	'message' => '#^PHPDoc type false of property CodeIgniter\\\\Database\\\\OCI8\\\\Forge\\:\\:\\$dropDatabaseStr is not the same as PHPDoc type string\\|false of overridden property CodeIgniter\\\\Database\\\\Forge\\:\\:\\$dropDatabaseStr\\.$#',
	'count' => 1,
	'path' => __DIR__ . '/system/Database/OCI8/Forge.php',
];
$ignoreErrors[] = [
	'message' => '#^PHPDoc type false of property CodeIgniter\\\\Database\\\\OCI8\\\\Forge\\:\\:\\$dropTableIfStr is not the same as PHPDoc type bool\\|string of overridden property CodeIgniter\\\\Database\\\\Forge\\:\\:\\$dropTableIfStr\\.$#',
	'count' => 1,
	'path' => __DIR__ . '/system/Database/OCI8/Forge.php',
];
$ignoreErrors[] = [
	'message' => '#^PHPDoc type string of property CodeIgniter\\\\Database\\\\OCI8\\\\Forge\\:\\:\\$renameTableStr is not the same as PHPDoc type string\\|false of overridden property CodeIgniter\\\\Database\\\\Forge\\:\\:\\$renameTableStr\\.$#',
	'count' => 1,
	'path' => __DIR__ . '/system/Database/OCI8/Forge.php',
];
$ignoreErrors[] = [
	'message' => '#^PHPDoc type CodeIgniter\\\\Database\\\\OCI8\\\\Connection of property CodeIgniter\\\\Database\\\\OCI8\\\\PreparedQuery\\:\\:\\$db is not the same as PHPDoc type CodeIgniter\\\\Database\\\\BaseConnection\\<resource, resource\\> of overridden property CodeIgniter\\\\Database\\\\BasePreparedQuery\\<resource,resource,resource\\>\\:\\:\\$db\\.$#',
	'count' => 1,
	'path' => __DIR__ . '/system/Database/OCI8/PreparedQuery.php',
];
$ignoreErrors[] = [
	'message' => '#^Return type \\(CodeIgniter\\\\Database\\\\OCI8\\\\PreparedQuery\\) of method CodeIgniter\\\\Database\\\\OCI8\\\\PreparedQuery\\:\\:_prepare\\(\\) should be covariant with return type \\(\\$this\\(CodeIgniter\\\\Database\\\\BasePreparedQuery\\<TConnection, TStatement, TResult\\>\\)\\) of method CodeIgniter\\\\Database\\\\BasePreparedQuery\\<resource,resource,resource\\>\\:\\:_prepare\\(\\)$#',
	'count' => 1,
	'path' => __DIR__ . '/system/Database/OCI8/PreparedQuery.php',
];
$ignoreErrors[] = [
	'message' => '#^PHPDoc type string of property CodeIgniter\\\\Database\\\\OCI8\\\\Utils\\:\\:\\$listDatabases is not the same as PHPDoc type bool\\|string of overridden property CodeIgniter\\\\Database\\\\BaseUtils\\:\\:\\$listDatabases\\.$#',
	'count' => 1,
	'path' => __DIR__ . '/system/Database/OCI8/Utils.php',
];
$ignoreErrors[] = [
	'message' => '#^Construct empty\\(\\) is not allowed\\. Use more strict comparison\\.$#',
	'count' => 8,
	'path' => __DIR__ . '/system/Database/Postgre/Builder.php',
];
$ignoreErrors[] = [
	'message' => '#^Only booleans are allowed in a negated boolean, array\\<int\\|string, array\\<int, int\\|string\\>\\|string\\> given\\.$#',
	'count' => 1,
	'path' => __DIR__ . '/system/Database/Postgre/Builder.php',
];
$ignoreErrors[] = [
	'message' => '#^Return type \\(CodeIgniter\\\\Database\\\\BaseBuilder\\) of method CodeIgniter\\\\Database\\\\Postgre\\\\Builder\\:\\:join\\(\\) should be covariant with return type \\(\\$this\\(CodeIgniter\\\\Database\\\\BaseBuilder\\)\\) of method CodeIgniter\\\\Database\\\\BaseBuilder\\:\\:join\\(\\)$#',
	'count' => 1,
	'path' => __DIR__ . '/system/Database/Postgre/Builder.php',
];
$ignoreErrors[] = [
	'message' => '#^Return type \\(CodeIgniter\\\\Database\\\\BaseBuilder\\) of method CodeIgniter\\\\Database\\\\Postgre\\\\Builder\\:\\:orderBy\\(\\) should be covariant with return type \\(\\$this\\(CodeIgniter\\\\Database\\\\BaseBuilder\\)\\) of method CodeIgniter\\\\Database\\\\BaseBuilder\\:\\:orderBy\\(\\)$#',
	'count' => 1,
	'path' => __DIR__ . '/system/Database/Postgre/Builder.php',
];
$ignoreErrors[] = [
	'message' => '#^Return type \\(mixed\\) of method CodeIgniter\\\\Database\\\\Postgre\\\\Builder\\:\\:decrement\\(\\) should be covariant with return type \\(bool\\) of method CodeIgniter\\\\Database\\\\BaseBuilder\\:\\:decrement\\(\\)$#',
	'count' => 1,
	'path' => __DIR__ . '/system/Database/Postgre/Builder.php',
];
$ignoreErrors[] = [
	'message' => '#^Return type \\(mixed\\) of method CodeIgniter\\\\Database\\\\Postgre\\\\Builder\\:\\:delete\\(\\) should be covariant with return type \\(bool\\|string\\) of method CodeIgniter\\\\Database\\\\BaseBuilder\\:\\:delete\\(\\)$#',
	'count' => 1,
	'path' => __DIR__ . '/system/Database/Postgre/Builder.php',
];
$ignoreErrors[] = [
	'message' => '#^Return type \\(mixed\\) of method CodeIgniter\\\\Database\\\\Postgre\\\\Builder\\:\\:increment\\(\\) should be covariant with return type \\(bool\\) of method CodeIgniter\\\\Database\\\\BaseBuilder\\:\\:increment\\(\\)$#',
	'count' => 1,
	'path' => __DIR__ . '/system/Database/Postgre/Builder.php',
];
$ignoreErrors[] = [
	'message' => '#^Return type \\(mixed\\) of method CodeIgniter\\\\Database\\\\Postgre\\\\Builder\\:\\:replace\\(\\) should be covariant with return type \\(CodeIgniter\\\\Database\\\\BaseResult\\|CodeIgniter\\\\Database\\\\Query\\|string\\|false\\) of method CodeIgniter\\\\Database\\\\BaseBuilder\\:\\:replace\\(\\)$#',
	'count' => 1,
	'path' => __DIR__ . '/system/Database/Postgre/Builder.php',
];
$ignoreErrors[] = [
	'message' => '#^Construct empty\\(\\) is not allowed\\. Use more strict comparison\\.$#',
	'count' => 2,
	'path' => __DIR__ . '/system/Database/Postgre/Connection.php',
];
$ignoreErrors[] = [
	'message' => '#^Method CodeIgniter\\\\Database\\\\Postgre\\\\Connection\\:\\:_close\\(\\) should return mixed but return statement is missing\\.$#',
	'count' => 1,
	'path' => __DIR__ . '/system/Database/Postgre/Connection.php',
];
$ignoreErrors[] = [
	'message' => '#^Method CodeIgniter\\\\Database\\\\Postgre\\\\Connection\\:\\:buildDSN\\(\\) has no return type specified\\.$#',
	'count' => 1,
	'path' => __DIR__ . '/system/Database/Postgre/Connection.php',
];
$ignoreErrors[] = [
	'message' => '#^Method CodeIgniter\\\\Database\\\\Postgre\\\\Connection\\:\\:convertDSN\\(\\) has no return type specified\\.$#',
	'count' => 1,
	'path' => __DIR__ . '/system/Database/Postgre/Connection.php',
];
$ignoreErrors[] = [
	'message' => '#^PHPDoc type string of property CodeIgniter\\\\Database\\\\Postgre\\\\Connection\\:\\:\\$escapeChar is not the same as PHPDoc type array\\|string of overridden property CodeIgniter\\\\Database\\\\BaseConnection\\<PgSql\\\\Connection,PgSql\\\\Result\\>\\:\\:\\$escapeChar\\.$#',
	'count' => 1,
	'path' => __DIR__ . '/system/Database/Postgre/Connection.php',
];
$ignoreErrors[] = [
	'message' => '#^Property CodeIgniter\\\\Database\\\\Postgre\\\\Connection\\:\\:\\$connect_timeout has no type specified\\.$#',
	'count' => 1,
	'path' => __DIR__ . '/system/Database/Postgre/Connection.php',
];
$ignoreErrors[] = [
	'message' => '#^Property CodeIgniter\\\\Database\\\\Postgre\\\\Connection\\:\\:\\$options has no type specified\\.$#',
	'count' => 1,
	'path' => __DIR__ . '/system/Database/Postgre/Connection.php',
];
$ignoreErrors[] = [
	'message' => '#^Property CodeIgniter\\\\Database\\\\Postgre\\\\Connection\\:\\:\\$service has no type specified\\.$#',
	'count' => 1,
	'path' => __DIR__ . '/system/Database/Postgre/Connection.php',
];
$ignoreErrors[] = [
	'message' => '#^Property CodeIgniter\\\\Database\\\\Postgre\\\\Connection\\:\\:\\$sslmode has no type specified\\.$#',
	'count' => 1,
	'path' => __DIR__ . '/system/Database/Postgre/Connection.php',
];
$ignoreErrors[] = [
	'message' => '#^Return type \\(array\\<string, int\\|string\\>\\) of method CodeIgniter\\\\Database\\\\Postgre\\\\Connection\\:\\:error\\(\\) should be covariant with return type \\(array\\{code\\: int\\|string\\|null, message\\: string\\|null\\}\\) of method CodeIgniter\\\\Database\\\\BaseConnection\\<PgSql\\\\Connection,PgSql\\\\Result\\>\\:\\:error\\(\\)$#',
	'count' => 1,
	'path' => __DIR__ . '/system/Database/Postgre/Connection.php',
];
$ignoreErrors[] = [
	'message' => '#^Short ternary operator is not allowed\\. Use null coalesce operator if applicable or consider using long ternary\\.$#',
	'count' => 1,
	'path' => __DIR__ . '/system/Database/Postgre/Connection.php',
];
$ignoreErrors[] = [
	'message' => '#^Construct empty\\(\\) is not allowed\\. Use more strict comparison\\.$#',
	'count' => 4,
	'path' => __DIR__ . '/system/Database/Postgre/Forge.php',
];
$ignoreErrors[] = [
	'message' => '#^Method CodeIgniter\\\\Database\\\\Postgre\\\\Forge\\:\\:_attributeAutoIncrement\\(\\) has no return type specified\\.$#',
	'count' => 1,
	'path' => __DIR__ . '/system/Database/Postgre/Forge.php',
];
$ignoreErrors[] = [
	'message' => '#^Method CodeIgniter\\\\Database\\\\Postgre\\\\Forge\\:\\:_attributeType\\(\\) has no return type specified\\.$#',
	'count' => 1,
	'path' => __DIR__ . '/system/Database/Postgre/Forge.php',
];
$ignoreErrors[] = [
	'message' => '#^PHPDoc type CodeIgniter\\\\Database\\\\Postgre\\\\Connection of property CodeIgniter\\\\Database\\\\Postgre\\\\Forge\\:\\:\\$db is not the same as PHPDoc type CodeIgniter\\\\Database\\\\BaseConnection of overridden property CodeIgniter\\\\Database\\\\Forge\\:\\:\\$db\\.$#',
	'count' => 1,
	'path' => __DIR__ . '/system/Database/Postgre/Forge.php',
];
$ignoreErrors[] = [
	'message' => '#^Return type \\(array\\|bool\\|string\\) of method CodeIgniter\\\\Database\\\\Postgre\\\\Forge\\:\\:_alterTable\\(\\) should be covariant with return type \\(array\\<string\\>\\|string\\|false\\) of method CodeIgniter\\\\Database\\\\Forge\\:\\:_alterTable\\(\\)$#',
	'count' => 1,
	'path' => __DIR__ . '/system/Database/Postgre/Forge.php',
];
$ignoreErrors[] = [
	'message' => '#^Return type \\(CodeIgniter\\\\Database\\\\Postgre\\\\PreparedQuery\\) of method CodeIgniter\\\\Database\\\\Postgre\\\\PreparedQuery\\:\\:_prepare\\(\\) should be covariant with return type \\(\\$this\\(CodeIgniter\\\\Database\\\\BasePreparedQuery\\<TConnection, TStatement, TResult\\>\\)\\) of method CodeIgniter\\\\Database\\\\BasePreparedQuery\\<PgSql\\\\Connection,PgSql\\\\Result,PgSql\\\\Result\\>\\:\\:_prepare\\(\\)$#',
	'count' => 1,
	'path' => __DIR__ . '/system/Database/Postgre/PreparedQuery.php',
];
$ignoreErrors[] = [
	'message' => '#^Construct empty\\(\\) is not allowed\\. Use more strict comparison\\.$#',
	'count' => 1,
	'path' => __DIR__ . '/system/Database/Postgre/Result.php',
];
$ignoreErrors[] = [
	'message' => '#^PHPDoc type string of property CodeIgniter\\\\Database\\\\Postgre\\\\Utils\\:\\:\\$listDatabases is not the same as PHPDoc type bool\\|string of overridden property CodeIgniter\\\\Database\\\\BaseUtils\\:\\:\\$listDatabases\\.$#',
	'count' => 1,
	'path' => __DIR__ . '/system/Database/Postgre/Utils.php',
];
$ignoreErrors[] = [
	'message' => '#^PHPDoc type string of property CodeIgniter\\\\Database\\\\Postgre\\\\Utils\\:\\:\\$optimizeTable is not the same as PHPDoc type bool\\|string of overridden property CodeIgniter\\\\Database\\\\BaseUtils\\:\\:\\$optimizeTable\\.$#',
	'count' => 1,
	'path' => __DIR__ . '/system/Database/Postgre/Utils.php',
];
$ignoreErrors[] = [
	'message' => '#^Method CodeIgniter\\\\Database\\\\PreparedQueryInterface\\:\\:execute\\(\\) has parameter \\$data with no type specified\\.$#',
	'count' => 1,
	'path' => __DIR__ . '/system/Database/PreparedQueryInterface.php',
];
$ignoreErrors[] = [
	'message' => '#^Construct empty\\(\\) is not allowed\\. Use more strict comparison\\.$#',
	'count' => 3,
	'path' => __DIR__ . '/system/Database/Query.php',
];
$ignoreErrors[] = [
	'message' => '#^Method CodeIgniter\\\\Database\\\\Query\\:\\:compileBinds\\(\\) has no return type specified\\.$#',
	'count' => 1,
	'path' => __DIR__ . '/system/Database/Query.php',
];
$ignoreErrors[] = [
	'message' => '#^Method CodeIgniter\\\\Database\\\\QueryInterface\\:\\:setError\\(\\) has no return type specified\\.$#',
	'count' => 1,
	'path' => __DIR__ . '/system/Database/QueryInterface.php',
];
$ignoreErrors[] = [
	'message' => '#^Method CodeIgniter\\\\Database\\\\ResultInterface\\:\\:freeResult\\(\\) has no return type specified\\.$#',
	'count' => 1,
	'path' => __DIR__ . '/system/Database/ResultInterface.php',
];
$ignoreErrors[] = [
	'message' => '#^Access to an undefined property CodeIgniter\\\\Database\\\\BaseConnection\\:\\:\\$schema\\.$#',
	'count' => 2,
	'path' => __DIR__ . '/system/Database/SQLSRV/Builder.php',
];
$ignoreErrors[] = [
	'message' => '#^Construct empty\\(\\) is not allowed\\. Use more strict comparison\\.$#',
	'count' => 15,
	'path' => __DIR__ . '/system/Database/SQLSRV/Builder.php',
];
$ignoreErrors[] = [
	'message' => '#^Parameter \\#1 \\$selectOverride \\(bool\\) of method CodeIgniter\\\\Database\\\\SQLSRV\\\\Builder\\:\\:compileSelect\\(\\) should be contravariant with parameter \\$selectOverride \\(mixed\\) of method CodeIgniter\\\\Database\\\\BaseBuilder\\:\\:compileSelect\\(\\)$#',
	'count' => 1,
	'path' => __DIR__ . '/system/Database/SQLSRV/Builder.php',
];
$ignoreErrors[] = [
	'message' => '#^Return type \\(CodeIgniter\\\\Database\\\\BaseBuilder\\) of method CodeIgniter\\\\Database\\\\SQLSRV\\\\Builder\\:\\:maxMinAvgSum\\(\\) should be covariant with return type \\(\\$this\\(CodeIgniter\\\\Database\\\\BaseBuilder\\)\\) of method CodeIgniter\\\\Database\\\\BaseBuilder\\:\\:maxMinAvgSum\\(\\)$#',
	'count' => 1,
	'path' => __DIR__ . '/system/Database/SQLSRV/Builder.php',
];
$ignoreErrors[] = [
	'message' => '#^Return type \\(mixed\\) of method CodeIgniter\\\\Database\\\\SQLSRV\\\\Builder\\:\\:delete\\(\\) should be covariant with return type \\(bool\\|string\\) of method CodeIgniter\\\\Database\\\\BaseBuilder\\:\\:delete\\(\\)$#',
	'count' => 1,
	'path' => __DIR__ . '/system/Database/SQLSRV/Builder.php',
];
$ignoreErrors[] = [
	'message' => '#^Return type \\(mixed\\) of method CodeIgniter\\\\Database\\\\SQLSRV\\\\Builder\\:\\:replace\\(\\) should be covariant with return type \\(CodeIgniter\\\\Database\\\\BaseResult\\|CodeIgniter\\\\Database\\\\Query\\|string\\|false\\) of method CodeIgniter\\\\Database\\\\BaseBuilder\\:\\:replace\\(\\)$#',
	'count' => 1,
	'path' => __DIR__ . '/system/Database/SQLSRV/Builder.php',
];
$ignoreErrors[] = [
	'message' => '#^Construct empty\\(\\) is not allowed\\. Use more strict comparison\\.$#',
	'count' => 8,
	'path' => __DIR__ . '/system/Database/SQLSRV/Connection.php',
];
$ignoreErrors[] = [
	'message' => '#^Method CodeIgniter\\\\Database\\\\SQLSRV\\\\Connection\\:\\:_close\\(\\) should return mixed but return statement is missing\\.$#',
	'count' => 1,
	'path' => __DIR__ . '/system/Database/SQLSRV/Connection.php',
];
$ignoreErrors[] = [
	'message' => '#^PHPDoc type string of property CodeIgniter\\\\Database\\\\SQLSRV\\\\Connection\\:\\:\\$escapeChar is not the same as PHPDoc type array\\|string of overridden property CodeIgniter\\\\Database\\\\BaseConnection\\<resource,resource\\>\\:\\:\\$escapeChar\\.$#',
	'count' => 1,
	'path' => __DIR__ . '/system/Database/SQLSRV/Connection.php',
];
$ignoreErrors[] = [
	'message' => '#^Return type \\(array\\<string, int\\|string\\>\\) of method CodeIgniter\\\\Database\\\\SQLSRV\\\\Connection\\:\\:error\\(\\) should be covariant with return type \\(array\\{code\\: int\\|string\\|null, message\\: string\\|null\\}\\) of method CodeIgniter\\\\Database\\\\BaseConnection\\<resource,resource\\>\\:\\:error\\(\\)$#',
	'count' => 1,
	'path' => __DIR__ . '/system/Database/SQLSRV/Connection.php',
];
$ignoreErrors[] = [
	'message' => '#^Access to an undefined property CodeIgniter\\\\Database\\\\BaseConnection\\:\\:\\$schema\\.$#',
	'count' => 13,
	'path' => __DIR__ . '/system/Database/SQLSRV/Forge.php',
];
$ignoreErrors[] = [
	'message' => '#^Construct empty\\(\\) is not allowed\\. Use more strict comparison\\.$#',
	'count' => 6,
	'path' => __DIR__ . '/system/Database/SQLSRV/Forge.php',
];
$ignoreErrors[] = [
	'message' => '#^Method CodeIgniter\\\\Database\\\\SQLSRV\\\\Forge\\:\\:_attributeAutoIncrement\\(\\) has no return type specified\\.$#',
	'count' => 1,
	'path' => __DIR__ . '/system/Database/SQLSRV/Forge.php',
];
$ignoreErrors[] = [
	'message' => '#^Method CodeIgniter\\\\Database\\\\SQLSRV\\\\Forge\\:\\:_attributeType\\(\\) has no return type specified\\.$#',
	'count' => 1,
	'path' => __DIR__ . '/system/Database/SQLSRV/Forge.php',
];
$ignoreErrors[] = [
	'message' => '#^PHPDoc type array of property CodeIgniter\\\\Database\\\\SQLSRV\\\\Forge\\:\\:\\$unsigned is not the same as PHPDoc type array\\|bool of overridden property CodeIgniter\\\\Database\\\\Forge\\:\\:\\$unsigned\\.$#',
	'count' => 1,
	'path' => __DIR__ . '/system/Database/SQLSRV/Forge.php',
];
$ignoreErrors[] = [
	'message' => '#^PHPDoc type string of property CodeIgniter\\\\Database\\\\SQLSRV\\\\Forge\\:\\:\\$createDatabaseStr is not the same as PHPDoc type string\\|false of overridden property CodeIgniter\\\\Database\\\\Forge\\:\\:\\$createDatabaseStr\\.$#',
	'count' => 1,
	'path' => __DIR__ . '/system/Database/SQLSRV/Forge.php',
];
$ignoreErrors[] = [
	'message' => '#^PHPDoc type string of property CodeIgniter\\\\Database\\\\SQLSRV\\\\Forge\\:\\:\\$createTableIfStr is not the same as PHPDoc type bool\\|string of overridden property CodeIgniter\\\\Database\\\\Forge\\:\\:\\$createTableIfStr\\.$#',
	'count' => 1,
	'path' => __DIR__ . '/system/Database/SQLSRV/Forge.php',
];
$ignoreErrors[] = [
	'message' => '#^PHPDoc type string of property CodeIgniter\\\\Database\\\\SQLSRV\\\\Forge\\:\\:\\$renameTableStr is not the same as PHPDoc type string\\|false of overridden property CodeIgniter\\\\Database\\\\Forge\\:\\:\\$renameTableStr\\.$#',
	'count' => 1,
	'path' => __DIR__ . '/system/Database/SQLSRV/Forge.php',
];
$ignoreErrors[] = [
	'message' => '#^PHPDoc type CodeIgniter\\\\Database\\\\SQLSRV\\\\Connection of property CodeIgniter\\\\Database\\\\SQLSRV\\\\PreparedQuery\\:\\:\\$db is not the same as PHPDoc type CodeIgniter\\\\Database\\\\BaseConnection\\<resource, resource\\> of overridden property CodeIgniter\\\\Database\\\\BasePreparedQuery\\<resource,resource,resource\\>\\:\\:\\$db\\.$#',
	'count' => 1,
	'path' => __DIR__ . '/system/Database/SQLSRV/PreparedQuery.php',
];
$ignoreErrors[] = [
	'message' => '#^Return type \\(CodeIgniter\\\\Database\\\\SQLSRV\\\\PreparedQuery\\) of method CodeIgniter\\\\Database\\\\SQLSRV\\\\PreparedQuery\\:\\:_prepare\\(\\) should be covariant with return type \\(\\$this\\(CodeIgniter\\\\Database\\\\BasePreparedQuery\\<TConnection, TStatement, TResult\\>\\)\\) of method CodeIgniter\\\\Database\\\\BasePreparedQuery\\<resource,resource,resource\\>\\:\\:_prepare\\(\\)$#',
	'count' => 1,
	'path' => __DIR__ . '/system/Database/SQLSRV/PreparedQuery.php',
];
$ignoreErrors[] = [
	'message' => '#^Construct empty\\(\\) is not allowed\\. Use more strict comparison\\.$#',
	'count' => 1,
	'path' => __DIR__ . '/system/Database/SQLSRV/Result.php',
];
$ignoreErrors[] = [
	'message' => '#^PHPDoc type string of property CodeIgniter\\\\Database\\\\SQLSRV\\\\Utils\\:\\:\\$listDatabases is not the same as PHPDoc type bool\\|string of overridden property CodeIgniter\\\\Database\\\\BaseUtils\\:\\:\\$listDatabases\\.$#',
	'count' => 1,
	'path' => __DIR__ . '/system/Database/SQLSRV/Utils.php',
];
$ignoreErrors[] = [
	'message' => '#^PHPDoc type string of property CodeIgniter\\\\Database\\\\SQLSRV\\\\Utils\\:\\:\\$optimizeTable is not the same as PHPDoc type bool\\|string of overridden property CodeIgniter\\\\Database\\\\BaseUtils\\:\\:\\$optimizeTable\\.$#',
	'count' => 1,
	'path' => __DIR__ . '/system/Database/SQLSRV/Utils.php',
];
$ignoreErrors[] = [
	'message' => '#^Construct empty\\(\\) is not allowed\\. Use more strict comparison\\.$#',
	'count' => 2,
	'path' => __DIR__ . '/system/Database/SQLite3/Builder.php',
];
$ignoreErrors[] = [
	'message' => '#^Construct empty\\(\\) is not allowed\\. Use more strict comparison\\.$#',
	'count' => 1,
	'path' => __DIR__ . '/system/Database/SQLite3/Connection.php',
];
$ignoreErrors[] = [
	'message' => '#^Method CodeIgniter\\\\Database\\\\SQLite3\\\\Connection\\:\\:_close\\(\\) should return mixed but return statement is missing\\.$#',
	'count' => 1,
	'path' => __DIR__ . '/system/Database/SQLite3/Connection.php',
];
$ignoreErrors[] = [
	'message' => '#^Only booleans are allowed in a negated boolean, string given\\.$#',
	'count' => 1,
	'path' => __DIR__ . '/system/Database/SQLite3/Connection.php',
];
$ignoreErrors[] = [
	'message' => '#^PHPDoc type string of property CodeIgniter\\\\Database\\\\SQLite3\\\\Connection\\:\\:\\$escapeChar is not the same as PHPDoc type array\\|string of overridden property CodeIgniter\\\\Database\\\\BaseConnection\\<SQLite3,SQLite3Result\\>\\:\\:\\$escapeChar\\.$#',
	'count' => 1,
	'path' => __DIR__ . '/system/Database/SQLite3/Connection.php',
];
$ignoreErrors[] = [
	'message' => '#^Return type \\(array\\<string, int\\|string\\>\\) of method CodeIgniter\\\\Database\\\\SQLite3\\\\Connection\\:\\:error\\(\\) should be covariant with return type \\(array\\{code\\: int\\|string\\|null, message\\: string\\|null\\}\\) of method CodeIgniter\\\\Database\\\\BaseConnection\\<SQLite3,SQLite3Result\\>\\:\\:error\\(\\)$#',
	'count' => 1,
	'path' => __DIR__ . '/system/Database/SQLite3/Connection.php',
];
$ignoreErrors[] = [
	'message' => '#^Construct empty\\(\\) is not allowed\\. Use more strict comparison\\.$#',
	'count' => 2,
	'path' => __DIR__ . '/system/Database/SQLite3/Forge.php',
];
$ignoreErrors[] = [
	'message' => '#^Method CodeIgniter\\\\Database\\\\SQLite3\\\\Forge\\:\\:_attributeAutoIncrement\\(\\) has no return type specified\\.$#',
	'count' => 1,
	'path' => __DIR__ . '/system/Database/SQLite3/Forge.php',
];
$ignoreErrors[] = [
	'message' => '#^Method CodeIgniter\\\\Database\\\\SQLite3\\\\Forge\\:\\:_attributeType\\(\\) has no return type specified\\.$#',
	'count' => 1,
	'path' => __DIR__ . '/system/Database/SQLite3/Forge.php',
];
$ignoreErrors[] = [
	'message' => '#^PHPDoc type CodeIgniter\\\\Database\\\\SQLite3\\\\Connection of property CodeIgniter\\\\Database\\\\SQLite3\\\\Forge\\:\\:\\$db is not the same as PHPDoc type CodeIgniter\\\\Database\\\\BaseConnection of overridden property CodeIgniter\\\\Database\\\\Forge\\:\\:\\$db\\.$#',
	'count' => 1,
	'path' => __DIR__ . '/system/Database/SQLite3/Forge.php',
];
$ignoreErrors[] = [
	'message' => '#^Return type \\(array\\|string\\|null\\) of method CodeIgniter\\\\Database\\\\SQLite3\\\\Forge\\:\\:_alterTable\\(\\) should be covariant with return type \\(array\\<string\\>\\|string\\|false\\) of method CodeIgniter\\\\Database\\\\Forge\\:\\:_alterTable\\(\\)$#',
	'count' => 1,
	'path' => __DIR__ . '/system/Database/SQLite3/Forge.php',
];
$ignoreErrors[] = [
	'message' => '#^Return type \\(CodeIgniter\\\\Database\\\\SQLite3\\\\PreparedQuery\\) of method CodeIgniter\\\\Database\\\\SQLite3\\\\PreparedQuery\\:\\:_prepare\\(\\) should be covariant with return type \\(\\$this\\(CodeIgniter\\\\Database\\\\BasePreparedQuery\\<TConnection, TStatement, TResult\\>\\)\\) of method CodeIgniter\\\\Database\\\\BasePreparedQuery\\<SQLite3,SQLite3Stmt,SQLite3Result\\>\\:\\:_prepare\\(\\)$#',
	'count' => 1,
	'path' => __DIR__ . '/system/Database/SQLite3/PreparedQuery.php',
];
$ignoreErrors[] = [
	'message' => '#^Return type \\(SQLite3Result\\|false\\) of method CodeIgniter\\\\Database\\\\SQLite3\\\\PreparedQuery\\:\\:_getResult\\(\\) should be covariant with return type \\(object\\|resource\\|null\\) of method CodeIgniter\\\\Database\\\\BasePreparedQuery\\<SQLite3,SQLite3Stmt,SQLite3Result\\>\\:\\:_getResult\\(\\)$#',
	'count' => 1,
	'path' => __DIR__ . '/system/Database/SQLite3/PreparedQuery.php',
];
$ignoreErrors[] = [
	'message' => '#^Class stdClass referenced with incorrect case\\: stdclass\\.$#',
	'count' => 2,
	'path' => __DIR__ . '/system/Database/SQLite3/Table.php',
];
$ignoreErrors[] = [
	'message' => '#^Construct empty\\(\\) is not allowed\\. Use more strict comparison\\.$#',
	'count' => 3,
	'path' => __DIR__ . '/system/Database/SQLite3/Table.php',
];
$ignoreErrors[] = [
	'message' => '#^Method CodeIgniter\\\\Database\\\\SQLite3\\\\Table\\:\\:copyData\\(\\) has no return type specified\\.$#',
	'count' => 1,
	'path' => __DIR__ . '/system/Database/SQLite3/Table.php',
];
$ignoreErrors[] = [
	'message' => '#^Method CodeIgniter\\\\Database\\\\SQLite3\\\\Table\\:\\:dropIndexes\\(\\) has no return type specified\\.$#',
	'count' => 1,
	'path' => __DIR__ . '/system/Database/SQLite3/Table.php',
];
$ignoreErrors[] = [
	'message' => '#^PHPDoc type string of property CodeIgniter\\\\Database\\\\SQLite3\\\\Utils\\:\\:\\$optimizeTable is not the same as PHPDoc type bool\\|string of overridden property CodeIgniter\\\\Database\\\\BaseUtils\\:\\:\\$optimizeTable\\.$#',
	'count' => 1,
	'path' => __DIR__ . '/system/Database/SQLite3/Utils.php',
];
$ignoreErrors[] = [
	'message' => '#^Construct empty\\(\\) is not allowed\\. Use more strict comparison\\.$#',
	'count' => 1,
	'path' => __DIR__ . '/system/Database/Seeder.php',
];
$ignoreErrors[] = [
	'message' => '#^Method CodeIgniter\\\\Database\\\\Seeder\\:\\:call\\(\\) has no return type specified\\.$#',
	'count' => 1,
	'path' => __DIR__ . '/system/Database/Seeder.php',
];
$ignoreErrors[] = [
	'message' => '#^Method CodeIgniter\\\\Database\\\\Seeder\\:\\:run\\(\\) should return mixed but return statement is missing\\.$#',
	'count' => 1,
	'path' => __DIR__ . '/system/Database/Seeder.php',
];
$ignoreErrors[] = [
	'message' => '#^Construct empty\\(\\) is not allowed\\. Use more strict comparison\\.$#',
	'count' => 2,
	'path' => __DIR__ . '/system/Debug/BaseExceptionHandler.php',
];
$ignoreErrors[] = [
	'message' => '#^Construct empty\\(\\) is not allowed\\. Use more strict comparison\\.$#',
	'count' => 2,
	'path' => __DIR__ . '/system/Debug/ExceptionHandler.php',
];
$ignoreErrors[] = [
	'message' => '#^Only booleans are allowed in an if condition, string given\\.$#',
	'count' => 1,
	'path' => __DIR__ . '/system/Debug/ExceptionHandler.php',
];
$ignoreErrors[] = [
	'message' => '#^Construct empty\\(\\) is not allowed\\. Use more strict comparison\\.$#',
	'count' => 3,
	'path' => __DIR__ . '/system/Debug/Exceptions.php',
];
$ignoreErrors[] = [
	'message' => '#^Only booleans are allowed in an if condition, Throwable\\|null given\\.$#',
	'count' => 1,
	'path' => __DIR__ . '/system/Debug/Exceptions.php',
];
$ignoreErrors[] = [
	'message' => '#^Only booleans are allowed in an if condition, int given\\.$#',
	'count' => 1,
	'path' => __DIR__ . '/system/Debug/Exceptions.php',
];
$ignoreErrors[] = [
	'message' => '#^Only booleans are allowed in an if condition, string given\\.$#',
	'count' => 1,
	'path' => __DIR__ . '/system/Debug/Exceptions.php',
];
$ignoreErrors[] = [
	'message' => '#^Construct empty\\(\\) is not allowed\\. Use more strict comparison\\.$#',
	'count' => 1,
	'path' => __DIR__ . '/system/Debug/Iterator.php',
];
$ignoreErrors[] = [
	'message' => '#^Construct empty\\(\\) is not allowed\\. Use more strict comparison\\.$#',
	'count' => 5,
	'path' => __DIR__ . '/system/Debug/Timer.php',
];
$ignoreErrors[] = [
	'message' => '#^Construct empty\\(\\) is not allowed\\. Use more strict comparison\\.$#',
	'count' => 5,
	'path' => __DIR__ . '/system/Debug/Toolbar.php',
];
$ignoreErrors[] = [
	'message' => '#^Construct empty\\(\\) is not allowed\\. Use more strict comparison\\.$#',
	'count' => 1,
	'path' => __DIR__ . '/system/Debug/Toolbar/Collectors/Database.php',
];
$ignoreErrors[] = [
	'message' => '#^Short ternary operator is not allowed\\. Use null coalesce operator if applicable or consider using long ternary\\.$#',
	'count' => 1,
	'path' => __DIR__ . '/system/Debug/Toolbar/Collectors/Database.php',
];
$ignoreErrors[] = [
	'message' => '#^Construct empty\\(\\) is not allowed\\. Use more strict comparison\\.$#',
	'count' => 1,
	'path' => __DIR__ . '/system/Debug/Toolbar/Collectors/History.php',
];
$ignoreErrors[] = [
	'message' => '#^Construct empty\\(\\) is not allowed\\. Use more strict comparison\\.$#',
	'count' => 2,
	'path' => __DIR__ . '/system/Debug/Toolbar/Collectors/Logs.php',
];
$ignoreErrors[] = [
	'message' => '#^Property CodeIgniter\\\\Log\\\\Logger\\:\\:\\$logCache \\(array\\) on left side of \\?\\? is not nullable\\.$#',
	'count' => 1,
	'path' => __DIR__ . '/system/Debug/Toolbar/Collectors/Logs.php',
];
$ignoreErrors[] = [
	'message' => '#^Call to an undefined method CodeIgniter\\\\View\\\\RendererInterface\\:\\:getData\\(\\)\\.$#',
	'count' => 1,
	'path' => __DIR__ . '/system/Debug/Toolbar/Collectors/Views.php',
];
$ignoreErrors[] = [
	'message' => '#^Call to an undefined method CodeIgniter\\\\View\\\\RendererInterface\\:\\:getPerformanceData\\(\\)\\.$#',
	'count' => 2,
	'path' => __DIR__ . '/system/Debug/Toolbar/Collectors/Views.php',
];
$ignoreErrors[] = [
	'message' => '#^Accessing offset \'SERVER_ADDR\' directly on \\$_SERVER is discouraged\\.$#',
	'count' => 2,
	'path' => __DIR__ . '/system/Email/Email.php',
];
$ignoreErrors[] = [
	'message' => '#^Accessing offset \'SERVER_NAME\' directly on \\$_SERVER is discouraged\\.$#',
	'count' => 2,
	'path' => __DIR__ . '/system/Email/Email.php',
];
$ignoreErrors[] = [
	'message' => '#^Construct empty\\(\\) is not allowed\\. Use more strict comparison\\.$#',
	'count' => 14,
	'path' => __DIR__ . '/system/Email/Email.php',
];
$ignoreErrors[] = [
	'message' => '#^Only booleans are allowed in &&, int given on the left side\\.$#',
	'count' => 1,
	'path' => __DIR__ . '/system/Email/Email.php',
];
$ignoreErrors[] = [
	'message' => '#^Only booleans are allowed in &&, string given on the right side\\.$#',
	'count' => 1,
	'path' => __DIR__ . '/system/Email/Email.php',
];
$ignoreErrors[] = [
	'message' => '#^Only booleans are allowed in an if condition, string\\|null given\\.$#',
	'count' => 1,
	'path' => __DIR__ . '/system/Email/Email.php',
];
$ignoreErrors[] = [
	'message' => '#^Static property CodeIgniter\\\\Email\\\\Email\\:\\:\\$func_overload \\(bool\\) in isset\\(\\) is not nullable\\.$#',
	'count' => 1,
	'path' => __DIR__ . '/system/Email/Email.php',
];
$ignoreErrors[] = [
	'message' => '#^Construct empty\\(\\) is not allowed\\. Use more strict comparison\\.$#',
	'count' => 2,
	'path' => __DIR__ . '/system/Encryption/Encryption.php',
];
$ignoreErrors[] = [
	'message' => '#^Only booleans are allowed in an if condition, Config\\\\Encryption\\|null given\\.$#',
	'count' => 1,
	'path' => __DIR__ . '/system/Encryption/Encryption.php',
];
$ignoreErrors[] = [
	'message' => '#^Construct empty\\(\\) is not allowed\\. Use more strict comparison\\.$#',
	'count' => 2,
	'path' => __DIR__ . '/system/Encryption/Handlers/OpenSSLHandler.php',
];
$ignoreErrors[] = [
	'message' => '#^Only booleans are allowed in an if condition, array\\|string\\|null given\\.$#',
	'count' => 2,
	'path' => __DIR__ . '/system/Encryption/Handlers/OpenSSLHandler.php',
];
$ignoreErrors[] = [
	'message' => '#^Construct empty\\(\\) is not allowed\\. Use more strict comparison\\.$#',
	'count' => 2,
	'path' => __DIR__ . '/system/Encryption/Handlers/SodiumHandler.php',
];
$ignoreErrors[] = [
	'message' => '#^Parameter \\#1 \\$value \\(bool\\|int\\|string\\) of method CodeIgniter\\\\Entity\\\\Cast\\\\IntBoolCast\\:\\:set\\(\\) should be contravariant with parameter \\$value \\(array\\|bool\\|float\\|int\\|object\\|string\\|null\\) of method CodeIgniter\\\\Entity\\\\Cast\\\\BaseCast\\:\\:set\\(\\)$#',
	'count' => 1,
	'path' => __DIR__ . '/system/Entity/Cast/IntBoolCast.php',
];
$ignoreErrors[] = [
	'message' => '#^Parameter \\#1 \\$value \\(bool\\|int\\|string\\) of method CodeIgniter\\\\Entity\\\\Cast\\\\IntBoolCast\\:\\:set\\(\\) should be contravariant with parameter \\$value \\(array\\|bool\\|float\\|int\\|object\\|string\\|null\\) of method CodeIgniter\\\\Entity\\\\Cast\\\\CastInterface\\:\\:set\\(\\)$#',
	'count' => 1,
	'path' => __DIR__ . '/system/Entity/Cast/IntBoolCast.php',
];
$ignoreErrors[] = [
	'message' => '#^Parameter \\#1 \\$value \\(int\\) of method CodeIgniter\\\\Entity\\\\Cast\\\\IntBoolCast\\:\\:get\\(\\) should be contravariant with parameter \\$value \\(array\\|bool\\|float\\|int\\|object\\|string\\|null\\) of method CodeIgniter\\\\Entity\\\\Cast\\\\BaseCast\\:\\:get\\(\\)$#',
	'count' => 1,
	'path' => __DIR__ . '/system/Entity/Cast/IntBoolCast.php',
];
$ignoreErrors[] = [
	'message' => '#^Parameter \\#1 \\$value \\(int\\) of method CodeIgniter\\\\Entity\\\\Cast\\\\IntBoolCast\\:\\:get\\(\\) should be contravariant with parameter \\$value \\(array\\|bool\\|float\\|int\\|object\\|string\\|null\\) of method CodeIgniter\\\\Entity\\\\Cast\\\\CastInterface\\:\\:get\\(\\)$#',
	'count' => 1,
	'path' => __DIR__ . '/system/Entity/Cast/IntBoolCast.php',
];
$ignoreErrors[] = [
	'message' => '#^Construct empty\\(\\) is not allowed\\. Use more strict comparison\\.$#',
	'count' => 4,
	'path' => __DIR__ . '/system/Entity/Entity.php',
];
$ignoreErrors[] = [
	'message' => '#^Argument \\#1 \\$name \\(\'Config\\\\\\\\Modules\'\\) passed to function config does not extend CodeIgniter\\\\\\\\Config\\\\\\\\BaseConfig\\.$#',
	'count' => 1,
	'path' => __DIR__ . '/system/Events/Events.php',
];
$ignoreErrors[] = [
	'message' => '#^Method CodeIgniter\\\\Events\\\\Events\\:\\:on\\(\\) has parameter \\$callback with no signature specified for callable\\.$#',
	'count' => 1,
	'path' => __DIR__ . '/system/Events/Events.php',
];
$ignoreErrors[] = [
	'message' => '#^Method CodeIgniter\\\\Events\\\\Events\\:\\:removeListener\\(\\) has parameter \\$listener with no signature specified for callable\\.$#',
	'count' => 1,
	'path' => __DIR__ . '/system/Events/Events.php',
];
$ignoreErrors[] = [
	'message' => '#^Short ternary operator is not allowed\\. Use null coalesce operator if applicable or consider using long ternary\\.$#',
	'count' => 1,
	'path' => __DIR__ . '/system/Events/Events.php',
];
$ignoreErrors[] = [
	'message' => '#^PHPDoc type int of property CodeIgniter\\\\Exceptions\\\\PageNotFoundException\\:\\:\\$code is not the same as PHPDoc type mixed of overridden property Exception\\:\\:\\$code\\.$#',
	'count' => 1,
	'path' => __DIR__ . '/system/Exceptions/PageNotFoundException.php',
];
$ignoreErrors[] = [
	'message' => '#^Call to method SplFileInfo\\:\\:getBasename\\(\\) with incorrect case\\: getBaseName$#',
	'count' => 1,
	'path' => __DIR__ . '/system/Files/File.php',
];
$ignoreErrors[] = [
	'message' => '#^Construct empty\\(\\) is not allowed\\. Use more strict comparison\\.$#',
	'count' => 1,
	'path' => __DIR__ . '/system/Files/File.php',
];
$ignoreErrors[] = [
	'message' => '#^Property CodeIgniter\\\\Files\\\\File\\:\\:\\$size \\(int\\) on left side of \\?\\? is not nullable\\.$#',
	'count' => 1,
	'path' => __DIR__ . '/system/Files/File.php',
];
$ignoreErrors[] = [
	'message' => '#^Short ternary operator is not allowed\\. Use null coalesce operator if applicable or consider using long ternary\\.$#',
	'count' => 3,
	'path' => __DIR__ . '/system/Files/File.php',
];
$ignoreErrors[] = [
	'message' => '#^Argument \\#1 \\$name \\(\'Config\\\\\\\\Modules\'\\) passed to function config does not extend CodeIgniter\\\\\\\\Config\\\\\\\\BaseConfig\\.$#',
	'count' => 1,
	'path' => __DIR__ . '/system/Filters/Filters.php',
];
$ignoreErrors[] = [
	'message' => '#^Construct empty\\(\\) is not allowed\\. Use more strict comparison\\.$#',
	'count' => 2,
	'path' => __DIR__ . '/system/Filters/Filters.php',
];
$ignoreErrors[] = [
	'message' => '#^Expression on left side of \\?\\? is not nullable\\.$#',
	'count' => 1,
	'path' => __DIR__ . '/system/Filters/Filters.php',
];
$ignoreErrors[] = [
	'message' => '#^Only booleans are allowed in a negated boolean, array given\\.$#',
	'count' => 1,
	'path' => __DIR__ . '/system/Filters/Filters.php',
];
$ignoreErrors[] = [
	'message' => '#^Construct empty\\(\\) is not allowed\\. Use more strict comparison\\.$#',
	'count' => 2,
	'path' => __DIR__ . '/system/HTTP/CLIRequest.php',
];
$ignoreErrors[] = [
	'message' => '#^Construct empty\\(\\) is not allowed\\. Use more strict comparison\\.$#',
	'count' => 10,
	'path' => __DIR__ . '/system/HTTP/CURLRequest.php',
];
$ignoreErrors[] = [
	'message' => '#^Constructor of class CodeIgniter\\\\HTTP\\\\CURLRequest has an unused parameter \\$config\\.$#',
	'count' => 1,
	'path' => __DIR__ . '/system/HTTP/CURLRequest.php',
];
$ignoreErrors[] = [
	'message' => '#^Only booleans are allowed in an if condition, string given\\.$#',
	'count' => 1,
	'path' => __DIR__ . '/system/HTTP/CURLRequest.php',
];
$ignoreErrors[] = [
	'message' => '#^Short ternary operator is not allowed\\. Use null coalesce operator if applicable or consider using long ternary\\.$#',
	'count' => 1,
	'path' => __DIR__ . '/system/HTTP/CURLRequest.php',
];
$ignoreErrors[] = [
	'message' => '#^Construct empty\\(\\) is not allowed\\. Use more strict comparison\\.$#',
	'count' => 9,
	'path' => __DIR__ . '/system/HTTP/ContentSecurityPolicy.php',
];
$ignoreErrors[] = [
	'message' => '#^Accessing offset \'HTTP_USER_AGENT\' directly on \\$_SERVER is discouraged\\.$#',
	'count' => 2,
	'path' => __DIR__ . '/system/HTTP/DownloadResponse.php',
];
$ignoreErrors[] = [
	'message' => '#^Only booleans are allowed in an if condition, string given\\.$#',
	'count' => 1,
	'path' => __DIR__ . '/system/HTTP/DownloadResponse.php',
];
$ignoreErrors[] = [
	'message' => '#^Return type \\(CodeIgniter\\\\HTTP\\\\DownloadResponse\\) of method CodeIgniter\\\\HTTP\\\\DownloadResponse\\:\\:noCache\\(\\) should be covariant with return type \\(\\$this\\(CodeIgniter\\\\HTTP\\\\Response\\)\\) of method CodeIgniter\\\\HTTP\\\\Response\\:\\:noCache\\(\\)$#',
	'count' => 1,
	'path' => __DIR__ . '/system/HTTP/DownloadResponse.php',
];
$ignoreErrors[] = [
	'message' => '#^Return type \\(CodeIgniter\\\\HTTP\\\\DownloadResponse\\) of method CodeIgniter\\\\HTTP\\\\DownloadResponse\\:\\:noCache\\(\\) should be covariant with return type \\(\\$this\\(CodeIgniter\\\\HTTP\\\\ResponseInterface\\)\\) of method CodeIgniter\\\\HTTP\\\\ResponseInterface\\:\\:noCache\\(\\)$#',
	'count' => 1,
	'path' => __DIR__ . '/system/HTTP/DownloadResponse.php',
];
$ignoreErrors[] = [
	'message' => '#^Return type \\(CodeIgniter\\\\HTTP\\\\DownloadResponse\\) of method CodeIgniter\\\\HTTP\\\\DownloadResponse\\:\\:sendBody\\(\\) should be covariant with return type \\(\\$this\\(CodeIgniter\\\\HTTP\\\\Response\\)\\) of method CodeIgniter\\\\HTTP\\\\Response\\:\\:sendBody\\(\\)$#',
	'count' => 1,
	'path' => __DIR__ . '/system/HTTP/DownloadResponse.php',
];
$ignoreErrors[] = [
	'message' => '#^Return type \\(CodeIgniter\\\\HTTP\\\\DownloadResponse\\) of method CodeIgniter\\\\HTTP\\\\DownloadResponse\\:\\:sendBody\\(\\) should be covariant with return type \\(\\$this\\(CodeIgniter\\\\HTTP\\\\ResponseInterface\\)\\) of method CodeIgniter\\\\HTTP\\\\ResponseInterface\\:\\:sendBody\\(\\)$#',
	'count' => 1,
	'path' => __DIR__ . '/system/HTTP/DownloadResponse.php',
];
$ignoreErrors[] = [
	'message' => '#^Return type \\(CodeIgniter\\\\HTTP\\\\ResponseInterface\\) of method CodeIgniter\\\\HTTP\\\\DownloadResponse\\:\\:setContentType\\(\\) should be covariant with return type \\(\\$this\\(CodeIgniter\\\\HTTP\\\\Response\\)\\) of method CodeIgniter\\\\HTTP\\\\Response\\:\\:setContentType\\(\\)$#',
	'count' => 1,
	'path' => __DIR__ . '/system/HTTP/DownloadResponse.php',
];
$ignoreErrors[] = [
	'message' => '#^Return type \\(CodeIgniter\\\\HTTP\\\\ResponseInterface\\) of method CodeIgniter\\\\HTTP\\\\DownloadResponse\\:\\:setContentType\\(\\) should be covariant with return type \\(\\$this\\(CodeIgniter\\\\HTTP\\\\ResponseInterface\\)\\) of method CodeIgniter\\\\HTTP\\\\ResponseInterface\\:\\:setContentType\\(\\)$#',
	'count' => 1,
	'path' => __DIR__ . '/system/HTTP/DownloadResponse.php',
];
$ignoreErrors[] = [
	'message' => '#^Return type \\(CodeIgniter\\\\HTTP\\\\Exceptions\\\\HTTPException\\) of method CodeIgniter\\\\HTTP\\\\Exceptions\\\\HTTPException\\:\\:forInvalidFile\\(\\) should be covariant with return type \\(static\\(CodeIgniter\\\\Exceptions\\\\FrameworkException\\)\\) of method CodeIgniter\\\\Exceptions\\\\FrameworkException\\:\\:forInvalidFile\\(\\)$#',
	'count' => 1,
	'path' => __DIR__ . '/system/HTTP/Exceptions/HTTPException.php',
];
$ignoreErrors[] = [
	'message' => '#^PHPDoc type int of property CodeIgniter\\\\HTTP\\\\Exceptions\\\\RedirectException\\:\\:\\$code is not the same as PHPDoc type mixed of overridden property Exception\\:\\:\\$code\\.$#',
	'count' => 1,
	'path' => __DIR__ . '/system/HTTP/Exceptions/RedirectException.php',
];
$ignoreErrors[] = [
	'message' => '#^Short ternary operator is not allowed\\. Use null coalesce operator if applicable or consider using long ternary\\.$#',
	'count' => 1,
	'path' => __DIR__ . '/system/HTTP/Exceptions/RedirectException.php',
];
$ignoreErrors[] = [
	'message' => '#^Call to function is_array\\(\\) with array will always evaluate to true\\.$#',
	'count' => 1,
	'path' => __DIR__ . '/system/HTTP/Files/FileCollection.php',
];
$ignoreErrors[] = [
	'message' => '#^Construct empty\\(\\) is not allowed\\. Use more strict comparison\\.$#',
	'count' => 1,
	'path' => __DIR__ . '/system/HTTP/Files/FileCollection.php',
];
$ignoreErrors[] = [
	'message' => '#^Only booleans are allowed in &&, array given on the right side\\.$#',
	'count' => 2,
	'path' => __DIR__ . '/system/HTTP/Files/FileCollection.php',
];
$ignoreErrors[] = [
	'message' => '#^Expression on left side of \\?\\? is not nullable\\.$#',
	'count' => 1,
	'path' => __DIR__ . '/system/HTTP/Files/UploadedFile.php',
];
$ignoreErrors[] = [
	'message' => '#^PHPDoc type string of property CodeIgniter\\\\HTTP\\\\Files\\\\UploadedFile\\:\\:\\$originalMimeType is not the same as PHPDoc type string\\|null of overridden property CodeIgniter\\\\Files\\\\File\\:\\:\\$originalMimeType\\.$#',
	'count' => 1,
	'path' => __DIR__ . '/system/HTTP/Files/UploadedFile.php',
];
$ignoreErrors[] = [
	'message' => '#^Property CodeIgniter\\\\HTTP\\\\Files\\\\UploadedFile\\:\\:\\$error \\(int\\) on left side of \\?\\? is not nullable\\.$#',
	'count' => 2,
	'path' => __DIR__ . '/system/HTTP/Files/UploadedFile.php',
];
$ignoreErrors[] = [
	'message' => '#^Return type \\(bool\\) of method CodeIgniter\\\\HTTP\\\\Files\\\\UploadedFile\\:\\:move\\(\\) should be compatible with return type \\(CodeIgniter\\\\Files\\\\File\\) of method CodeIgniter\\\\Files\\\\File\\:\\:move\\(\\)$#',
	'count' => 1,
	'path' => __DIR__ . '/system/HTTP/Files/UploadedFile.php',
];
$ignoreErrors[] = [
	'message' => '#^Short ternary operator is not allowed\\. Use null coalesce operator if applicable or consider using long ternary\\.$#',
	'count' => 1,
	'path' => __DIR__ . '/system/HTTP/Files/UploadedFile.php',
];
$ignoreErrors[] = [
	'message' => '#^Accessing offset \'HTTPS\' directly on \\$_SERVER is discouraged\\.$#',
	'count' => 2,
	'path' => __DIR__ . '/system/HTTP/IncomingRequest.php',
];
$ignoreErrors[] = [
	'message' => '#^Accessing offset \'QUERY_STRING\' directly on \\$_SERVER is discouraged\\.$#',
	'count' => 3,
	'path' => __DIR__ . '/system/HTTP/IncomingRequest.php',
];
$ignoreErrors[] = [
	'message' => '#^Accessing offset \'REQUEST_URI\' directly on \\$_SERVER is discouraged\\.$#',
	'count' => 2,
	'path' => __DIR__ . '/system/HTTP/IncomingRequest.php',
];
$ignoreErrors[] = [
	'message' => '#^Accessing offset \'SCRIPT_NAME\' directly on \\$_SERVER is discouraged\\.$#',
	'count' => 4,
	'path' => __DIR__ . '/system/HTTP/IncomingRequest.php',
];
$ignoreErrors[] = [
	'message' => '#^Accessing offset array\\|string directly on \\$_GET is discouraged\\.$#',
	'count' => 2,
	'path' => __DIR__ . '/system/HTTP/IncomingRequest.php',
];
$ignoreErrors[] = [
	'message' => '#^Assigning string directly on offset \'QUERY_STRING\' of \\$_SERVER is discouraged\\.$#',
	'count' => 3,
	'path' => __DIR__ . '/system/HTTP/IncomingRequest.php',
];
$ignoreErrors[] = [
	'message' => '#^Construct empty\\(\\) is not allowed\\. Use more strict comparison\\.$#',
	'count' => 7,
	'path' => __DIR__ . '/system/HTTP/IncomingRequest.php',
];
$ignoreErrors[] = [
	'message' => '#^PHPDoc type CodeIgniter\\\\HTTP\\\\URI of property CodeIgniter\\\\HTTP\\\\IncomingRequest\\:\\:\\$uri is not the same as PHPDoc type CodeIgniter\\\\HTTP\\\\URI\\|null of overridden property CodeIgniter\\\\HTTP\\\\OutgoingRequest\\:\\:\\$uri\\.$#',
	'count' => 1,
	'path' => __DIR__ . '/system/HTTP/IncomingRequest.php',
];
$ignoreErrors[] = [
	'message' => '#^Accessing offset \'CONTENT_TYPE\' directly on \\$_SERVER is discouraged\\.$#',
	'count' => 1,
	'path' => __DIR__ . '/system/HTTP/Message.php',
];
$ignoreErrors[] = [
	'message' => '#^Accessing offset \\(int\\|string\\) directly on \\$_SERVER is discouraged\\.$#',
	'count' => 1,
	'path' => __DIR__ . '/system/HTTP/Message.php',
];
$ignoreErrors[] = [
	'message' => '#^Construct empty\\(\\) is not allowed\\. Use more strict comparison\\.$#',
	'count' => 2,
	'path' => __DIR__ . '/system/HTTP/Message.php',
];
$ignoreErrors[] = [
	'message' => '#^Property CodeIgniter\\\\HTTP\\\\Message\\:\\:\\$protocolVersion \\(string\\) on left side of \\?\\? is not nullable\\.$#',
	'count' => 1,
	'path' => __DIR__ . '/system/HTTP/Message.php',
];
$ignoreErrors[] = [
	'message' => '#^Call to function is_array\\(\\) with array will always evaluate to true\\.$#',
	'count' => 1,
	'path' => __DIR__ . '/system/HTTP/Negotiate.php',
];
$ignoreErrors[] = [
	'message' => '#^Construct empty\\(\\) is not allowed\\. Use more strict comparison\\.$#',
	'count' => 3,
	'path' => __DIR__ . '/system/HTTP/Negotiate.php',
];
$ignoreErrors[] = [
	'message' => '#^Only booleans are allowed in a ternary operator condition, int\\|null given\\.$#',
	'count' => 1,
	'path' => __DIR__ . '/system/HTTP/OutgoingRequest.php',
];
$ignoreErrors[] = [
	'message' => '#^Return type \\(CodeIgniter\\\\HTTP\\\\URI\\|null\\) of method CodeIgniter\\\\HTTP\\\\OutgoingRequest\\:\\:getUri\\(\\) should be covariant with return type \\(CodeIgniter\\\\HTTP\\\\URI\\) of method CodeIgniter\\\\HTTP\\\\OutgoingRequestInterface\\:\\:getUri\\(\\)$#',
	'count' => 1,
	'path' => __DIR__ . '/system/HTTP/OutgoingRequest.php',
];
$ignoreErrors[] = [
	'message' => '#^Only booleans are allowed in an if condition, array\\<string, string\\> given\\.$#',
	'count' => 1,
	'path' => __DIR__ . '/system/HTTP/RedirectResponse.php',
];
$ignoreErrors[] = [
	'message' => '#^Variable \\$_GET on left side of \\?\\? always exists and is not nullable\\.$#',
	'count' => 1,
	'path' => __DIR__ . '/system/HTTP/RedirectResponse.php',
];
$ignoreErrors[] = [
	'message' => '#^Variable \\$_POST on left side of \\?\\? always exists and is not nullable\\.$#',
	'count' => 1,
	'path' => __DIR__ . '/system/HTTP/RedirectResponse.php',
];
$ignoreErrors[] = [
	'message' => '#^Construct empty\\(\\) is not allowed\\. Use more strict comparison\\.$#',
	'count' => 3,
	'path' => __DIR__ . '/system/HTTP/Request.php',
];
$ignoreErrors[] = [
	'message' => '#^Only booleans are allowed in an if condition, string given\\.$#',
	'count' => 1,
	'path' => __DIR__ . '/system/HTTP/Request.php',
];
$ignoreErrors[] = [
	'message' => '#^Accessing offset \'REQUEST_METHOD\' directly on \\$_SERVER is discouraged\\.$#',
	'count' => 3,
	'path' => __DIR__ . '/system/HTTP/Response.php',
];
$ignoreErrors[] = [
	'message' => '#^Accessing offset \'SERVER_PROTOCOL\' directly on \\$_SERVER is discouraged\\.$#',
	'count' => 1,
	'path' => __DIR__ . '/system/HTTP/Response.php',
];
$ignoreErrors[] = [
	'message' => '#^Accessing offset \'SERVER_SOFTWARE\' directly on \\$_SERVER is discouraged\\.$#',
	'count' => 2,
	'path' => __DIR__ . '/system/HTTP/Response.php',
];
$ignoreErrors[] = [
	'message' => '#^Construct empty\\(\\) is not allowed\\. Use more strict comparison\\.$#',
	'count' => 6,
	'path' => __DIR__ . '/system/HTTP/Response.php',
];
$ignoreErrors[] = [
	'message' => '#^Only booleans are allowed in &&, string\\|null given on the left side\\.$#',
	'count' => 1,
	'path' => __DIR__ . '/system/HTTP/Response.php',
];
$ignoreErrors[] = [
	'message' => '#^Only booleans are allowed in &&, string\\|null given on the right side\\.$#',
	'count' => 1,
	'path' => __DIR__ . '/system/HTTP/Response.php',
];
$ignoreErrors[] = [
	'message' => '#^Only booleans are allowed in an if condition, string\\|null given\\.$#',
	'count' => 2,
	'path' => __DIR__ . '/system/HTTP/Response.php',
];
$ignoreErrors[] = [
	'message' => '#^Short ternary operator is not allowed\\. Use null coalesce operator if applicable or consider using long ternary\\.$#',
	'count' => 5,
	'path' => __DIR__ . '/system/HTTP/Response.php',
];
$ignoreErrors[] = [
	'message' => '#^Construct empty\\(\\) is not allowed\\. Use more strict comparison\\.$#',
	'count' => 4,
	'path' => __DIR__ . '/system/HTTP/SiteURI.php',
];
$ignoreErrors[] = [
	'message' => '#^Only booleans are allowed in an if condition, string given\\.$#',
	'count' => 1,
	'path' => __DIR__ . '/system/HTTP/SiteURI.php',
];
$ignoreErrors[] = [
	'message' => '#^Strict comparison using \\!\\=\\= between mixed and null will always evaluate to true\\.$#',
	'count' => 1,
	'path' => __DIR__ . '/system/HTTP/SiteURI.php',
];
$ignoreErrors[] = [
	'message' => '#^Construct empty\\(\\) is not allowed\\. Use more strict comparison\\.$#',
	'count' => 15,
	'path' => __DIR__ . '/system/HTTP/URI.php',
];
$ignoreErrors[] = [
	'message' => '#^Only booleans are allowed in an if condition, string given\\.$#',
	'count' => 1,
	'path' => __DIR__ . '/system/HTTP/URI.php',
];
$ignoreErrors[] = [
	'message' => '#^Only booleans are allowed in an if condition, string\\|null given\\.$#',
	'count' => 2,
	'path' => __DIR__ . '/system/HTTP/URI.php',
];
$ignoreErrors[] = [
	'message' => '#^Property CodeIgniter\\\\HTTP\\\\URI\\:\\:\\$fragment \\(string\\) on left side of \\?\\? is not nullable\\.$#',
	'count' => 1,
	'path' => __DIR__ . '/system/HTTP/URI.php',
];
$ignoreErrors[] = [
	'message' => '#^Property CodeIgniter\\\\HTTP\\\\URI\\:\\:\\$host \\(string\\) on left side of \\?\\? is not nullable\\.$#',
	'count' => 1,
	'path' => __DIR__ . '/system/HTTP/URI.php',
];
$ignoreErrors[] = [
	'message' => '#^Property CodeIgniter\\\\HTTP\\\\URI\\:\\:\\$path \\(string\\) on left side of \\?\\? is not nullable\\.$#',
	'count' => 1,
	'path' => __DIR__ . '/system/HTTP/URI.php',
];
$ignoreErrors[] = [
	'message' => '#^Strict comparison using \\!\\=\\= between mixed and null will always evaluate to true\\.$#',
	'count' => 1,
	'path' => __DIR__ . '/system/HTTP/URI.php',
];
$ignoreErrors[] = [
	'message' => '#^Accessing offset \'HTTP_REFERER\' directly on \\$_SERVER is discouraged\\.$#',
	'count' => 4,
	'path' => __DIR__ . '/system/HTTP/UserAgent.php',
];
$ignoreErrors[] = [
	'message' => '#^Accessing offset \'HTTP_USER_AGENT\' directly on \\$_SERVER is discouraged\\.$#',
	'count' => 2,
	'path' => __DIR__ . '/system/HTTP/UserAgent.php',
];
$ignoreErrors[] = [
	'message' => '#^Construct empty\\(\\) is not allowed\\. Use more strict comparison\\.$#',
	'count' => 3,
	'path' => __DIR__ . '/system/HTTP/UserAgent.php',
];
$ignoreErrors[] = [
	'message' => '#^Only booleans are allowed in &&, array\\<string, string\\> given on the right side\\.$#',
	'count' => 4,
	'path' => __DIR__ . '/system/HTTP/UserAgent.php',
];
$ignoreErrors[] = [
	'message' => '#^Construct empty\\(\\) is not allowed\\. Use more strict comparison\\.$#',
	'count' => 3,
	'path' => __DIR__ . '/system/Helpers/array_helper.php',
];
$ignoreErrors[] = [
	'message' => '#^Construct empty\\(\\) is not allowed\\. Use more strict comparison\\.$#',
	'count' => 1,
	'path' => __DIR__ . '/system/Helpers/date_helper.php',
];
$ignoreErrors[] = [
	'message' => '#^Only booleans are allowed in a ternary operator condition, int\\<0, 1024\\> given\\.$#',
	'count' => 2,
	'path' => __DIR__ . '/system/Helpers/filesystem_helper.php',
];
$ignoreErrors[] = [
	'message' => '#^Only booleans are allowed in a ternary operator condition, int\\<0, 128\\> given\\.$#',
	'count' => 1,
	'path' => __DIR__ . '/system/Helpers/filesystem_helper.php',
];
$ignoreErrors[] = [
	'message' => '#^Only booleans are allowed in a ternary operator condition, int\\<0, 16\\> given\\.$#',
	'count' => 1,
	'path' => __DIR__ . '/system/Helpers/filesystem_helper.php',
];
$ignoreErrors[] = [
	'message' => '#^Only booleans are allowed in a ternary operator condition, int\\<0, 1\\> given\\.$#',
	'count' => 1,
	'path' => __DIR__ . '/system/Helpers/filesystem_helper.php',
];
$ignoreErrors[] = [
	'message' => '#^Only booleans are allowed in a ternary operator condition, int\\<0, 2048\\> given\\.$#',
	'count' => 2,
	'path' => __DIR__ . '/system/Helpers/filesystem_helper.php',
];
$ignoreErrors[] = [
	'message' => '#^Only booleans are allowed in a ternary operator condition, int\\<0, 256\\> given\\.$#',
	'count' => 1,
	'path' => __DIR__ . '/system/Helpers/filesystem_helper.php',
];
$ignoreErrors[] = [
	'message' => '#^Only booleans are allowed in a ternary operator condition, int\\<0, 2\\> given\\.$#',
	'count' => 1,
	'path' => __DIR__ . '/system/Helpers/filesystem_helper.php',
];
$ignoreErrors[] = [
	'message' => '#^Only booleans are allowed in a ternary operator condition, int\\<0, 32\\> given\\.$#',
	'count' => 1,
	'path' => __DIR__ . '/system/Helpers/filesystem_helper.php',
];
$ignoreErrors[] = [
	'message' => '#^Only booleans are allowed in a ternary operator condition, int\\<0, 4\\> given\\.$#',
	'count' => 1,
	'path' => __DIR__ . '/system/Helpers/filesystem_helper.php',
];
$ignoreErrors[] = [
	'message' => '#^Only booleans are allowed in a ternary operator condition, int\\<0, 512\\> given\\.$#',
	'count' => 2,
	'path' => __DIR__ . '/system/Helpers/filesystem_helper.php',
];
$ignoreErrors[] = [
	'message' => '#^Only booleans are allowed in a ternary operator condition, int\\<0, 64\\> given\\.$#',
	'count' => 1,
	'path' => __DIR__ . '/system/Helpers/filesystem_helper.php',
];
$ignoreErrors[] = [
	'message' => '#^Only booleans are allowed in a ternary operator condition, int\\<0, 8\\> given\\.$#',
	'count' => 1,
	'path' => __DIR__ . '/system/Helpers/filesystem_helper.php',
];
$ignoreErrors[] = [
	'message' => '#^Right side of && is always true\\.$#',
	'count' => 1,
	'path' => __DIR__ . '/system/Helpers/filesystem_helper.php',
];
$ignoreErrors[] = [
	'message' => '#^Short ternary operator is not allowed\\. Use null coalesce operator if applicable or consider using long ternary\\.$#',
	'count' => 2,
	'path' => __DIR__ . '/system/Helpers/filesystem_helper.php',
];
$ignoreErrors[] = [
	'message' => '#^Variable \\$result might not be defined\\.$#',
	'count' => 1,
	'path' => __DIR__ . '/system/Helpers/filesystem_helper.php',
];
$ignoreErrors[] = [
	'message' => '#^Call to function is_array\\(\\) with array will always evaluate to true\\.$#',
	'count' => 1,
	'path' => __DIR__ . '/system/Helpers/form_helper.php',
];
$ignoreErrors[] = [
	'message' => '#^Construct empty\\(\\) is not allowed\\. Use more strict comparison\\.$#',
	'count' => 4,
	'path' => __DIR__ . '/system/Helpers/form_helper.php',
];
$ignoreErrors[] = [
	'message' => '#^Only booleans are allowed in &&, array given on the right side\\.$#',
	'count' => 1,
	'path' => __DIR__ . '/system/Helpers/form_helper.php',
];
$ignoreErrors[] = [
	'message' => '#^Only booleans are allowed in a negated boolean, int\\<0, max\\> given\\.$#',
	'count' => 1,
	'path' => __DIR__ . '/system/Helpers/form_helper.php',
];
$ignoreErrors[] = [
	'message' => '#^Only booleans are allowed in a negated boolean, string given\\.$#',
	'count' => 1,
	'path' => __DIR__ . '/system/Helpers/form_helper.php',
];
$ignoreErrors[] = [
	'message' => '#^Construct empty\\(\\) is not allowed\\. Use more strict comparison\\.$#',
	'count' => 6,
	'path' => __DIR__ . '/system/Helpers/html_helper.php',
];
$ignoreErrors[] = [
	'message' => '#^Only booleans are allowed in a ternary operator condition, string given\\.$#',
	'count' => 1,
	'path' => __DIR__ . '/system/Helpers/html_helper.php',
];
$ignoreErrors[] = [
	'message' => '#^Construct empty\\(\\) is not allowed\\. Use more strict comparison\\.$#',
	'count' => 2,
	'path' => __DIR__ . '/system/Helpers/number_helper.php',
];
$ignoreErrors[] = [
	'message' => '#^Construct empty\\(\\) is not allowed\\. Use more strict comparison\\.$#',
	'count' => 2,
	'path' => __DIR__ . '/system/Helpers/test_helper.php',
];
$ignoreErrors[] = [
	'message' => '#^Only booleans are allowed in an if condition, array\\|null given\\.$#',
	'count' => 1,
	'path' => __DIR__ . '/system/Helpers/test_helper.php',
];
$ignoreErrors[] = [
	'message' => '#^Construct empty\\(\\) is not allowed\\. Use more strict comparison\\.$#',
	'count' => 3,
	'path' => __DIR__ . '/system/Helpers/text_helper.php',
];
$ignoreErrors[] = [
	'message' => '#^Only booleans are allowed in a ternary operator condition, string\\|null given\\.$#',
	'count' => 1,
	'path' => __DIR__ . '/system/Helpers/text_helper.php',
];
$ignoreErrors[] = [
	'message' => '#^Construct empty\\(\\) is not allowed\\. Use more strict comparison\\.$#',
	'count' => 2,
	'path' => __DIR__ . '/system/Helpers/url_helper.php',
];
$ignoreErrors[] = [
	'message' => '#^Implicit array creation is not allowed \\- variable \\$atts might not exist\\.$#',
	'count' => 1,
	'path' => __DIR__ . '/system/Helpers/url_helper.php',
];
$ignoreErrors[] = [
	'message' => '#^Only booleans are allowed in a ternary operator condition, string given\\.$#',
	'count' => 1,
	'path' => __DIR__ . '/system/Helpers/url_helper.php',
];
$ignoreErrors[] = [
	'message' => '#^Variable \\$atts might not be defined\\.$#',
	'count' => 1,
	'path' => __DIR__ . '/system/Helpers/url_helper.php',
];
$ignoreErrors[] = [
	'message' => '#^Construct empty\\(\\) is not allowed\\. Use more strict comparison\\.$#',
	'count' => 2,
	'path' => __DIR__ . '/system/Honeypot/Honeypot.php',
];
$ignoreErrors[] = [
	'message' => '#^Only booleans are allowed in \\|\\|, int given on the right side\\.$#',
	'count' => 1,
	'path' => __DIR__ . '/system/HotReloader/HotReloader.php',
];
$ignoreErrors[] = [
	'message' => '#^Construct empty\\(\\) is not allowed\\. Use more strict comparison\\.$#',
	'count' => 3,
	'path' => __DIR__ . '/system/I18n/Time.php',
];
$ignoreErrors[] = [
	'message' => '#^Return type \\(CodeIgniter\\\\I18n\\\\Time\\) of method CodeIgniter\\\\I18n\\\\Time\\:\\:setTimestamp\\(\\) should be covariant with return type \\(static\\(DateTimeImmutable\\)\\) of method DateTimeImmutable\\:\\:setTimestamp\\(\\)$#',
	'count' => 1,
	'path' => __DIR__ . '/system/I18n/Time.php',
];
$ignoreErrors[] = [
	'message' => '#^Return type \\(CodeIgniter\\\\I18n\\\\Time\\) of method CodeIgniter\\\\I18n\\\\Time\\:\\:setTimezone\\(\\) should be covariant with return type \\(static\\(DateTimeImmutable\\)\\) of method DateTimeImmutable\\:\\:setTimezone\\(\\)$#',
	'count' => 1,
	'path' => __DIR__ . '/system/I18n/Time.php',
];
$ignoreErrors[] = [
	'message' => '#^Short ternary operator is not allowed\\. Use null coalesce operator if applicable or consider using long ternary\\.$#',
	'count' => 4,
	'path' => __DIR__ . '/system/I18n/Time.php',
];
$ignoreErrors[] = [
	'message' => '#^Construct empty\\(\\) is not allowed\\. Use more strict comparison\\.$#',
	'count' => 3,
	'path' => __DIR__ . '/system/I18n/TimeLegacy.php',
];
$ignoreErrors[] = [
	'message' => '#^Return type \\(CodeIgniter\\\\I18n\\\\TimeLegacy\\) of method CodeIgniter\\\\I18n\\\\TimeLegacy\\:\\:setTimestamp\\(\\) should be covariant with return type \\(static\\(DateTime\\)\\) of method DateTime\\:\\:setTimestamp\\(\\)$#',
	'count' => 1,
	'path' => __DIR__ . '/system/I18n/TimeLegacy.php',
];
$ignoreErrors[] = [
	'message' => '#^Return type \\(CodeIgniter\\\\I18n\\\\TimeLegacy\\) of method CodeIgniter\\\\I18n\\\\TimeLegacy\\:\\:setTimezone\\(\\) should be covariant with return type \\(static\\(DateTime\\)\\) of method DateTime\\:\\:setTimezone\\(\\)$#',
	'count' => 1,
	'path' => __DIR__ . '/system/I18n/TimeLegacy.php',
];
$ignoreErrors[] = [
	'message' => '#^Short ternary operator is not allowed\\. Use null coalesce operator if applicable or consider using long ternary\\.$#',
	'count' => 4,
	'path' => __DIR__ . '/system/I18n/TimeLegacy.php',
];
$ignoreErrors[] = [
	'message' => '#^Construct empty\\(\\) is not allowed\\. Use more strict comparison\\.$#',
	'count' => 3,
	'path' => __DIR__ . '/system/Images/Handlers/BaseHandler.php',
];
$ignoreErrors[] = [
	'message' => '#^Method CodeIgniter\\\\Images\\\\Handlers\\\\BaseHandler\\:\\:__call\\(\\) should return mixed but return statement is missing\\.$#',
	'count' => 1,
	'path' => __DIR__ . '/system/Images/Handlers/BaseHandler.php',
];
$ignoreErrors[] = [
	'message' => '#^Property CodeIgniter\\\\Images\\\\Handlers\\\\BaseHandler\\:\\:\\$image \\(CodeIgniter\\\\Images\\\\Image\\) in empty\\(\\) is not falsy\\.$#',
	'count' => 1,
	'path' => __DIR__ . '/system/Images/Handlers/BaseHandler.php',
];
$ignoreErrors[] = [
	'message' => '#^Return type \\(CodeIgniter\\\\Images\\\\Handlers\\\\BaseHandler\\) of method CodeIgniter\\\\Images\\\\Handlers\\\\BaseHandler\\:\\:fit\\(\\) should be covariant with return type \\(\\$this\\(CodeIgniter\\\\Images\\\\ImageHandlerInterface\\)\\) of method CodeIgniter\\\\Images\\\\ImageHandlerInterface\\:\\:fit\\(\\)$#',
	'count' => 1,
	'path' => __DIR__ . '/system/Images/Handlers/BaseHandler.php',
];
$ignoreErrors[] = [
	'message' => '#^Return type \\(CodeIgniter\\\\Images\\\\Handlers\\\\BaseHandler\\) of method CodeIgniter\\\\Images\\\\Handlers\\\\BaseHandler\\:\\:resize\\(\\) should be covariant with return type \\(\\$this\\(CodeIgniter\\\\Images\\\\ImageHandlerInterface\\)\\) of method CodeIgniter\\\\Images\\\\ImageHandlerInterface\\:\\:resize\\(\\)$#',
	'count' => 1,
	'path' => __DIR__ . '/system/Images/Handlers/BaseHandler.php',
];
$ignoreErrors[] = [
	'message' => '#^Comparison operation "\\>\\=" between \\(array\\|float\\|int\\) and 0 results in an error\\.$#',
	'count' => 2,
	'path' => __DIR__ . '/system/Images/Handlers/ImageMagickHandler.php',
];
$ignoreErrors[] = [
	'message' => '#^Construct empty\\(\\) is not allowed\\. Use more strict comparison\\.$#',
	'count' => 10,
	'path' => __DIR__ . '/system/Images/Handlers/ImageMagickHandler.php',
];
$ignoreErrors[] = [
	'message' => '#^PHPDoc type string\\|null of property CodeIgniter\\\\Images\\\\Handlers\\\\ImageMagickHandler\\:\\:\\$resource is not the same as PHPDoc type resource\\|null of overridden property CodeIgniter\\\\Images\\\\Handlers\\\\BaseHandler\\:\\:\\$resource\\.$#',
	'count' => 1,
	'path' => __DIR__ . '/system/Images/Handlers/ImageMagickHandler.php',
];
$ignoreErrors[] = [
	'message' => '#^Property CodeIgniter\\\\Images\\\\Handlers\\\\BaseHandler\\:\\:\\$height \\(int\\) on left side of \\?\\? is not nullable\\.$#',
	'count' => 4,
	'path' => __DIR__ . '/system/Images/Handlers/ImageMagickHandler.php',
];
$ignoreErrors[] = [
	'message' => '#^Property CodeIgniter\\\\Images\\\\Handlers\\\\BaseHandler\\:\\:\\$width \\(int\\) on left side of \\?\\? is not nullable\\.$#',
	'count' => 4,
	'path' => __DIR__ . '/system/Images/Handlers/ImageMagickHandler.php',
];
$ignoreErrors[] = [
	'message' => '#^Return type \\(CodeIgniter\\\\Images\\\\Handlers\\\\ImageMagickHandler\\) of method CodeIgniter\\\\Images\\\\Handlers\\\\ImageMagickHandler\\:\\:_resize\\(\\) should be covariant with return type \\(\\$this\\(CodeIgniter\\\\Images\\\\Handlers\\\\BaseHandler\\)\\) of method CodeIgniter\\\\Images\\\\Handlers\\\\BaseHandler\\:\\:_resize\\(\\)$#',
	'count' => 1,
	'path' => __DIR__ . '/system/Images/Handlers/ImageMagickHandler.php',
];
$ignoreErrors[] = [
	'message' => '#^Return type \\(bool\\|CodeIgniter\\\\Images\\\\Handlers\\\\ImageMagickHandler\\) of method CodeIgniter\\\\Images\\\\Handlers\\\\ImageMagickHandler\\:\\:_crop\\(\\) should be covariant with return type \\(\\$this\\(CodeIgniter\\\\Images\\\\Handlers\\\\BaseHandler\\)\\) of method CodeIgniter\\\\Images\\\\Handlers\\\\BaseHandler\\:\\:_crop\\(\\)$#',
	'count' => 1,
	'path' => __DIR__ . '/system/Images/Handlers/ImageMagickHandler.php',
];
$ignoreErrors[] = [
	'message' => '#^Construct empty\\(\\) is not allowed\\. Use more strict comparison\\.$#',
	'count' => 1,
	'path' => __DIR__ . '/system/Images/Image.php',
];
$ignoreErrors[] = [
	'message' => '#^Construct empty\\(\\) is not allowed\\. Use more strict comparison\\.$#',
	'count' => 2,
	'path' => __DIR__ . '/system/Log/Handlers/FileHandler.php',
];
$ignoreErrors[] = [
	'message' => '#^Strict comparison using \\=\\=\\= between true and true will always evaluate to true\\.$#',
	'count' => 1,
	'path' => __DIR__ . '/system/Log/Handlers/FileHandler.php',
];
$ignoreErrors[] = [
	'message' => '#^Construct empty\\(\\) is not allowed\\. Use more strict comparison\\.$#',
	'count' => 1,
	'path' => __DIR__ . '/system/Log/Logger.php',
];
$ignoreErrors[] = [
	'message' => '#^Only booleans are allowed in an if condition, array given\\.$#',
	'count' => 1,
	'path' => __DIR__ . '/system/Log/Logger.php',
];
$ignoreErrors[] = [
	'message' => '#^Parameter \\#1 \\$level \\(string\\) of method CodeIgniter\\\\Log\\\\Logger\\:\\:log\\(\\) should be contravariant with parameter \\$level \\(mixed\\) of method Psr\\\\Log\\\\LoggerInterface\\:\\:log\\(\\)$#',
	'count' => 1,
	'path' => __DIR__ . '/system/Log/Logger.php',
];
$ignoreErrors[] = [
	'message' => '#^Construct empty\\(\\) is not allowed\\. Use more strict comparison\\.$#',
	'count' => 21,
	'path' => __DIR__ . '/system/Model.php',
];
$ignoreErrors[] = [
	'message' => '#^Method CodeIgniter\\\\Model\\:\\:chunk\\(\\) has parameter \\$userFunc with no signature specified for Closure\\.$#',
	'count' => 1,
	'path' => __DIR__ . '/system/Model.php',
];
$ignoreErrors[] = [
	'message' => '#^Only booleans are allowed in &&, array given on the left side\\.$#',
	'count' => 1,
	'path' => __DIR__ . '/system/Model.php',
];
$ignoreErrors[] = [
	'message' => '#^Only booleans are allowed in &&, string given on the right side\\.$#',
	'count' => 3,
	'path' => __DIR__ . '/system/Model.php',
];
$ignoreErrors[] = [
	'message' => '#^Only booleans are allowed in &&, string\\|null given on the left side\\.$#',
	'count' => 1,
	'path' => __DIR__ . '/system/Model.php',
];
$ignoreErrors[] = [
	'message' => '#^Only booleans are allowed in an if condition, array\\|int\\|string\\|null given\\.$#',
	'count' => 2,
	'path' => __DIR__ . '/system/Model.php',
];
$ignoreErrors[] = [
	'message' => '#^Return type \\(array\\|bool\\|float\\|int\\|object\\|string\\|null\\) of method CodeIgniter\\\\Model\\:\\:__call\\(\\) should be covariant with return type \\(\\$this\\(CodeIgniter\\\\BaseModel\\)\\|null\\) of method CodeIgniter\\\\BaseModel\\:\\:__call\\(\\)$#',
	'count' => 1,
	'path' => __DIR__ . '/system/Model.php',
];
$ignoreErrors[] = [
	'message' => '#^Return type \\(int\\|object\\|string\\|false\\) of method CodeIgniter\\\\Model\\:\\:insert\\(\\) should be covariant with return type \\(bool\\|int\\|string\\) of method CodeIgniter\\\\BaseModel\\:\\:insert\\(\\)$#',
	'count' => 1,
	'path' => __DIR__ . '/system/Model.php',
];
$ignoreErrors[] = [
	'message' => '#^Accessing offset mixed directly on \\$_GET is discouraged\\.$#',
	'count' => 1,
	'path' => __DIR__ . '/system/Pager/Pager.php',
];
$ignoreErrors[] = [
	'message' => '#^Construct empty\\(\\) is not allowed\\. Use more strict comparison\\.$#',
	'count' => 4,
	'path' => __DIR__ . '/system/Pager/Pager.php',
];
$ignoreErrors[] = [
	'message' => '#^Only booleans are allowed in an if condition, array given\\.$#',
	'count' => 2,
	'path' => __DIR__ . '/system/Pager/Pager.php',
];
$ignoreErrors[] = [
	'message' => '#^Only booleans are allowed in an if condition, int given\\.$#',
	'count' => 1,
	'path' => __DIR__ . '/system/Pager/Pager.php',
];
$ignoreErrors[] = [
	'message' => '#^Short ternary operator is not allowed\\. Use null coalesce operator if applicable or consider using long ternary\\.$#',
	'count' => 1,
	'path' => __DIR__ . '/system/Pager/Pager.php',
];
$ignoreErrors[] = [
	'message' => '#^Call to method CodeIgniter\\\\Pager\\\\PagerRenderer\\:\\:getNext\\(\\) with incorrect case\\: getnext$#',
	'count' => 1,
	'path' => __DIR__ . '/system/Pager/Views/default_simple.php',
];
$ignoreErrors[] = [
	'message' => '#^Argument \\#1 \\$name \\(class\\-string\\) passed to function model does not extend CodeIgniter\\\\\\\\Model\\.$#',
	'count' => 1,
	'path' => __DIR__ . '/system/RESTful/BaseResource.php',
];
$ignoreErrors[] = [
	'message' => '#^Construct empty\\(\\) is not allowed\\. Use more strict comparison\\.$#',
	'count' => 4,
	'path' => __DIR__ . '/system/RESTful/BaseResource.php',
];
$ignoreErrors[] = [
	'message' => '#^Only booleans are allowed in an if condition, object\\|string\\|null given\\.$#',
	'count' => 1,
	'path' => __DIR__ . '/system/RESTful/BaseResource.php',
];
$ignoreErrors[] = [
	'message' => '#^PHPDoc type CodeIgniter\\\\HTTP\\\\CLIRequest\\|CodeIgniter\\\\HTTP\\\\IncomingRequest of property CodeIgniter\\\\RESTful\\\\BaseResource\\:\\:\\$request is not the same as PHPDoc type CodeIgniter\\\\HTTP\\\\RequestInterface of overridden property CodeIgniter\\\\Controller\\:\\:\\$request\\.$#',
	'count' => 1,
	'path' => __DIR__ . '/system/RESTful/BaseResource.php',
];
$ignoreErrors[] = [
	'message' => '#^Construct empty\\(\\) is not allowed\\. Use more strict comparison\\.$#',
	'count' => 2,
	'path' => __DIR__ . '/system/RESTful/ResourceController.php',
];
$ignoreErrors[] = [
	'message' => '#^Construct empty\\(\\) is not allowed\\. Use more strict comparison\\.$#',
	'count' => 6,
	'path' => __DIR__ . '/system/Router/AutoRouter.php',
];
$ignoreErrors[] = [
	'message' => '#^Only booleans are allowed in a ternary operator condition, string\\|null given\\.$#',
	'count' => 1,
	'path' => __DIR__ . '/system/Router/AutoRouter.php',
];
$ignoreErrors[] = [
	'message' => '#^Property CodeIgniter\\\\Router\\\\AutoRouter\\:\\:\\$cliRoutes type has no signature specified for Closure\\.$#',
	'count' => 1,
	'path' => __DIR__ . '/system/Router/AutoRouter.php',
];
$ignoreErrors[] = [
	'message' => '#^Short ternary operator is not allowed\\. Use null coalesce operator if applicable or consider using long ternary\\.$#',
	'count' => 1,
	'path' => __DIR__ . '/system/Router/AutoRouter.php',
];
$ignoreErrors[] = [
	'message' => '#^Only booleans are allowed in &&, Config\\\\Routing given on the right side\\.$#',
	'count' => 1,
	'path' => __DIR__ . '/system/Router/AutoRouterImproved.php',
];
$ignoreErrors[] = [
	'message' => '#^PHPDoc type int of property CodeIgniter\\\\Router\\\\Exceptions\\\\RedirectException\\:\\:\\$code is not the same as PHPDoc type mixed of overridden property Exception\\:\\:\\$code\\.$#',
	'count' => 1,
	'path' => __DIR__ . '/system/Router/Exceptions/RedirectException.php',
];
$ignoreErrors[] = [
	'message' => '#^Construct empty\\(\\) is not allowed\\. Use more strict comparison\\.$#',
	'count' => 8,
	'path' => __DIR__ . '/system/Router/RouteCollection.php',
];
$ignoreErrors[] = [
	'message' => '#^Method CodeIgniter\\\\Router\\\\RouteCollection\\:\\:add\\(\\) has parameter \\$to with no signature specified for Closure\\.$#',
	'count' => 1,
	'path' => __DIR__ . '/system/Router/RouteCollection.php',
];
$ignoreErrors[] = [
	'message' => '#^Method CodeIgniter\\\\Router\\\\RouteCollection\\:\\:cli\\(\\) has parameter \\$to with no signature specified for Closure\\.$#',
	'count' => 1,
	'path' => __DIR__ . '/system/Router/RouteCollection.php',
];
$ignoreErrors[] = [
	'message' => '#^Method CodeIgniter\\\\Router\\\\RouteCollection\\:\\:create\\(\\) has parameter \\$to with no signature specified for Closure\\.$#',
	'count' => 1,
	'path' => __DIR__ . '/system/Router/RouteCollection.php',
];
$ignoreErrors[] = [
	'message' => '#^Method CodeIgniter\\\\Router\\\\RouteCollection\\:\\:delete\\(\\) has parameter \\$to with no signature specified for Closure\\.$#',
	'count' => 1,
	'path' => __DIR__ . '/system/Router/RouteCollection.php',
];
$ignoreErrors[] = [
	'message' => '#^Method CodeIgniter\\\\Router\\\\RouteCollection\\:\\:environment\\(\\) has parameter \\$callback with no signature specified for Closure\\.$#',
	'count' => 1,
	'path' => __DIR__ . '/system/Router/RouteCollection.php',
];
$ignoreErrors[] = [
	'message' => '#^Method CodeIgniter\\\\Router\\\\RouteCollection\\:\\:get\\(\\) has parameter \\$to with no signature specified for Closure\\.$#',
	'count' => 1,
	'path' => __DIR__ . '/system/Router/RouteCollection.php',
];
$ignoreErrors[] = [
	'message' => '#^Method CodeIgniter\\\\Router\\\\RouteCollection\\:\\:get404Override\\(\\) return type has no signature specified for Closure\\.$#',
	'count' => 1,
	'path' => __DIR__ . '/system/Router/RouteCollection.php',
];
$ignoreErrors[] = [
	'message' => '#^Method CodeIgniter\\\\Router\\\\RouteCollection\\:\\:getControllerName\\(\\) has parameter \\$handler with no signature specified for Closure\\.$#',
	'count' => 1,
	'path' => __DIR__ . '/system/Router/RouteCollection.php',
];
$ignoreErrors[] = [
	'message' => '#^Method CodeIgniter\\\\Router\\\\RouteCollection\\:\\:group\\(\\) has parameter \\$params with no signature specified for callable\\.$#',
	'count' => 1,
	'path' => __DIR__ . '/system/Router/RouteCollection.php',
];
$ignoreErrors[] = [
	'message' => '#^Method CodeIgniter\\\\Router\\\\RouteCollection\\:\\:head\\(\\) has parameter \\$to with no signature specified for Closure\\.$#',
	'count' => 1,
	'path' => __DIR__ . '/system/Router/RouteCollection.php',
];
$ignoreErrors[] = [
	'message' => '#^Method CodeIgniter\\\\Router\\\\RouteCollection\\:\\:match\\(\\) has parameter \\$to with no signature specified for Closure\\.$#',
	'count' => 1,
	'path' => __DIR__ . '/system/Router/RouteCollection.php',
];
$ignoreErrors[] = [
	'message' => '#^Method CodeIgniter\\\\Router\\\\RouteCollection\\:\\:options\\(\\) has parameter \\$to with no signature specified for Closure\\.$#',
	'count' => 1,
	'path' => __DIR__ . '/system/Router/RouteCollection.php',
];
$ignoreErrors[] = [
	'message' => '#^Method CodeIgniter\\\\Router\\\\RouteCollection\\:\\:patch\\(\\) has parameter \\$to with no signature specified for Closure\\.$#',
	'count' => 1,
	'path' => __DIR__ . '/system/Router/RouteCollection.php',
];
$ignoreErrors[] = [
	'message' => '#^Method CodeIgniter\\\\Router\\\\RouteCollection\\:\\:post\\(\\) has parameter \\$to with no signature specified for Closure\\.$#',
	'count' => 1,
	'path' => __DIR__ . '/system/Router/RouteCollection.php',
];
$ignoreErrors[] = [
	'message' => '#^Method CodeIgniter\\\\Router\\\\RouteCollection\\:\\:put\\(\\) has parameter \\$to with no signature specified for Closure\\.$#',
	'count' => 1,
	'path' => __DIR__ . '/system/Router/RouteCollection.php',
];
$ignoreErrors[] = [
	'message' => '#^Method CodeIgniter\\\\Router\\\\RouteCollection\\:\\:set404Override\\(\\) has parameter \\$callable with no signature specified for callable\\.$#',
	'count' => 1,
	'path' => __DIR__ . '/system/Router/RouteCollection.php',
];
$ignoreErrors[] = [
	'message' => '#^Only booleans are allowed in &&, array\\<int\\|string, array\\|\\(callable\\)\\> given on the left side\\.$#',
	'count' => 1,
	'path' => __DIR__ . '/system/Router/RouteCollection.php',
];
$ignoreErrors[] = [
	'message' => '#^Only booleans are allowed in a ternary operator condition, string given\\.$#',
	'count' => 1,
	'path' => __DIR__ . '/system/Router/RouteCollection.php',
];
$ignoreErrors[] = [
	'message' => '#^Only booleans are allowed in a ternary operator condition, string\\|null given\\.$#',
	'count' => 1,
	'path' => __DIR__ . '/system/Router/RouteCollection.php',
];
$ignoreErrors[] = [
	'message' => '#^Property CodeIgniter\\\\Router\\\\RouteCollection\\:\\:\\$override404 type has no signature specified for Closure\\.$#',
	'count' => 1,
	'path' => __DIR__ . '/system/Router/RouteCollection.php',
];
$ignoreErrors[] = [
	'message' => '#^Short ternary operator is not allowed\\. Use null coalesce operator if applicable or consider using long ternary\\.$#',
	'count' => 2,
	'path' => __DIR__ . '/system/Router/RouteCollection.php',
];
$ignoreErrors[] = [
	'message' => '#^Method CodeIgniter\\\\Router\\\\RouteCollectionInterface\\:\\:add\\(\\) has parameter \\$to with no signature specified for Closure\\.$#',
	'count' => 1,
	'path' => __DIR__ . '/system/Router/RouteCollectionInterface.php',
];
$ignoreErrors[] = [
	'message' => '#^Method CodeIgniter\\\\Router\\\\RouteCollectionInterface\\:\\:get404Override\\(\\) return type has no signature specified for Closure\\.$#',
	'count' => 1,
	'path' => __DIR__ . '/system/Router/RouteCollectionInterface.php',
];
$ignoreErrors[] = [
	'message' => '#^Method CodeIgniter\\\\Router\\\\RouteCollectionInterface\\:\\:set404Override\\(\\) has parameter \\$callable with no signature specified for callable\\.$#',
	'count' => 1,
	'path' => __DIR__ . '/system/Router/RouteCollectionInterface.php',
];
$ignoreErrors[] = [
	'message' => '#^Accessing offset \'REQUEST_METHOD\' directly on \\$_SERVER is discouraged\\.$#',
	'count' => 1,
	'path' => __DIR__ . '/system/Router/Router.php',
];
$ignoreErrors[] = [
	'message' => '#^Call to an undefined method CodeIgniter\\\\Router\\\\RouteCollectionInterface\\:\\:getDefaultNamespace\\(\\)\\.$#',
	'count' => 2,
	'path' => __DIR__ . '/system/Router/Router.php',
];
$ignoreErrors[] = [
	'message' => '#^Call to an undefined method CodeIgniter\\\\Router\\\\RouteCollectionInterface\\:\\:getFilterForRoute\\(\\)\\.$#',
	'count' => 1,
	'path' => __DIR__ . '/system/Router/Router.php',
];
$ignoreErrors[] = [
	'message' => '#^Call to an undefined method CodeIgniter\\\\Router\\\\RouteCollectionInterface\\:\\:getFiltersForRoute\\(\\)\\.$#',
	'count' => 1,
	'path' => __DIR__ . '/system/Router/Router.php',
];
$ignoreErrors[] = [
	'message' => '#^Call to an undefined method CodeIgniter\\\\Router\\\\RouteCollectionInterface\\:\\:getRegisteredControllers\\(\\)\\.$#',
	'count' => 1,
	'path' => __DIR__ . '/system/Router/Router.php',
];
$ignoreErrors[] = [
	'message' => '#^Call to an undefined method CodeIgniter\\\\Router\\\\RouteCollectionInterface\\:\\:getRoutesOptions\\(\\)\\.$#',
	'count' => 1,
	'path' => __DIR__ . '/system/Router/Router.php',
];
$ignoreErrors[] = [
	'message' => '#^Call to an undefined method CodeIgniter\\\\Router\\\\RouteCollectionInterface\\:\\:isFiltered\\(\\)\\.$#',
	'count' => 1,
	'path' => __DIR__ . '/system/Router/Router.php',
];
$ignoreErrors[] = [
	'message' => '#^Call to an undefined method CodeIgniter\\\\Router\\\\RouteCollectionInterface\\:\\:setHTTPVerb\\(\\)\\.$#',
	'count' => 1,
	'path' => __DIR__ . '/system/Router/Router.php',
];
$ignoreErrors[] = [
	'message' => '#^Construct empty\\(\\) is not allowed\\. Use more strict comparison\\.$#',
	'count' => 5,
	'path' => __DIR__ . '/system/Router/Router.php',
];
$ignoreErrors[] = [
	'message' => '#^Expression on left side of \\?\\? is not nullable\\.$#',
	'count' => 1,
	'path' => __DIR__ . '/system/Router/Router.php',
];
$ignoreErrors[] = [
	'message' => '#^Method CodeIgniter\\\\Router\\\\Router\\:\\:controllerName\\(\\) return type has no signature specified for Closure\\.$#',
	'count' => 1,
	'path' => __DIR__ . '/system/Router/Router.php',
];
$ignoreErrors[] = [
	'message' => '#^Method CodeIgniter\\\\Router\\\\Router\\:\\:get404Override\\(\\) has no return type specified\\.$#',
	'count' => 1,
	'path' => __DIR__ . '/system/Router/Router.php',
];
$ignoreErrors[] = [
	'message' => '#^Method CodeIgniter\\\\Router\\\\Router\\:\\:handle\\(\\) return type has no signature specified for Closure\\.$#',
	'count' => 1,
	'path' => __DIR__ . '/system/Router/Router.php',
];
$ignoreErrors[] = [
	'message' => '#^Method CodeIgniter\\\\Router\\\\Router\\:\\:setMatchedRoute\\(\\) has parameter \\$handler with no signature specified for callable\\.$#',
	'count' => 1,
	'path' => __DIR__ . '/system/Router/Router.php',
];
$ignoreErrors[] = [
	'message' => '#^Property CodeIgniter\\\\Router\\\\Router\\:\\:\\$controller type has no signature specified for Closure\\.$#',
	'count' => 1,
	'path' => __DIR__ . '/system/Router/Router.php',
];
$ignoreErrors[] = [
	'message' => '#^Method CodeIgniter\\\\Router\\\\RouterInterface\\:\\:controllerName\\(\\) return type has no signature specified for Closure\\.$#',
	'count' => 1,
	'path' => __DIR__ . '/system/Router/RouterInterface.php',
];
$ignoreErrors[] = [
	'message' => '#^Method CodeIgniter\\\\Router\\\\RouterInterface\\:\\:handle\\(\\) return type has no signature specified for Closure\\.$#',
	'count' => 1,
	'path' => __DIR__ . '/system/Router/RouterInterface.php',
];
$ignoreErrors[] = [
	'message' => '#^Method CodeIgniter\\\\Session\\\\Exceptions\\\\SessionException\\:\\:forEmptySavepath\\(\\) has no return type specified\\.$#',
	'count' => 1,
	'path' => __DIR__ . '/system/Session/Exceptions/SessionException.php',
];
$ignoreErrors[] = [
	'message' => '#^Method CodeIgniter\\\\Session\\\\Exceptions\\\\SessionException\\:\\:forInvalidSameSiteSetting\\(\\) has no return type specified\\.$#',
	'count' => 1,
	'path' => __DIR__ . '/system/Session/Exceptions/SessionException.php',
];
$ignoreErrors[] = [
	'message' => '#^Method CodeIgniter\\\\Session\\\\Exceptions\\\\SessionException\\:\\:forInvalidSavePath\\(\\) has no return type specified\\.$#',
	'count' => 1,
	'path' => __DIR__ . '/system/Session/Exceptions/SessionException.php',
];
$ignoreErrors[] = [
	'message' => '#^Method CodeIgniter\\\\Session\\\\Exceptions\\\\SessionException\\:\\:forInvalidSavePathFormat\\(\\) has no return type specified\\.$#',
	'count' => 1,
	'path' => __DIR__ . '/system/Session/Exceptions/SessionException.php',
];
$ignoreErrors[] = [
	'message' => '#^Method CodeIgniter\\\\Session\\\\Exceptions\\\\SessionException\\:\\:forMissingDatabaseTable\\(\\) has no return type specified\\.$#',
	'count' => 1,
	'path' => __DIR__ . '/system/Session/Exceptions/SessionException.php',
];
$ignoreErrors[] = [
	'message' => '#^Method CodeIgniter\\\\Session\\\\Exceptions\\\\SessionException\\:\\:forWriteProtectedSavePath\\(\\) has no return type specified\\.$#',
	'count' => 1,
	'path' => __DIR__ . '/system/Session/Exceptions/SessionException.php',
];
$ignoreErrors[] = [
	'message' => '#^Property CodeIgniter\\\\Session\\\\Handlers\\\\ArrayHandler\\:\\:\\$cache has no type specified\\.$#',
	'count' => 1,
	'path' => __DIR__ . '/system/Session/Handlers/ArrayHandler.php',
];
$ignoreErrors[] = [
	'message' => '#^Method CodeIgniter\\\\Session\\\\Handlers\\\\Database\\\\PostgreHandler\\:\\:setSelect\\(\\) has no return type specified\\.$#',
	'count' => 1,
	'path' => __DIR__ . '/system/Session/Handlers/Database/PostgreHandler.php',
];
$ignoreErrors[] = [
	'message' => '#^Only booleans are allowed in an if condition, mixed given\\.$#',
	'count' => 2,
	'path' => __DIR__ . '/system/Session/Handlers/Database/PostgreHandler.php',
];
$ignoreErrors[] = [
	'message' => '#^Construct empty\\(\\) is not allowed\\. Use more strict comparison\\.$#',
	'count' => 2,
	'path' => __DIR__ . '/system/Session/Handlers/DatabaseHandler.php',
];
$ignoreErrors[] = [
	'message' => '#^Method CodeIgniter\\\\Session\\\\Handlers\\\\DatabaseHandler\\:\\:setSelect\\(\\) has no return type specified\\.$#',
	'count' => 1,
	'path' => __DIR__ . '/system/Session/Handlers/DatabaseHandler.php',
];
$ignoreErrors[] = [
	'message' => '#^Construct empty\\(\\) is not allowed\\. Use more strict comparison\\.$#',
	'count' => 1,
	'path' => __DIR__ . '/system/Session/Handlers/FileHandler.php',
];
$ignoreErrors[] = [
	'message' => '#^Method CodeIgniter\\\\Session\\\\Handlers\\\\FileHandler\\:\\:configureSessionIDRegex\\(\\) has no return type specified\\.$#',
	'count' => 1,
	'path' => __DIR__ . '/system/Session/Handlers/FileHandler.php',
];
$ignoreErrors[] = [
	'message' => '#^Only booleans are allowed in a negated boolean, string given\\.$#',
	'count' => 1,
	'path' => __DIR__ . '/system/Session/Handlers/FileHandler.php',
];
$ignoreErrors[] = [
	'message' => '#^PHPDoc type string of property CodeIgniter\\\\Session\\\\Handlers\\\\FileHandler\\:\\:\\$savePath is not the same as PHPDoc type array\\|string of overridden property CodeIgniter\\\\Session\\\\Handlers\\\\BaseHandler\\:\\:\\$savePath\\.$#',
	'count' => 1,
	'path' => __DIR__ . '/system/Session/Handlers/FileHandler.php',
];
$ignoreErrors[] = [
	'message' => '#^Variable \\$written might not be defined\\.$#',
	'count' => 1,
	'path' => __DIR__ . '/system/Session/Handlers/FileHandler.php',
];
$ignoreErrors[] = [
	'message' => '#^Construct empty\\(\\) is not allowed\\. Use more strict comparison\\.$#',
	'count' => 3,
	'path' => __DIR__ . '/system/Session/Handlers/MemcachedHandler.php',
];
$ignoreErrors[] = [
	'message' => '#^Only booleans are allowed in an if condition, mixed given\\.$#',
	'count' => 1,
	'path' => __DIR__ . '/system/Session/Handlers/MemcachedHandler.php',
];
$ignoreErrors[] = [
	'message' => '#^Construct empty\\(\\) is not allowed\\. Use more strict comparison\\.$#',
	'count' => 5,
	'path' => __DIR__ . '/system/Session/Handlers/RedisHandler.php',
];
$ignoreErrors[] = [
	'message' => '#^Only booleans are allowed in &&, string given on the right side\\.$#',
	'count' => 1,
	'path' => __DIR__ . '/system/Session/Handlers/RedisHandler.php',
];
$ignoreErrors[] = [
	'message' => '#^Only booleans are allowed in a negated boolean, int given\\.$#',
	'count' => 1,
	'path' => __DIR__ . '/system/Session/Handlers/RedisHandler.php',
];
$ignoreErrors[] = [
	'message' => '#^Accessing offset \'HTTP_X_REQUESTED_WITH\' directly on \\$_SERVER is discouraged\\.$#',
	'count' => 2,
	'path' => __DIR__ . '/system/Session/Session.php',
];
$ignoreErrors[] = [
	'message' => '#^Construct empty\\(\\) is not allowed\\. Use more strict comparison\\.$#',
	'count' => 13,
	'path' => __DIR__ . '/system/Session/Session.php',
];
$ignoreErrors[] = [
	'message' => '#^Method CodeIgniter\\\\Session\\\\Session\\:\\:configure\\(\\) has no return type specified\\.$#',
	'count' => 1,
	'path' => __DIR__ . '/system/Session/Session.php',
];
$ignoreErrors[] = [
	'message' => '#^Method CodeIgniter\\\\Session\\\\Session\\:\\:configureSidLength\\(\\) has no return type specified\\.$#',
	'count' => 1,
	'path' => __DIR__ . '/system/Session/Session.php',
];
$ignoreErrors[] = [
	'message' => '#^Method CodeIgniter\\\\Session\\\\Session\\:\\:destroy\\(\\) has no return type specified\\.$#',
	'count' => 1,
	'path' => __DIR__ . '/system/Session/Session.php',
];
$ignoreErrors[] = [
	'message' => '#^Method CodeIgniter\\\\Session\\\\Session\\:\\:initVars\\(\\) has no return type specified\\.$#',
	'count' => 1,
	'path' => __DIR__ . '/system/Session/Session.php',
];
$ignoreErrors[] = [
	'message' => '#^Method CodeIgniter\\\\Session\\\\Session\\:\\:keepFlashdata\\(\\) has no return type specified\\.$#',
	'count' => 1,
	'path' => __DIR__ . '/system/Session/Session.php',
];
$ignoreErrors[] = [
	'message' => '#^Method CodeIgniter\\\\Session\\\\Session\\:\\:push\\(\\) has no return type specified\\.$#',
	'count' => 1,
	'path' => __DIR__ . '/system/Session/Session.php',
];
$ignoreErrors[] = [
	'message' => '#^Method CodeIgniter\\\\Session\\\\Session\\:\\:regenerate\\(\\) has no return type specified\\.$#',
	'count' => 1,
	'path' => __DIR__ . '/system/Session/Session.php',
];
$ignoreErrors[] = [
	'message' => '#^Method CodeIgniter\\\\Session\\\\Session\\:\\:remove\\(\\) has no return type specified\\.$#',
	'count' => 1,
	'path' => __DIR__ . '/system/Session/Session.php',
];
$ignoreErrors[] = [
	'message' => '#^Method CodeIgniter\\\\Session\\\\Session\\:\\:removeTempdata\\(\\) has no return type specified\\.$#',
	'count' => 1,
	'path' => __DIR__ . '/system/Session/Session.php',
];
$ignoreErrors[] = [
	'message' => '#^Method CodeIgniter\\\\Session\\\\Session\\:\\:set\\(\\) has no return type specified\\.$#',
	'count' => 1,
	'path' => __DIR__ . '/system/Session/Session.php',
];
$ignoreErrors[] = [
	'message' => '#^Method CodeIgniter\\\\Session\\\\Session\\:\\:setCookie\\(\\) has no return type specified\\.$#',
	'count' => 1,
	'path' => __DIR__ . '/system/Session/Session.php',
];
$ignoreErrors[] = [
	'message' => '#^Method CodeIgniter\\\\Session\\\\Session\\:\\:setFlashdata\\(\\) has no return type specified\\.$#',
	'count' => 1,
	'path' => __DIR__ . '/system/Session/Session.php',
];
$ignoreErrors[] = [
	'message' => '#^Method CodeIgniter\\\\Session\\\\Session\\:\\:setSaveHandler\\(\\) has no return type specified\\.$#',
	'count' => 1,
	'path' => __DIR__ . '/system/Session/Session.php',
];
$ignoreErrors[] = [
	'message' => '#^Method CodeIgniter\\\\Session\\\\Session\\:\\:setTempdata\\(\\) has no return type specified\\.$#',
	'count' => 1,
	'path' => __DIR__ . '/system/Session/Session.php',
];
$ignoreErrors[] = [
	'message' => '#^Method CodeIgniter\\\\Session\\\\Session\\:\\:startSession\\(\\) has no return type specified\\.$#',
	'count' => 1,
	'path' => __DIR__ . '/system/Session/Session.php',
];
$ignoreErrors[] = [
	'message' => '#^Method CodeIgniter\\\\Session\\\\Session\\:\\:stop\\(\\) has no return type specified\\.$#',
	'count' => 1,
	'path' => __DIR__ . '/system/Session/Session.php',
];
$ignoreErrors[] = [
	'message' => '#^Method CodeIgniter\\\\Session\\\\Session\\:\\:unmarkFlashdata\\(\\) has no return type specified\\.$#',
	'count' => 1,
	'path' => __DIR__ . '/system/Session/Session.php',
];
$ignoreErrors[] = [
	'message' => '#^Method CodeIgniter\\\\Session\\\\Session\\:\\:unmarkTempdata\\(\\) has no return type specified\\.$#',
	'count' => 1,
	'path' => __DIR__ . '/system/Session/Session.php',
];
$ignoreErrors[] = [
	'message' => '#^Return type \\(bool\\) of method CodeIgniter\\\\Session\\\\Session\\:\\:markAsFlashdata\\(\\) should be covariant with return type \\(false\\) of method CodeIgniter\\\\Session\\\\SessionInterface\\:\\:markAsFlashdata\\(\\)$#',
	'count' => 1,
	'path' => __DIR__ . '/system/Session/Session.php',
];
$ignoreErrors[] = [
	'message' => '#^Short ternary operator is not allowed\\. Use null coalesce operator if applicable or consider using long ternary\\.$#',
	'count' => 1,
	'path' => __DIR__ . '/system/Session/Session.php',
];
$ignoreErrors[] = [
	'message' => '#^Method CodeIgniter\\\\Session\\\\SessionInterface\\:\\:destroy\\(\\) has no return type specified\\.$#',
	'count' => 1,
	'path' => __DIR__ . '/system/Session/SessionInterface.php',
];
$ignoreErrors[] = [
	'message' => '#^Method CodeIgniter\\\\Session\\\\SessionInterface\\:\\:keepFlashdata\\(\\) has no return type specified\\.$#',
	'count' => 1,
	'path' => __DIR__ . '/system/Session/SessionInterface.php',
];
$ignoreErrors[] = [
	'message' => '#^Method CodeIgniter\\\\Session\\\\SessionInterface\\:\\:regenerate\\(\\) has no return type specified\\.$#',
	'count' => 1,
	'path' => __DIR__ . '/system/Session/SessionInterface.php',
];
$ignoreErrors[] = [
	'message' => '#^Method CodeIgniter\\\\Session\\\\SessionInterface\\:\\:remove\\(\\) has no return type specified\\.$#',
	'count' => 1,
	'path' => __DIR__ . '/system/Session/SessionInterface.php',
];
$ignoreErrors[] = [
	'message' => '#^Method CodeIgniter\\\\Session\\\\SessionInterface\\:\\:removeTempdata\\(\\) has no return type specified\\.$#',
	'count' => 1,
	'path' => __DIR__ . '/system/Session/SessionInterface.php',
];
$ignoreErrors[] = [
	'message' => '#^Method CodeIgniter\\\\Session\\\\SessionInterface\\:\\:set\\(\\) has no return type specified\\.$#',
	'count' => 1,
	'path' => __DIR__ . '/system/Session/SessionInterface.php',
];
$ignoreErrors[] = [
	'message' => '#^Method CodeIgniter\\\\Session\\\\SessionInterface\\:\\:setFlashdata\\(\\) has no return type specified\\.$#',
	'count' => 1,
	'path' => __DIR__ . '/system/Session/SessionInterface.php',
];
$ignoreErrors[] = [
	'message' => '#^Method CodeIgniter\\\\Session\\\\SessionInterface\\:\\:setTempdata\\(\\) has no return type specified\\.$#',
	'count' => 1,
	'path' => __DIR__ . '/system/Session/SessionInterface.php',
];
$ignoreErrors[] = [
	'message' => '#^Method CodeIgniter\\\\Session\\\\SessionInterface\\:\\:unmarkFlashdata\\(\\) has no return type specified\\.$#',
	'count' => 1,
	'path' => __DIR__ . '/system/Session/SessionInterface.php',
];
$ignoreErrors[] = [
	'message' => '#^Method CodeIgniter\\\\Session\\\\SessionInterface\\:\\:unmarkTempdata\\(\\) has no return type specified\\.$#',
	'count' => 1,
	'path' => __DIR__ . '/system/Session/SessionInterface.php',
];
$ignoreErrors[] = [
	'message' => '#^Construct empty\\(\\) is not allowed\\. Use more strict comparison\\.$#',
	'count' => 4,
	'path' => __DIR__ . '/system/Test/CIDatabaseTestCase.php',
];
$ignoreErrors[] = [
	'message' => '#^Method CodeIgniter\\\\Test\\\\CIDatabaseTestCase\\:\\:clearInsertCache\\(\\) has no return type specified\\.$#',
	'count' => 1,
	'path' => __DIR__ . '/system/Test/CIDatabaseTestCase.php',
];
$ignoreErrors[] = [
	'message' => '#^Method CodeIgniter\\\\Test\\\\CIDatabaseTestCase\\:\\:dontSeeInDatabase\\(\\) has no return type specified\\.$#',
	'count' => 1,
	'path' => __DIR__ . '/system/Test/CIDatabaseTestCase.php',
];
$ignoreErrors[] = [
	'message' => '#^Method CodeIgniter\\\\Test\\\\CIDatabaseTestCase\\:\\:loadDependencies\\(\\) has no return type specified\\.$#',
	'count' => 1,
	'path' => __DIR__ . '/system/Test/CIDatabaseTestCase.php',
];
$ignoreErrors[] = [
	'message' => '#^Method CodeIgniter\\\\Test\\\\CIDatabaseTestCase\\:\\:migrateDatabase\\(\\) has no return type specified\\.$#',
	'count' => 1,
	'path' => __DIR__ . '/system/Test/CIDatabaseTestCase.php',
];
$ignoreErrors[] = [
	'message' => '#^Method CodeIgniter\\\\Test\\\\CIDatabaseTestCase\\:\\:regressDatabase\\(\\) has no return type specified\\.$#',
	'count' => 1,
	'path' => __DIR__ . '/system/Test/CIDatabaseTestCase.php',
];
$ignoreErrors[] = [
	'message' => '#^Method CodeIgniter\\\\Test\\\\CIDatabaseTestCase\\:\\:resetMigrationSeedCount\\(\\) has no return type specified\\.$#',
	'count' => 1,
	'path' => __DIR__ . '/system/Test/CIDatabaseTestCase.php',
];
$ignoreErrors[] = [
	'message' => '#^Method CodeIgniter\\\\Test\\\\CIDatabaseTestCase\\:\\:runSeeds\\(\\) has no return type specified\\.$#',
	'count' => 1,
	'path' => __DIR__ . '/system/Test/CIDatabaseTestCase.php',
];
$ignoreErrors[] = [
	'message' => '#^Method CodeIgniter\\\\Test\\\\CIDatabaseTestCase\\:\\:seeInDatabase\\(\\) has no return type specified\\.$#',
	'count' => 1,
	'path' => __DIR__ . '/system/Test/CIDatabaseTestCase.php',
];
$ignoreErrors[] = [
	'message' => '#^Method CodeIgniter\\\\Test\\\\CIDatabaseTestCase\\:\\:seeNumRecords\\(\\) has no return type specified\\.$#',
	'count' => 1,
	'path' => __DIR__ . '/system/Test/CIDatabaseTestCase.php',
];
$ignoreErrors[] = [
	'message' => '#^Method CodeIgniter\\\\Test\\\\CIDatabaseTestCase\\:\\:seed\\(\\) has no return type specified\\.$#',
	'count' => 1,
	'path' => __DIR__ . '/system/Test/CIDatabaseTestCase.php',
];
$ignoreErrors[] = [
	'message' => '#^Method CodeIgniter\\\\Test\\\\CIDatabaseTestCase\\:\\:setUpDatabase\\(\\) has no return type specified\\.$#',
	'count' => 1,
	'path' => __DIR__ . '/system/Test/CIDatabaseTestCase.php',
];
$ignoreErrors[] = [
	'message' => '#^Method CodeIgniter\\\\Test\\\\CIDatabaseTestCase\\:\\:setUpMigrate\\(\\) has no return type specified\\.$#',
	'count' => 1,
	'path' => __DIR__ . '/system/Test/CIDatabaseTestCase.php',
];
$ignoreErrors[] = [
	'message' => '#^Method CodeIgniter\\\\Test\\\\CIDatabaseTestCase\\:\\:setUpSeed\\(\\) has no return type specified\\.$#',
	'count' => 1,
	'path' => __DIR__ . '/system/Test/CIDatabaseTestCase.php',
];
$ignoreErrors[] = [
	'message' => '#^Method CodeIgniter\\\\Test\\\\CIDatabaseTestCase\\:\\:tearDownDatabase\\(\\) has no return type specified\\.$#',
	'count' => 1,
	'path' => __DIR__ . '/system/Test/CIDatabaseTestCase.php',
];
$ignoreErrors[] = [
	'message' => '#^Method CodeIgniter\\\\Test\\\\CIUnitTestCase\\:\\:assertCloseEnough\\(\\) has no return type specified\\.$#',
	'count' => 1,
	'path' => __DIR__ . '/system/Test/CIUnitTestCase.php',
];
$ignoreErrors[] = [
	'message' => '#^Method CodeIgniter\\\\Test\\\\CIUnitTestCase\\:\\:getPrivateMethodInvoker\\(\\) return type has no signature specified for Closure\\.$#',
	'count' => 1,
	'path' => __DIR__ . '/system/Test/CIUnitTestCase.php',
];
$ignoreErrors[] = [
	'message' => '#^Method CodeIgniter\\\\Test\\\\CIUnitTestCase\\:\\:mockCache\\(\\) has no return type specified\\.$#',
	'count' => 1,
	'path' => __DIR__ . '/system/Test/CIUnitTestCase.php',
];
$ignoreErrors[] = [
	'message' => '#^Method CodeIgniter\\\\Test\\\\CIUnitTestCase\\:\\:mockEmail\\(\\) has no return type specified\\.$#',
	'count' => 1,
	'path' => __DIR__ . '/system/Test/CIUnitTestCase.php',
];
$ignoreErrors[] = [
	'message' => '#^Method CodeIgniter\\\\Test\\\\CIUnitTestCase\\:\\:mockSession\\(\\) has no return type specified\\.$#',
	'count' => 1,
	'path' => __DIR__ . '/system/Test/CIUnitTestCase.php',
];
$ignoreErrors[] = [
	'message' => '#^Method CodeIgniter\\\\Test\\\\CIUnitTestCase\\:\\:resetFactories\\(\\) has no return type specified\\.$#',
	'count' => 1,
	'path' => __DIR__ . '/system/Test/CIUnitTestCase.php',
];
$ignoreErrors[] = [
	'message' => '#^Method CodeIgniter\\\\Test\\\\CIUnitTestCase\\:\\:resetServices\\(\\) has no return type specified\\.$#',
	'count' => 1,
	'path' => __DIR__ . '/system/Test/CIUnitTestCase.php',
];
$ignoreErrors[] = [
	'message' => '#^Method CodeIgniter\\\\Test\\\\CIUnitTestCase\\:\\:setPrivateProperty\\(\\) has no return type specified\\.$#',
	'count' => 1,
	'path' => __DIR__ . '/system/Test/CIUnitTestCase.php',
];
$ignoreErrors[] = [
	'message' => '#^Only booleans are allowed in a negated boolean, CodeIgniter\\\\CodeIgniter given\\.$#',
	'count' => 1,
	'path' => __DIR__ . '/system/Test/CIUnitTestCase.php',
];
$ignoreErrors[] = [
	'message' => '#^Short ternary operator is not allowed\\. Use null coalesce operator if applicable or consider using long ternary\\.$#',
	'count' => 1,
	'path' => __DIR__ . '/system/Test/CIUnitTestCase.php',
];
$ignoreErrors[] = [
	'message' => '#^Call to function is_array\\(\\) with non\\-empty\\-array will always evaluate to true\\.$#',
	'count' => 1,
	'path' => __DIR__ . '/system/Test/DOMParser.php',
];
$ignoreErrors[] = [
	'message' => '#^Construct empty\\(\\) is not allowed\\. Use more strict comparison\\.$#',
	'count' => 7,
	'path' => __DIR__ . '/system/Test/DOMParser.php',
];
$ignoreErrors[] = [
	'message' => '#^Access to an undefined property object\\:\\:\\$createdField\\.$#',
	'count' => 1,
	'path' => __DIR__ . '/system/Test/Fabricator.php',
];
$ignoreErrors[] = [
	'message' => '#^Access to an undefined property object\\:\\:\\$deletedField\\.$#',
	'count' => 1,
	'path' => __DIR__ . '/system/Test/Fabricator.php',
];
$ignoreErrors[] = [
	'message' => '#^Access to an undefined property object\\:\\:\\$updatedField\\.$#',
	'count' => 1,
	'path' => __DIR__ . '/system/Test/Fabricator.php',
];
$ignoreErrors[] = [
	'message' => '#^Construct empty\\(\\) is not allowed\\. Use more strict comparison\\.$#',
	'count' => 5,
	'path' => __DIR__ . '/system/Test/Fabricator.php',
];
$ignoreErrors[] = [
	'message' => '#^Method CodeIgniter\\\\Test\\\\Fabricator\\:\\:resetCounts\\(\\) has no return type specified\\.$#',
	'count' => 1,
	'path' => __DIR__ . '/system/Test/Fabricator.php',
];
$ignoreErrors[] = [
	'message' => '#^Parameter \\#1 \\$name of function model expects a valid class string, string given\\.$#',
	'count' => 1,
	'path' => __DIR__ . '/system/Test/Fabricator.php',
];
$ignoreErrors[] = [
	'message' => '#^Assigning \'test\' directly on offset \'HTTPS\' of \\$_SERVER is discouraged\\.$#',
	'count' => 1,
	'path' => __DIR__ . '/system/Test/FeatureTestCase.php',
];
$ignoreErrors[] = [
	'message' => '#^Assigning string directly on offset \'REQUEST_METHOD\' of \\$_SERVER is discouraged\\.$#',
	'count' => 1,
	'path' => __DIR__ . '/system/Test/FeatureTestCase.php',
];
$ignoreErrors[] = [
	'message' => '#^Construct empty\\(\\) is not allowed\\. Use more strict comparison\\.$#',
	'count' => 10,
	'path' => __DIR__ . '/system/Test/FeatureTestCase.php',
];
$ignoreErrors[] = [
	'message' => '#^Method CodeIgniter\\\\Test\\\\FeatureTestCase\\:\\:clearInsertCache\\(\\) has no return type specified\\.$#',
	'count' => 1,
	'path' => __DIR__ . '/system/Test/FeatureTestCase.php',
];
$ignoreErrors[] = [
	'message' => '#^Method CodeIgniter\\\\Test\\\\FeatureTestCase\\:\\:dontSeeInDatabase\\(\\) has no return type specified\\.$#',
	'count' => 1,
	'path' => __DIR__ . '/system/Test/FeatureTestCase.php',
];
$ignoreErrors[] = [
	'message' => '#^Method CodeIgniter\\\\Test\\\\FeatureTestCase\\:\\:loadDependencies\\(\\) has no return type specified\\.$#',
	'count' => 1,
	'path' => __DIR__ . '/system/Test/FeatureTestCase.php',
];
$ignoreErrors[] = [
	'message' => '#^Method CodeIgniter\\\\Test\\\\FeatureTestCase\\:\\:migrateDatabase\\(\\) has no return type specified\\.$#',
	'count' => 1,
	'path' => __DIR__ . '/system/Test/FeatureTestCase.php',
];
$ignoreErrors[] = [
	'message' => '#^Method CodeIgniter\\\\Test\\\\FeatureTestCase\\:\\:regressDatabase\\(\\) has no return type specified\\.$#',
	'count' => 1,
	'path' => __DIR__ . '/system/Test/FeatureTestCase.php',
];
$ignoreErrors[] = [
	'message' => '#^Method CodeIgniter\\\\Test\\\\FeatureTestCase\\:\\:resetMigrationSeedCount\\(\\) has no return type specified\\.$#',
	'count' => 1,
	'path' => __DIR__ . '/system/Test/FeatureTestCase.php',
];
$ignoreErrors[] = [
	'message' => '#^Method CodeIgniter\\\\Test\\\\FeatureTestCase\\:\\:runSeeds\\(\\) has no return type specified\\.$#',
	'count' => 1,
	'path' => __DIR__ . '/system/Test/FeatureTestCase.php',
];
$ignoreErrors[] = [
	'message' => '#^Method CodeIgniter\\\\Test\\\\FeatureTestCase\\:\\:seeInDatabase\\(\\) has no return type specified\\.$#',
	'count' => 1,
	'path' => __DIR__ . '/system/Test/FeatureTestCase.php',
];
$ignoreErrors[] = [
	'message' => '#^Method CodeIgniter\\\\Test\\\\FeatureTestCase\\:\\:seeNumRecords\\(\\) has no return type specified\\.$#',
	'count' => 1,
	'path' => __DIR__ . '/system/Test/FeatureTestCase.php',
];
$ignoreErrors[] = [
	'message' => '#^Method CodeIgniter\\\\Test\\\\FeatureTestCase\\:\\:seed\\(\\) has no return type specified\\.$#',
	'count' => 1,
	'path' => __DIR__ . '/system/Test/FeatureTestCase.php',
];
$ignoreErrors[] = [
	'message' => '#^Method CodeIgniter\\\\Test\\\\FeatureTestCase\\:\\:setUpDatabase\\(\\) has no return type specified\\.$#',
	'count' => 1,
	'path' => __DIR__ . '/system/Test/FeatureTestCase.php',
];
$ignoreErrors[] = [
	'message' => '#^Method CodeIgniter\\\\Test\\\\FeatureTestCase\\:\\:setUpMigrate\\(\\) has no return type specified\\.$#',
	'count' => 1,
	'path' => __DIR__ . '/system/Test/FeatureTestCase.php',
];
$ignoreErrors[] = [
	'message' => '#^Method CodeIgniter\\\\Test\\\\FeatureTestCase\\:\\:setUpSeed\\(\\) has no return type specified\\.$#',
	'count' => 1,
	'path' => __DIR__ . '/system/Test/FeatureTestCase.php',
];
$ignoreErrors[] = [
	'message' => '#^Method CodeIgniter\\\\Test\\\\FeatureTestCase\\:\\:tearDownDatabase\\(\\) has no return type specified\\.$#',
	'count' => 1,
	'path' => __DIR__ . '/system/Test/FeatureTestCase.php',
];
$ignoreErrors[] = [
	'message' => '#^Only booleans are allowed in a negated boolean, CodeIgniter\\\\Router\\\\RouteCollection\\|null given\\.$#',
	'count' => 1,
	'path' => __DIR__ . '/system/Test/FeatureTestCase.php',
];
$ignoreErrors[] = [
	'message' => '#^Only booleans are allowed in an if condition, array\\|null given\\.$#',
	'count' => 1,
	'path' => __DIR__ . '/system/Test/FeatureTestCase.php',
];
$ignoreErrors[] = [
	'message' => '#^Property CodeIgniter\\\\Test\\\\CIUnitTestCase\\:\\:\\$bodyFormat \\(string\\) in isset\\(\\) is not nullable\\.$#',
	'count' => 1,
	'path' => __DIR__ . '/system/Test/FeatureTestCase.php',
];
$ignoreErrors[] = [
	'message' => '#^Property CodeIgniter\\\\Test\\\\CIUnitTestCase\\:\\:\\$clean \\(bool\\) in isset\\(\\) is not nullable\\.$#',
	'count' => 1,
	'path' => __DIR__ . '/system/Test/FeatureTestCase.php',
];
$ignoreErrors[] = [
	'message' => '#^Property CodeIgniter\\\\Test\\\\CIUnitTestCase\\:\\:\\$session \\(array\\) on left side of \\?\\? is not nullable\\.$#',
	'count' => 1,
	'path' => __DIR__ . '/system/Test/FeatureTestCase.php',
];
$ignoreErrors[] = [
	'message' => '#^Property CodeIgniter\\\\Test\\\\Mock\\\\MockCLIConfig\\:\\:\\$CSRFExcludeURIs has no type specified\\.$#',
	'count' => 1,
	'path' => __DIR__ . '/system/Test/Mock/MockCLIConfig.php',
];
$ignoreErrors[] = [
	'message' => '#^Method CodeIgniter\\\\Test\\\\Mock\\\\MockCURLRequest\\:\\:getBaseURI\\(\\) has no return type specified\\.$#',
	'count' => 1,
	'path' => __DIR__ . '/system/Test/Mock/MockCURLRequest.php',
];
$ignoreErrors[] = [
	'message' => '#^Method CodeIgniter\\\\Test\\\\Mock\\\\MockCURLRequest\\:\\:getDelay\\(\\) has no return type specified\\.$#',
	'count' => 1,
	'path' => __DIR__ . '/system/Test/Mock/MockCURLRequest.php',
];
$ignoreErrors[] = [
	'message' => '#^Method CodeIgniter\\\\Test\\\\Mock\\\\MockCURLRequest\\:\\:setOutput\\(\\) has no return type specified\\.$#',
	'count' => 1,
	'path' => __DIR__ . '/system/Test/Mock/MockCURLRequest.php',
];
$ignoreErrors[] = [
	'message' => '#^Method CodeIgniter\\\\Test\\\\Mock\\\\MockCURLRequest\\:\\:setOutput\\(\\) has parameter \\$output with no type specified\\.$#',
	'count' => 1,
	'path' => __DIR__ . '/system/Test/Mock/MockCURLRequest.php',
];
$ignoreErrors[] = [
	'message' => '#^Property CodeIgniter\\\\Test\\\\Mock\\\\MockCURLRequest\\:\\:\\$curl_options has no type specified\\.$#',
	'count' => 1,
	'path' => __DIR__ . '/system/Test/Mock/MockCURLRequest.php',
];
$ignoreErrors[] = [
	'message' => '#^Property CodeIgniter\\\\Test\\\\Mock\\\\MockCURLRequest\\:\\:\\$output has no type specified\\.$#',
	'count' => 1,
	'path' => __DIR__ . '/system/Test/Mock/MockCURLRequest.php',
];
$ignoreErrors[] = [
	'message' => '#^Construct empty\\(\\) is not allowed\\. Use more strict comparison\\.$#',
	'count' => 3,
	'path' => __DIR__ . '/system/Test/Mock/MockCache.php',
];
$ignoreErrors[] = [
	'message' => '#^Method CodeIgniter\\\\Test\\\\Mock\\\\MockCache\\:\\:assertHas\\(\\) has no return type specified\\.$#',
	'count' => 1,
	'path' => __DIR__ . '/system/Test/Mock/MockCache.php',
];
$ignoreErrors[] = [
	'message' => '#^Method CodeIgniter\\\\Test\\\\Mock\\\\MockCache\\:\\:assertHasValue\\(\\) has no return type specified\\.$#',
	'count' => 1,
	'path' => __DIR__ . '/system/Test/Mock/MockCache.php',
];
$ignoreErrors[] = [
	'message' => '#^Method CodeIgniter\\\\Test\\\\Mock\\\\MockCache\\:\\:assertMissing\\(\\) has no return type specified\\.$#',
	'count' => 1,
	'path' => __DIR__ . '/system/Test/Mock/MockCache.php',
];
$ignoreErrors[] = [
	'message' => '#^Return type \\(mixed\\) of method CodeIgniter\\\\Test\\\\Mock\\\\MockCache\\:\\:get\\(\\) should be covariant with return type \\(array\\|bool\\|float\\|int\\|object\\|string\\|null\\) of method CodeIgniter\\\\Cache\\\\CacheInterface\\:\\:get\\(\\)$#',
	'count' => 2,
	'path' => __DIR__ . '/system/Test/Mock/MockCache.php',
];
$ignoreErrors[] = [
	'message' => '#^Return type \\(mixed\\) of method CodeIgniter\\\\Test\\\\Mock\\\\MockCache\\:\\:remember\\(\\) should be covariant with return type \\(array\\|bool\\|float\\|int\\|object\\|string\\|null\\) of method CodeIgniter\\\\Cache\\\\Handlers\\\\BaseHandler\\:\\:remember\\(\\)$#',
	'count' => 1,
	'path' => __DIR__ . '/system/Test/Mock/MockCache.php',
];
$ignoreErrors[] = [
	'message' => '#^Short ternary operator is not allowed\\. Use null coalesce operator if applicable or consider using long ternary\\.$#',
	'count' => 2,
	'path' => __DIR__ . '/system/Test/Mock/MockCache.php',
];
$ignoreErrors[] = [
	'message' => '#^Cannot access property \\$insert_id on object\\|resource\\|false\\.$#',
	'count' => 1,
	'path' => __DIR__ . '/system/Test/Mock/MockConnection.php',
];
$ignoreErrors[] = [
	'message' => '#^Construct empty\\(\\) is not allowed\\. Use more strict comparison\\.$#',
	'count' => 2,
	'path' => __DIR__ . '/system/Test/Mock/MockConnection.php',
];
$ignoreErrors[] = [
	'message' => '#^Method CodeIgniter\\\\Test\\\\Mock\\\\MockConnection\\:\\:_close\\(\\) should return mixed but return statement is missing\\.$#',
	'count' => 1,
	'path' => __DIR__ . '/system/Test/Mock/MockConnection.php',
];
$ignoreErrors[] = [
	'message' => '#^Method CodeIgniter\\\\Test\\\\Mock\\\\MockConnection\\:\\:shouldReturn\\(\\) has no return type specified\\.$#',
	'count' => 1,
	'path' => __DIR__ . '/system/Test/Mock/MockConnection.php',
];
$ignoreErrors[] = [
	'message' => '#^Method CodeIgniter\\\\Test\\\\Mock\\\\MockConnection\\:\\:shouldReturn\\(\\) has parameter \\$return with no type specified\\.$#',
	'count' => 1,
	'path' => __DIR__ . '/system/Test/Mock/MockConnection.php',
];
$ignoreErrors[] = [
	'message' => '#^Property CodeIgniter\\\\Test\\\\Mock\\\\MockConnection\\:\\:\\$returnValues has no type specified\\.$#',
	'count' => 1,
	'path' => __DIR__ . '/system/Test/Mock/MockConnection.php',
];
$ignoreErrors[] = [
	'message' => '#^Return type \\(array\\{code\\: int\\|string\\|null, message\\: string\\|null\\}\\) of method CodeIgniter\\\\Test\\\\Mock\\\\MockConnection\\:\\:error\\(\\) should be covariant with return type \\(array\\<string, int\\|string\\>\\) of method CodeIgniter\\\\Database\\\\ConnectionInterface\\<object\\|resource,object\\|resource\\>\\:\\:error\\(\\)$#',
	'count' => 1,
	'path' => __DIR__ . '/system/Test/Mock/MockConnection.php',
];
$ignoreErrors[] = [
	'message' => '#^Return type \\(bool\\|CodeIgniter\\\\Database\\\\BaseResult\\|CodeIgniter\\\\Database\\\\Query\\) of method CodeIgniter\\\\Test\\\\Mock\\\\MockConnection\\:\\:query\\(\\) should be covariant with return type \\(bool\\|CodeIgniter\\\\Database\\\\BaseResult\\<object\\|resource, object\\|resource\\>\\|CodeIgniter\\\\Database\\\\Query\\) of method CodeIgniter\\\\Database\\\\BaseConnection\\<object\\|resource,object\\|resource\\>\\:\\:query\\(\\)$#',
	'count' => 1,
	'path' => __DIR__ . '/system/Test/Mock/MockConnection.php',
];
$ignoreErrors[] = [
	'message' => '#^Return type \\(bool\\|CodeIgniter\\\\Database\\\\BaseResult\\|CodeIgniter\\\\Database\\\\Query\\) of method CodeIgniter\\\\Test\\\\Mock\\\\MockConnection\\:\\:query\\(\\) should be covariant with return type \\(bool\\|CodeIgniter\\\\Database\\\\BaseResult\\<object\\|resource, object\\|resource\\>\\|CodeIgniter\\\\Database\\\\Query\\) of method CodeIgniter\\\\Database\\\\ConnectionInterface\\<object\\|resource,object\\|resource\\>\\:\\:query\\(\\)$#',
	'count' => 1,
	'path' => __DIR__ . '/system/Test/Mock/MockConnection.php',
];
$ignoreErrors[] = [
	'message' => '#^Return type \\(bool\\|object\\) of method CodeIgniter\\\\Test\\\\Mock\\\\MockConnection\\:\\:execute\\(\\) should be covariant with return type \\(object\\|resource\\|false\\) of method CodeIgniter\\\\Database\\\\BaseConnection\\<object\\|resource,object\\|resource\\>\\:\\:execute\\(\\)$#',
	'count' => 1,
	'path' => __DIR__ . '/system/Test/Mock/MockConnection.php',
];
$ignoreErrors[] = [
	'message' => '#^Return type \\(mixed\\) of method CodeIgniter\\\\Test\\\\Mock\\\\MockConnection\\:\\:connect\\(\\) should be covariant with return type \\(object\\|resource\\|false\\) of method CodeIgniter\\\\Database\\\\ConnectionInterface\\<object\\|resource,object\\|resource\\>\\:\\:connect\\(\\)$#',
	'count' => 2,
	'path' => __DIR__ . '/system/Test/Mock/MockConnection.php',
];
$ignoreErrors[] = [
	'message' => '#^Return type \\(mixed\\) of method CodeIgniter\\\\Test\\\\Mock\\\\MockConnection\\:\\:setDatabase\\(\\) should be covariant with return type \\(bool\\) of method CodeIgniter\\\\Database\\\\ConnectionInterface\\<object\\|resource,object\\|resource\\>\\:\\:setDatabase\\(\\)$#',
	'count' => 2,
	'path' => __DIR__ . '/system/Test/Mock/MockConnection.php',
];
$ignoreErrors[] = [
	'message' => '#^Method CodeIgniter\\\\Test\\\\Mock\\\\MockEvents\\:\\:getEventsFile\\(\\) has no return type specified\\.$#',
	'count' => 1,
	'path' => __DIR__ . '/system/Test/Mock/MockEvents.php',
];
$ignoreErrors[] = [
	'message' => '#^Method CodeIgniter\\\\Test\\\\Mock\\\\MockEvents\\:\\:getListeners\\(\\) has no return type specified\\.$#',
	'count' => 1,
	'path' => __DIR__ . '/system/Test/Mock/MockEvents.php',
];
$ignoreErrors[] = [
	'message' => '#^Method CodeIgniter\\\\Test\\\\Mock\\\\MockEvents\\:\\:getSimulate\\(\\) has no return type specified\\.$#',
	'count' => 1,
	'path' => __DIR__ . '/system/Test/Mock/MockEvents.php',
];
$ignoreErrors[] = [
	'message' => '#^Method CodeIgniter\\\\Test\\\\Mock\\\\MockEvents\\:\\:unInitialize\\(\\) has no return type specified\\.$#',
	'count' => 1,
	'path' => __DIR__ . '/system/Test/Mock/MockEvents.php',
];
$ignoreErrors[] = [
	'message' => '#^Property CodeIgniter\\\\Test\\\\Mock\\\\MockFileLogger\\:\\:\\$destination has no type specified\\.$#',
	'count' => 1,
	'path' => __DIR__ . '/system/Test/Mock/MockFileLogger.php',
];
$ignoreErrors[] = [
	'message' => '#^Method CodeIgniter\\\\Test\\\\Mock\\\\MockLanguage\\:\\:disableIntlSupport\\(\\) has no return type specified\\.$#',
	'count' => 1,
	'path' => __DIR__ . '/system/Test/Mock/MockLanguage.php',
];
$ignoreErrors[] = [
	'message' => '#^Property CodeIgniter\\\\Test\\\\Mock\\\\MockLogger\\:\\:\\$dateFormat has no type specified\\.$#',
	'count' => 1,
	'path' => __DIR__ . '/system/Test/Mock/MockLogger.php',
];
$ignoreErrors[] = [
	'message' => '#^Property CodeIgniter\\\\Test\\\\Mock\\\\MockLogger\\:\\:\\$handlers has no type specified\\.$#',
	'count' => 1,
	'path' => __DIR__ . '/system/Test/Mock/MockLogger.php',
];
$ignoreErrors[] = [
	'message' => '#^Property CodeIgniter\\\\Test\\\\Mock\\\\MockLogger\\:\\:\\$threshold has no type specified\\.$#',
	'count' => 1,
	'path' => __DIR__ . '/system/Test/Mock/MockLogger.php',
];
$ignoreErrors[] = [
	'message' => '#^Method CodeIgniter\\\\Test\\\\Mock\\\\MockResourceController\\:\\:getFormat\\(\\) has no return type specified\\.$#',
	'count' => 1,
	'path' => __DIR__ . '/system/Test/Mock/MockResourceController.php',
];
$ignoreErrors[] = [
	'message' => '#^Method CodeIgniter\\\\Test\\\\Mock\\\\MockResourceController\\:\\:getModel\\(\\) has no return type specified\\.$#',
	'count' => 1,
	'path' => __DIR__ . '/system/Test/Mock/MockResourceController.php',
];
$ignoreErrors[] = [
	'message' => '#^Method CodeIgniter\\\\Test\\\\Mock\\\\MockResourceController\\:\\:getModelName\\(\\) has no return type specified\\.$#',
	'count' => 1,
	'path' => __DIR__ . '/system/Test/Mock/MockResourceController.php',
];
$ignoreErrors[] = [
	'message' => '#^Construct empty\\(\\) is not allowed\\. Use more strict comparison\\.$#',
	'count' => 2,
	'path' => __DIR__ . '/system/Test/Mock/MockResourcePresenter.php',
];
$ignoreErrors[] = [
	'message' => '#^Method CodeIgniter\\\\Test\\\\Mock\\\\MockResourcePresenter\\:\\:getFormat\\(\\) has no return type specified\\.$#',
	'count' => 1,
	'path' => __DIR__ . '/system/Test/Mock/MockResourcePresenter.php',
];
$ignoreErrors[] = [
	'message' => '#^Method CodeIgniter\\\\Test\\\\Mock\\\\MockResourcePresenter\\:\\:getModel\\(\\) has no return type specified\\.$#',
	'count' => 1,
	'path' => __DIR__ . '/system/Test/Mock/MockResourcePresenter.php',
];
$ignoreErrors[] = [
	'message' => '#^Method CodeIgniter\\\\Test\\\\Mock\\\\MockResourcePresenter\\:\\:getModelName\\(\\) has no return type specified\\.$#',
	'count' => 1,
	'path' => __DIR__ . '/system/Test/Mock/MockResourcePresenter.php',
];
$ignoreErrors[] = [
	'message' => '#^Method CodeIgniter\\\\Test\\\\Mock\\\\MockResponse\\:\\:getPretend\\(\\) has no return type specified\\.$#',
	'count' => 1,
	'path' => __DIR__ . '/system/Test/Mock/MockResponse.php',
];
$ignoreErrors[] = [
	'message' => '#^Method CodeIgniter\\\\Test\\\\Mock\\\\MockResponse\\:\\:misbehave\\(\\) has no return type specified\\.$#',
	'count' => 1,
	'path' => __DIR__ . '/system/Test/Mock/MockResponse.php',
];
$ignoreErrors[] = [
	'message' => '#^Method CodeIgniter\\\\Test\\\\Mock\\\\MockResult\\:\\:fetchAssoc\\(\\) should return mixed but return statement is missing\\.$#',
	'count' => 1,
	'path' => __DIR__ . '/system/Test/Mock/MockResult.php',
];
$ignoreErrors[] = [
	'message' => '#^Return type \\(mixed\\) of method CodeIgniter\\\\Test\\\\Mock\\\\MockResult\\:\\:fetchAssoc\\(\\) should be covariant with return type \\(array\\|false\\|null\\) of method CodeIgniter\\\\Database\\\\BaseResult\\<object\\|resource,object\\|resource\\>\\:\\:fetchAssoc\\(\\)$#',
	'count' => 1,
	'path' => __DIR__ . '/system/Test/Mock/MockResult.php',
];
$ignoreErrors[] = [
	'message' => '#^Property CodeIgniter\\\\Test\\\\Mock\\\\MockSecurityConfig\\:\\:\\$excludeURIs has no type specified\\.$#',
	'count' => 1,
	'path' => __DIR__ . '/system/Test/Mock/MockSecurityConfig.php',
];
$ignoreErrors[] = [
	'message' => '#^Property CodeIgniter\\\\Test\\\\Mock\\\\MockServices\\:\\:\\$classmap has no type specified\\.$#',
	'count' => 1,
	'path' => __DIR__ . '/system/Test/Mock/MockServices.php',
];
$ignoreErrors[] = [
	'message' => '#^Property CodeIgniter\\\\Test\\\\Mock\\\\MockServices\\:\\:\\$psr4 has no type specified\\.$#',
	'count' => 1,
	'path' => __DIR__ . '/system/Test/Mock/MockServices.php',
];
$ignoreErrors[] = [
	'message' => '#^Method CodeIgniter\\\\Test\\\\Mock\\\\MockSession\\:\\:regenerate\\(\\) has no return type specified\\.$#',
	'count' => 1,
	'path' => __DIR__ . '/system/Test/Mock/MockSession.php',
];
$ignoreErrors[] = [
	'message' => '#^Method CodeIgniter\\\\Test\\\\Mock\\\\MockSession\\:\\:setCookie\\(\\) has no return type specified\\.$#',
	'count' => 1,
	'path' => __DIR__ . '/system/Test/Mock/MockSession.php',
];
$ignoreErrors[] = [
	'message' => '#^Method CodeIgniter\\\\Test\\\\Mock\\\\MockSession\\:\\:setSaveHandler\\(\\) has no return type specified\\.$#',
	'count' => 1,
	'path' => __DIR__ . '/system/Test/Mock/MockSession.php',
];
$ignoreErrors[] = [
	'message' => '#^Method CodeIgniter\\\\Test\\\\Mock\\\\MockSession\\:\\:startSession\\(\\) has no return type specified\\.$#',
	'count' => 1,
	'path' => __DIR__ . '/system/Test/Mock/MockSession.php',
];
$ignoreErrors[] = [
	'message' => '#^Property CodeIgniter\\\\Test\\\\Mock\\\\MockSession\\:\\:\\$didRegenerate has no type specified\\.$#',
	'count' => 1,
	'path' => __DIR__ . '/system/Test/Mock/MockSession.php',
];
$ignoreErrors[] = [
	'message' => '#^Method CodeIgniter\\\\Test\\\\Mock\\\\MockTable\\:\\:__call\\(\\) has no return type specified\\.$#',
	'count' => 1,
	'path' => __DIR__ . '/system/Test/Mock/MockTable.php',
];
$ignoreErrors[] = [
	'message' => '#^Method CodeIgniter\\\\Test\\\\Mock\\\\MockTable\\:\\:__call\\(\\) has parameter \\$method with no type specified\\.$#',
	'count' => 1,
	'path' => __DIR__ . '/system/Test/Mock/MockTable.php',
];
$ignoreErrors[] = [
	'message' => '#^Method CodeIgniter\\\\Test\\\\Mock\\\\MockTable\\:\\:__call\\(\\) has parameter \\$params with no type specified\\.$#',
	'count' => 1,
	'path' => __DIR__ . '/system/Test/Mock/MockTable.php',
];
$ignoreErrors[] = [
	'message' => '#^Method CodeIgniter\\\\Test\\\\PhpStreamWrapper\\:\\:register\\(\\) has no return type specified\\.$#',
	'count' => 1,
	'path' => __DIR__ . '/system/Test/PhpStreamWrapper.php',
];
$ignoreErrors[] = [
	'message' => '#^Method CodeIgniter\\\\Test\\\\PhpStreamWrapper\\:\\:restore\\(\\) has no return type specified\\.$#',
	'count' => 1,
	'path' => __DIR__ . '/system/Test/PhpStreamWrapper.php',
];
$ignoreErrors[] = [
	'message' => '#^Method CodeIgniter\\\\Test\\\\PhpStreamWrapper\\:\\:setContent\\(\\) has no return type specified\\.$#',
	'count' => 1,
	'path' => __DIR__ . '/system/Test/PhpStreamWrapper.php',
];
$ignoreErrors[] = [
	'message' => '#^Method CodeIgniter\\\\Test\\\\TestLogger\\:\\:cleanup\\(\\) has no return type specified\\.$#',
	'count' => 1,
	'path' => __DIR__ . '/system/Test/TestLogger.php',
];
$ignoreErrors[] = [
	'message' => '#^Parameter \\#1 \\$level \\(string\\) of method CodeIgniter\\\\Test\\\\TestLogger\\:\\:log\\(\\) should be contravariant with parameter \\$level \\(mixed\\) of method Psr\\\\Log\\\\LoggerInterface\\:\\:log\\(\\)$#',
	'count' => 1,
	'path' => __DIR__ . '/system/Test/TestLogger.php',
];
$ignoreErrors[] = [
	'message' => '#^Property CodeIgniter\\\\Test\\\\TestLogger\\:\\:\\$op_logs has no type specified\\.$#',
	'count' => 1,
	'path' => __DIR__ . '/system/Test/TestLogger.php',
];
$ignoreErrors[] = [
	'message' => '#^Construct empty\\(\\) is not allowed\\. Use more strict comparison\\.$#',
	'count' => 1,
	'path' => __DIR__ . '/system/Test/TestResponse.php',
];
$ignoreErrors[] = [
	'message' => '#^Method CodeIgniter\\\\Test\\\\TestResponse\\:\\:__call\\(\\) should return mixed but return statement is missing\\.$#',
	'count' => 1,
	'path' => __DIR__ . '/system/Test/TestResponse.php',
];
$ignoreErrors[] = [
	'message' => '#^Method CodeIgniter\\\\Test\\\\TestResponse\\:\\:assertCookie\\(\\) has no return type specified\\.$#',
	'count' => 1,
	'path' => __DIR__ . '/system/Test/TestResponse.php',
];
$ignoreErrors[] = [
	'message' => '#^Method CodeIgniter\\\\Test\\\\TestResponse\\:\\:assertCookieExpired\\(\\) has no return type specified\\.$#',
	'count' => 1,
	'path' => __DIR__ . '/system/Test/TestResponse.php',
];
$ignoreErrors[] = [
	'message' => '#^Method CodeIgniter\\\\Test\\\\TestResponse\\:\\:assertCookieMissing\\(\\) has no return type specified\\.$#',
	'count' => 1,
	'path' => __DIR__ . '/system/Test/TestResponse.php',
];
$ignoreErrors[] = [
	'message' => '#^Method CodeIgniter\\\\Test\\\\TestResponse\\:\\:assertDontSee\\(\\) has no return type specified\\.$#',
	'count' => 1,
	'path' => __DIR__ . '/system/Test/TestResponse.php',
];
$ignoreErrors[] = [
	'message' => '#^Method CodeIgniter\\\\Test\\\\TestResponse\\:\\:assertDontSeeElement\\(\\) has no return type specified\\.$#',
	'count' => 1,
	'path' => __DIR__ . '/system/Test/TestResponse.php',
];
$ignoreErrors[] = [
	'message' => '#^Method CodeIgniter\\\\Test\\\\TestResponse\\:\\:assertHeader\\(\\) has no return type specified\\.$#',
	'count' => 1,
	'path' => __DIR__ . '/system/Test/TestResponse.php',
];
$ignoreErrors[] = [
	'message' => '#^Method CodeIgniter\\\\Test\\\\TestResponse\\:\\:assertHeaderMissing\\(\\) has no return type specified\\.$#',
	'count' => 1,
	'path' => __DIR__ . '/system/Test/TestResponse.php',
];
$ignoreErrors[] = [
	'message' => '#^Method CodeIgniter\\\\Test\\\\TestResponse\\:\\:assertJSONExact\\(\\) has no return type specified\\.$#',
	'count' => 1,
	'path' => __DIR__ . '/system/Test/TestResponse.php',
];
$ignoreErrors[] = [
	'message' => '#^Method CodeIgniter\\\\Test\\\\TestResponse\\:\\:assertJSONFragment\\(\\) has no return type specified\\.$#',
	'count' => 1,
	'path' => __DIR__ . '/system/Test/TestResponse.php',
];
$ignoreErrors[] = [
	'message' => '#^Method CodeIgniter\\\\Test\\\\TestResponse\\:\\:assertNotOK\\(\\) has no return type specified\\.$#',
	'count' => 1,
	'path' => __DIR__ . '/system/Test/TestResponse.php',
];
$ignoreErrors[] = [
	'message' => '#^Method CodeIgniter\\\\Test\\\\TestResponse\\:\\:assertNotRedirect\\(\\) has no return type specified\\.$#',
	'count' => 1,
	'path' => __DIR__ . '/system/Test/TestResponse.php',
];
$ignoreErrors[] = [
	'message' => '#^Method CodeIgniter\\\\Test\\\\TestResponse\\:\\:assertOK\\(\\) has no return type specified\\.$#',
	'count' => 1,
	'path' => __DIR__ . '/system/Test/TestResponse.php',
];
$ignoreErrors[] = [
	'message' => '#^Method CodeIgniter\\\\Test\\\\TestResponse\\:\\:assertRedirect\\(\\) has no return type specified\\.$#',
	'count' => 1,
	'path' => __DIR__ . '/system/Test/TestResponse.php',
];
$ignoreErrors[] = [
	'message' => '#^Method CodeIgniter\\\\Test\\\\TestResponse\\:\\:assertRedirectTo\\(\\) has no return type specified\\.$#',
	'count' => 1,
	'path' => __DIR__ . '/system/Test/TestResponse.php',
];
$ignoreErrors[] = [
	'message' => '#^Method CodeIgniter\\\\Test\\\\TestResponse\\:\\:assertSee\\(\\) has no return type specified\\.$#',
	'count' => 1,
	'path' => __DIR__ . '/system/Test/TestResponse.php',
];
$ignoreErrors[] = [
	'message' => '#^Method CodeIgniter\\\\Test\\\\TestResponse\\:\\:assertSeeElement\\(\\) has no return type specified\\.$#',
	'count' => 1,
	'path' => __DIR__ . '/system/Test/TestResponse.php',
];
$ignoreErrors[] = [
	'message' => '#^Method CodeIgniter\\\\Test\\\\TestResponse\\:\\:assertSeeInField\\(\\) has no return type specified\\.$#',
	'count' => 1,
	'path' => __DIR__ . '/system/Test/TestResponse.php',
];
$ignoreErrors[] = [
	'message' => '#^Method CodeIgniter\\\\Test\\\\TestResponse\\:\\:assertSeeLink\\(\\) has no return type specified\\.$#',
	'count' => 1,
	'path' => __DIR__ . '/system/Test/TestResponse.php',
];
$ignoreErrors[] = [
	'message' => '#^Method CodeIgniter\\\\Test\\\\TestResponse\\:\\:assertSessionHas\\(\\) has no return type specified\\.$#',
	'count' => 1,
	'path' => __DIR__ . '/system/Test/TestResponse.php',
];
$ignoreErrors[] = [
	'message' => '#^Method CodeIgniter\\\\Test\\\\TestResponse\\:\\:assertSessionMissing\\(\\) has no return type specified\\.$#',
	'count' => 1,
	'path' => __DIR__ . '/system/Test/TestResponse.php',
];
$ignoreErrors[] = [
	'message' => '#^Method CodeIgniter\\\\Test\\\\TestResponse\\:\\:assertStatus\\(\\) has no return type specified\\.$#',
	'count' => 1,
	'path' => __DIR__ . '/system/Test/TestResponse.php',
];
$ignoreErrors[] = [
	'message' => '#^Accessing offset \'app\\.baseURL\' directly on \\$_SERVER is discouraged\\.$#',
	'count' => 1,
	'path' => __DIR__ . '/system/Test/bootstrap.php',
];
$ignoreErrors[] = [
	'message' => '#^Assigning \'http\\://example\\.com/\' directly on offset \'app\\.baseURL\' of \\$_SERVER is discouraged\\.$#',
	'count' => 1,
	'path' => __DIR__ . '/system/Test/bootstrap.php',
];
$ignoreErrors[] = [
	'message' => '#^Assigning \'testing\' directly on offset \'CI_ENVIRONMENT\' of \\$_SERVER is discouraged\\.$#',
	'count' => 1,
	'path' => __DIR__ . '/system/Test/bootstrap.php',
];
$ignoreErrors[] = [
	'message' => '#^Property CodeIgniter\\\\Throttle\\\\Throttler\\:\\:\\$testTime \\(int\\) on left side of \\?\\? is not nullable\\.$#',
	'count' => 1,
	'path' => __DIR__ . '/system/Throttle/Throttler.php',
];
$ignoreErrors[] = [
	'message' => '#^Construct empty\\(\\) is not allowed\\. Use more strict comparison\\.$#',
	'count' => 1,
	'path' => __DIR__ . '/system/Validation/CreditCardRules.php',
];
$ignoreErrors[] = [
	'message' => '#^Construct empty\\(\\) is not allowed\\. Use more strict comparison\\.$#',
	'count' => 1,
	'path' => __DIR__ . '/system/Validation/DotArrayFilter.php',
];
$ignoreErrors[] = [
	'message' => '#^Only booleans are allowed in a negated boolean, array\\|null given\\.$#',
	'count' => 6,
	'path' => __DIR__ . '/system/Validation/FileRules.php',
];
$ignoreErrors[] = [
	'message' => '#^Construct empty\\(\\) is not allowed\\. Use more strict comparison\\.$#',
	'count' => 4,
	'path' => __DIR__ . '/system/Validation/FormatRules.php',
];
$ignoreErrors[] = [
	'message' => '#^Construct empty\\(\\) is not allowed\\. Use more strict comparison\\.$#',
	'count' => 11,
	'path' => __DIR__ . '/system/Validation/Rules.php',
];
$ignoreErrors[] = [
	'message' => '#^Construct empty\\(\\) is not allowed\\. Use more strict comparison\\.$#',
	'count' => 4,
	'path' => __DIR__ . '/system/Validation/StrictRules/Rules.php',
];
$ignoreErrors[] = [
	'message' => '#^Construct empty\\(\\) is not allowed\\. Use more strict comparison\\.$#',
	'count' => 5,
	'path' => __DIR__ . '/system/Validation/Validation.php',
];
$ignoreErrors[] = [
	'message' => '#^Method CodeIgniter\\\\Validation\\\\Validation\\:\\:isClosure\\(\\) has parameter \\$rule with no signature specified for Closure\\.$#',
	'count' => 1,
	'path' => __DIR__ . '/system/Validation/Validation.php',
];
$ignoreErrors[] = [
	'message' => '#^Only booleans are allowed in an if condition, array given\\.$#',
	'count' => 2,
	'path' => __DIR__ . '/system/Validation/Validation.php',
];
$ignoreErrors[] = [
	'message' => '#^Short ternary operator is not allowed\\. Use null coalesce operator if applicable or consider using long ternary\\.$#',
	'count' => 2,
	'path' => __DIR__ . '/system/Validation/Validation.php',
];
$ignoreErrors[] = [
	'message' => '#^Construct empty\\(\\) is not allowed\\. Use more strict comparison\\.$#',
	'count' => 1,
	'path' => __DIR__ . '/system/Validation/Views/list.php',
];
$ignoreErrors[] = [
	'message' => '#^Call to an undefined static method CodeIgniter\\\\Config\\\\Factories\\:\\:cells\\(\\)\\.$#',
	'count' => 1,
	'path' => __DIR__ . '/system/View/Cell.php',
];
$ignoreErrors[] = [
	'message' => '#^Construct empty\\(\\) is not allowed\\. Use more strict comparison\\.$#',
	'count' => 8,
	'path' => __DIR__ . '/system/View/Cell.php',
];
$ignoreErrors[] = [
	'message' => '#^Property CodeIgniter\\\\View\\\\Cell\\:\\:\\$cache \\(CodeIgniter\\\\Cache\\\\CacheInterface\\) in empty\\(\\) is not falsy\\.$#',
	'count' => 2,
	'path' => __DIR__ . '/system/View/Cell.php',
];
$ignoreErrors[] = [
	'message' => '#^Construct empty\\(\\) is not allowed\\. Use more strict comparison\\.$#',
	'count' => 1,
	'path' => __DIR__ . '/system/View/Filters.php',
];
$ignoreErrors[] = [
	'message' => '#^Construct empty\\(\\) is not allowed\\. Use more strict comparison\\.$#',
	'count' => 9,
	'path' => __DIR__ . '/system/View/Parser.php',
];
$ignoreErrors[] = [
	'message' => '#^Method CodeIgniter\\\\View\\\\Parser\\:\\:addPlugin\\(\\) has parameter \\$callback with no signature specified for callable\\.$#',
	'count' => 1,
	'path' => __DIR__ . '/system/View/Parser.php',
];
$ignoreErrors[] = [
	'message' => '#^Construct empty\\(\\) is not allowed\\. Use more strict comparison\\.$#',
	'count' => 1,
	'path' => __DIR__ . '/system/View/Plugins.php',
];
$ignoreErrors[] = [
	'message' => '#^Construct empty\\(\\) is not allowed\\. Use more strict comparison\\.$#',
	'count' => 9,
	'path' => __DIR__ . '/system/View/Table.php',
];
$ignoreErrors[] = [
	'message' => '#^Only booleans are allowed in a ternary operator condition, float given\\.$#',
	'count' => 1,
	'path' => __DIR__ . '/system/View/Table.php',
];
$ignoreErrors[] = [
	'message' => '#^Only booleans are allowed in an if condition, string\\|null given\\.$#',
	'count' => 1,
	'path' => __DIR__ . '/system/View/Table.php',
];
$ignoreErrors[] = [
	'message' => '#^Property CodeIgniter\\\\View\\\\Table\\:\\:\\$function type has no signature specified for callable\\.$#',
	'count' => 1,
	'path' => __DIR__ . '/system/View/Table.php',
];
$ignoreErrors[] = [
	'message' => '#^Construct empty\\(\\) is not allowed\\. Use more strict comparison\\.$#',
	'count' => 3,
	'path' => __DIR__ . '/system/View/View.php',
];
$ignoreErrors[] = [
	'message' => '#^Only booleans are allowed in an if condition, string\\|null given\\.$#',
	'count' => 2,
	'path' => __DIR__ . '/system/View/View.php',
];
$ignoreErrors[] = [
	'message' => '#^Parameter \\#2 \\$context \\(\'attr\'\\|\'css\'\\|\'html\'\\|\'js\'\\|\'raw\'\\|\'url\'\\|null\\) of method CodeIgniter\\\\View\\\\View\\:\\:setData\\(\\) should be contravariant with parameter \\$context \\(string\\|null\\) of method CodeIgniter\\\\View\\\\RendererInterface\\:\\:setData\\(\\)$#',
	'count' => 1,
	'path' => __DIR__ . '/system/View/View.php',
];
$ignoreErrors[] = [
	'message' => '#^Parameter \\#3 \\$context \\(\'attr\'\\|\'css\'\\|\'html\'\\|\'js\'\\|\'raw\'\\|\'url\'\\|null\\) of method CodeIgniter\\\\View\\\\View\\:\\:setVar\\(\\) should be contravariant with parameter \\$context \\(string\\|null\\) of method CodeIgniter\\\\View\\\\RendererInterface\\:\\:setVar\\(\\)$#',
	'count' => 1,
	'path' => __DIR__ . '/system/View/View.php',
];
$ignoreErrors[] = [
	'message' => '#^Short ternary operator is not allowed\\. Use null coalesce operator if applicable or consider using long ternary\\.$#',
	'count' => 2,
	'path' => __DIR__ . '/system/View/View.php',
];
$ignoreErrors[] = [
	'message' => '#^Parameter \\#1 \\$node \\(PhpParser\\\\Node\\\\Stmt\\) of method Utils\\\\PHPStan\\\\CheckUseStatementsAfterLicenseRule\\:\\:processNode\\(\\) should be contravariant with parameter \\$node \\(PhpParser\\\\Node\\) of method PHPStan\\\\Rules\\\\Rule\\<PhpParser\\\\Node\\>\\:\\:processNode\\(\\)$#',
	'count' => 1,
	'path' => __DIR__ . '/utils/PHPStan/CheckUseStatementsAfterLicenseRule.php',
];

return ['parameters' => ['ignoreErrors' => $ignoreErrors]];<|MERGE_RESOLUTION|>--- conflicted
+++ resolved
@@ -227,79 +227,11 @@
 	'path' => __DIR__ . '/system/CodeIgniter.php',
 ];
 $ignoreErrors[] = [
-<<<<<<< HEAD
-=======
-	'message' => '#^Method CodeIgniter\\\\CodeIgniter\\:\\:bootstrapEnvironment\\(\\) has no return type specified\\.$#',
+	'message' => '#^Only booleans are allowed in an if condition, CodeIgniter\\\\HTTP\\\\ResponseInterface\\|null given\\.$#',
 	'count' => 1,
 	'path' => __DIR__ . '/system/CodeIgniter.php',
 ];
 $ignoreErrors[] = [
-	'message' => '#^Method CodeIgniter\\\\CodeIgniter\\:\\:callExit\\(\\) has no return type specified\\.$#',
-	'count' => 1,
-	'path' => __DIR__ . '/system/CodeIgniter.php',
-];
-$ignoreErrors[] = [
-	'message' => '#^Method CodeIgniter\\\\CodeIgniter\\:\\:detectEnvironment\\(\\) has no return type specified\\.$#',
-	'count' => 1,
-	'path' => __DIR__ . '/system/CodeIgniter.php',
-];
-$ignoreErrors[] = [
-	'message' => '#^Method CodeIgniter\\\\CodeIgniter\\:\\:forceSecureAccess\\(\\) has no return type specified\\.$#',
-	'count' => 1,
-	'path' => __DIR__ . '/system/CodeIgniter.php',
-];
-$ignoreErrors[] = [
-	'message' => '#^Method CodeIgniter\\\\CodeIgniter\\:\\:gatherOutput\\(\\) has no return type specified\\.$#',
-	'count' => 1,
-	'path' => __DIR__ . '/system/CodeIgniter.php',
-];
-$ignoreErrors[] = [
-	'message' => '#^Method CodeIgniter\\\\CodeIgniter\\:\\:getRequestObject\\(\\) has no return type specified\\.$#',
-	'count' => 1,
-	'path' => __DIR__ . '/system/CodeIgniter.php',
-];
-$ignoreErrors[] = [
-	'message' => '#^Method CodeIgniter\\\\CodeIgniter\\:\\:getResponseObject\\(\\) has no return type specified\\.$#',
-	'count' => 1,
-	'path' => __DIR__ . '/system/CodeIgniter.php',
-];
-$ignoreErrors[] = [
-	'message' => '#^Method CodeIgniter\\\\CodeIgniter\\:\\:initialize\\(\\) has no return type specified\\.$#',
-	'count' => 1,
-	'path' => __DIR__ . '/system/CodeIgniter.php',
-];
-$ignoreErrors[] = [
-	'message' => '#^Method CodeIgniter\\\\CodeIgniter\\:\\:initializeKint\\(\\) has no return type specified\\.$#',
-	'count' => 1,
-	'path' => __DIR__ . '/system/CodeIgniter.php',
-];
-$ignoreErrors[] = [
-	'message' => '#^Method CodeIgniter\\\\CodeIgniter\\:\\:resolvePlatformExtensions\\(\\) has no return type specified\\.$#',
-	'count' => 1,
-	'path' => __DIR__ . '/system/CodeIgniter.php',
-];
-$ignoreErrors[] = [
-	'message' => '#^Method CodeIgniter\\\\CodeIgniter\\:\\:spoofRequestMethod\\(\\) has no return type specified\\.$#',
-	'count' => 1,
-	'path' => __DIR__ . '/system/CodeIgniter.php',
-];
-$ignoreErrors[] = [
-	'message' => '#^Method CodeIgniter\\\\CodeIgniter\\:\\:startBenchmark\\(\\) has no return type specified\\.$#',
-	'count' => 1,
-	'path' => __DIR__ . '/system/CodeIgniter.php',
-];
-$ignoreErrors[] = [
-	'message' => '#^Method CodeIgniter\\\\CodeIgniter\\:\\:storePreviousURL\\(\\) has no return type specified\\.$#',
-	'count' => 1,
-	'path' => __DIR__ . '/system/CodeIgniter.php',
-];
-$ignoreErrors[] = [
-	'message' => '#^Only booleans are allowed in an if condition, CodeIgniter\\\\HTTP\\\\ResponseInterface\\|null given\\.$#',
-	'count' => 1,
-	'path' => __DIR__ . '/system/CodeIgniter.php',
-];
-$ignoreErrors[] = [
->>>>>>> 00ba7fb6
 	'message' => '#^Property CodeIgniter\\\\CodeIgniter\\:\\:\\$controller type has no signature specified for Closure\\.$#',
 	'count' => 1,
 	'path' => __DIR__ . '/system/CodeIgniter.php',
