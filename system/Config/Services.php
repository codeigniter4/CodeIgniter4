<?php namespace CodeIgniter\Config;

/**
 * CodeIgniter
 *
 * An open source application development framework for PHP
 *
 * This content is released under the MIT License (MIT)
 *
 * Copyright (c) 2014 - 2017, British Columbia Institute of Technology
 *
 * Permission is hereby granted, free of charge, to any person obtaining a copy
 * of this software and associated documentation files (the "Software"), to deal
 * in the Software without restriction, including without limitation the rights
 * to use, copy, modify, merge, publish, distribute, sublicense, and/or sell
 * copies of the Software, and to permit persons to whom the Software is
 * furnished to do so, subject to the following conditions:
 *
 * The above copyright notice and this permission notice shall be included in
 * all copies or substantial portions of the Software.
 *
 * THE SOFTWARE IS PROVIDED "AS IS", WITHOUT WARRANTY OF ANY KIND, EXPRESS OR
 * IMPLIED, INCLUDING BUT NOT LIMITED TO THE WARRANTIES OF MERCHANTABILITY,
 * FITNESS FOR A PARTICULAR PURPOSE AND NONINFRINGEMENT. IN NO EVENT SHALL THE
 * AUTHORS OR COPYRIGHT HOLDERS BE LIABLE FOR ANY CLAIM, DAMAGES OR OTHER
 * LIABILITY, WHETHER IN AN ACTION OF CONTRACT, TORT OR OTHERWISE, ARISING FROM,
 * OUT OF OR IN CONNECTION WITH THE SOFTWARE OR THE USE OR OTHER DEALINGS IN
 * THE SOFTWARE.
 *
 * @package	CodeIgniter
 * @author	CodeIgniter Dev Team
 * @copyright	Copyright (c) 2014 - 2017, British Columbia Institute of Technology (http://bcit.ca/)
 * @license	https://opensource.org/licenses/MIT	MIT License
 * @link	https://codeigniter.com
 * @since	Version 3.0.0
 * @filesource
 */

use CodeIgniter\Database\ConnectionInterface;
use CodeIgniter\Database\MigrationRunner;
use CodeIgniter\View\RendererInterface;

/**
 * Services Configuration file.
 *
 * Services are simply other classes/libraries that the system uses
 * to do its job. This is used by CodeIgniter to allow the core of the
 * framework to be swapped out easily without affecting the usage within
 * the rest of your application.
 *
 * This is used in place of a Dependency Injection container primarily
 * due to its simplicity, which allows a better long-term maintenance
 * of the applications built on top of CodeIgniter. A bonus side-effect
 * is that IDEs are able to determine what class you are calling
 * whereas with DI Containers there usually isn't a way for them to do this.
 *
 * @see http://blog.ircmaxell.com/2015/11/simple-easy-risk-and-change.html
 * @see http://www.infoq.com/presentations/Simple-Made-Easy
 */
class Services
{
	/**
	 * Cache for instance of any services that
	 * have been requested as a "shared" instance.
	 *
	 * @var array
	 */
	static protected $instances = [];

	//--------------------------------------------------------------------

	/**
	 * The Autoloader class is the central class that handles our
	 * spl_autoload_register method, and helper methods.
	 */
	public static function autoloader($getShared = true)
	{
		if ($getShared)
		{
			return self::getSharedInstance('autoloader');
		}

		return new \CodeIgniter\Autoloader\Autoloader();
	}

	//--------------------------------------------------------------------

	/**
	 * The cache class provides a simple way to store and retrieve
	 * complex data for later.
	 */
	public static function cache(\Config\Cache $config = null, $getShared = true)
	{
		if ($getShared)
		{
			return self::getSharedInstance('cache', $config);
		}

		if (! is_object($config))
		{
			$config = new \Config\Cache();
		}

		return \CodeIgniter\Cache\CacheFactory::getHandler($config);
	}

	//--------------------------------------------------------------------

	/**
	 * The CLI Request class provides for ways to interact with
	 * a command line request.
	 */
	public static function clirequest(\Config\App $config=null, $getShared = true)
	{
		if ($getShared)
		{
			return self::getSharedInstance('clirequest', $config);
		}

		if (! is_object($config))
		{
			$config = new \Config\App();
		}

		return new \CodeIgniter\HTTP\CLIRequest(
			$config,
			new \CodeIgniter\HTTP\URI()
		);
	}

	//--------------------------------------------------------------------

	/**
	 * The CURL Request class acts as a simple HTTP client for interacting
	 * with other servers, typically through APIs.
	 */
	public static function curlrequest(array $options = [], $response = null, \Config\App $config = null, $getShared = true)
	{
		if ($getShared === true)
		{
			return self::getSharedInstance('curlrequest', $options, $response, $config);
		}

		if (! is_object($config))
		{
			$config = new \Config\App();
		}

		if ( ! is_object($response))
		{
			$response = new \CodeIgniter\HTTP\Response($config);
		}

		return new \CodeIgniter\HTTP\CURLRequest(
				$config,
				new \CodeIgniter\HTTP\URI(),
				$response,
				$options
		);
	}

	//--------------------------------------------------------------------

	/**
	 * The Exceptions class holds the methods that handle:
	 *
	 *  - set_exception_handler
	 *  - set_error_handler
	 *  - register_shutdown_function
	 */
	public static function exceptions(\Config\App $config = null, $getShared = true)
	{
		if ($getShared)
		{
			return self::getSharedInstance('exceptions', $config);
		}

		if (empty($config))
		{
			$config = new \Config\App();
		}

		return new \CodeIgniter\Debug\Exceptions($config);
	}

	//--------------------------------------------------------------------

	/**
	 * Filters allow you to run tasks before and/or after a controller
	 * is executed. During before filters, the request can be modified,
	 * and actions taken based on the request, while after filters can
	 * act on or modify the response itself before it is sent to the client.
	 */
	public static function filters($config = null, $getShared = true)
	{
		if ($getShared)
		{
			return self::getSharedInstance('filters', $config);
		}

		if (empty($config))
		{
			$config = new \Config\Filters();
		}

		return new \CodeIgniter\Filters\Filters($config, self::request(), self::response());
	}

	//--------------------------------------------------------------------

	/**
	 * The Iterator class provides a simple way of looping over a function
	 * and timing the results and memory usage. Used when debugging and
	 * optimizing applications.
	 */
	public static function iterator($getShared = true)
	{
		if ($getShared)
		{
			return self::getSharedInstance('iterator');
		}

		return new \CodeIgniter\Debug\Iterator();
	}

	//--------------------------------------------------------------------

	/**
	 * Responsible for loading the language string translations.
	 */
	public static function language(string $locale = null, $getShared = true)
	{
		if ($getShared)
		{
			return self::getSharedInstance('language', $locale);
		}

		$locale = ! empty($locale) ? $locale : self::request()->getLocale();

		return new \CodeIgniter\Language\Language($locale);
	}

	//--------------------------------------------------------------------

	/**
	 * The file locator provides utility methods for looking for non-classes
	 * within namespaced folders, as well as convenience methods for
	 * loading 'helpers', and 'libraries'.
	 */
	public static function locator($getShared = true)
	{
		if ($getShared)
		{
			return self::getSharedInstance('locator');
		}

		return new \CodeIgniter\Autoloader\FileLocator(new \Config\Autoload());
	}

	//--------------------------------------------------------------------

	/**
	 * The Logger class is a PSR-3 compatible Logging class that supports
	 * multiple handlers that process the actual logging.
	 */
	public static function logger($getShared = true)
	{
		if ($getShared)
		{
			return self::getSharedInstance('logger');
		}

		return new \CodeIgniter\Log\Logger(new \Config\Logger());
	}

	//--------------------------------------------------------------------

	public static function migrations(BaseConfig $config = null, ConnectionInterface $db = null, bool $getShared = true)
	{
		if ($getShared)
		{
			return self::getSharedInstance('migrations', $config, $db);
		}

		$config = empty($config) ? new \Config\Migrations() : $config;

		return new MigrationRunner($config, $db);
	}

	//--------------------------------------------------------------------


	/**
	 * The Negotiate class provides the content negotiation features for
	 * working the request to determine correct language, encoding, charset,
	 * and more.
	 */
	public static function negotiator(\CodeIgniter\HTTP\RequestInterface $request=null, $getShared = true)
	{
		if ($getShared)
		{
			return self::getSharedInstance('negotiator', $request);
		}

		if (is_null($request))
		{
			$request = self::request();
		}

		return new \CodeIgniter\HTTP\Negotiate($request);
	}

	//--------------------------------------------------------------------

	public static function pager($config = null, RendererInterface $view = null, $getShared = true)
	{
		if ($getShared)
		{
			return self::getSharedInstance('pager', $config, $view);
		}

		if (empty($config))
		{
			$config = new \Config\Pager();
		}

		if (! $view instanceof RendererInterface)
		{
			$view = self::renderer();
		}

		return new \CodeIgniter\Pager\Pager($config, $view);
	}

	//--------------------------------------------------------------------

	/**
	 * The Parser is a simple template parser.
	 */
	public static function parser($viewPath = APPPATH.'Views/', $config = null, $getShared = true)
	{
		if ($getShared)
		{
			return self::getSharedInstance('parser', $viewPath, $config);
		}
<<<<<<< HEAD

		if (is_null($config))
		{
			$config = new \Config\View();
		}

		return new \CodeIgniter\View\Parser($config, $viewPath, self::locator(true), CI_DEBUG, self::logger(true));
	}

	//--------------------------------------------------------------------

	/**
	 * The Queue class.
	 *
	 * @return CodeIgniter\Queue\Handlers\QueueHandlerInterface
	 */
	public static function queue($getShared = true)
	{
		if ($getShared)
		{
			return self::getSharedInstance('queue');
		}

		return \CodeIgniter\Queue\Queue::connect();
=======

		if (is_null($config))
		{
			$config = new \Config\View();
		}

		return new \CodeIgniter\View\Parser($config, $viewPath, self::locator(true), CI_DEBUG, self::logger(true));
>>>>>>> 7a35c2f1
	}

	//--------------------------------------------------------------------

	/**
	 * The Renderer class is the class that actually displays a file to the user.
	 * The default View class within CodeIgniter is intentionally simple, but this
	 * service could easily be replaced by a template engine if the user needed to.
	 */
	public static function renderer($viewPath = APPPATH.'Views/', $config = null, $getShared = true)
	{
		if ($getShared)
		{
			return self::getSharedInstance('renderer', $viewPath, $config);
		}

		if (is_null($config))
		{
			$config = new \Config\View();
		}

		return new \CodeIgniter\View\View($config, $viewPath, self::locator(true), CI_DEBUG, self::logger(true));
	}

	//--------------------------------------------------------------------

	/**
	 * The Request class models an HTTP request.
	 */
	public static function request(\Config\App $config = null, $getShared = true)
	{
		if ($getShared)
		{
			return self::getSharedInstance('request', $config);
		}

		if (! is_object($config))
		{
			$config = new \Config\App();
		}

		return new \CodeIgniter\HTTP\IncomingRequest(
			$config,
			new \CodeIgniter\HTTP\URI()
		);
	}

	//--------------------------------------------------------------------

	/**
	 * The Response class models an HTTP response.
	 */
	public static function response(\Config\App $config = null, $getShared = true)
	{
		if ($getShared)
		{
			return self::getSharedInstance('response', $config);
		}

		if (! is_object($config))
		{
			$config = new \Config\App();
		}

		return new \CodeIgniter\HTTP\Response($config);
	}

	//--------------------------------------------------------------------

	/**
	 * The Routes service is a class that allows for easily building
	 * a collection of routes.
	 */
	public static function routes($getShared = true)
	{
		if ($getShared)
		{
			return self::getSharedInstance('routes');
		}

		return new \CodeIgniter\Router\RouteCollection();
	}

	//--------------------------------------------------------------------

	/**
	 * The Router class uses a RouteCollection's array of routes, and determines
	 * the correct Controller and Method to execute.
	 */
	public static function router(\CodeIgniter\Router\RouteCollectionInterface $routes = null, $getShared = true)
	{
		if ($getShared)
		{
			return self::getSharedInstance('router', $routes);
		}

		if (empty($routes))
		{
			$routes = self::routes(true);
		}

		return new \CodeIgniter\Router\Router($routes);
	}

	//--------------------------------------------------------------------

	/**
	 * The Security class provides a few handy tools for keeping the site
	 * secure, most notably the CSRF protection tools.
	 */
	public static function security(\Config\App $config = null, $getShared = true)
	{
		if ($getShared)
		{
			return self::getSharedInstance('security', $config);
		}

		if (! is_object($config))
		{
			$config = new \Config\App();
		}

		return new \CodeIgniter\Security\Security($config);
	}

	//--------------------------------------------------------------------

	/**
	 * @param App|null $config
	 * @param bool     $getShared
	 *
	 * @return \CodeIgniter\Session\Session
	 */
	public static function session(\Config\App $config = null, $getShared = true)
	{
		if ($getShared)
		{
			return self::getSharedInstance('session', $config);
		}

		if (! is_object($config))
		{
			$config = new \Config\App();
		}

		$logger = self::logger(true);

		$driverName = $config->sessionDriver;
		$driver = new $driverName($config);
		$driver->setLogger($logger);

		$session = new \CodeIgniter\Session\Session($driver, $config);
		$session->setLogger($logger);

		return $session;
	}

	//--------------------------------------------------------------------

	/**
	 * The Throttler class provides a simple method for implementing
	 * rate limiting in your applications.
	 */
	public static function throttler($getShared = true)
	{
		if ($getShared)
		{
			return self::getSharedInstance('throttler');
		}

		return new \CodeIgniter\Throttle\Throttler(self::cache());
	}

	//--------------------------------------------------------------------

	/**
	 * The Timer class provides a simple way to Benchmark portions of your
	 * application.
	 */
	public static function timer($getShared = true)
	{
		if ($getShared)
		{
			return self::getSharedInstance('timer');
		}

		return new \CodeIgniter\Debug\Timer();
	}

	//--------------------------------------------------------------------

	public static function toolbar(\Config\App $config = null, $getShared = true)
	{
		if ($getShared)
		{
			return self::getSharedInstance('toolbar', $config);
		}

		if (! is_object($config))
		{
			$config = new \Config\App();
		}

		return new \CodeIgniter\Debug\Toolbar($config);
	}

	//--------------------------------------------------------------------

	/**
	 * The URI class provides a way to model and manipulate URIs.
	 */
	public static function uri($uri = null, $getShared = true)
	{
		if ($getShared)
		{
			return self::getSharedInstance('uri', $uri);
		}

		return new \CodeIgniter\HTTP\URI($uri);
	}

	//--------------------------------------------------------------------

	/**
	 * The Validation class provides tools for validating input data.
	 */
	public static function validation(\Config\Validation $config = null, $getShared = true)
	{
		if ($getShared)
		{
			return self::getSharedInstance('validation', $config);
		}

		if (is_null($config))
		{
			$config = new \Config\Validation();
		}

		return new \CodeIgniter\Validation\Validation($config, self::renderer());
	}

	//--------------------------------------------------------------------

	/**
	 * View cells are intended to let you insert HTML into view
	 * that has been generated by any callable in the system.
	 */
	public static function viewcell($getShared = true)
	{
		if ($getShared)
		{
			return self::getSharedInstance('viewcell');
		}

		return new \CodeIgniter\View\Cell(self::cache());
	}

	//--------------------------------------------------------------------

	/**
	 * The Typography class provides a way to format text in semantically relevant ways.
	 */
	public static function typography($getShared = true)
	{
		if ($getShared)
		{
			return self::getSharedInstance('typography');
		}

		return new \CodeIgniter\Typography\Typography();
	}

	//--------------------------------------------------------------------

	//--------------------------------------------------------------------
	// Utility Methods - DO NOT EDIT
	//--------------------------------------------------------------------

	/**
	 * Returns a shared instance of any of the class' services.
	 *
	 * $key must be a name matching a service.
	 *
	 * @param string $key
	 */
	protected static function getSharedInstance(string $key, ...$params)
	{
		if (! isset(static::$instances[$key]))
		{
			// Make sure $getShared is false
			array_push($params, false);

			static::$instances[$key] = static::$key(...$params);
		}

		return static::$instances[$key];
	}

	//--------------------------------------------------------------------

	/**
	 * Provides the ability to perform case-insensitive calling of service
	 * names.
	 *
	 * @param string $name
	 * @param array  $arguments
	 */
	public static function __callStatic(string $name, array $arguments)
	{
		$name = strtolower($name);

		if (method_exists(__CLASS__, $name))
		{
			return Services::$name(...$arguments);
		}
	}

	//--------------------------------------------------------------------


}<|MERGE_RESOLUTION|>--- conflicted
+++ resolved
@@ -343,7 +343,6 @@
 		{
 			return self::getSharedInstance('parser', $viewPath, $config);
 		}
-<<<<<<< HEAD
 
 		if (is_null($config))
 		{
@@ -368,15 +367,6 @@
 		}
 
 		return \CodeIgniter\Queue\Queue::connect();
-=======
-
-		if (is_null($config))
-		{
-			$config = new \Config\View();
-		}
-
-		return new \CodeIgniter\View\Parser($config, $viewPath, self::locator(true), CI_DEBUG, self::logger(true));
->>>>>>> 7a35c2f1
 	}
 
 	//--------------------------------------------------------------------
