--- conflicted
+++ resolved
@@ -1,8 +1,4 @@
 <?php
-<<<<<<< HEAD
-=======
-namespace CodeIgniter\Config;
->>>>>>> 417b1f9d
 
 /**
  * CodeIgniter
@@ -115,7 +111,6 @@
  */
 class Services extends BaseService
 {
-
 	/**
 	 * The cache class provides a simple way to store and retrieve
 	 * complex data for later.
@@ -211,58 +206,6 @@
 	//--------------------------------------------------------------------
 
 	/**
-	 * The Email class allows you to send email via mail, sendmail, SMTP.
-	 *
-	 * @param \Config\Email|array|null $config
-	 * @param boolean                  $getShared
-	 *
-	 * @return \CodeIgniter\Email\Email|mixed
-	 */
-	public static function email($config = null, bool $getShared = true)
-	{
-		if ($getShared)
-		{
-			return static::getSharedInstance('email', $config);
-		}
-
-		if (empty($config) || ! (is_array($config) || $config instanceof EmailConfig))
-		{
-			$config = config('Email');
-		}
-
-<<<<<<< HEAD
-		return new Email($config);
-	}
-
-	/**
-	 * The Encryption class provides two-way encryption.
-	 *
-	 * @param \Config\Encryption|null $config
-	 * @param boolean                 $getShared
-	 *
-	 * @return EncrypterInterface Encryption handler
-	 */
-	public static function encrypter(EncryptionConfig $config = null, $getShared = false)
-	{
-		if ($getShared === true)
-		{
-			return static::getSharedInstance('encrypter', $config);
-		}
-
-		$config     = $config ?? config('Encryption');
-		$encryption = new Encryption($config);
-
-		return $encryption->initialize($config);
-=======
-		return new \CodeIgniter\HTTP\CURLRequest(
-				$config, new \CodeIgniter\HTTP\URI($options['base_uri'] ?? null), $response, $options
-		);
->>>>>>> 417b1f9d
-	}
-
-	//--------------------------------------------------------------------
-
-	/**
 	 * The Email Transporter class lets you send email via mail, sendmail, SMTP.
 	 *
 	 * @param null    $config
@@ -293,6 +236,27 @@
 		$transporter->setLogger(static::logger(true));
 
 		return $transporter;
+	}
+
+	/**
+	 * The Encryption class provides two-way encryption.
+	 *
+	 * @param \Config\Encryption|null $config
+	 * @param boolean                 $getShared
+	 *
+	 * @return EncrypterInterface Encryption handler
+	 */
+	public static function encrypter(EncryptionConfig $config = null, $getShared = false)
+	{
+		if ($getShared === true)
+		{
+			return static::getSharedInstance('encrypter', $config);
+		}
+
+		$config     = $config ?? config('Encryption');
+		$encryption = new Encryption($config);
+
+		return $encryption->initialize($config);
 	}
 
 	//--------------------------------------------------------------------
@@ -439,20 +403,11 @@
 	{
 		if ($getShared)
 		{
-<<<<<<< HEAD
 			return static::getSharedInstance('language', $locale)->setLocale($locale);
 		}
 
 		// Use '?:' for empty string check
 		$locale = $locale ?: static::request()->getLocale();
-=======
-			return static::getSharedInstance('language', $locale)
-							->setLocale($locale);
-		}
-
-		$locale = ! empty($locale) ? $locale : static::request()
-						->getLocale();
->>>>>>> 417b1f9d
 
 		return new Language($locale);
 	}
@@ -617,16 +572,11 @@
 
 		$config = $config ?? config('App');
 
-<<<<<<< HEAD
 		return new IncomingRequest(
 			$config,
 			static::uri(),
 			'php://input',
 			new UserAgent()
-=======
-		return new \CodeIgniter\HTTP\IncomingRequest(
-				$config, new \CodeIgniter\HTTP\URI(), 'php://input', new \CodeIgniter\HTTP\UserAgent()
->>>>>>> 417b1f9d
 		);
 	}
 
@@ -669,20 +619,9 @@
 			return static::getSharedInstance('redirectResponse', $config);
 		}
 
-<<<<<<< HEAD
 		$config   = $config ?? config('App');
 		$response = new RedirectResponse($config);
 		$response->setProtocolVersion(static::request()->getProtocolVersion());
-=======
-		if (! is_object($config))
-		{
-			$config = config(App::class);
-		}
-
-		$response = new \CodeIgniter\HTTP\RedirectResponse($config);
-		$response->setProtocolVersion(static::request()
-						->getProtocolVersion());
->>>>>>> 417b1f9d
 
 		return $response;
 	}
