--- conflicted
+++ resolved
@@ -267,15 +267,9 @@
             return static::getSharedInstance('exceptions', $config, $request, $response);
         }
 
-<<<<<<< HEAD
-        $config ??= config('Exceptions');
-        /** @var ExceptionsConfig $config */
+        $config ??= config(ExceptionsConfig::class);
 
         // @TODO remove instantiation of Response in the future.
-=======
-        $config ??= config(ExceptionsConfig::class);
-        $request ??= AppServices::request();
->>>>>>> 3bb0831b
         $response ??= AppServices::response();
 
         return new Exceptions($config, $request, $response);
@@ -605,11 +599,7 @@
             return static::getSharedInstance('routes');
         }
 
-<<<<<<< HEAD
-        return new RouteCollection(AppServices::locator(), config('Modules'), config('Routing'));
-=======
-        return new RouteCollection(AppServices::locator(), config(Modules::class));
->>>>>>> 3bb0831b
+        return new RouteCollection(AppServices::locator(), config(Modules::class), config('Routing'));
     }
 
     /**
@@ -660,21 +650,10 @@
             return static::getSharedInstance('session', $config);
         }
 
-<<<<<<< HEAD
         $logger = AppServices::logger();
 
-        /** @var SessionConfig $config */
-        $config = config('Session');
+        $config = config(SessionConfig::class);
         assert($config instanceof SessionConfig, 'Missing "Config/Session.php".');
-=======
-        $config ??= config(App::class);
-        assert($config instanceof App);
-
-        $logger = AppServices::logger();
-
-        /** @var SessionConfig|null $sessionConfig */
-        $sessionConfig = config(SessionConfig::class);
->>>>>>> 3bb0831b
 
         $driverName = $config->driver;
 
