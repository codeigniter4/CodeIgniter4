<?php

/**
 * This file is part of CodeIgniter 4 framework.
 *
 * (c) CodeIgniter Foundation <admin@codeigniter.com>
 *
 * For the full copyright and license information, please view
 * the LICENSE file that was distributed with this source code.
 */

namespace CodeIgniter\Config;

use CodeIgniter\Database\ConnectionInterface;
use CodeIgniter\Model;
use Config\Services;
use InvalidArgumentException;

/**
 * Factories for creating instances.
 *
 * Factories allow dynamic loading of components by their path
 * and name. The "shared instance" implementation provides a
 * large performance boost and helps keep code clean of lengthy
 * instantiation checks.
 *
 * @method static BaseConfig|null config(...$arguments)
 * @method static Model|null      models(string $alias, array $options = [], ?ConnectionInterface &$conn = null)
 */
class Factories
{
    /**
     * Store of component-specific options, usually
     * from CodeIgniter\Config\Factory.
     *
     * @var array<string, array<string, bool|string|null>>
     */
    protected static $options = [];

    /**
     * Explicit options for the Config
     * component to prevent logic loops.
     *
     * @var array<string, bool|string|null>
     */
    private static array $configOptions = [
        'component'  => 'config',
        'path'       => 'Config',
        'instanceOf' => null,
        'getShared'  => true,
        'preferApp'  => true,
    ];

    /**
     * Mapping of class aliases to their true Fully Qualified Class Name (FQCN).
     *
     * Class aliases can be:
     *     - FQCN. E.g., 'App\Lib\SomeLib'
     *     - short classname. E.g., 'SomeLib'
     *     - short classname with sub-directories. E.g., 'Sub/SomeLib'
     *
     * [component => [alias => FQCN]]
     *
     * @var array<string, array<string, string>>
     * @phpstan-var array<string, array<string, class-string>>
     */
    protected static $aliases = [];

    /**
     * Store for instances of any component that
     * has been requested as "shared".
     *
     * A multi-dimensional array with components as
     * keys to the array of name-indexed instances.
     *
     * [component => [FQCN => instance]]
     *
     * @var array<string, array<string, object>>
     * @phpstan-var  array<string, array<class-string, object>>
     */
    protected static $instances = [];

    /**
     * Define the class to load. You can *override* the concrete class.
     *
     * @param string $component Lowercase, plural component name
     * @param string $alias     Class alias. See the $aliases property.
     * @param string $classname FQCN to be loaded
     * @phpstan-param class-string $classname FQCN to be loaded
     */
    public static function define(string $component, string $alias, string $classname): void
    {
        if (isset(self::$aliases[$component][$alias])) {
            if (self::$aliases[$component][$alias] === $classname) {
                return;
            }

            throw new InvalidArgumentException(
                'Already defined in Factories: ' . $component . ' ' . $alias . ' -> ' . self::$aliases[$component][$alias]
            );
        }

        if (! class_exists($classname)) {
            throw new InvalidArgumentException('No such class: ' . $classname);
        }

        // Force a configuration to exist for this component.
        // Otherwise, getOptions() will reset the component.
        self::getOptions($component);

        self::$aliases[$component][$alias] = $classname;
    }

    /**
     * Loads instances based on the method component name. Either
     * creates a new instance or returns an existing shared instance.
     *
     * @return object|null
     */
    public static function __callStatic(string $component, array $arguments)
    {
        // First argument is the class alias, second is options
        $alias   = trim(array_shift($arguments), '\\ ');
        $options = array_shift($arguments) ?? [];

        // Determine the component-specific options
        $options = array_merge(self::getOptions(strtolower($component)), $options);

        if (! $options['getShared']) {
            if (isset(self::$aliases[$component][$alias])) {
                $class = self::$aliases[$component][$alias];

                return new $class(...$arguments);
            }

            if ($class = self::locateClass($options, $alias)) {
                return new $class(...$arguments);
            }

            return null;
        }

        // Check for an existing definition
        $instance = self::getDefinedInstance($options, $alias, $arguments);
        if ($instance !== null) {
            return $instance;
        }

        // Try to locate the class
        if (! $class = self::locateClass($options, $alias)) {
            return null;
        }

        self::$instances[$options['component']][$class] = new $class(...$arguments);
        self::$aliases[$options['component']][$alias]   = $class;

        // If a short classname is specified, also register FQCN to share the instance.
        if (! isset(self::$aliases[$options['component']][$class])) {
            self::$aliases[$options['component']][$class] = $class;
        }

        return self::$instances[$options['component']][$class];
    }

    /**
     * Gets the defined instance. If not exists, creates new one.
     *
     * @return object|null
     */
    private static function getDefinedInstance(array $options, string $alias, array $arguments)
    {
        if (isset(self::$aliases[$options['component']][$alias])) {
            $class = self::$aliases[$options['component']][$alias];

            // Need to verify if the shared instance matches the request
            if (self::verifyInstanceOf($options, $class)) {
                // Check for an existing instance
                if (isset(self::$instances[$options['component']][$class])) {
                    return self::$instances[$options['component']][$class];
                }

                self::$instances[$options['component']][$class] = new $class(...$arguments);

                return self::$instances[$options['component']][$class];
            }
        }

        return null;
    }

    /**
     * Is the component Config?
     *
     * @param string $component Lowercase, plural component name
     */
    private static function isConfig(string $component): bool
    {
        return $component === 'config';
    }

    /**
     * Finds a component class
     *
     * @param array  $options The array of component-specific directives
     * @param string $alias   Class alias. See the $aliases property.
     */
    protected static function locateClass(array $options, string $alias): ?string
    {
        // Check for low-hanging fruit
        if (
            class_exists($alias, false)
            && self::verifyPreferApp($options, $alias)
            && self::verifyInstanceOf($options, $alias)
        ) {
            return $alias;
        }

        // Determine the relative class names we need
        $basename = self::getBasename($alias);
        $appname  = self::isConfig($options['component'])
            ? 'Config\\' . $basename
            : rtrim(APP_NAMESPACE, '\\') . '\\' . $options['path'] . '\\' . $basename;

        // If an App version was requested then see if it verifies
        if (
            // preferApp is used only for no namespaced class.
            ! self::isNamespaced($alias)
            && $options['preferApp'] && class_exists($appname)
            && self::verifyInstanceOf($options, $alias)
        ) {
            return $appname;
        }

        // If we have ruled out an App version and the class exists then try it
        if (class_exists($alias) && self::verifyInstanceOf($options, $alias)) {
            return $alias;
        }

        // Have to do this the hard way...
        $locator = Services::locator();

        // Check if the class alias was namespaced
        if (self::isNamespaced($alias)) {
            if (! $file = $locator->locateFile($alias, $options['path'])) {
                return null;
            }
            $files = [$file];
        }
        // No namespace? Search for it
        // Check all namespaces, prioritizing App and modules
        elseif (! $files = $locator->search($options['path'] . DIRECTORY_SEPARATOR . $alias)) {
            return null;
        }

        // Check all files for a valid class
        foreach ($files as $file) {
            $class = $locator->getClassname($file);

            if ($class && self::verifyInstanceOf($options, $class)) {
                return $class;
            }
        }

        return null;
    }

    /**
     * Is the class alias namespaced or not?
     *
     * @param string $alias Class alias. See the $aliases property.
     */
    private static function isNamespaced(string $alias): bool
    {
        return strpos($alias, '\\') !== false;
    }

    /**
     * Verifies that a class & config satisfy the "preferApp" option
     *
     * @param array  $options The array of component-specific directives
     * @param string $alias   Class alias. See the $aliases property.
     */
    protected static function verifyPreferApp(array $options, string $alias): bool
    {
        // Anything without that restriction passes
        if (! $options['preferApp']) {
            return true;
        }

        // Special case for Config since its App namespace is actually \Config
        if (self::isConfig($options['component'])) {
            return strpos($alias, 'Config') === 0;
        }

        return strpos($alias, APP_NAMESPACE) === 0;
    }

    /**
     * Verifies that a class & config satisfy the "instanceOf" option
     *
     * @param array  $options The array of component-specific directives
     * @param string $alias   Class alias. See the $aliases property.
     */
    protected static function verifyInstanceOf(array $options, string $alias): bool
    {
        // Anything without that restriction passes
        if (! $options['instanceOf']) {
            return true;
        }

        return is_a($alias, $options['instanceOf'], true);
    }

    /**
     * Returns the component-specific configuration
     *
     * @param string $component Lowercase, plural component name
     *
     * @return array<string, bool|string|null>
     *
     * @internal For testing only
     * @testTag
     */
    public static function getOptions(string $component): array
    {
        $component = strtolower($component);

        // Check for a stored version
        if (isset(self::$options[$component])) {
            return self::$options[$component];
        }

        $values = self::isConfig($component)
            // Handle Config as a special case to prevent logic loops
            ? self::$configOptions
            // Load values from the best Factory configuration (will include Registrars)
            : config(Factory::class)->{$component} ?? [];

        // The setOptions() reset the component. So getOptions() may reset
        // the component.
        return self::setOptions($component, $values);
    }

    /**
     * Normalizes, stores, and returns the configuration for a specific component
     *
     * @param string $component Lowercase, plural component name
     * @param array  $values    option values
     *
     * @return array<string, bool|string|null> The result after applying defaults and normalization
     */
    public static function setOptions(string $component, array $values): array
    {
        // Allow the config to replace the component name, to support "aliases"
        $values['component'] = strtolower($values['component'] ?? $component);

        // Reset this component so instances can be rediscovered with the updated config
        self::reset($values['component']);

        // If no path was available then use the component
        $values['path'] = trim($values['path'] ?? ucfirst($values['component']), '\\ ');

        // Add defaults for any missing values
        $values = array_merge(Factory::$default, $values);

        // Store the result to the supplied name and potential alias
        self::$options[$component]           = $values;
        self::$options[$values['component']] = $values;

        return $values;
    }

    /**
     * Resets the static arrays, optionally just for one component
     *
     * @param string|null $component Lowercase, plural component name
     *
     * @return void
     */
    public static function reset(?string $component = null)
    {
        if ($component) {
            unset(
                static::$options[$component],
                static::$aliases[$component],
                static::$instances[$component]
            );

            return;
        }

        static::$options   = [];
        static::$aliases   = [];
        static::$instances = [];
    }

    /**
     * Helper method for injecting mock instances
     *
     * @param string $component Lowercase, plural component name
<<<<<<< HEAD
     * @param string $alias     Class alias. See the $aliases property.
     *
     * @internal For testing only
     * @testTag
=======
     * @param string $name      The name of the instance
     *
     * @return void
>>>>>>> 6c22ccee
     */
    public static function injectMock(string $component, string $alias, object $instance)
    {
        // Force a configuration to exist for this component
        $component = strtolower($component);
        self::getOptions($component);

        $class = get_class($instance);

        self::$instances[$component][$class] = $instance;
        self::$aliases[$component][$alias]   = $class;

        if (self::isConfig($component)) {
            if (self::isNamespaced($alias)) {
                self::$aliases[$component][self::getBasename($alias)] = $class;
            } else {
                self::$aliases[$component]['Config\\' . $alias] = $class;
            }
        }
    }

    /**
     * Gets a basename from a class alias, namespaced or not.
     *
     * @internal For testing only
     * @testTag
     */
    public static function getBasename(string $alias): string
    {
        // Determine the basename
        if ($basename = strrchr($alias, '\\')) {
            return substr($basename, 1);
        }

        return $alias;
    }
}<|MERGE_RESOLUTION|>--- conflicted
+++ resolved
@@ -398,16 +398,12 @@
      * Helper method for injecting mock instances
      *
      * @param string $component Lowercase, plural component name
-<<<<<<< HEAD
      * @param string $alias     Class alias. See the $aliases property.
+     *
+     * @return void
      *
      * @internal For testing only
      * @testTag
-=======
-     * @param string $name      The name of the instance
-     *
-     * @return void
->>>>>>> 6c22ccee
      */
     public static function injectMock(string $component, string $alias, object $instance)
     {
