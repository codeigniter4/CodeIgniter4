--- conflicted
+++ resolved
@@ -52,142 +52,10 @@
  */
 class CodeIgniter
 {
-<<<<<<< HEAD
-	/**
-	 * The current version of CodeIgniter Framework
-	 */
-	const CI_VERSION = '4.0-dev';
-
-	/**
-	 * UNIX timestamp for the start of script execution
-	 * in seconds with microseconds.
-	 *
-	 * @var float
-	 */
-	protected $startMemory;
-
-	/**
-	 * App start time
-	 *
-	 * @var float
-	 */
-	protected $startTime;
-
-	/**
-	 * Total app execution time
-	 *
-	 * @var float
-	 */
-	protected $totalTime;
-
-	/**
-	 * The application configuration object.
-	 *
-	 * @var \Config\App
-	 */
-	protected $config;
-
-	/**
-	 * Current request.
-	 *
-	 * @var \CodeIgniter\HTTP\Request
-	 */
-	protected $request;
-
-	/**
-	 * Current response.
-	 *
-	 * @var \CodeIgniter\HTTP\Response
-	 */
-	protected $response;
-
-	/**
-	 * Router to use.
-	 *
-	 * @var \CodeIgniter\Router\Router
-	 */
-	protected $router;
-
-	/**
-	 * Controller to use.
-	 * @var string|\Closure
-	 */
-	protected $controller;
-
-	/**
-	 * Controller method to invoke.
-	 *
-	 * @var string
-	 */
-	protected $method;
-
-	/**
-	 * Output handler to use.
-	 * @var string
-	 */
-	protected $output;
-
-	/**
-	 * Cache expiration time
-	 * @var int
-	 */
-	protected static $cacheTTL = 0;
-
-	//--------------------------------------------------------------------
-
-	/**
-	 * CodeIgniter constructor.
-	 *
-	 * @param int $startMemory
-	 * @param float $startTime
-	 * @param App $config
-	 */
-	public function __construct(int $startMemory, float $startTime, App $config)
-	{
-		$this->startMemory = $startMemory;
-		$this->startTime   = $startTime;
-		$this->config = $config;
-	}
-
-	//--------------------------------------------------------------------
-
-	/**
-	 * The class entry point. This is where the magic happens and all
-	 * of the framework pieces are pulled together and shown how to
-	 * make beautiful music together. Or something like that. :)
-	 *
-	 * @param RouteCollectionInterface $routes
-	 */
-	public function run(RouteCollectionInterface $routes = null)
-	{
-		$this->startBenchmark();
-
-		//--------------------------------------------------------------------
-		// Is there a "pre-system" hook?
-		//--------------------------------------------------------------------
-		Hooks::trigger('pre_system');
-
-		$this->setMultiByteFlags();
-
-		$this->getRequestObject();
-		$this->getResponseObject();
-
-		// Check for a cached page. Execution will stop
-		// if the page has been cached.
-		$cacheConfig = new Cache();
-		$this->displayCache($cacheConfig);
-
-		$this->forceSecureAccess();
-
-		try
-		{
-			$this->tryToRouteIt($routes);
-=======
     /**
      * The current version of CodeIgniter Framework
      */
     const CI_VERSION = '4.0-dev';
->>>>>>> 4a12211c
 
     /**
      * App startup time.
@@ -288,7 +156,7 @@
 
         // Setup Exception Handling
         Config\Services::exceptions($this->config, true)
-                ->initialize();
+                       ->initialize();
 
         $this->detectEnvironment();
         $this->bootstrapEnvironment();
@@ -382,11 +250,11 @@
 
             $returned = $this->runController($controller);
         }
-		else
-		{
-			$this->benchmark->stop('controller_constructor');
-			$this->benchmark->stop('controller');
-		}
+        else
+        {
+            $this->benchmark->stop('controller_constructor');
+            $this->benchmark->stop('controller');
+        }
 
         // If $returned is a string, then the controller output something,
         // probably a view, instead of echoing it directly. Send it along
@@ -1014,72 +882,6 @@
     //--------------------------------------------------------------------
 
     /**
-<<<<<<< HEAD
-     * Configure mbstring and/or iconv if they are enabled
-     * and set MB_ENABLED and ICONV_ENABLED constants, so
-     * that we don't repeatedly do extension_loaded() or
-     * function_exists() calls.
-     */
-    protected function setMultiByteFlags()
-    {
-        $charset = strtoupper($this->config->charset);
-        ini_set('default_charset', $charset);
-
-        if (extension_loaded('mbstring'))
-        {
-            define('MB_ENABLED', TRUE);
-            mb_internal_encoding($charset);
-            // This is required for mb_convert_encoding() to strip invalid characters.
-            // That's utilized by CI_Utf8, but it's also done for consistency with iconv.
-            mb_substitute_character('none');
-        }
-        else
-        {
-            define('MB_ENABLED', FALSE);
-        }
-
-        // There's an ICONV_IMPL constant, but the PHP manual says that using
-        // iconv's predefined constants is "strongly discouraged".
-        if (extension_loaded('iconv'))
-        {
-            define('ICONV_ENABLED', TRUE);
-            ini_set('default_charset', $charset);
-        }
-        else
-        {
-            define('ICONV_ENABLED', FALSE);
-        }
-
-        ini_set('php.internal_encoding', $charset);
-    }
-
-	/**
-	 * Sends the output of this request back to the client.
-	 * This is what they've been waiting for!
-	 */
-	protected function sendResponse()
-	{
-		$this->response->send();
-	}
-
-	//--------------------------------------------------------------------
-
-	/**
-	 * Exits the application, setting the exit code for CLI-based applications
-	 * that might be watching.
-	 *
-	 * Made into a separate method so that it can be mocked during testing
-	 * without actually stopping script execution.
-	 *
-	 * @param $code
-	 */
-	protected function callExit($code)
-	{
-		exit($code);
-	}
-
-	//--------------------------------------------------------------------
-=======
      * Sends the output of this request back to the client.
      * This is what they've been waiting for!
      */
@@ -1105,5 +907,4 @@
     }
 
     //--------------------------------------------------------------------
->>>>>>> 4a12211c
 }