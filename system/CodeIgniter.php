<?php

/**
 * This file is part of CodeIgniter 4 framework.
 *
 * (c) CodeIgniter Foundation <admin@codeigniter.com>
 *
 * For the full copyright and license information, please view
 * the LICENSE file that was distributed with this source code.
 */

namespace CodeIgniter;

use Closure;
use CodeIgniter\Debug\Timer;
use CodeIgniter\Events\Events;
use CodeIgniter\Exceptions\FrameworkException;
use CodeIgniter\Exceptions\PageNotFoundException;
use CodeIgniter\HTTP\CLIRequest;
use CodeIgniter\HTTP\DownloadResponse;
use CodeIgniter\HTTP\IncomingRequest;
use CodeIgniter\HTTP\RedirectResponse;
use CodeIgniter\HTTP\Request;
use CodeIgniter\HTTP\ResponseInterface;
use CodeIgniter\HTTP\URI;
use CodeIgniter\Router\Exceptions\RedirectException;
use CodeIgniter\Router\RouteCollectionInterface;
use CodeIgniter\Router\Router;
use Config\App;
use Config\Cache;
use Config\Kint as KintConfig;
use Config\Services;
use Exception;
use Kint;
use Kint\Renderer\CliRenderer;
use Kint\Renderer\RichRenderer;
use Locale;
use LogicException;

/**
 * This class is the core of the framework, and will analyse the
 * request, route it to a controller, and send back the response.
 * Of course, there are variations to that flow, but this is the brains.
 */
class CodeIgniter
{
    /**
     * The current version of CodeIgniter Framework
     */
    public const CI_VERSION = '4.2.7';

    /**
     * App startup time.
     *
     * @var float|null
     */
    protected $startTime;

    /**
     * Total app execution time
     *
     * @var float
     */
    protected $totalTime;

    /**
     * Main application configuration
     *
     * @var App
     */
    protected $config;

    /**
     * Timer instance.
     *
     * @var Timer
     */
    protected $benchmark;

    /**
     * Current request.
     *
     * @var CLIRequest|IncomingRequest|Request|null
     */
    protected $request;

    /**
     * Current response.
     *
     * @var ResponseInterface
     */
    protected $response;

    /**
     * Router to use.
     *
     * @var Router
     */
    protected $router;

    /**
     * Controller to use.
     *
     * @var Closure|string
     */
    protected $controller;

    /**
     * Controller method to invoke.
     *
     * @var string
     */
    protected $method;

    /**
     * Output handler to use.
     *
     * @var string
     */
    protected $output;

    /**
     * Cache expiration time
     *
     * @var int
     */
    protected static $cacheTTL = 0;

    /**
     * Request path to use.
     *
     * @var string
     *
     * @deprecated No longer used.
     */
    protected $path;

    /**
     * Should the Response instance "pretend"
     * to keep from setting headers/cookies/etc
     *
     * @var bool
     *
     * @deprecated No longer used.
     */
    protected $useSafeOutput = false;

    /**
     * Context
     *  web:     Invoked by HTTP request
     *  php-cli: Invoked by CLI via `php public/index.php`
     *
     * @phpstan-var 'php-cli'|'web'
     */
    protected ?string $context = null;

    /**
<<<<<<< HEAD
     * Whether to enable Control Filters.
     */
    protected bool $enableFilters = true;
=======
     * Whether to return Response object or send response.
     */
    protected bool $returnResponse = false;
>>>>>>> 76e2dac0

    /**
     * Constructor.
     */
    public function __construct(App $config)
    {
        $this->startTime = microtime(true);
        $this->config    = $config;
    }

    /**
     * Handles some basic app and environment setup.
     */
    public function initialize()
    {
        // Define environment variables
        $this->detectEnvironment();
        $this->bootstrapEnvironment();

        // Setup Exception Handling
        Services::exceptions()->initialize();

        // Run this check for manual installations
        if (! is_file(COMPOSER_PATH)) {
            $this->resolvePlatformExtensions(); // @codeCoverageIgnore
        }

        // Set default locale on the server
        Locale::setDefault($this->config->defaultLocale ?? 'en');

        // Set default timezone on the server
        date_default_timezone_set($this->config->appTimezone ?? 'UTC');

        $this->initializeKint();
    }

    /**
     * Checks system for missing required PHP extensions.
     *
     * @throws FrameworkException
     *
     * @codeCoverageIgnore
     */
    protected function resolvePlatformExtensions()
    {
        $requiredExtensions = [
            'curl',
            'intl',
            'json',
            'mbstring',
            'xml',
        ];

        $missingExtensions = [];

        foreach ($requiredExtensions as $extension) {
            if (! extension_loaded($extension)) {
                $missingExtensions[] = $extension;
            }
        }

        if ($missingExtensions !== []) {
            throw FrameworkException::forMissingExtension(implode(', ', $missingExtensions));
        }
    }

    /**
     * Initializes Kint
     */
    protected function initializeKint()
    {
        if (CI_DEBUG) {
            $this->autoloadKint();
            $this->configureKint();
        } elseif (class_exists(Kint::class)) {
            // In case that Kint is already loaded via Composer.
            Kint::$enabled_mode = false;
            // @codeCoverageIgnore
        }

        helper('kint');
    }

    private function autoloadKint(): void
    {
        // If we have KINT_DIR it means it's already loaded via composer
        if (! defined('KINT_DIR')) {
            spl_autoload_register(function ($class) {
                $class = explode('\\', $class);

                if (array_shift($class) !== 'Kint') {
                    return;
                }

                $file = SYSTEMPATH . 'ThirdParty/Kint/' . implode('/', $class) . '.php';

                if (is_file($file)) {
                    require_once $file;
                }
            });

            require_once SYSTEMPATH . 'ThirdParty/Kint/init.php';
        }
    }

    private function configureKint(): void
    {
        /** @var \Config\Kint $config */
        $config = config(KintConfig::class);

        Kint::$depth_limit         = $config->maxDepth;
        Kint::$display_called_from = $config->displayCalledFrom;
        Kint::$expanded            = $config->expanded;

        if (! empty($config->plugins) && is_array($config->plugins)) {
            Kint::$plugins = $config->plugins;
        }

        $csp = Services::csp();
        if ($csp->enabled()) {
            RichRenderer::$js_nonce  = $csp->getScriptNonce();
            RichRenderer::$css_nonce = $csp->getStyleNonce();
        }

        RichRenderer::$theme  = $config->richTheme;
        RichRenderer::$folder = $config->richFolder;
        RichRenderer::$sort   = $config->richSort;
        if (! empty($config->richObjectPlugins) && is_array($config->richObjectPlugins)) {
            RichRenderer::$value_plugins = $config->richObjectPlugins;
        }
        if (! empty($config->richTabPlugins) && is_array($config->richTabPlugins)) {
            RichRenderer::$tab_plugins = $config->richTabPlugins;
        }

        CliRenderer::$cli_colors         = $config->cliColors;
        CliRenderer::$force_utf8         = $config->cliForceUTF8;
        CliRenderer::$detect_width       = $config->cliDetectWidth;
        CliRenderer::$min_terminal_width = $config->cliMinWidth;
    }

    /**
     * Launch the application!
     *
     * This is "the loop" if you will. The main entry point into the script
     * that gets the required class instances, fires off the filters,
     * tries to route the response, loads the controller and generally
     * makes all of the pieces work together.
     *
     * @return ResponseInterface|void
     *
     * @throws RedirectException
     */
    public function run(?RouteCollectionInterface $routes = null, bool $returnResponse = false)
    {
        $this->returnResponse = $returnResponse;

        if ($this->context === null) {
            throw new LogicException(
                'Context must be set before run() is called. If you are upgrading from 4.1.x, '
                . 'you need to merge `public/index.php` and `spark` file from `vendor/codeigniter4/framework`.'
            );
        }

        static::$cacheTTL = 0;

        $this->startBenchmark();

        $this->getRequestObject();
        $this->getResponseObject();

        $this->forceSecureAccess();

        $this->spoofRequestMethod();

        if ($this->request instanceof IncomingRequest && strtolower($this->request->getMethod()) === 'cli') {
            $this->response->setStatusCode(405)->setBody('Method Not Allowed');

            if ($this->returnResponse) {
                return $this->response;
            }

            $this->sendResponse();

            return;
        }

        Events::trigger('pre_system');

        // Check for a cached page. Execution will stop
        // if the page has been cached.
        $cacheConfig = new Cache();
        $response    = $this->displayCache($cacheConfig);
        if ($response instanceof ResponseInterface) {
            if ($returnResponse) {
                return $response;
            }

            $this->response->send();
            $this->callExit(EXIT_SUCCESS);

            return;
        }

        try {
            return $this->handleRequest($routes, $cacheConfig, $returnResponse);
        } catch (RedirectException $e) {
            $logger = Services::logger();
            $logger->info('REDIRECTED ROUTE at ' . $e->getMessage());

            // If the route is a 'redirect' route, it throws
            // the exception with the $to as the message
            $this->response->redirect(base_url($e->getMessage()), 'auto', $e->getCode());

            if ($this->returnResponse) {
                return $this->response;
            }

            $this->sendResponse();

            $this->callExit(EXIT_SUCCESS);

            return;
        } catch (PageNotFoundException $e) {
            $return = $this->display404errors($e);

            if ($return instanceof ResponseInterface) {
                return $return;
            }
        }
    }

    /**
     * Set our Response instance to "pretend" mode so that things like
     * cookies and headers are not actually sent, allowing PHP 7.2+ to
     * not complain when ini_set() function is used.
     *
     * @return $this
     *
     * @deprecated No longer used.
     */
    public function useSafeOutput(bool $safe = true)
    {
        $this->useSafeOutput = $safe;

        return $this;
    }

    /**
     * Invoked via php-cli command?
     */
    private function isPhpCli(): bool
    {
        return $this->context === 'php-cli';
    }

    /**
     * Web access?
     */
    private function isWeb(): bool
    {
        return $this->context === 'web';
    }

    /**
     * Disables Controller Filters.
     */
    public function disableFilters(): void
    {
        $this->enableFilters = false;
    }

    /**
     * Handles the main request logic and fires the controller.
     *
     * @return ResponseInterface
     *
     * @throws PageNotFoundException
     * @throws RedirectException
     *
     * @deprecated $returnResponse is deprecated.
     */
    protected function handleRequest(?RouteCollectionInterface $routes, Cache $cacheConfig, bool $returnResponse = false)
    {
        $this->returnResponse = $returnResponse;

        $routeFilter = $this->tryToRouteIt($routes);

        $uri = $this->determinePath();

        if ($this->enableFilters) {
            // Start up the filters
            $filters = Services::filters();

            // If any filters were specified within the routes file,
            // we need to ensure it's active for the current request
            if ($routeFilter !== null) {
                $multipleFiltersEnabled = config('Feature')->multipleFilters ?? false;
                if ($multipleFiltersEnabled) {
                    $filters->enableFilters($routeFilter, 'before');
                    $filters->enableFilters($routeFilter, 'after');
                } else {
                    // for backward compatibility
                    $filters->enableFilter($routeFilter, 'before');
                    $filters->enableFilter($routeFilter, 'after');
                }
            }

            // Run "before" filters
            $this->benchmark->start('before_filters');
            $possibleResponse = $filters->run($uri, 'before');
            $this->benchmark->stop('before_filters');

            // If a ResponseInterface instance is returned then send it back to the client and stop
            if ($possibleResponse instanceof ResponseInterface) {
<<<<<<< HEAD
                return $returnResponse ? $possibleResponse : $possibleResponse->send();
=======
                return $this->returnResponse ? $possibleResponse
                    : $possibleResponse->pretend($this->useSafeOutput)->send();
>>>>>>> 76e2dac0
            }

            if ($possibleResponse instanceof Request) {
                $this->request = $possibleResponse;
            }
        }

        $returned = $this->startController();

        // Closure controller has run in startController().
        if (! is_callable($this->controller)) {
            $controller = $this->createController();

            if (! method_exists($controller, '_remap') && ! is_callable([$controller, $this->method], false)) {
                throw PageNotFoundException::forMethodNotFound($this->method);
            }

            // Is there a "post_controller_constructor" event?
            Events::trigger('post_controller_constructor');

            $returned = $this->runController($controller);
        } else {
            $this->benchmark->stop('controller_constructor');
            $this->benchmark->stop('controller');
        }

        // If $returned is a string, then the controller output something,
        // probably a view, instead of echoing it directly. Send it along
        // so it can be used with the output.
        $this->gatherOutput($cacheConfig, $returned);

        if ($this->enableFilters) {
            $filters = Services::filters();
            $filters->setResponse($this->response);

            // After filter debug toolbar requires 'total_execution'.
            $this->totalTime = $this->benchmark->getElapsedTime('total_execution');

            // Run "after" filters
            $this->benchmark->start('after_filters');
            $response = $filters->run($uri, 'after');
            $this->benchmark->stop('after_filters');

            if ($response instanceof ResponseInterface) {
                $this->response = $response;
            }
        }

        // Skip unnecessary processing for special Responses.
        if (
            ! $this->response instanceof DownloadResponse
            && ! $this->response instanceof RedirectResponse
        ) {
            // Cache it without the performance metrics replaced
            // so that we can have live speed updates along the way.
            // Must be run after filters to preserve the Response headers.
            if (static::$cacheTTL > 0) {
                $this->cachePage($cacheConfig);
            }

            // Update the performance metrics
            $body = $this->response->getBody();
            if ($body !== null) {
                $output = $this->displayPerformanceMetrics($body);
                $this->response->setBody($output);
            }

            // Save our current URI as the previous URI in the session
            // for safer, more accurate use with `previous_url()` helper function.
            $this->storePreviousURL(current_url(true));
        }

        unset($uri);

        if (! $this->returnResponse) {
            $this->sendResponse();
        }

        // Is there a post-system event?
        Events::trigger('post_system');

        return $this->response;
    }

    /**
     * You can load different configurations depending on your
     * current environment. Setting the environment also influences
     * things like logging and error reporting.
     *
     * This can be set to anything, but default usage is:
     *
     *     development
     *     testing
     *     production
     *
     * @codeCoverageIgnore
     */
    protected function detectEnvironment()
    {
        // Make sure ENVIRONMENT isn't already set by other means.
        if (! defined('ENVIRONMENT')) {
            define('ENVIRONMENT', env('CI_ENVIRONMENT', 'production'));
        }
    }

    /**
     * Load any custom boot files based upon the current environment.
     *
     * If no boot file exists, we shouldn't continue because something
     * is wrong. At the very least, they should have error reporting setup.
     */
    protected function bootstrapEnvironment()
    {
        if (is_file(APPPATH . 'Config/Boot/' . ENVIRONMENT . '.php')) {
            require_once APPPATH . 'Config/Boot/' . ENVIRONMENT . '.php';
        } else {
            // @codeCoverageIgnoreStart
            header('HTTP/1.1 503 Service Unavailable.', true, 503);
            echo 'The application environment is not set correctly.';

            exit(EXIT_ERROR); // EXIT_ERROR
            // @codeCoverageIgnoreEnd
        }
    }

    /**
     * Start the Benchmark
     *
     * The timer is used to display total script execution both in the
     * debug toolbar, and potentially on the displayed page.
     */
    protected function startBenchmark()
    {
        if ($this->startTime === null) {
            $this->startTime = microtime(true);
        }

        $this->benchmark = Services::timer();
        $this->benchmark->start('total_execution', $this->startTime);
        $this->benchmark->start('bootstrap');
    }

    /**
     * Sets a Request object to be used for this request.
     * Used when running certain tests.
     *
     * @return $this
     */
    public function setRequest(Request $request)
    {
        $this->request = $request;

        return $this;
    }

    /**
     * Get our Request object, (either IncomingRequest or CLIRequest).
     */
    protected function getRequestObject()
    {
        if ($this->request instanceof Request) {
            return;
        }

        if ($this->isPhpCli()) {
            Services::createRequest($this->config, true);
        } else {
            Services::createRequest($this->config);
        }

        $this->request = Services::request();
    }

    /**
     * Get our Response object, and set some default values, including
     * the HTTP protocol version and a default successful response.
     */
    protected function getResponseObject()
    {
        $this->response = Services::response($this->config);

        if ($this->isWeb()) {
            $this->response->setProtocolVersion($this->request->getProtocolVersion());
        }

        // Assume success until proven otherwise.
        $this->response->setStatusCode(200);
    }

    /**
     * Force Secure Site Access? If the config value 'forceGlobalSecureRequests'
     * is true, will enforce that all requests to this site are made through
     * HTTPS. Will redirect the user to the current page with HTTPS, as well
     * as set the HTTP Strict Transport Security header for those browsers
     * that support it.
     *
     * @param int $duration How long the Strict Transport Security
     *                      should be enforced for this URL.
     */
    protected function forceSecureAccess($duration = 31_536_000)
    {
        if ($this->config->forceGlobalSecureRequests !== true) {
            return;
        }

        force_https($duration, $this->request, $this->response);
    }

    /**
     * Determines if a response has been cached for the given URI.
     *
     * @return false|ResponseInterface
     *
     * @throws Exception
     */
    public function displayCache(Cache $config)
    {
        if ($cachedResponse = cache()->get($this->generateCacheName($config))) {
            $cachedResponse = unserialize($cachedResponse);
            if (! is_array($cachedResponse) || ! isset($cachedResponse['output']) || ! isset($cachedResponse['headers'])) {
                throw new Exception('Error unserializing page cache');
            }

            $headers = $cachedResponse['headers'];
            $output  = $cachedResponse['output'];

            // Clear all default headers
            foreach (array_keys($this->response->headers()) as $key) {
                $this->response->removeHeader($key);
            }

            // Set cached headers
            foreach ($headers as $name => $value) {
                $this->response->setHeader($name, $value);
            }

            $this->totalTime = $this->benchmark->getElapsedTime('total_execution');
            $output          = $this->displayPerformanceMetrics($output);
            $this->response->setBody($output);

            return $this->response;
        }

        return false;
    }

    /**
     * Tells the app that the final output should be cached.
     */
    public static function cache(int $time)
    {
        static::$cacheTTL = $time;
    }

    /**
     * Caches the full response from the current request. Used for
     * full-page caching for very high performance.
     *
     * @return mixed
     */
    public function cachePage(Cache $config)
    {
        $headers = [];

        foreach ($this->response->headers() as $header) {
            $headers[$header->getName()] = $header->getValueLine();
        }

        return cache()->save($this->generateCacheName($config), serialize(['headers' => $headers, 'output' => $this->output]), static::$cacheTTL);
    }

    /**
     * Returns an array with our basic performance stats collected.
     */
    public function getPerformanceStats(): array
    {
        return [
            'startTime' => $this->startTime,
            'totalTime' => $this->totalTime,
        ];
    }

    /**
     * Generates the cache name to use for our full-page caching.
     */
    protected function generateCacheName(Cache $config): string
    {
        if ($this->request instanceof CLIRequest) {
            return md5($this->request->getPath());
        }

        $uri = clone $this->request->getUri();

        $query = $config->cacheQueryString
            ? $uri->getQuery(is_array($config->cacheQueryString) ? ['only' => $config->cacheQueryString] : [])
            : '';

        return md5($uri->setFragment('')->setQuery($query));
    }

    /**
     * Replaces the elapsed_time tag.
     */
    public function displayPerformanceMetrics(string $output): string
    {
        return str_replace('{elapsed_time}', (string) $this->totalTime, $output);
    }

    /**
     * Try to Route It - As it sounds like, works with the router to
     * match a route against the current URI. If the route is a
     * "redirect route", will also handle the redirect.
     *
     * @param RouteCollectionInterface|null $routes An collection interface to use in place
     *                                              of the config file.
     *
     * @return string|string[]|null Route filters, that is, the filters specified in the routes file
     *
     * @throws RedirectException
     */
    protected function tryToRouteIt(?RouteCollectionInterface $routes = null)
    {
        if ($routes === null) {
            $routes = Services::routes()->loadRoutes();
        }

        // $routes is defined in Config/Routes.php
        $this->router = Services::router($routes, $this->request);

        $path = $this->determinePath();

        $this->benchmark->stop('bootstrap');
        $this->benchmark->start('routing');

        ob_start();

        $this->controller = $this->router->handle($path);
        $this->method     = $this->router->methodName();

        // If a {locale} segment was matched in the final route,
        // then we need to set the correct locale on our Request.
        if ($this->router->hasLocale()) {
            $this->request->setLocale($this->router->getLocale());
        }

        $this->benchmark->stop('routing');

        // for backward compatibility
        $multipleFiltersEnabled = config('Feature')->multipleFilters ?? false;
        if (! $multipleFiltersEnabled) {
            return $this->router->getFilter();
        }

        return $this->router->getFilters();
    }

    /**
     * Determines the path to use for us to try to route to, based
     * on the CLI/IncomingRequest path.
     *
     * @return string
     */
    protected function determinePath()
    {
        if (! empty($this->path)) {
            return $this->path;
        }

        return method_exists($this->request, 'getPath') ? $this->request->getPath() : $this->request->getUri()->getPath();
    }

    /**
     * Allows the request path to be set from outside the class,
     * instead of relying on CLIRequest or IncomingRequest for the path.
     *
     * This is not used now.
     *
     * @return $this
     *
     * @deprecated No longer used.
     */
    public function setPath(string $path)
    {
        $this->path = $path;

        return $this;
    }

    /**
     * Now that everything has been setup, this method attempts to run the
     * controller method and make the script go. If it's not able to, will
     * show the appropriate Page Not Found error.
     *
     * @return ResponseInterface|string|void
     */
    protected function startController()
    {
        $this->benchmark->start('controller');
        $this->benchmark->start('controller_constructor');

        // Is it routed to a Closure?
        if (is_object($this->controller) && (get_class($this->controller) === 'Closure')) {
            $controller = $this->controller;

            return $controller(...$this->router->params());
        }

        // No controller specified - we don't know what to do now.
        if (empty($this->controller)) {
            throw PageNotFoundException::forEmptyController();
        }

        // Try to autoload the class
        if (! class_exists($this->controller, true) || $this->method[0] === '_') {
            throw PageNotFoundException::forControllerNotFound($this->controller, $this->method);
        }
    }

    /**
     * Instantiates the controller class.
     *
     * @return Controller
     */
    protected function createController()
    {
        assert(is_string($this->controller));

        $class = new $this->controller();
        $class->initController($this->request, $this->response, Services::logger());

        $this->benchmark->stop('controller_constructor');

        return $class;
    }

    /**
     * Runs the controller, allowing for _remap methods to function.
     *
     * CI4 supports three types of requests:
     *  1. Web: URI segments become parameters, sent to Controllers via Routes,
     *      output controlled by Headers to browser
     *  2. PHP CLI: accessed by CLI via php public/index.php, arguments become URI segments,
     *      sent to Controllers via Routes, output varies
     *
     * @param mixed $class
     *
     * @return false|ResponseInterface|string|void
     */
    protected function runController($class)
    {
        // This is a Web request or PHP CLI request
        $params = $this->router->params();

        $output = method_exists($class, '_remap')
            ? $class->_remap($this->method, ...$params)
            : $class->{$this->method}(...$params);

        $this->benchmark->stop('controller');

        return $output;
    }

    /**
     * Displays a 404 Page Not Found error. If set, will try to
     * call the 404Override controller/method that was set in routing config.
     *
     * @return ResponseInterface|void
     */
    protected function display404errors(PageNotFoundException $e)
    {
        // Is there a 404 Override available?
        if ($override = $this->router->get404Override()) {
            $returned = null;

            if ($override instanceof Closure) {
                echo $override($e->getMessage());
            } elseif (is_array($override)) {
                $this->benchmark->start('controller');
                $this->benchmark->start('controller_constructor');

                $this->controller = $override[0];
                $this->method     = $override[1];

                $controller = $this->createController();
                $returned   = $this->runController($controller);
            }

            unset($override);

            $cacheConfig = new Cache();
            $this->gatherOutput($cacheConfig, $returned);
            if ($this->returnResponse) {
                return $this->response;
            }

            $this->sendResponse();

            return;
        }

        // Display 404 Errors
        $this->response->setStatusCode($e->getCode());

        if (ENVIRONMENT !== 'testing') {
            if (ob_get_level() > 0) {
                ob_end_flush(); // @codeCoverageIgnore
            }
        }
        // When testing, one is for phpunit, another is for test case.
        elseif (ob_get_level() > 2) {
            ob_end_flush(); // @codeCoverageIgnore
        }

        // Throws new PageNotFoundException and remove exception message on production.
        throw PageNotFoundException::forPageNotFound(
            (ENVIRONMENT !== 'production' || ! $this->isWeb()) ? $e->getMessage() : null
        );
    }

    /**
     * Gathers the script output from the buffer, replaces some execution
     * time tag in the output and displays the debug toolbar, if required.
     *
     * @param Cache|null                    $cacheConfig Deprecated. No longer used.
     * @param ResponseInterface|string|null $returned
     *
     * @deprecated $cacheConfig is deprecated.
     */
    protected function gatherOutput(?Cache $cacheConfig = null, $returned = null)
    {
        $this->output = ob_get_contents();
        // If buffering is not null.
        // Clean (erase) the output buffer and turn off output buffering
        if (ob_get_length()) {
            ob_end_clean();
        }

        if ($returned instanceof DownloadResponse) {
            // Turn off output buffering completely, even if php.ini output_buffering is not off
            if (ENVIRONMENT !== 'testing') {
                while (ob_get_level() > 0) {
                    ob_end_clean();
                }
            }

            $this->response = $returned;

            return;
        }
        // If the controller returned a response object,
        // we need to grab the body from it so it can
        // be added to anything else that might have been
        // echoed already.
        // We also need to save the instance locally
        // so that any status code changes, etc, take place.
        if ($returned instanceof ResponseInterface) {
            $this->response = $returned;
            $returned       = $returned->getBody();
        }

        if (is_string($returned)) {
            $this->output .= $returned;
        }

        $this->response->setBody($this->output);
    }

    /**
     * If we have a session object to use, store the current URI
     * as the previous URI. This is called just prior to sending the
     * response to the client, and will make it available next request.
     *
     * This helps provider safer, more reliable previous_url() detection.
     *
     * @param string|URI $uri
     */
    public function storePreviousURL($uri)
    {
        // Ignore CLI requests
        if (! $this->isWeb()) {
            return;
        }
        // Ignore AJAX requests
        if (method_exists($this->request, 'isAJAX') && $this->request->isAJAX()) {
            return;
        }

        // Ignore unroutable responses
        if ($this->response instanceof DownloadResponse || $this->response instanceof RedirectResponse) {
            return;
        }

        // Ignore non-HTML responses
        if (strpos($this->response->getHeaderLine('Content-Type'), 'text/html') === false) {
            return;
        }

        // This is mainly needed during testing...
        if (is_string($uri)) {
            $uri = new URI($uri);
        }

        if (isset($_SESSION)) {
            $_SESSION['_ci_previous_url'] = URI::createURIString($uri->getScheme(), $uri->getAuthority(), $uri->getPath(), $uri->getQuery(), $uri->getFragment());
        }
    }

    /**
     * Modifies the Request Object to use a different method if a POST
     * variable called _method is found.
     */
    public function spoofRequestMethod()
    {
        // Only works with POSTED forms
        if (strtolower($this->request->getMethod()) !== 'post') {
            return;
        }

        $method = $this->request->getPost('_method');

        if (empty($method)) {
            return;
        }

        // Only allows PUT, PATCH, DELETE
        if (in_array(strtoupper($method), ['PUT', 'PATCH', 'DELETE'], true)) {
            $this->request = $this->request->setMethod($method);
        }
    }

    /**
     * Sends the output of this request back to the client.
     * This is what they've been waiting for!
     *
     * @return void
     */
    protected function sendResponse()
    {
        $this->response->send();
    }

    /**
     * Exits the application, setting the exit code for CLI-based applications
     * that might be watching.
     *
     * Made into a separate method so that it can be mocked during testing
     * without actually stopping script execution.
     *
     * @param int $code
     */
    protected function callExit($code)
    {
        exit($code); // @codeCoverageIgnore
    }

    /**
     * Sets the app context.
     *
     * @phpstan-param 'php-cli'|'web' $context
     *
     * @return $this
     */
    public function setContext(string $context)
    {
        $this->context = $context;

        return $this;
    }
}<|MERGE_RESOLUTION|>--- conflicted
+++ resolved
@@ -155,15 +155,14 @@
     protected ?string $context = null;
 
     /**
-<<<<<<< HEAD
      * Whether to enable Control Filters.
      */
     protected bool $enableFilters = true;
-=======
+
+    /**
      * Whether to return Response object or send response.
      */
     protected bool $returnResponse = false;
->>>>>>> 76e2dac0
 
     /**
      * Constructor.
@@ -478,12 +477,7 @@
 
             // If a ResponseInterface instance is returned then send it back to the client and stop
             if ($possibleResponse instanceof ResponseInterface) {
-<<<<<<< HEAD
-                return $returnResponse ? $possibleResponse : $possibleResponse->send();
-=======
-                return $this->returnResponse ? $possibleResponse
-                    : $possibleResponse->pretend($this->useSafeOutput)->send();
->>>>>>> 76e2dac0
+                return $this->returnResponse ? $possibleResponse : $possibleResponse->send();
             }
 
             if ($possibleResponse instanceof Request) {
