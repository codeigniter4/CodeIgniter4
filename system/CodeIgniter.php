--- conflicted
+++ resolved
@@ -456,20 +456,8 @@
 
         $routeFilters = $this->tryToRouteIt($routes);
 
-<<<<<<< HEAD
+        // $uri is URL-encoded.
         $uri = $this->request->getPath();
-=======
-        // Check for a cached page. Execution will stop
-        // if the page has been cached.
-        if (($response = $this->displayCache($cacheConfig)) instanceof ResponseInterface) {
-            return $response;
-        }
-
-        $routeFilter = $this->tryToRouteIt($routes);
-
-        // $uri is URL-encoded.
-        $uri = $this->determinePath();
->>>>>>> 3503b4d4
 
         if ($this->enableFilters) {
             $filters = service('filters');
@@ -836,15 +824,8 @@
         // $routes is defined in Config/Routes.php
         $this->router = Services::router($routes, $this->request);
 
-<<<<<<< HEAD
+        // $uri is URL-encoded.
         $uri = $this->request->getPath();
-=======
-        // $path is URL-encoded.
-        $path = $this->determinePath();
-
-        $this->benchmark->stop('bootstrap');
-        $this->benchmark->start('routing');
->>>>>>> 3503b4d4
 
         $this->outputBufferingStart();
 
