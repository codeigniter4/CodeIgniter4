<?php

/**
 * This file is part of CodeIgniter 4 framework.
 *
 * (c) CodeIgniter Foundation <admin@codeigniter.com>
 *
 * For the full copyright and license information, please view
 * the LICENSE file that was distributed with this source code.
 */

namespace CodeIgniter\Session;

use CodeIgniter\Cookie\Cookie;
use CodeIgniter\I18n\Time;
use Config\App;
use Config\Cookie as CookieConfig;
use Config\Services;
use Config\Session as SessionConfig;
use Psr\Log\LoggerAwareTrait;
use SessionHandlerInterface;

/**
 * Implementation of CodeIgniter session container.
 *
 * Session configuration is done through session variables and cookie related
 * variables in app/config/App.php
 *
 * @property string $session_id
 */
class Session implements SessionInterface
{
    use LoggerAwareTrait;

    /**
     * Instance of the driver to use.
     *
     * @var SessionHandlerInterface
     */
    protected $driver;

    /**
     * The storage driver to use: files, database, redis, memcached
     *
     * @var string
     *
     * @deprecated Use $this->config->driver.
     */
    protected $sessionDriverName;

    /**
     * The session cookie name, must contain only [0-9a-z_-] characters.
     *
     * @var string
     *
     * @deprecated Use $this->config->cookieName.
     */
    protected $sessionCookieName = 'ci_session';

    /**
     * The number of SECONDS you want the session to last.
     * Setting it to 0 (zero) means expire when the browser is closed.
     *
     * @var int
     *
     * @deprecated Use $this->config->expiration.
     */
    protected $sessionExpiration = 7200;

    /**
     * The location to save sessions to, driver dependent.
     *
     * For the 'files' driver, it's a path to a writable directory.
     * WARNING: Only absolute paths are supported!
     *
     * For the 'database' driver, it's a table name.
     *
     * @todo address memcache & redis needs
     *
     * IMPORTANT: You are REQUIRED to set a valid save path!
     *
     * @var string
     *
     * @deprecated Use $this->config->savePath.
     */
    protected $sessionSavePath;

    /**
     * Whether to match the user's IP address when reading the session data.
     *
     * WARNING: If you're using the database driver, don't forget to update
     * your session table's PRIMARY KEY when changing this setting.
     *
     * @var bool
     *
     * @deprecated Use $this->config->matchIP.
     */
    protected $sessionMatchIP = false;

    /**
     * How many seconds between CI regenerating the session ID.
     *
     * @var int
     *
     * @deprecated Use $this->config->timeToUpdate.
     */
    protected $sessionTimeToUpdate = 300;

    /**
     * Whether to destroy session data associated with the old session ID
     * when auto-regenerating the session ID. When set to FALSE, the data
     * will be later deleted by the garbage collector.
     *
     * @var bool
     *
     * @deprecated Use $this->config->regenerateDestroy.
     */
    protected $sessionRegenerateDestroy = false;

    /**
     * The session cookie instance.
     *
     * @var Cookie
     */
    protected $cookie;

    /**
     * The domain name to use for cookies.
     * Set to .your-domain.com for site-wide cookies.
     *
     * @var string
     *
     * @deprecated No longer used.
     */
    protected $cookieDomain = '';

    /**
     * Path used for storing cookies.
     * Typically will be a forward slash.
     *
     * @var string
     *
     * @deprecated No longer used.
     */
    protected $cookiePath = '/';

    /**
     * Cookie will only be set if a secure HTTPS connection exists.
     *
     * @var bool
     *
     * @deprecated No longer used.
     */
    protected $cookieSecure = false;

    /**
     * Cookie SameSite setting as described in RFC6265
     * Must be 'None', 'Lax' or 'Strict'.
     *
     * @var string
     *
     * @deprecated No longer used.
     */
    protected $cookieSameSite = Cookie::SAMESITE_LAX;

    /**
     * sid regex expression
     *
     * @var string
     */
    protected $sidRegexp;

    /**
     * Session Config
     */
    protected SessionConfig $config;

    /**
     * Constructor.
     *
     * Extract configuration settings and save them here.
     */
    public function __construct(SessionHandlerInterface $driver, SessionConfig $config)
    {
        $this->driver = $driver;

<<<<<<< HEAD
        $this->config = $config;
=======
        /** @var SessionConfig|null $session */
        $session = config(SessionConfig::class);

        // Store Session configurations
        if ($session instanceof SessionConfig) {
            $this->sessionDriverName        = $session->driver;
            $this->sessionCookieName        = $session->cookieName ?? $this->sessionCookieName;
            $this->sessionExpiration        = $session->expiration ?? $this->sessionExpiration;
            $this->sessionSavePath          = $session->savePath;
            $this->sessionMatchIP           = $session->matchIP ?? $this->sessionMatchIP;
            $this->sessionTimeToUpdate      = $session->timeToUpdate ?? $this->sessionTimeToUpdate;
            $this->sessionRegenerateDestroy = $session->regenerateDestroy ?? $this->sessionRegenerateDestroy;
        } else {
            // `Config/Session.php` is absence
            $this->sessionDriverName        = $config->sessionDriver;
            $this->sessionCookieName        = $config->sessionCookieName ?? $this->sessionCookieName;
            $this->sessionExpiration        = $config->sessionExpiration ?? $this->sessionExpiration;
            $this->sessionSavePath          = $config->sessionSavePath;
            $this->sessionMatchIP           = $config->sessionMatchIP ?? $this->sessionMatchIP;
            $this->sessionTimeToUpdate      = $config->sessionTimeToUpdate ?? $this->sessionTimeToUpdate;
            $this->sessionRegenerateDestroy = $config->sessionRegenerateDestroy ?? $this->sessionRegenerateDestroy;
        }

        // DEPRECATED COOKIE MANAGEMENT
        $this->cookiePath     = $config->cookiePath ?? $this->cookiePath;
        $this->cookieDomain   = $config->cookieDomain ?? $this->cookieDomain;
        $this->cookieSecure   = $config->cookieSecure ?? $this->cookieSecure;
        $this->cookieSameSite = $config->cookieSameSite ?? $this->cookieSameSite;
>>>>>>> 3bb0831b

        /** @var CookieConfig $cookie */
        $cookie = config(CookieConfig::class);

        $this->cookie = (new Cookie($this->config->cookieName, '', [
            'expires'  => $this->config->expiration === 0 ? 0 : Time::now()->getTimestamp() + $this->config->expiration,
            'path'     => $cookie->path,
            'domain'   => $cookie->domain,
            'secure'   => $cookie->secure,
            'httponly' => true, // for security
            'samesite' => $cookie->samesite ?? Cookie::SAMESITE_LAX,
            'raw'      => $cookie->raw ?? false,
        ]))->withPrefix(''); // Cookie prefix should be ignored.

        helper('array');
    }

    /**
     * Initialize the session container and starts up the session.
     *
     * @return $this|void
     */
    public function start()
    {
        if (is_cli() && ENVIRONMENT !== 'testing') {
            // @codeCoverageIgnoreStart
            $this->logger->debug('Session: Initialization under CLI aborted.');

            return;
            // @codeCoverageIgnoreEnd
        }

        if ((bool) ini_get('session.auto_start')) {
            $this->logger->error('Session: session.auto_start is enabled in php.ini. Aborting.');

            return;
        }

        if (session_status() === PHP_SESSION_ACTIVE) {
            $this->logger->warning('Session: Sessions is enabled, and one exists. Please don\'t $session->start();');

            return;
        }

        $this->configure();
        $this->setSaveHandler();

        // Sanitize the cookie, because apparently PHP doesn't do that for userspace handlers
        if (isset($_COOKIE[$this->config->cookieName])
            && (! is_string($_COOKIE[$this->config->cookieName]) || ! preg_match('#\A' . $this->sidRegexp . '\z#', $_COOKIE[$this->config->cookieName]))
        ) {
            unset($_COOKIE[$this->config->cookieName]);
        }

        $this->startSession();

        // Is session ID auto-regeneration configured? (ignoring ajax requests)
        if ((empty($_SERVER['HTTP_X_REQUESTED_WITH']) || strtolower($_SERVER['HTTP_X_REQUESTED_WITH']) !== 'xmlhttprequest')
            && ($regenerateTime = $this->config->timeToUpdate) > 0
        ) {
            if (! isset($_SESSION['__ci_last_regenerate'])) {
                $_SESSION['__ci_last_regenerate'] = Time::now()->getTimestamp();
            } elseif ($_SESSION['__ci_last_regenerate'] < (Time::now()->getTimestamp() - $regenerateTime)) {
                $this->regenerate((bool) $this->config->regenerateDestroy);
            }
        }
        // Another work-around ... PHP doesn't seem to send the session cookie
        // unless it is being currently created or regenerated
        elseif (isset($_COOKIE[$this->config->cookieName]) && $_COOKIE[$this->config->cookieName] === session_id()) {
            $this->setCookie();
        }

        $this->initVars();
        $this->logger->info("Session: Class initialized using '" . $this->config->driver . "' driver.");

        return $this;
    }

    /**
     * Destroys the current session.
     *
     * @deprecated Use destroy() instead.
     */
    public function stop()
    {
        $this->destroy();
    }

    /**
     * Configuration.
     *
     * Handle input binds and configuration defaults.
     */
    protected function configure()
    {
        ini_set('session.name', $this->config->cookieName);

        $sameSite = $this->cookie->getSameSite() ?: ucfirst(Cookie::SAMESITE_LAX);

        $params = [
            'lifetime' => $this->config->expiration,
            'path'     => $this->cookie->getPath(),
            'domain'   => $this->cookie->getDomain(),
            'secure'   => $this->cookie->isSecure(),
            'httponly' => true, // HTTP only; Yes, this is intentional and not configurable for security reasons.
            'samesite' => $sameSite,
        ];

        ini_set('session.cookie_samesite', $sameSite);
        session_set_cookie_params($params);

        if ($this->config->expiration > 0) {
            ini_set('session.gc_maxlifetime', (string) $this->config->expiration);
        }

        if (! empty($this->config->savePath)) {
            ini_set('session.save_path', $this->config->savePath);
        }

        // Security is king
        ini_set('session.use_trans_sid', '0');
        ini_set('session.use_strict_mode', '1');
        ini_set('session.use_cookies', '1');
        ini_set('session.use_only_cookies', '1');

        $this->configureSidLength();
    }

    /**
     * Configure session ID length
     *
     * To make life easier, we used to force SHA-1 and 4 bits per
     * character on everyone. And of course, someone was unhappy.
     *
     * Then PHP 7.1 broke backwards-compatibility because ext/session
     * is such a mess that nobody wants to touch it with a pole stick,
     * and the one guy who does, nobody has the energy to argue with.
     *
     * So we were forced to make changes, and OF COURSE something was
     * going to break and now we have this pile of shit. -- Narf
     */
    protected function configureSidLength()
    {
        $bitsPerCharacter = (int) (ini_get('session.sid_bits_per_character') !== false
            ? ini_get('session.sid_bits_per_character')
            : 4);

        $sidLength = (int) (ini_get('session.sid_length') !== false
            ? ini_get('session.sid_length')
            : 40);

        if (($sidLength * $bitsPerCharacter) < 160) {
            $bits = ($sidLength * $bitsPerCharacter);
            // Add as many more characters as necessary to reach at least 160 bits
            $sidLength += (int) ceil((160 % $bits) / $bitsPerCharacter);
            ini_set('session.sid_length', (string) $sidLength);
        }

        // Yes, 4,5,6 are the only known possible values as of 2016-10-27
        switch ($bitsPerCharacter) {
            case 4:
                $this->sidRegexp = '[0-9a-f]';
                break;

            case 5:
                $this->sidRegexp = '[0-9a-v]';
                break;

            case 6:
                $this->sidRegexp = '[0-9a-zA-Z,-]';
                break;
        }

        $this->sidRegexp .= '{' . $sidLength . '}';
    }

    /**
     * Handle temporary variables
     *
     * Clears old "flash" data, marks the new one for deletion and handles
     * "temp" data deletion.
     */
    protected function initVars()
    {
        if (empty($_SESSION['__ci_vars'])) {
            return;
        }

        $currentTime = Time::now()->getTimestamp();

        foreach ($_SESSION['__ci_vars'] as $key => &$value) {
            if ($value === 'new') {
                $_SESSION['__ci_vars'][$key] = 'old';
            }
            // DO NOT move this above the 'new' check!
            elseif ($value === 'old' || $value < $currentTime) {
                unset($_SESSION[$key], $_SESSION['__ci_vars'][$key]);
            }
        }

        if (empty($_SESSION['__ci_vars'])) {
            unset($_SESSION['__ci_vars']);
        }
    }

    /**
     * Regenerates the session ID.
     *
     * @param bool $destroy Should old session data be destroyed?
     */
    public function regenerate(bool $destroy = false)
    {
        $_SESSION['__ci_last_regenerate'] = Time::now()->getTimestamp();
        session_regenerate_id($destroy);

        $this->removeOldSessionCookie();
    }

    private function removeOldSessionCookie(): void
    {
        $response              = Services::response();
        $cookieStoreInResponse = $response->getCookieStore();

        if (! $cookieStoreInResponse->has($this->config->cookieName)) {
            return;
        }

        // CookieStore is immutable.
        $newCookieStore = $cookieStoreInResponse->remove($this->config->cookieName);

        // But clear() method clears cookies in the object (not immutable).
        $cookieStoreInResponse->clear();

        foreach ($newCookieStore as $cookie) {
            $response->setCookie($cookie);
        }
    }

    /**
     * Destroys the current session.
     */
    public function destroy()
    {
        if (ENVIRONMENT === 'testing') {
            return;
        }

        session_destroy();
    }

    /**
     * Writes session data and close the current session.
     *
     * @return void
     */
    public function close()
    {
        if (ENVIRONMENT === 'testing') {
            return;
        }

        session_write_close();
    }

    /**
     * Sets user data into the session.
     *
     * If $data is a string, then it is interpreted as a session property
     * key, and  $value is expected to be non-null.
     *
     * If $data is an array, it is expected to be an array of key/value pairs
     * to be set as session properties.
     *
     * @param array|string                            $data  Property name or associative array of properties
     * @param array|bool|float|int|object|string|null $value Property value if single key provided
     */
    public function set($data, $value = null)
    {
        if (is_array($data)) {
            foreach ($data as $key => &$value) {
                if (is_int($key)) {
                    $_SESSION[$value] = null;
                } else {
                    $_SESSION[$key] = $value;
                }
            }

            return;
        }

        $_SESSION[$data] = $value;
    }

    /**
     * Get user data that has been set in the session.
     *
     * If the property exists as "normal", returns it.
     * Otherwise, returns an array of any temp or flash data values with the
     * property key.
     *
     * Replaces the legacy method $session->userdata();
     *
     * @param string|null $key Identifier of the session property to retrieve
     *
     * @return array|bool|float|int|object|string|null The property value(s)
     */
    public function get(?string $key = null)
    {
        if (! empty($key) && (null !== ($value = $_SESSION[$key] ?? null) || null !== ($value = dot_array_search($key, $_SESSION ?? [])))) {
            return $value;
        }

        if (empty($_SESSION)) {
            return $key === null ? [] : null;
        }

        if (! empty($key)) {
            return null;
        }

        $userdata = [];
        $_exclude = array_merge(['__ci_vars'], $this->getFlashKeys(), $this->getTempKeys());

        $keys = array_keys($_SESSION);

        foreach ($keys as $key) {
            if (! in_array($key, $_exclude, true)) {
                $userdata[$key] = $_SESSION[$key];
            }
        }

        return $userdata;
    }

    /**
     * Returns whether an index exists in the session array.
     *
     * @param string $key Identifier of the session property we are interested in.
     */
    public function has(string $key): bool
    {
        return isset($_SESSION[$key]);
    }

    /**
     * Push new value onto session value that is array.
     *
     * @param string $key  Identifier of the session property we are interested in.
     * @param array  $data value to be pushed to existing session key.
     */
    public function push(string $key, array $data)
    {
        if ($this->has($key) && is_array($value = $this->get($key))) {
            $this->set($key, array_merge($value, $data));
        }
    }

    /**
     * Remove one or more session properties.
     *
     * If $key is an array, it is interpreted as an array of string property
     * identifiers to remove. Otherwise, it is interpreted as the identifier
     * of a specific session property to remove.
     *
     * @param array|string $key Identifier of the session property or properties to remove.
     */
    public function remove($key)
    {
        if (is_array($key)) {
            foreach ($key as $k) {
                unset($_SESSION[$k]);
            }

            return;
        }

        unset($_SESSION[$key]);
    }

    /**
     * Magic method to set variables in the session by simply calling
     *  $session->foo = bar;
     *
     * @param string       $key   Identifier of the session property to set.
     * @param array|string $value
     */
    public function __set(string $key, $value)
    {
        $_SESSION[$key] = $value;
    }

    /**
     * Magic method to get session variables by simply calling
     *  $foo = $session->foo;
     *
     * @param string $key Identifier of the session property to remove.
     *
     * @return string|null
     */
    public function __get(string $key)
    {
        // Note: Keep this order the same, just in case somebody wants to
        // use 'session_id' as a session data key, for whatever reason
        if (isset($_SESSION[$key])) {
            return $_SESSION[$key];
        }

        if ($key === 'session_id') {
            return session_id();
        }

        return null;
    }

    /**
     * Magic method to check for session variables.
     * Different from has() in that it will validate 'session_id' as well.
     * Mostly used by internal PHP functions, users should stick to has()
     *
     * @param string $key Identifier of the session property to remove.
     */
    public function __isset(string $key): bool
    {
        return isset($_SESSION[$key]) || ($key === 'session_id');
    }

    /**
     * Sets data into the session that will only last for a single request.
     * Perfect for use with single-use status update messages.
     *
     * If $data is an array, it is interpreted as an associative array of
     * key/value pairs for flashdata properties.
     * Otherwise, it is interpreted as the identifier of a specific
     * flashdata property, with $value containing the property value.
     *
     * @param array|string                            $data  Property identifier or associative array of properties
     * @param array|bool|float|int|object|string|null $value Property value if $data is a scalar
     */
    public function setFlashdata($data, $value = null)
    {
        $this->set($data, $value);
        $this->markAsFlashdata(is_array($data) ? array_keys($data) : $data);
    }

    /**
     * Retrieve one or more items of flash data from the session.
     *
     * If the item key is null, return all flashdata.
     *
     * @param string $key Property identifier
     *
     * @return array|null The requested property value, or an associative array  of them
     */
    public function getFlashdata(?string $key = null)
    {
        if (isset($key)) {
            return (isset($_SESSION['__ci_vars'], $_SESSION['__ci_vars'][$key], $_SESSION[$key])
                && ! is_int($_SESSION['__ci_vars'][$key])) ? $_SESSION[$key] : null;
        }

        $flashdata = [];

        if (! empty($_SESSION['__ci_vars'])) {
            foreach ($_SESSION['__ci_vars'] as $key => &$value) {
                if (! is_int($value)) {
                    $flashdata[$key] = $_SESSION[$key];
                }
            }
        }

        return $flashdata;
    }

    /**
     * Keeps a single piece of flash data alive for one more request.
     *
     * @param array|string $key Property identifier or array of them
     */
    public function keepFlashdata($key)
    {
        $this->markAsFlashdata($key);
    }

    /**
     * Mark a session property or properties as flashdata.
     *
     * @param array|string $key Property identifier or array of them
     *
     * @return bool False if any of the properties are not already set
     */
    public function markAsFlashdata($key): bool
    {
        if (is_array($key)) {
            foreach ($key as $sessionKey) {
                if (! isset($_SESSION[$sessionKey])) {
                    return false;
                }
            }

            $new = array_fill_keys($key, 'new');

            $_SESSION['__ci_vars'] = isset($_SESSION['__ci_vars']) ? array_merge($_SESSION['__ci_vars'], $new) : $new;

            return true;
        }

        if (! isset($_SESSION[$key])) {
            return false;
        }

        $_SESSION['__ci_vars'][$key] = 'new';

        return true;
    }

    /**
     * Unmark data in the session as flashdata.
     *
     * @param array|string $key Property identifier or array of them
     */
    public function unmarkFlashdata($key)
    {
        if (empty($_SESSION['__ci_vars'])) {
            return;
        }

        if (! is_array($key)) {
            $key = [$key];
        }

        foreach ($key as $k) {
            if (isset($_SESSION['__ci_vars'][$k]) && ! is_int($_SESSION['__ci_vars'][$k])) {
                unset($_SESSION['__ci_vars'][$k]);
            }
        }

        if (empty($_SESSION['__ci_vars'])) {
            unset($_SESSION['__ci_vars']);
        }
    }

    /**
     * Retrieve all of the keys for session data marked as flashdata.
     *
     * @return array The property names of all flashdata
     */
    public function getFlashKeys(): array
    {
        if (! isset($_SESSION['__ci_vars'])) {
            return [];
        }

        $keys = [];

        foreach (array_keys($_SESSION['__ci_vars']) as $key) {
            if (! is_int($_SESSION['__ci_vars'][$key])) {
                $keys[] = $key;
            }
        }

        return $keys;
    }

    /**
     * Sets new data into the session, and marks it as temporary data
     * with a set lifespan.
     *
     * @param array|string                            $data  Session data key or associative array of items
     * @param array|bool|float|int|object|string|null $value Value to store
     * @param int                                     $ttl   Time-to-live in seconds
     */
    public function setTempdata($data, $value = null, int $ttl = 300)
    {
        $this->set($data, $value);
        $this->markAsTempdata($data, $ttl);
    }

    /**
     * Returns either a single piece of tempdata, or all temp data currently
     * in the session.
     *
     * @param string $key Session data key
     *
     * @return array|bool|float|int|object|string|null Session data value or null if not found.
     */
    public function getTempdata(?string $key = null)
    {
        if (isset($key)) {
            return (isset($_SESSION['__ci_vars'], $_SESSION['__ci_vars'][$key], $_SESSION[$key])
                    && is_int($_SESSION['__ci_vars'][$key])) ? $_SESSION[$key] : null;
        }

        $tempdata = [];

        if (! empty($_SESSION['__ci_vars'])) {
            foreach ($_SESSION['__ci_vars'] as $key => &$value) {
                if (is_int($value)) {
                    $tempdata[$key] = $_SESSION[$key];
                }
            }
        }

        return $tempdata;
    }

    /**
     * Removes a single piece of temporary data from the session.
     *
     * @param string $key Session data key
     */
    public function removeTempdata(string $key)
    {
        $this->unmarkTempdata($key);
        unset($_SESSION[$key]);
    }

    /**
     * Mark one of more pieces of data as being temporary, meaning that
     * it has a set lifespan within the session.
     *
     * @param array|string $key Property identifier or array of them
     * @param int          $ttl Time to live, in seconds
     *
     * @return bool False if any of the properties were not set
     */
    public function markAsTempdata($key, int $ttl = 300): bool
    {
        $ttl += Time::now()->getTimestamp();

        if (is_array($key)) {
            $temp = [];

            foreach ($key as $k => $v) {
                // Do we have a key => ttl pair, or just a key?
                if (is_int($k)) {
                    $k = $v;
                    $v = $ttl;
                } elseif (is_string($v)) {
                    $v = Time::now()->getTimestamp() + $ttl;
                } else {
                    $v += Time::now()->getTimestamp();
                }

                if (! array_key_exists($k, $_SESSION)) {
                    return false;
                }

                $temp[$k] = $v;
            }

            $_SESSION['__ci_vars'] = isset($_SESSION['__ci_vars']) ? array_merge($_SESSION['__ci_vars'], $temp) : $temp;

            return true;
        }

        if (! isset($_SESSION[$key])) {
            return false;
        }

        $_SESSION['__ci_vars'][$key] = $ttl;

        return true;
    }

    /**
     * Unmarks temporary data in the session, effectively removing its
     * lifespan and allowing it to live as long as the session does.
     *
     * @param array|string $key Property identifier or array of them
     */
    public function unmarkTempdata($key)
    {
        if (empty($_SESSION['__ci_vars'])) {
            return;
        }

        if (! is_array($key)) {
            $key = [$key];
        }

        foreach ($key as $k) {
            if (isset($_SESSION['__ci_vars'][$k]) && is_int($_SESSION['__ci_vars'][$k])) {
                unset($_SESSION['__ci_vars'][$k]);
            }
        }

        if (empty($_SESSION['__ci_vars'])) {
            unset($_SESSION['__ci_vars']);
        }
    }

    /**
     * Retrieve the keys of all session data that have been marked as temporary data.
     */
    public function getTempKeys(): array
    {
        if (! isset($_SESSION['__ci_vars'])) {
            return [];
        }

        $keys = [];

        foreach (array_keys($_SESSION['__ci_vars']) as $key) {
            if (is_int($_SESSION['__ci_vars'][$key])) {
                $keys[] = $key;
            }
        }

        return $keys;
    }

    /**
     * Sets the driver as the session handler in PHP.
     * Extracted for easier testing.
     */
    protected function setSaveHandler()
    {
        session_set_save_handler($this->driver, true);
    }

    /**
     * Starts the session.
     * Extracted for testing reasons.
     */
    protected function startSession()
    {
        if (ENVIRONMENT === 'testing') {
            $_SESSION = [];

            return;
        }

        session_start(); // @codeCoverageIgnore
    }

    /**
     * Takes care of setting the cookie on the client side.
     *
     * @codeCoverageIgnore
     */
    protected function setCookie()
    {
        $expiration   = $this->config->expiration === 0 ? 0 : Time::now()->getTimestamp() + $this->config->expiration;
        $this->cookie = $this->cookie->withValue(session_id())->withExpires($expiration);

        $response = Services::response();
        $response->setCookie($this->cookie);
    }
}<|MERGE_RESOLUTION|>--- conflicted
+++ resolved
@@ -184,40 +184,8 @@
     {
         $this->driver = $driver;
 
-<<<<<<< HEAD
         $this->config = $config;
-=======
-        /** @var SessionConfig|null $session */
-        $session = config(SessionConfig::class);
-
-        // Store Session configurations
-        if ($session instanceof SessionConfig) {
-            $this->sessionDriverName        = $session->driver;
-            $this->sessionCookieName        = $session->cookieName ?? $this->sessionCookieName;
-            $this->sessionExpiration        = $session->expiration ?? $this->sessionExpiration;
-            $this->sessionSavePath          = $session->savePath;
-            $this->sessionMatchIP           = $session->matchIP ?? $this->sessionMatchIP;
-            $this->sessionTimeToUpdate      = $session->timeToUpdate ?? $this->sessionTimeToUpdate;
-            $this->sessionRegenerateDestroy = $session->regenerateDestroy ?? $this->sessionRegenerateDestroy;
-        } else {
-            // `Config/Session.php` is absence
-            $this->sessionDriverName        = $config->sessionDriver;
-            $this->sessionCookieName        = $config->sessionCookieName ?? $this->sessionCookieName;
-            $this->sessionExpiration        = $config->sessionExpiration ?? $this->sessionExpiration;
-            $this->sessionSavePath          = $config->sessionSavePath;
-            $this->sessionMatchIP           = $config->sessionMatchIP ?? $this->sessionMatchIP;
-            $this->sessionTimeToUpdate      = $config->sessionTimeToUpdate ?? $this->sessionTimeToUpdate;
-            $this->sessionRegenerateDestroy = $config->sessionRegenerateDestroy ?? $this->sessionRegenerateDestroy;
-        }
-
-        // DEPRECATED COOKIE MANAGEMENT
-        $this->cookiePath     = $config->cookiePath ?? $this->cookiePath;
-        $this->cookieDomain   = $config->cookieDomain ?? $this->cookieDomain;
-        $this->cookieSecure   = $config->cookieSecure ?? $this->cookieSecure;
-        $this->cookieSameSite = $config->cookieSameSite ?? $this->cookieSameSite;
->>>>>>> 3bb0831b
-
-        /** @var CookieConfig $cookie */
+
         $cookie = config(CookieConfig::class);
 
         $this->cookie = (new Cookie($this->config->cookieName, '', [
