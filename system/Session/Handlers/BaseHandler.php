<?php

/**
 * This file is part of CodeIgniter 4 framework.
 *
 * (c) CodeIgniter Foundation <admin@codeigniter.com>
 *
 * For the full copyright and license information, please view
 * the LICENSE file that was distributed with this source code.
 */

namespace CodeIgniter\Session\Handlers;

use Config\Cookie as CookieConfig;
use Config\Session as SessionConfig;
use Psr\Log\LoggerAwareTrait;
use SessionHandlerInterface;

/**
 * Base class for session handling
 */
abstract class BaseHandler implements SessionHandlerInterface
{
    use LoggerAwareTrait;

    /**
     * The Data fingerprint.
     *
     * @var string
     */
    protected $fingerprint;

    /**
     * Lock placeholder.
     *
     * @var bool|string
     */
    protected $lock = false;

    /**
     * Cookie prefix
     *
     * The Config\Cookie::$prefix setting is completely ignored.
     * See https://codeigniter4.github.io/CodeIgniter4/libraries/sessions.html#session-preferences
     *
     * @var string
     */
    protected $cookiePrefix = '';

    /**
     * Cookie domain
     *
     * @var string
     */
    protected $cookieDomain = '';

    /**
     * Cookie path
     *
     * @var string
     */
    protected $cookiePath = '/';

    /**
     * Cookie secure?
     *
     * @var bool
     */
    protected $cookieSecure = false;

    /**
     * Cookie name to use
     *
     * @var string
     */
    protected $cookieName;

    /**
     * Match IP addresses for cookies?
     *
     * @var bool
     */
    protected $matchIP = false;

    /**
     * Current session ID
     *
     * @var string|null
     */
    protected $sessionID;

    /**
     * The 'save path' for the session
     * varies between
     *
     * @var array|string
     */
    protected $savePath;

    /**
     * User's IP address.
     *
     * @var string
     */
    protected $ipAddress;

    public function __construct(SessionConfig $config, string $ipAddress)
    {
<<<<<<< HEAD
        // Store Session configurations
        $this->cookieName = $config->cookieName;
        $this->matchIP    = $config->matchIP;
        $this->savePath   = $config->savePath;

        /** @var CookieConfig $cookie */
        $cookie = config('Cookie');
=======
        /** @var SessionConfig|null $session */
        $session = config(SessionConfig::class);

        // Store Session configurations
        if ($session instanceof SessionConfig) {
            $this->cookieName = $session->cookieName;
            $this->matchIP    = $session->matchIP;
            $this->savePath   = $session->savePath;
        } else {
            // `Config/Session.php` is absence
            $this->cookieName = $config->sessionCookieName;
            $this->matchIP    = $config->sessionMatchIP;
            $this->savePath   = $config->sessionSavePath;
        }

        /** @var CookieConfig|null $cookie */
        $cookie = config(CookieConfig::class);
>>>>>>> 3bb0831b

        // Session cookies have no prefix.
        $this->cookieDomain = $cookie->domain;
        $this->cookiePath   = $cookie->path;
        $this->cookieSecure = $cookie->secure;

        $this->ipAddress = $ipAddress;
    }

    /**
     * Internal method to force removal of a cookie by the client
     * when session_destroy() is called.
     */
    protected function destroyCookie(): bool
    {
        return setcookie(
            $this->cookieName,
            '',
            ['expires' => 1, 'path' => $this->cookiePath, 'domain' => $this->cookieDomain, 'secure' => $this->cookieSecure, 'httponly' => true]
        );
    }

    /**
     * A dummy method allowing drivers with no locking functionality
     * (databases other than PostgreSQL and MySQL) to act as if they
     * do acquire a lock.
     */
    protected function lockSession(string $sessionID): bool
    {
        $this->lock = true;

        return true;
    }

    /**
     * Releases the lock, if any.
     */
    protected function releaseLock(): bool
    {
        $this->lock = false;

        return true;
    }

    /**
     * Drivers other than the 'files' one don't (need to) use the
     * session.save_path INI setting, but that leads to confusing
     * error messages emitted by PHP when open() or write() fail,
     * as the message contains session.save_path ...
     *
     * To work around the problem, the drivers will call this method
     * so that the INI is set just in time for the error message to
     * be properly generated.
     */
    protected function fail(): bool
    {
        ini_set('session.save_path', $this->savePath);

        return false;
    }
}<|MERGE_RESOLUTION|>--- conflicted
+++ resolved
@@ -106,33 +106,12 @@
 
     public function __construct(SessionConfig $config, string $ipAddress)
     {
-<<<<<<< HEAD
         // Store Session configurations
         $this->cookieName = $config->cookieName;
         $this->matchIP    = $config->matchIP;
         $this->savePath   = $config->savePath;
 
-        /** @var CookieConfig $cookie */
-        $cookie = config('Cookie');
-=======
-        /** @var SessionConfig|null $session */
-        $session = config(SessionConfig::class);
-
-        // Store Session configurations
-        if ($session instanceof SessionConfig) {
-            $this->cookieName = $session->cookieName;
-            $this->matchIP    = $session->matchIP;
-            $this->savePath   = $session->savePath;
-        } else {
-            // `Config/Session.php` is absence
-            $this->cookieName = $config->sessionCookieName;
-            $this->matchIP    = $config->sessionMatchIP;
-            $this->savePath   = $config->sessionSavePath;
-        }
-
-        /** @var CookieConfig|null $cookie */
         $cookie = config(CookieConfig::class);
->>>>>>> 3bb0831b
 
         // Session cookies have no prefix.
         $this->cookieDomain = $cookie->domain;
