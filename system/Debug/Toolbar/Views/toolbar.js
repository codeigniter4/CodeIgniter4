--- conflicted
+++ resolved
@@ -18,14 +18,11 @@
 		ciDebugBar.setToolbarState();
 		ciDebugBar.setToolbarPosition();
 		ciDebugBar.toogleViewsHints();
-<<<<<<< HEAD
-
+                
                 document.getElementById('debug-bar-link').addEventListener('click', ciDebugBar.toggleToolbar, true);
                 document.getElementById('debug-icon-link').addEventListener('click', ciDebugBar.toggleToolbar, true);                
-        },
-=======
-	},
->>>>>>> 74a0b372
+                
+	},
 
 	//--------------------------------------------------------------------
 
