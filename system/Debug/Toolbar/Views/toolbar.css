/**
 * This file is part of the CodeIgniter 4 framework.
 *
 * (c) CodeIgniter Foundation <admin@codeigniter.com>
 *
 * For the full copyright and license information, please view the LICENSE
 * file that was distributed with this source code.
 */
#debug-icon {
  bottom: 0;
  position: fixed;
  right: 0;
  z-index: 10000;
  height: 36px;
  width: 36px;
  margin: 0px;
  padding: 0px;
  clear: both;
  text-align: center;
}
#debug-icon a svg {
  margin: 8px;
  max-width: 20px;
  max-height: 20px;
}
#debug-icon.fixed-top {
  bottom: auto;
  top: 0;
}
#debug-icon .debug-bar-ndisplay {
  display: none;
}

#debug-bar {
  bottom: 0;
  left: 0;
  position: fixed;
  right: 0;
  z-index: 10000;
  height: 36px;
  line-height: 36px;
  font-family: -apple-system, BlinkMacSystemFont, "Segoe UI", Helvetica, Arial, sans-serif, "Apple Color Emoji", "Segoe UI Emoji";
  font-size: 16px;
  font-weight: 400;
}
#debug-bar h1 {
  display: flex;
  font-weight: normal;
  margin: 0 0 0 auto;
}
#debug-bar h1 svg {
  width: 16px;
  margin-right: 5px;
}
#debug-bar h2 {
  font-size: 16px;
  margin: 0;
  padding: 5px 0 10px 0;
}
#debug-bar h2 span {
  font-size: 13px;
}
#debug-bar h3 {
  font-size: 12px;
  font-weight: 200;
  margin: 0 0 0 10px;
  padding: 0;
  text-transform: uppercase;
}
#debug-bar p {
  font-size: 12px;
  margin: 0 0 0 15px;
  padding: 0;
}
#debug-bar a {
  text-decoration: none;
}
#debug-bar a:hover {
  text-decoration: underline;
}
#debug-bar button {
  border: 1px solid;
  border-radius: 4px;
  -moz-border-radius: 4px;
  -webkit-border-radius: 4px;
  cursor: pointer;
  line-height: 15px;
}
#debug-bar button:hover {
  text-decoration: underline;
}
#debug-bar table {
  border-collapse: collapse;
  font-size: 14px;
  line-height: normal;
  margin: 5px 10px 15px 10px;
  width: calc(100% - 10px);
}
#debug-bar table strong {
  font-weight: 500;
}
#debug-bar table th {
  display: table-cell;
  font-weight: 600;
  padding-bottom: 0.7em;
  text-align: left;
}
#debug-bar table tr {
  border: none;
}
#debug-bar table td {
  border: none;
  display: table-cell;
  margin: 0;
  text-align: left;
}
#debug-bar table td:first-child {
  max-width: 20%;
}
#debug-bar table td:first-child.narrow {
  width: 7em;
}
#debug-bar td[data-debugbar-route] form {
  display: none;
}
#debug-bar td[data-debugbar-route]:hover form {
  display: block;
}
#debug-bar td[data-debugbar-route]:hover > div {
  display: none;
}
#debug-bar td[data-debugbar-route] input[type=text] {
  padding: 2px;
}
#debug-bar .toolbar {
  display: flex;
  overflow: hidden;
  overflow-y: auto;
  padding: 0 12px 0 12px;
  white-space: nowrap;
  z-index: 10000;
}
#debug-bar.fixed-top {
  bottom: auto;
  top: 0;
}
#debug-bar.fixed-top .tab {
  bottom: auto;
  top: 36px;
}
#debug-bar #toolbar-position a,
#debug-bar #toolbar-theme a {
  padding: 0 6px;
  display: inline-flex;
  vertical-align: top;
}
#debug-bar #toolbar-position a:hover,
#debug-bar #toolbar-theme a:hover {
  text-decoration: none;
}
#debug-bar #debug-bar-link {
  display: flex;
  padding: 6px;
}
#debug-bar .ci-label {
  display: inline-flex;
  font-size: 14px;
}
#debug-bar .ci-label:hover {
  cursor: pointer;
}
#debug-bar .ci-label a {
  color: inherit;
  display: flex;
  letter-spacing: normal;
  padding: 0 10px;
  text-decoration: none;
  align-items: center;
}
#debug-bar .ci-label img {
  margin: 6px 3px 6px 0;
  width: 16px !important;
}
#debug-bar .ci-label .badge {
  border-radius: 12px;
  -moz-border-radius: 12px;
  -webkit-border-radius: 12px;
  display: inline-block;
  font-size: 75%;
  font-weight: bold;
  line-height: 12px;
  margin-left: 5px;
  padding: 2px 5px;
  text-align: center;
  vertical-align: baseline;
  white-space: nowrap;
}
#debug-bar .tab {
  bottom: 35px;
  display: none;
  left: 0;
  max-height: 62%;
  overflow: hidden;
  overflow-y: auto;
  padding: 1em 2em;
  position: fixed;
  right: 0;
  z-index: 9999;
}
#debug-bar .timeline {
  margin-left: 0;
  width: 100%;
}
#debug-bar .timeline th {
  border-left: 1px solid;
  font-size: 12px;
  font-weight: 200;
  padding: 5px 5px 10px 5px;
  position: relative;
  text-align: left;
}
#debug-bar .timeline th:first-child {
  border-left: 0;
}
#debug-bar .timeline td {
  border-left: 1px solid;
  padding: 5px;
  position: relative;
}
#debug-bar .timeline td:first-child {
  border-left: 0;
  max-width: none;
}
#debug-bar .timeline td.child-container {
  padding: 0px;
}
#debug-bar .timeline td.child-container .timeline {
  margin: 0px;
}
#debug-bar .timeline td.child-container .timeline td:first-child:not(.child-container) {
  padding-left: calc(5px + 10px * var(--level));
}
#debug-bar .timeline .timer {
  border-radius: 4px;
  -moz-border-radius: 4px;
  -webkit-border-radius: 4px;
  display: inline-block;
  padding: 5px;
  position: absolute;
  top: 30%;
}
#debug-bar .timeline .timeline-parent {
  cursor: pointer;
}
#debug-bar .timeline .timeline-parent td:first-child nav {
  background: url("data:image/svg+xml;base64,PHN2ZyB4bWxucz0iaHR0cDovL3d3dy53My5vcmcvMjAwMC9zdmciIHZpZXdCb3g9IjAgMCAzMCAxNTAiPjxwYXRoIGQ9Ik02IDdoMThsLTkgMTV6bTAgMzBoMThsLTkgMTV6bTAgNDVoMThsLTktMTV6bTAgMzBoMThsLTktMTV6bTAgMTJsMTggMThtLTE4IDBsMTgtMTgiIGZpbGw9IiM1NTUiLz48cGF0aCBkPSJNNiAxMjZsMTggMThtLTE4IDBsMTgtMTgiIHN0cm9rZS13aWR0aD0iMiIgc3Ryb2tlPSIjNTU1Ii8+PC9zdmc+") no-repeat scroll 0 0/15px 75px transparent;
  background-position: 0 25%;
  display: inline-block;
  height: 15px;
  width: 15px;
  margin-right: 3px;
  vertical-align: middle;
}
#debug-bar .timeline .timeline-parent-open {
  background-color: #DFDFDF;
}
#debug-bar .timeline .timeline-parent-open td:first-child nav {
  background-position: 0 75%;
}
#debug-bar .timeline .child-row:hover {
  background: transparent;
}
#debug-bar .route-params,
#debug-bar .route-params-item {
  vertical-align: top;
}
#debug-bar .route-params td:first-child,
#debug-bar .route-params-item td:first-child {
  font-style: italic;
  padding-left: 1em;
  text-align: right;
}

.debug-view.show-view {
  border: 1px solid;
  margin: 4px;
}

.debug-view-path {
  font-family: monospace;
  font-size: 12px;
  letter-spacing: normal;
  min-height: 16px;
  padding: 2px;
  text-align: left;
}

.show-view .debug-view-path {
  display: block !important;
}

@media screen and (max-width: 1024px) {
  #debug-bar .ci-label img {
    margin: unset;
  }

  .hide-sm {
    display: none !important;
  }
}
#debug-icon {
  background-color: #FFFFFF;
  box-shadow: 0 0 4px #DFDFDF;
  -moz-box-shadow: 0 0 4px #DFDFDF;
  -webkit-box-shadow: 0 0 4px #DFDFDF;
}
#debug-icon a:active,
#debug-icon a:link,
#debug-icon a:visited {
  color: #DD8615;
}

#debug-bar {
  background-color: #FFFFFF;
  color: #434343;
}
#debug-bar h1,
#debug-bar h2,
#debug-bar h3,
#debug-bar p,
#debug-bar a,
#debug-bar button,
#debug-bar table,
#debug-bar thead,
#debug-bar tr,
#debug-bar td,
#debug-bar button,
#debug-bar .toolbar {
  background-color: transparent;
  color: #434343;
}
#debug-bar button {
  background-color: #FFFFFF;
}
#debug-bar table strong {
  color: #DD8615;
}
#debug-bar table tbody tr:hover {
  background-color: #DFDFDF;
}
#debug-bar table tbody tr.current {
  background-color: #FDC894;
}
#debug-bar table tbody tr.current:hover td {
  background-color: #DD4814;
  color: #FFFFFF;
}
#debug-bar .toolbar {
  background-color: #FFFFFF;
  box-shadow: 0 0 4px #DFDFDF;
  -moz-box-shadow: 0 0 4px #DFDFDF;
  -webkit-box-shadow: 0 0 4px #DFDFDF;
}
#debug-bar .toolbar img {
  filter: brightness(0) invert(0.4);
}
#debug-bar.fixed-top .toolbar {
  box-shadow: 0 0 4px #DFDFDF;
  -moz-box-shadow: 0 0 4px #DFDFDF;
  -webkit-box-shadow: 0 0 4px #DFDFDF;
}
#debug-bar.fixed-top .tab {
  box-shadow: 0 1px 4px #DFDFDF;
  -moz-box-shadow: 0 1px 4px #DFDFDF;
  -webkit-box-shadow: 0 1px 4px #DFDFDF;
}
#debug-bar .muted {
  color: #434343;
}
#debug-bar .muted td {
  color: #DFDFDF;
}
#debug-bar .muted:hover td {
  color: #434343;
}
#debug-bar #toolbar-position,
#debug-bar #toolbar-theme {
  filter: brightness(0) invert(0.6);
}
#debug-bar .ci-label.active {
  background-color: #DFDFDF;
}
#debug-bar .ci-label:hover {
  background-color: #DFDFDF;
}
#debug-bar .ci-label .badge {
  background-color: #DD4814;
  color: #FFFFFF;
}
#debug-bar .tab {
  background-color: #FFFFFF;
  box-shadow: 0 -1px 4px #DFDFDF;
  -moz-box-shadow: 0 -1px 4px #DFDFDF;
  -webkit-box-shadow: 0 -1px 4px #DFDFDF;
}
#debug-bar .timeline th,
#debug-bar .timeline td {
  border-color: #DFDFDF;
}
#debug-bar .timeline .timer {
  background-color: #DD8615;
}

.debug-view.show-view {
  border-color: #DD8615;
}

.debug-view-path {
  background-color: #FDC894;
  color: #434343;
}

@media (prefers-color-scheme: dark) {
  #debug-icon {
    background-color: #252525;
    box-shadow: 0 0 4px #DFDFDF;
    -moz-box-shadow: 0 0 4px #DFDFDF;
    -webkit-box-shadow: 0 0 4px #DFDFDF;
  }
  #debug-icon a:active,
#debug-icon a:link,
#debug-icon a:visited {
    color: #DD8615;
  }

  #debug-bar {
    background-color: #252525;
    color: #DFDFDF;
  }
  #debug-bar h1,
#debug-bar h2,
#debug-bar h3,
#debug-bar p,
#debug-bar a,
#debug-bar button,
#debug-bar table,
#debug-bar thead,
#debug-bar tr,
#debug-bar td,
#debug-bar button,
#debug-bar .toolbar {
    background-color: transparent;
    color: #DFDFDF;
  }
  #debug-bar button {
    background-color: #252525;
  }
  #debug-bar table strong {
    color: #DD8615;
  }
  #debug-bar table tbody tr:hover {
    background-color: #434343;
  }
  #debug-bar table tbody tr.current {
    background-color: #FDC894;
  }
  #debug-bar table tbody tr.current td {
    color: #252525;
  }
  #debug-bar table tbody tr.current:hover td {
    background-color: #DD4814;
    color: #FFFFFF;
  }
  #debug-bar .toolbar {
    background-color: #434343;
    box-shadow: 0 0 4px #434343;
    -moz-box-shadow: 0 0 4px #434343;
    -webkit-box-shadow: 0 0 4px #434343;
  }
  #debug-bar .toolbar img {
    filter: brightness(0) invert(1);
  }
  #debug-bar.fixed-top .toolbar {
    box-shadow: 0 0 4px #434343;
    -moz-box-shadow: 0 0 4px #434343;
    -webkit-box-shadow: 0 0 4px #434343;
  }
  #debug-bar.fixed-top .tab {
    box-shadow: 0 1px 4px #434343;
    -moz-box-shadow: 0 1px 4px #434343;
    -webkit-box-shadow: 0 1px 4px #434343;
  }
  #debug-bar .muted {
    color: #DFDFDF;
  }
  #debug-bar .muted td {
    color: #434343;
  }
  #debug-bar .muted:hover td {
    color: #DFDFDF;
  }
  #debug-bar #toolbar-position,
#debug-bar #toolbar-theme {
    filter: brightness(0) invert(0.6);
  }
  #debug-bar .ci-label.active {
    background-color: #252525;
  }
  #debug-bar .ci-label:hover {
    background-color: #252525;
  }
  #debug-bar .ci-label .badge {
    background-color: #DD4814;
    color: #FFFFFF;
  }
  #debug-bar .tab {
    background-color: #252525;
    box-shadow: 0 -1px 4px #434343;
    -moz-box-shadow: 0 -1px 4px #434343;
    -webkit-box-shadow: 0 -1px 4px #434343;
  }
  #debug-bar .timeline th,
#debug-bar .timeline td {
    border-color: #434343;
  }
  #debug-bar .timeline .timer {
    background-color: #DD8615;
  }

  .debug-view.show-view {
    border-color: #DD8615;
  }

  .debug-view-path {
    background-color: #FDC894;
    color: #434343;
  }
}
#toolbarContainer.dark #debug-icon {
  background-color: #252525;
  box-shadow: 0 0 4px #DFDFDF;
  -moz-box-shadow: 0 0 4px #DFDFDF;
  -webkit-box-shadow: 0 0 4px #DFDFDF;
}
#toolbarContainer.dark #debug-icon a:active,
#toolbarContainer.dark #debug-icon a:link,
#toolbarContainer.dark #debug-icon a:visited {
  color: #DD8615;
}
#toolbarContainer.dark #debug-bar {
  background-color: #252525;
  color: #DFDFDF;
}
#toolbarContainer.dark #debug-bar h1,
#toolbarContainer.dark #debug-bar h2,
#toolbarContainer.dark #debug-bar h3,
#toolbarContainer.dark #debug-bar p,
#toolbarContainer.dark #debug-bar a,
#toolbarContainer.dark #debug-bar button,
#toolbarContainer.dark #debug-bar table,
#toolbarContainer.dark #debug-bar thead,
#toolbarContainer.dark #debug-bar tr,
#toolbarContainer.dark #debug-bar td,
#toolbarContainer.dark #debug-bar button,
#toolbarContainer.dark #debug-bar .toolbar {
  background-color: transparent;
  color: #DFDFDF;
}
#toolbarContainer.dark #debug-bar button {
  background-color: #252525;
}
#toolbarContainer.dark #debug-bar table strong {
  color: #DD8615;
}
#toolbarContainer.dark #debug-bar table tbody tr:hover {
  background-color: #434343;
}
#toolbarContainer.dark #debug-bar table tbody tr.current {
  background-color: #FDC894;
}
#toolbarContainer.dark #debug-bar table tbody tr.current td {
  color: #252525;
}
#toolbarContainer.dark #debug-bar table tbody tr.current:hover td {
  background-color: #DD4814;
  color: #FFFFFF;
}
#toolbarContainer.dark #debug-bar .toolbar {
  background-color: #434343;
  box-shadow: 0 0 4px #434343;
  -moz-box-shadow: 0 0 4px #434343;
  -webkit-box-shadow: 0 0 4px #434343;
}
#toolbarContainer.dark #debug-bar .toolbar img {
  filter: brightness(0) invert(1);
}
#toolbarContainer.dark #debug-bar.fixed-top .toolbar {
  box-shadow: 0 0 4px #434343;
  -moz-box-shadow: 0 0 4px #434343;
  -webkit-box-shadow: 0 0 4px #434343;
}
#toolbarContainer.dark #debug-bar.fixed-top .tab {
  box-shadow: 0 1px 4px #434343;
  -moz-box-shadow: 0 1px 4px #434343;
  -webkit-box-shadow: 0 1px 4px #434343;
}
#toolbarContainer.dark #debug-bar .muted {
  color: #DFDFDF;
}
#toolbarContainer.dark #debug-bar .muted td {
  color: #434343;
}
#toolbarContainer.dark #debug-bar .muted:hover td {
  color: #DFDFDF;
}
#toolbarContainer.dark #debug-bar #toolbar-position,
#toolbarContainer.dark #debug-bar #toolbar-theme {
  filter: brightness(0) invert(0.6);
}
#toolbarContainer.dark #debug-bar .ci-label.active {
  background-color: #252525;
}
#toolbarContainer.dark #debug-bar .ci-label:hover {
  background-color: #252525;
}
#toolbarContainer.dark #debug-bar .ci-label .badge {
  background-color: #DD4814;
  color: #FFFFFF;
}
#toolbarContainer.dark #debug-bar .tab {
  background-color: #252525;
  box-shadow: 0 -1px 4px #434343;
  -moz-box-shadow: 0 -1px 4px #434343;
  -webkit-box-shadow: 0 -1px 4px #434343;
}
#toolbarContainer.dark #debug-bar .timeline th,
#toolbarContainer.dark #debug-bar .timeline td {
  border-color: #434343;
}
#toolbarContainer.dark #debug-bar .timeline .timer {
  background-color: #DD8615;
}
#toolbarContainer.dark .debug-view.show-view {
  border-color: #DD8615;
}
#toolbarContainer.dark .debug-view-path {
  background-color: #FDC894;
  color: #434343;
}
#toolbarContainer.dark td[data-debugbar-route] input[type=text] {
  background: #000;
  color: #fff;
}

#toolbarContainer.light #debug-icon {
  background-color: #FFFFFF;
  box-shadow: 0 0 4px #DFDFDF;
  -moz-box-shadow: 0 0 4px #DFDFDF;
  -webkit-box-shadow: 0 0 4px #DFDFDF;
}
#toolbarContainer.light #debug-icon a:active,
#toolbarContainer.light #debug-icon a:link,
#toolbarContainer.light #debug-icon a:visited {
  color: #DD8615;
}
#toolbarContainer.light #debug-bar {
  background-color: #FFFFFF;
  color: #434343;
}
#toolbarContainer.light #debug-bar h1,
#toolbarContainer.light #debug-bar h2,
#toolbarContainer.light #debug-bar h3,
#toolbarContainer.light #debug-bar p,
#toolbarContainer.light #debug-bar a,
#toolbarContainer.light #debug-bar button,
#toolbarContainer.light #debug-bar table,
#toolbarContainer.light #debug-bar thead,
#toolbarContainer.light #debug-bar tr,
#toolbarContainer.light #debug-bar td,
#toolbarContainer.light #debug-bar button,
#toolbarContainer.light #debug-bar .toolbar {
  background-color: transparent;
  color: #434343;
}
#toolbarContainer.light #debug-bar button {
  background-color: #FFFFFF;
}
#toolbarContainer.light #debug-bar table strong {
  color: #DD8615;
}
#toolbarContainer.light #debug-bar table tbody tr:hover {
  background-color: #DFDFDF;
}
#toolbarContainer.light #debug-bar table tbody tr.current {
  background-color: #FDC894;
}
#toolbarContainer.light #debug-bar table tbody tr.current:hover td {
  background-color: #DD4814;
  color: #FFFFFF;
}
#toolbarContainer.light #debug-bar .toolbar {
  background-color: #FFFFFF;
  box-shadow: 0 0 4px #DFDFDF;
  -moz-box-shadow: 0 0 4px #DFDFDF;
  -webkit-box-shadow: 0 0 4px #DFDFDF;
}
#toolbarContainer.light #debug-bar .toolbar img {
  filter: brightness(0) invert(0.4);
}
#toolbarContainer.light #debug-bar.fixed-top .toolbar {
  box-shadow: 0 0 4px #DFDFDF;
  -moz-box-shadow: 0 0 4px #DFDFDF;
  -webkit-box-shadow: 0 0 4px #DFDFDF;
}
#toolbarContainer.light #debug-bar.fixed-top .tab {
  box-shadow: 0 1px 4px #DFDFDF;
  -moz-box-shadow: 0 1px 4px #DFDFDF;
  -webkit-box-shadow: 0 1px 4px #DFDFDF;
}
#toolbarContainer.light #debug-bar .muted {
  color: #434343;
}
#toolbarContainer.light #debug-bar .muted td {
  color: #DFDFDF;
}
#toolbarContainer.light #debug-bar .muted:hover td {
  color: #434343;
}
#toolbarContainer.light #debug-bar #toolbar-position,
#toolbarContainer.light #debug-bar #toolbar-theme {
  filter: brightness(0) invert(0.6);
}
#toolbarContainer.light #debug-bar .ci-label.active {
  background-color: #DFDFDF;
}
#toolbarContainer.light #debug-bar .ci-label:hover {
  background-color: #DFDFDF;
}
#toolbarContainer.light #debug-bar .ci-label .badge {
  background-color: #DD4814;
  color: #FFFFFF;
}
#toolbarContainer.light #debug-bar .tab {
  background-color: #FFFFFF;
  box-shadow: 0 -1px 4px #DFDFDF;
  -moz-box-shadow: 0 -1px 4px #DFDFDF;
  -webkit-box-shadow: 0 -1px 4px #DFDFDF;
}
#toolbarContainer.light #debug-bar .timeline th,
#toolbarContainer.light #debug-bar .timeline td {
  border-color: #DFDFDF;
}
#toolbarContainer.light #debug-bar .timeline .timer {
  background-color: #DD8615;
}
#toolbarContainer.light .debug-view.show-view {
  border-color: #DD8615;
}
#toolbarContainer.light .debug-view-path {
  background-color: #FDC894;
  color: #434343;
}

.debug-bar-width30 {
  width: 30%;
}

.debug-bar-width10 {
  width: 10%;
}

.debug-bar-width70p {
  width: 70px;
}

<<<<<<< HEAD
.debug-bar-width190p {
  width: 190px;}
=======
.debug-bar-width140p {
  width: 140px;
}
>>>>>>> 95b4ec4a

.debug-bar-width20e {
  width: 20em;
}

.debug-bar-width6r {
  width: 6rem;
}

.debug-bar-ndisplay {
  display: none;
}

.debug-bar-alignRight {
  text-align: right;
}

.debug-bar-alignLeft {
  text-align: left;
}

.debug-bar-noverflow {
  overflow: hidden;
}<|MERGE_RESOLUTION|>--- conflicted
+++ resolved
@@ -773,14 +773,8 @@
   width: 70px;
 }
 
-<<<<<<< HEAD
 .debug-bar-width190p {
   width: 190px;}
-=======
-.debug-bar-width140p {
-  width: 140px;
-}
->>>>>>> 95b4ec4a
 
 .debug-bar-width20e {
   width: 20em;
