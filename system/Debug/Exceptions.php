<?php

/**
 * This file is part of CodeIgniter 4 framework.
 *
 * (c) CodeIgniter Foundation <admin@codeigniter.com>
 *
 * For the full copyright and license information, please view
 * the LICENSE file that was distributed with this source code.
 */

namespace CodeIgniter\Debug;

use CodeIgniter\API\ResponseTrait;
use CodeIgniter\Exceptions\HasExitCodeInterface;
use CodeIgniter\Exceptions\HTTPExceptionInterface;
use CodeIgniter\Exceptions\PageNotFoundException;
use CodeIgniter\HTTP\CLIRequest;
use CodeIgniter\HTTP\Exceptions\HTTPException;
use CodeIgniter\HTTP\IncomingRequest;
use CodeIgniter\HTTP\ResponseInterface;
use Config\Exceptions as ExceptionsConfig;
use Config\Paths;
use ErrorException;
use Psr\Log\LogLevel;
use Throwable;

/**
 * Exceptions manager
 */
class Exceptions
{
    use ResponseTrait;

    /**
     * Nesting level of the output buffering mechanism
     *
     * @var int
     */
    public $ob_level;

    /**
     * The path to the directory containing the
     * cli and html error view directories.
     *
     * @var string
     */
    protected $viewPath;

    /**
     * Config for debug exceptions.
     *
     * @var ExceptionsConfig
     */
    protected $config;

    /**
     * The request.
     *
     * @var CLIRequest|IncomingRequest
     */
    protected $request;

    /**
     * The outgoing response.
     *
     * @var ResponseInterface
     */
    protected $response;

    /**
     * @param CLIRequest|IncomingRequest $request
     */
    public function __construct(ExceptionsConfig $config, $request, ResponseInterface $response)
    {
        $this->ob_level = ob_get_level();
        $this->viewPath = rtrim($config->errorViewPath, '\\/ ') . DIRECTORY_SEPARATOR;
        $this->config   = $config;
        $this->request  = $request;
        $this->response = $response;

        // workaround for upgraded users
        if (! isset($this->config->sensitiveDataInTrace)) {
            $this->config->sensitiveDataInTrace = [];
        }
        if (! isset($this->config->logDeprecations, $this->config->deprecationLogLevel)) {
            $this->config->logDeprecations     = false;
            $this->config->deprecationLogLevel = LogLevel::WARNING;
        }
    }

    /**
     * Responsible for registering the error, exception and shutdown
     * handling of our application.
     *
     * @codeCoverageIgnore
     */
    public function initialize()
    {
        set_exception_handler([$this, 'exceptionHandler']);
        set_error_handler([$this, 'errorHandler']);
        register_shutdown_function([$this, 'shutdownHandler']);
    }

    /**
     * Catches any uncaught errors and exceptions, including most Fatal errors
     * (Yay PHP7!). Will log the error, display it if display_errors is on,
     * and fire an event that allows custom actions to be taken at this point.
     *
     * @codeCoverageIgnore
     */
    public function exceptionHandler(Throwable $exception)
    {
        [$statusCode, $exitCode] = $this->determineCodes($exception);

        if ($this->config->log === true && ! in_array($statusCode, $this->config->ignoreCodes, true)) {
            log_message('critical', "{message}\nin {exFile} on line {exLine}.\n{trace}", [
                'message' => $exception->getMessage(),
                'exFile'  => clean_path($exception->getFile()), // {file} refers to THIS file
                'exLine'  => $exception->getLine(), // {line} refers to THIS line
                'trace'   => self::renderBacktrace($exception->getTrace()),
            ]);
        }

        if (! is_cli()) {
            try {
                $this->response->setStatusCode($statusCode);
            } catch (HTTPException $e) {
                // Workaround for invalid HTTP status code.
                $statusCode = 500;
                $this->response->setStatusCode($statusCode);
            }

            if (! headers_sent()) {
                header(sprintf('HTTP/%s %s %s', $this->request->getProtocolVersion(), $this->response->getStatusCode(), $this->response->getReasonPhrase()), true, $statusCode);
            }

            if (strpos($this->request->getHeaderLine('accept'), 'text/html') === false) {
                $this->respond(ENVIRONMENT === 'development' ? $this->collectVars($exception, $statusCode) : '', $statusCode)->send();

                exit($exitCode);
            }
        }

        $this->render($exception, $statusCode);

        exit($exitCode);
    }

    /**
     * The callback to be registered to `set_error_handler()`.
     *
     * @return bool
     *
     * @throws ErrorException
     *
     * @codeCoverageIgnore
     */
    public function errorHandler(int $severity, string $message, ?string $file = null, ?int $line = null)
    {
        if ($this->isDeprecationError($severity)) {
            // @TODO Remove if Faker is fixed.
            if ($this->isFakerDeprecationError($message, $file, $line)) {
                return true;
            }

            if (! $this->config->logDeprecations || (bool) env('CODEIGNITER_SCREAM_DEPRECATIONS')) {
                throw new ErrorException($message, 0, $severity, $file, $line);
            }

            return $this->handleDeprecationError($message, $file, $line);
        }

        if (error_reporting() & $severity) {
            throw new ErrorException($message, 0, $severity, $file, $line);
        }

        return false; // return false to propagate the error to PHP standard error handler
    }

    /**
     * Workaround for Faker deprecation errors in PHP 8.2.
     *
     * @see https://github.com/FakerPHP/Faker/issues/479
     */
    private function isFakerDeprecationError(string $message, ?string $file = null, ?int $line = null)
    {
        if (
<<<<<<< HEAD
            strpos($file, VENDORPATH . 'fakerphp/faker/') !== false
=======
            $severity === E_DEPRECATED
            && defined('VENDORPATH')
            && strpos($file, VENDORPATH . 'fakerphp/faker/') !== false
>>>>>>> 6496c8c3
            && $message === 'Use of "static" in callables is deprecated'
        ) {
            log_message(
                LogLevel::WARNING,
                '[DEPRECATED] {message} in {errFile} on line {errLine}.',
                [
                    'message' => $message,
                    'errFile' => clean_path($file ?? ''),
                    'errLine' => $line ?? 0,
                ]
            );

            return true;
        }

        return false;
    }

    /**
     * Checks to see if any errors have happened during shutdown that
     * need to be caught and handle them.
     *
     * @codeCoverageIgnore
     */
    public function shutdownHandler()
    {
        $error = error_get_last();

        if ($error === null) {
            return;
        }

        ['type' => $type, 'message' => $message, 'file' => $file, 'line' => $line] = $error;

        if (in_array($type, [E_ERROR, E_CORE_ERROR, E_COMPILE_ERROR, E_PARSE], true)) {
            $this->exceptionHandler(new ErrorException($message, 0, $type, $file, $line));
        }
    }

    /**
     * Determines the view to display based on the exception thrown,
     * whether an HTTP or CLI request, etc.
     *
     * @return string The path and filename of the view file to use
     */
    protected function determineView(Throwable $exception, string $templatePath): string
    {
        // Production environments should have a custom exception file.
        $view         = 'production.php';
        $templatePath = rtrim($templatePath, '\\/ ') . DIRECTORY_SEPARATOR;

        if (str_ireplace(['off', 'none', 'no', 'false', 'null'], '', ini_get('display_errors'))) {
            $view = 'error_exception.php';
        }

        // 404 Errors
        if ($exception instanceof PageNotFoundException) {
            return 'error_404.php';
        }

        // Allow for custom views based upon the status code
        if (is_file($templatePath . 'error_' . $exception->getCode() . '.php')) {
            return 'error_' . $exception->getCode() . '.php';
        }

        return $view;
    }

    /**
     * Given an exception and status code will display the error to the client.
     */
    protected function render(Throwable $exception, int $statusCode)
    {
        // Determine possible directories of error views
        $path    = $this->viewPath;
        $altPath = rtrim((new Paths())->viewDirectory, '\\/ ') . DIRECTORY_SEPARATOR . 'errors' . DIRECTORY_SEPARATOR;

        $path    .= (is_cli() ? 'cli' : 'html') . DIRECTORY_SEPARATOR;
        $altPath .= (is_cli() ? 'cli' : 'html') . DIRECTORY_SEPARATOR;

        // Determine the views
        $view    = $this->determineView($exception, $path);
        $altView = $this->determineView($exception, $altPath);

        // Check if the view exists
        if (is_file($path . $view)) {
            $viewFile = $path . $view;
        } elseif (is_file($altPath . $altView)) {
            $viewFile = $altPath . $altView;
        }

        if (! isset($viewFile)) {
            echo 'The error view files were not found. Cannot render exception trace.';

            exit(1);
        }

        if (ob_get_level() > $this->ob_level + 1) {
            ob_end_clean();
        }

        echo(function () use ($exception, $statusCode, $viewFile): string {
            $vars = $this->collectVars($exception, $statusCode);
            extract($vars, EXTR_SKIP);

            ob_start();
            include $viewFile;

            return ob_get_clean();
        })();
    }

    /**
     * Gathers the variables that will be made available to the view.
     */
    protected function collectVars(Throwable $exception, int $statusCode): array
    {
        $trace = $exception->getTrace();

        if ($this->config->sensitiveDataInTrace !== []) {
            $this->maskSensitiveData($trace, $this->config->sensitiveDataInTrace);
        }

        return [
            'title'   => get_class($exception),
            'type'    => get_class($exception),
            'code'    => $statusCode,
            'message' => $exception->getMessage(),
            'file'    => $exception->getFile(),
            'line'    => $exception->getLine(),
            'trace'   => $trace,
        ];
    }

    /**
     * Mask sensitive data in the trace.
     *
     * @param array|object $trace
     */
    protected function maskSensitiveData(&$trace, array $keysToMask, string $path = '')
    {
        foreach ($keysToMask as $keyToMask) {
            $explode = explode('/', $keyToMask);
            $index   = end($explode);

            if (strpos(strrev($path . '/' . $index), strrev($keyToMask)) === 0) {
                if (is_array($trace) && array_key_exists($index, $trace)) {
                    $trace[$index] = '******************';
                } elseif (is_object($trace) && property_exists($trace, $index) && isset($trace->{$index})) {
                    $trace->{$index} = '******************';
                }
            }
        }

        if (is_object($trace)) {
            $trace = get_object_vars($trace);
        }

        if (is_array($trace)) {
            foreach ($trace as $pathKey => $subarray) {
                $this->maskSensitiveData($subarray, $keysToMask, $path . '/' . $pathKey);
            }
        }
    }

    /**
     * Determines the HTTP status code and the exit status code for this request.
     */
    protected function determineCodes(Throwable $exception): array
    {
        $statusCode = 500;
        $exitStatus = EXIT_ERROR;

        if ($exception instanceof HTTPExceptionInterface) {
            $statusCode = $exception->getCode();
        }

        if ($exception instanceof HasExitCodeInterface) {
            $exitStatus = $exception->getExitCode();
        }

        return [$statusCode, $exitStatus];
    }

    private function isDeprecationError(int $error): bool
    {
        $deprecations = E_DEPRECATED | E_USER_DEPRECATED;

        return ($error & $deprecations) !== 0;
    }

    /**
     * @return true
     */
    private function handleDeprecationError(string $message, ?string $file = null, ?int $line = null): bool
    {
        // Remove the trace of the error handler.
        $trace = array_slice(debug_backtrace(), 2);

        log_message(
            $this->config->deprecationLogLevel,
            "[DEPRECATED] {message} in {errFile} on line {errLine}.\n{trace}",
            [
                'message' => $message,
                'errFile' => clean_path($file ?? ''),
                'errLine' => $line ?? 0,
                'trace'   => self::renderBacktrace($trace),
            ]
        );

        return true;
    }

    // --------------------------------------------------------------------
    // Display Methods
    // --------------------------------------------------------------------

    /**
     * This makes nicer looking paths for the error output.
     *
     * @deprecated Use dedicated `clean_path()` function.
     */
    public static function cleanPath(string $file): string
    {
        switch (true) {
            case strpos($file, APPPATH) === 0:
                $file = 'APPPATH' . DIRECTORY_SEPARATOR . substr($file, strlen(APPPATH));
                break;

            case strpos($file, SYSTEMPATH) === 0:
                $file = 'SYSTEMPATH' . DIRECTORY_SEPARATOR . substr($file, strlen(SYSTEMPATH));
                break;

            case strpos($file, FCPATH) === 0:
                $file = 'FCPATH' . DIRECTORY_SEPARATOR . substr($file, strlen(FCPATH));
                break;

            case defined('VENDORPATH') && strpos($file, VENDORPATH) === 0:
                $file = 'VENDORPATH' . DIRECTORY_SEPARATOR . substr($file, strlen(VENDORPATH));
                break;
        }

        return $file;
    }

    /**
     * Describes memory usage in real-world units. Intended for use
     * with memory_get_usage, etc.
     */
    public static function describeMemory(int $bytes): string
    {
        if ($bytes < 1024) {
            return $bytes . 'B';
        }

        if ($bytes < 1_048_576) {
            return round($bytes / 1024, 2) . 'KB';
        }

        return round($bytes / 1_048_576, 2) . 'MB';
    }

    /**
     * Creates a syntax-highlighted version of a PHP file.
     *
     * @return bool|string
     */
    public static function highlightFile(string $file, int $lineNumber, int $lines = 15)
    {
        if (empty($file) || ! is_readable($file)) {
            return false;
        }

        // Set our highlight colors:
        if (function_exists('ini_set')) {
            ini_set('highlight.comment', '#767a7e; font-style: italic');
            ini_set('highlight.default', '#c7c7c7');
            ini_set('highlight.html', '#06B');
            ini_set('highlight.keyword', '#f1ce61;');
            ini_set('highlight.string', '#869d6a');
        }

        try {
            $source = file_get_contents($file);
        } catch (Throwable $e) {
            return false;
        }

        $source = str_replace(["\r\n", "\r"], "\n", $source);
        $source = explode("\n", highlight_string($source, true));
        $source = str_replace('<br />', "\n", $source[1]);
        $source = explode("\n", str_replace("\r\n", "\n", $source));

        // Get just the part to show
        $start = max($lineNumber - (int) round($lines / 2), 0);

        // Get just the lines we need to display, while keeping line numbers...
        $source = array_splice($source, $start, $lines, true);

        // Used to format the line number in the source
        $format = '% ' . strlen((string) ($start + $lines)) . 'd';

        $out = '';
        // Because the highlighting may have an uneven number
        // of open and close span tags on one line, we need
        // to ensure we can close them all to get the lines
        // showing correctly.
        $spans = 1;

        foreach ($source as $n => $row) {
            $spans += substr_count($row, '<span') - substr_count($row, '</span');
            $row = str_replace(["\r", "\n"], ['', ''], $row);

            if (($n + $start + 1) === $lineNumber) {
                preg_match_all('#<[^>]+>#', $row, $tags);

                $out .= sprintf(
                    "<span class='line highlight'><span class='number'>{$format}</span> %s\n</span>%s",
                    $n + $start + 1,
                    strip_tags($row),
                    implode('', $tags[0])
                );
            } else {
                $out .= sprintf('<span class="line"><span class="number">' . $format . '</span> %s', $n + $start + 1, $row) . "\n";
            }
        }

        if ($spans > 0) {
            $out .= str_repeat('</span>', $spans);
        }

        return '<pre><code>' . $out . '</code></pre>';
    }

    private static function renderBacktrace(array $backtrace): string
    {
        $backtraces = [];

        foreach ($backtrace as $index => $trace) {
            $frame = $trace + ['file' => '[internal function]', 'line' => '', 'class' => '', 'type' => '', 'args' => []];

            if ($frame['file'] !== '[internal function]') {
                $frame['file'] = sprintf('%s(%s)', $frame['file'], $frame['line']);
            }

            unset($frame['line']);
            $idx = $index;
            $idx = str_pad((string) ++$idx, 2, ' ', STR_PAD_LEFT);

            $args = implode(', ', array_map(static function ($value): string {
                switch (true) {
                    case is_object($value):
                        return sprintf('Object(%s)', get_class($value));

                    case is_array($value):
                        return $value !== [] ? '[...]' : '[]';

                    case $value === null:
                        return 'null';

                    case is_resource($value):
                        return sprintf('resource (%s)', get_resource_type($value));

                    case is_string($value):
                        return var_export(clean_path($value), true);

                    default:
                        return var_export($value, true);
                }
            }, $frame['args']));

            $backtraces[] = sprintf(
                '%s %s: %s%s%s(%s)',
                $idx,
                clean_path($frame['file']),
                $frame['class'],
                $frame['type'],
                $frame['function'],
                $args
            );
        }

        return implode("\n", $backtraces);
    }
}<|MERGE_RESOLUTION|>--- conflicted
+++ resolved
@@ -186,13 +186,8 @@
     private function isFakerDeprecationError(string $message, ?string $file = null, ?int $line = null)
     {
         if (
-<<<<<<< HEAD
-            strpos($file, VENDORPATH . 'fakerphp/faker/') !== false
-=======
-            $severity === E_DEPRECATED
-            && defined('VENDORPATH')
+            defined('VENDORPATH')
             && strpos($file, VENDORPATH . 'fakerphp/faker/') !== false
->>>>>>> 6496c8c3
             && $message === 'Use of "static" in callables is deprecated'
         ) {
             log_message(
