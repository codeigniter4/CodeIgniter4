--- conflicted
+++ resolved
@@ -336,11 +336,9 @@
      *
      * @param array|object $trace
      *
-<<<<<<< HEAD
+     * @return array|object
+     *
      * @deprecated No longer used. Moved to BaseExceptionHandler.
-=======
-     * @return array|object
->>>>>>> 48d5dede
      */
     protected function maskSensitiveData($trace, array $keysToMask, string $path = '')
     {
