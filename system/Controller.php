--- conflicted
+++ resolved
@@ -184,13 +184,8 @@
 		$this->validator = Services::validation();
 
 		$success = $this->validator->withRequest($this->request)
-<<<<<<< HEAD
-			->setRules($rules, $messages)
-			->run();
-=======
 				->setRules($rules, $messages)
 				->run();
->>>>>>> 5eef9353
 
 		return $success;
 	}
