<?php namespace CodeIgniter;

/**
 * CodeIgniter
 *
 * An open source application development framework for PHP
 *
 * This content is released under the MIT License (MIT)
 *
 * Copyright (c) 2014-2017 British Columbia Institute of Technology
 *
 * Permission is hereby granted, free of charge, to any person obtaining a copy
 * of this software and associated documentation files (the "Software"), to deal
 * in the Software without restriction, including without limitation the rights
 * to use, copy, modify, merge, publish, distribute, sublicense, and/or sell
 * copies of the Software, and to permit persons to whom the Software is
 * furnished to do so, subject to the following conditions:
 *
 * The above copyright notice and this permission notice shall be included in
 * all copies or substantial portions of the Software.
 *
 * THE SOFTWARE IS PROVIDED "AS IS", WITHOUT WARRANTY OF ANY KIND, EXPRESS OR
 * IMPLIED, INCLUDING BUT NOT LIMITED TO THE WARRANTIES OF MERCHANTABILITY,
 * FITNESS FOR A PARTICULAR PURPOSE AND NONINFRINGEMENT. IN NO EVENT SHALL THE
 * AUTHORS OR COPYRIGHT HOLDERS BE LIABLE FOR ANY CLAIM, DAMAGES OR OTHER
 * LIABILITY, WHETHER IN AN ACTION OF CONTRACT, TORT OR OTHERWISE, ARISING FROM,
 * OUT OF OR IN CONNECTION WITH THE SOFTWARE OR THE USE OR OTHER DEALINGS IN
 * THE SOFTWARE.
 *
 * @package      CodeIgniter
 * @author       CodeIgniter Dev Team
<<<<<<< HEAD
 * @copyright    Copyright (c) 2014 - 2017, British Columbia Institute of Technology (http://bcit.ca/)
=======
 * @copyright    2014-2017 British Columbia Institute of Technology (https://bcit.ca/)
>>>>>>> 5eef9353
 * @license      https://opensource.org/licenses/MIT	MIT License
 * @link         https://codeigniter.com
 * @since        Version 3.0.0
 * @filesource
 */
use CodeIgniter\Pager\Pager;
use CodeIgniter\Validation\ValidationInterface;
use Config\App;
use Config\Database;
use CodeIgniter\Config\BaseConfig;
use CodeIgniter\Database\BaseBuilder;
use CodeIgniter\Database\BaseConnection;
use CodeIgniter\Database\ConnectionInterface;

/**
 * Class Model
 *
 * The Model class provides a number of convenient features that
 * makes working with a database table less painful.
 *
 * It will:
 *      - automatically connect to database
 *      - allow intermingling calls between db connection, the builder,
 *          and methods in this class.
 *      - simplifies pagination
 *      - removes the need to use Result object directly in most cases
 *      - allow specifying the return type (array, object, etc) with each call
 *      - ensure validation is run against objects when saving items
 *
 * @package CodeIgniter
 */
class Model
{

	/**
	 * Pager instance.
	 * Populated after calling $this->paginate()
	 *
	 * @var Pager
	 */
	public $pager;

	/**
	 * Name of database table
	 *
	 * @var string
	 */
	protected $table;

	/**
	 * The table's primary key.
	 *
	 * @var string
	 */
	protected $primaryKey = 'id';

	/**
	 * The Database connection group that
	 * should be instantiated.
	 *
	 * @var string
	 */
	protected $DBGroup;

	/**
	 * The format that the results should be returned as.
	 * Will be overridden if the as* methods are used.
	 *
	 * @var string
	 */
	protected $returnType = 'array';

	/**
	 * If this model should use "softDeletes" and
	 * simply set a flag when rows are deleted, or
	 * do hard deletes.
	 *
	 * @var bool
	 */
	protected $useSoftDeletes = false;

	/**
	 * An array of field names that are allowed
	 * to be set by the user in inserts/updates.
	 *
	 * @var array
	 */
	protected $allowedFields = ['name'];

	/**
	 * If true, will set created_at, and updated_at
	 * values during insert and update routines.
	 *
	 * @var bool
	 */
	protected $useTimestamps = false;

	/**
	 * The type of column that created_at and updated_at
	 * are expected to.
	 *
	 * Allowed: 'datetime', 'date', 'int'
	 *
	 * @var string
	 */
	protected $dateFormat = 'datetime';

	//--------------------------------------------------------------------

	/**
	 * The column used for insert timestampes
	 *
	 * @var string
	 */
	protected $createdField = 'created_at';

	/**
	 * The column used for update timestamps
	 *
	 * @var string
	 */
	protected $updatedField = 'updated_at';

	/**
	 * Used by withDeleted to override the
	 * model's softDelete setting.
	 *
	 * @var bool
	 */
	protected $tempUseSoftDeletes;

	/**
	 * Used by asArray and asObject to provide
	 * temporary overrides of model default.
	 *
	 * @var string
	 */
	protected $tempReturnType;

	/**
	 * Whether we should limit fields in inserts
	 * and updates to those available in $allowedFields or not.
	 *
	 * @var bool
	 */
	protected $protectFields = true;

	/**
	 * Database Connection
	 *
	 * @var ConnectionInterface
	 */
	protected $db;

	/**
	 * Query Builder object
	 *
	 * @var BaseBuilder
	 */
	protected $builder;

	/**
	 * Rules used to validate data in insert, update, and save methods.
	 * The array must match the format of data passed to the Validation
	 * library.
	 *
	 * @var array
	 */
	protected $validationRules = [];

	/**
	 * Contains any custom error messages to be
	 * used during data validation.
	 *
	 * @var array|null
	 */
	protected $validationMessages = null;

	/**
	 * Skip the model's validation. Used in conjunction with skipValidation()
	 * to skip data validation for any future calls.
	 *
	 * @var bool
	 */
	protected $skipValidation = false;

	/**
	 * Our validator instance.
	 *
	 * @var \CodeIgniter\Validation\ValidationInterface
	 */
	protected $validation;

	/**
	 * Callbacks. Each array should contain the method
	 * names (within the model) that should be called
	 * when those events are triggered. With the exception
	 * of 'afterFind', all methods are passed the same
	 * items that are given to the update/insert method.
	 * 'afterFind' will also include the results that were found.
	 *
	 * @var array
	 */
	protected $beforeInsert = [];
<<<<<<< HEAD
	protected $afterInsert  = [];
	protected $beforeUpdate = [];
	protected $afterUpdate  = [];
	protected $afterFind    = [];
	protected $afterDelete  = [];
=======
	protected $afterInsert = [];
	protected $beforeUpdate = [];
	protected $afterUpdate = [];
	protected $afterFind = [];
	protected $afterDelete = [];
>>>>>>> 5eef9353

	//--------------------------------------------------------------------

	/**
	 * Model constructor.
	 *
	 * @param ConnectionInterface $db
	 * @param BaseConfig          $config Config/App()
	 */
	public function __construct(ConnectionInterface &$db = null, BaseConfig $config = null, ValidationInterface $validation = null)
	{
		if ($db instanceof ConnectionInterface)
		{
			$this->db = & $db;
		}
		else
		{
			$this->db = Database::connect($this->DBGroup);
		}

		if (is_null($config) || ! isset($config->salt))
		{
			$config = new App();
		}

		$this->salt = $config->salt ?: '';
		unset($config);

		$this->tempReturnType = $this->returnType;
		$this->tempUseSoftDeletes = $this->useSoftDeletes;

		if (is_null($validation))
		{
			$validation = \Config\Services::validation();
		}
		$this->validation = $validation;
	}

	//--------------------------------------------------------------------
	//--------------------------------------------------------------------
	// CRUD & FINDERS
	//--------------------------------------------------------------------

	/**
	 * Fetches the row of database from $this->table with a primary key
	 * matching $id.
	 *
	 * @param mixed|array $id One primary key or an array of primary keys
	 *
	 * @return array|object|null    The resulting row of data, or null.
	 */
	public function find($id)
	{
		$builder = $this->builder();

		if ($this->tempUseSoftDeletes === true)
		{
			$builder->where('deleted', 0);
		}

		if (is_array($id))
		{
			$row = $builder->whereIn($this->primaryKey, $id)
<<<<<<< HEAD
			               ->get();
=======
					->get();
>>>>>>> 5eef9353
			$row = $row->getResult($this->tempReturnType);
		}
		else
		{
			$row = $builder->where($this->primaryKey, $id)
<<<<<<< HEAD
			               ->get();
=======
					->get();
>>>>>>> 5eef9353

			$row = $row->getFirstRow($this->tempReturnType);
		}

		$row = $this->trigger('afterFind', ['id' => $id, 'data' => $row]);

<<<<<<< HEAD
		$this->tempReturnType     = $this->returnType;
=======
		$this->tempReturnType = $this->returnType;
>>>>>>> 5eef9353
		$this->tempUseSoftDeletes = $this->useSoftDeletes;

		return $row['data'];
	}

	//--------------------------------------------------------------------

	/**
	 * Extract a subset of data
	 *
	 * @param      $key
	 * @param null $value
	 *
	 * @return array|null The rows of data.
	 */
	public function findWhere($key, $value = null)
	{
		$builder = $this->builder();

		if ($this->tempUseSoftDeletes === true)
		{
			$builder->where('deleted', 0);
		}

		$rows = $builder->where($key, $value)
<<<<<<< HEAD
		                ->get();
=======
				->get();
>>>>>>> 5eef9353

		$rows = $rows->getResult($this->tempReturnType);

		$rows = $this->trigger('afterFind', ['data' => $rows]);

<<<<<<< HEAD
		$this->tempReturnType     = $this->returnType;
=======
		$this->tempReturnType = $this->returnType;
>>>>>>> 5eef9353
		$this->tempUseSoftDeletes = $this->useSoftDeletes;

		return $rows['data'];
	}

	//--------------------------------------------------------------------

	/**
	 * Works with the current Query Builder instance to return
	 * all results, while optionally limiting them.
	 *
	 * @param int $limit
	 * @param int $offset
	 *
	 * @return array|null
	 */
	public function findAll(int $limit = 0, int $offset = 0)
	{
		$builder = $this->builder();

		if ($this->tempUseSoftDeletes === true)
		{
			$builder->where('deleted', 0);
		}

		$row = $builder->limit($limit, $offset)
<<<<<<< HEAD
		               ->get();
=======
				->get();
>>>>>>> 5eef9353

		$row = $row->getResult($this->tempReturnType);

		$row = $this->trigger('afterFind', ['data' => $row, 'limit' => $limit, 'offset' => $offset]);

<<<<<<< HEAD
		$this->tempReturnType     = $this->returnType;
=======
		$this->tempReturnType = $this->returnType;
>>>>>>> 5eef9353
		$this->tempUseSoftDeletes = $this->useSoftDeletes;

		return $row['data'];
	}

	//--------------------------------------------------------------------

	/**
	 * Returns the first row of the result set. Will take any previous
	 * Query Builder calls into account when determing the result set.
	 *
	 * @return array|object|null
	 */
	public function first()
	{
		$builder = $this->builder();

		if ($this->tempUseSoftDeletes === true)
		{
			$builder->where('deleted', 0);
		}

		// Some databases, like PostgreSQL, need order
		// information to consistently return correct results.
		if (empty($builder->QBOrderBy))
		{
			$builder->orderBy($this->primaryKey, 'asc');
		}

		$row = $builder->limit(1, 0)
<<<<<<< HEAD
		               ->get();
=======
				->get();
>>>>>>> 5eef9353

		$row = $row->getFirstRow($this->tempReturnType);

		$row = $this->trigger('afterFind', ['data' => $row]);

		$this->tempReturnType = $this->returnType;

		return $row['data'];
	}

	//--------------------------------------------------------------------

	/**
	 * Finds a single record by a "hashed" primary key. Used in conjunction
	 * with $this->getIDHash().
	 *
	 * THIS IS NOT VALID TO USE FOR SECURITY!
	 *
	 * @param string $hashedID
	 *
	 * @return array|null|object
	 */
	public function findByHashedID(string $hashedID)
	{
		return $this->find($this->decodeID($hashedID));
	}

	//--------------------------------------------------------------------

	/**
	 * Returns a "hashed id", which isn't really hashed, but that's
	 * become a fairly common term for this. Essentially creates
	 * an obfuscated id, intended to be used to disguise the
	 * ID from incrementing IDs to get access to things they shouldn't.
	 *
	 * THIS IS NOT VALID TO USE FOR SECURITY!
	 *
	 * Note, at some point we might want to move to something more
	 * complex. The hashid library is good, but only works on integers.
	 *
	 * @see http://hashids.org/php/
	 * @see http://raymorgan.net/web-development/how-to-obfuscate-integer-ids/
	 *
	 * @param $id
	 *
	 * @return mixed
	 */
	public function encodeID($id)
	{
		// Strings don't currently have a secure
		// method, so simple base64 encoding will work for now.
		if ( ! is_numeric($id))
		{
			return '=_' . base64_encode($id);
		}

		$id = (int) $id;
		if ($id < 1)
		{
			return false;
		}
		if ($id > pow(2, 31))
		{
			return false;
		}

		$segment1 = $this->getHash($id, 16);
		$segment2 = $this->getHash($segment1, 8);
<<<<<<< HEAD
		$dec      = (int)base_convert($segment2, 16, 10);
		$dec      = ($dec > $id) ? $dec-$id : $dec+$id;
		$segment2 = base_convert($dec, 10, 16);
		$segment2 = str_pad($segment2, 8, '0', STR_PAD_LEFT);
		$segment3 = $this->getHash($segment1.$segment2, 8);
		$hex      = $segment1.$segment2.$segment3;
		$bin      = pack('H*', $hex);
		$oid      = base64_encode($bin);
		$oid      = str_replace(['+', '/', '='], ['$', ':', ''], $oid);
=======
		$dec = (int) base_convert($segment2, 16, 10);
		$dec = ($dec > $id) ? $dec - $id : $dec + $id;
		$segment2 = base_convert($dec, 10, 16);
		$segment2 = str_pad($segment2, 8, '0', STR_PAD_LEFT);
		$segment3 = $this->getHash($segment1 . $segment2, 8);
		$hex = $segment1 . $segment2 . $segment3;
		$bin = pack('H*', $hex);
		$oid = base64_encode($bin);
		$oid = str_replace(['+', '/', '='], ['$', ':', ''], $oid);
>>>>>>> 5eef9353

		return $oid;
	}

	//--------------------------------------------------------------------

	/**
	 * Decodes our hashed id.
	 *
	 * @see http://raymorgan.net/web-development/how-to-obfuscate-integer-ids/
	 *
	 * @param $hash
	 *
	 * @return mixed
	 */
	public function decodeID($hash)
	{
		// Was it a simple string we encoded?
		if (substr($hash, 0, 2) == '=_')
		{
			$hash = substr($hash, 2);

			return base64_decode($hash);
		}

<<<<<<< HEAD
		if (! preg_match('/^[A-Z0-9\:\$]{21,23}$/i', $hash))
=======
		if ( ! preg_match('/^[A-Z0-9\:\$]{21,23}$/i', $hash))
>>>>>>> 5eef9353
		{
			return 0;
		}
		$hash = str_replace(['$', ':'], ['+', '/'], $hash);
<<<<<<< HEAD
		$bin  = base64_decode($hash);
		$hex  = unpack('H*', $bin);
		$hex  = $hex[1];
		if (! preg_match('/^[0-9a-f]{32}$/', $hex))
=======
		$bin = base64_decode($hash);
		$hex = unpack('H*', $bin);
		$hex = $hex[1];
		if ( ! preg_match('/^[0-9a-f]{32}$/', $hex))
>>>>>>> 5eef9353
		{
			return 0;
		}
		$segment1 = substr($hex, 0, 16);
		$segment2 = substr($hex, 16, 8);
		$segment3 = substr($hex, 24, 8);
<<<<<<< HEAD
		$exp2     = $this->getHash($segment1, 8);
		$exp3     = $this->getHash($segment1.$segment2, 8);
=======
		$exp2 = $this->getHash($segment1, 8);
		$exp3 = $this->getHash($segment1 . $segment2, 8);
>>>>>>> 5eef9353
		if ($segment3 != $exp3)
		{
			return 0;
		}
<<<<<<< HEAD
		$v1 = (int)base_convert($segment2, 16, 10);
		$v2 = (int)base_convert($exp2, 16, 10);
		$id = abs($v1-$v2);
=======
		$v1 = (int) base_convert($segment2, 16, 10);
		$v2 = (int) base_convert($exp2, 16, 10);
		$id = abs($v1 - $v2);
>>>>>>> 5eef9353

		return $id;
	}

	//--------------------------------------------------------------------

	/**
	 * Used for our hashed IDs. Requires $salt to be defined
	 * within the Config\App file.
	 *
	 * @param $str
	 * @param $len
	 *
	 * @return string
	 */
	protected function getHash($str, $len)
	{
<<<<<<< HEAD
		return substr(sha1($str.$this->salt), 0, $len);
=======
		return substr(sha1($str . $this->salt), 0, $len);
>>>>>>> 5eef9353
	}

	//--------------------------------------------------------------------

	/**
	 * A convenience method that will attempt to determine whether the
	 * data should be inserted or updated. Will work with either
	 * an array or object. When using with custom class objects,
	 * you must ensure that the class will provide access to the class
	 * variables, even if through a magic method.
	 *
	 * @param $data
	 *
	 * @return bool
	 */
	public function save($data)
	{
		$saveData = $data;

		// If $data is using a custom class with public or protected
		// properties representing the table elements, we need to grab
		// them as an array.
		if (is_object($data) && ! $data instanceof \stdClass)
		{
			$data = static::classToArray($data);
		}

		if (is_object($data) && isset($data->{$this->primaryKey}))
		{
			$response = $this->update($data->{$this->primaryKey}, $data);
		}
		elseif (is_array($data) && ! empty($data[$this->primaryKey]))
		{
			$response = $this->update($data[$this->primaryKey], $data);
		}
		else
		{
			$response = $this->insert($data);
		}

		// If it was an Entity class, check it for an onSave method.
		if (is_object($saveData) && ! $saveData instanceof \stdClass)
		{
			if (method_exists($saveData, 'onSave'))
			{
				$saveData->onSave();
			}
		}

		return $response;
	}

	//--------------------------------------------------------------------

	/**
	 * Takes a class an returns an array of it's public and protected
	 * properties as an array suitable for use in creates and updates.
	 *
	 * @param $data
	 *
	 * @return array
	 */
	public static function classToArray($data): array
	{
		$mirror = new \ReflectionClass($data);
		$props = $mirror->getProperties(\ReflectionProperty::IS_PUBLIC | \ReflectionProperty::IS_PROTECTED);

		$properties = [];

		// Loop over each property,
		// saving the name/value in a new array we can return.
		foreach ($props as $prop)
		{
			// Must make protected values accessible.
			$prop->setAccessible(true);
			$properties[$prop->getName()] = $prop->getValue($data);
		}

		return $properties;
	}

	//--------------------------------------------------------------------

	/**
	 * Inserts data into the current table. If an object is provided,
	 * it will attempt to convert it to an array.
	 *
	 * @param      $data
	 * @param bool $returnID Whether insert ID should be returned or not.
	 *
	 * @return bool
	 */
	public function insert($data, bool $returnID = true)
	{
		// If $data is using a custom class with public or protected
		// properties representing the table elements, we need to grab
		// them as an array.
		if (is_object($data) && ! $data instanceof \stdClass)
		{
			$data = static::classToArray($data);
		}

		// If it's still a stdClass, go ahead and convert to
		// an array so doProtectFields and other model methods
		// don't have to do special checks.
		if (is_object($data))
		{
			$data = (array) $data;
		}

		// Validate data before saving.
		if ($this->skipValidation === false)
		{
			if ($this->validate($data) === false)
			{
				return false;
			}
		}

		// Save the original data so it can be passed to
		// any Model Event callbacks and not stripped
		// by doProtectFields
		$originalData = $data;

		// Must be called first so we don't
		// strip out created_at values.
		$data = $this->doProtectFields($data);

		if ($this->useTimestamps && ! array_key_exists($this->createdField, $data))
		{
<<<<<<< HEAD
			$date                      = $this->setDate();
=======
			$date = $this->setDate();
>>>>>>> 5eef9353
			$data[$this->createdField] = $date;
			$data[$this->updatedField] = $date;
		}

		$data = $this->trigger('beforeInsert', ['data' => $data]);

		if (empty($data))
		{
			throw new \InvalidArgumentException('No data to insert.');
		}

		// Must use the set() method to ensure objects get converted to arrays
		$result = $this->builder()
<<<<<<< HEAD
		               ->set($data['data'])
		               ->insert();

		$this->trigger('afterInsert', ['data' => $originalData, 'result' => $result]);

		// If insertion failed, get our of here
		if (! $result)
		{
			return $result;
		}

		// otherwise return the insertID, if requested.
		return $returnID
			? $this->db->insertID()
			: $result;
=======
				->set($data['data'])
				->insert();

		$this->trigger('afterInsert', ['data' => $originalData, 'result' => $result]);

		// If insertion failed, get our of here
		if ( ! $result)
		{
			return $result;
		}

		// otherwise return the insertID, if requested.
		return $returnID ? $this->db->insertID() : $result;
>>>>>>> 5eef9353
	}

	//--------------------------------------------------------------------

	/**
	 * Updates a single record in $this->table. If an object is provided,
	 * it will attempt to convert it into an array.
	 *
	 * @param $id
	 * @param $data
	 *
	 * @return bool
	 */
	public function update($id, $data)
	{
		// If $data is using a custom class with public or protected
		// properties representing the table elements, we need to grab
		// them as an array.
		if (is_object($data) && ! $data instanceof \stdClass)
		{
			$data = static::classToArray($data);
		}

		// If it's still a stdClass, go ahead and convert to
		// an array so doProtectFields and other model methods
		// don't have to do special checks.
		if (is_object($data))
		{
			$data = (array) $data;
		}

		// Validate data before saving.
		if ($this->skipValidation === false)
		{
			if ($this->validate($data) === false)
			{
				return false;
			}
		}

		// Save the original data so it can be passed to
		// any Model Event callbacks and not stripped
		// by doProtectFields
		$originalData = $data;

		// Must be called first so we don't
		// strip out updated_at values.
		$data = $this->doProtectFields($data);

		if ($this->useTimestamps && ! array_key_exists($this->updatedField, $data))
		{
			$data[$this->updatedField] = $this->setDate();
		}

		$data = $this->trigger('beforeUpdate', ['id' => $id, 'data' => $data]);

		if (empty($data))
		{
			throw new \InvalidArgumentException('No data to update.');
		}

		// Must use the set() method to ensure objects get converted to arrays
		$result = $this->builder()
<<<<<<< HEAD
		               ->where($this->primaryKey, $id)
		               ->set($data['data'])
		               ->update();
=======
				->where($this->primaryKey, $id)
				->set($data['data'])
				->update();
>>>>>>> 5eef9353

		$this->trigger('afterUpdate', ['id' => $id, 'data' => $originalData, 'result' => $result]);

		return $result;
	}

	//--------------------------------------------------------------------

	/**
	 * Deletes a single record from $this->table where $id matches
	 * the table's primaryKey
	 *
	 * @param mixed $id    The rows primary key
	 * @param bool  $purge Allows overriding the soft deletes setting.
	 *
	 * @return mixed
	 * @throws DatabaseException
	 */
	public function delete($id, $purge = false)
	{
		if ($this->useSoftDeletes && ! $purge)
		{
			$result = $this->builder()
<<<<<<< HEAD
			               ->where($this->primaryKey, $id)
			               ->update(['deleted' => 1]);
=======
					->where($this->primaryKey, $id)
					->update(['deleted' => 1]);
>>>>>>> 5eef9353
		}
		else
		{
			$result = $this->builder()
<<<<<<< HEAD
			               ->where($this->primaryKey, $id)
			               ->delete();
=======
					->where($this->primaryKey, $id)
					->delete();
>>>>>>> 5eef9353
		}

		$this->trigger('afterDelete', ['id' => $id, 'purge' => $purge, 'result' => $result, 'data' => null]);

		return $result;
	}

	//--------------------------------------------------------------------

	/**
	 * Deletes multiple records from $this->table where the specified
	 * key/value matches.
	 *
	 * @param      $key
	 * @param null $value
	 * @param bool $purge Allows overriding the soft deletes setting.
	 *
	 * @return mixed
	 * @throws DatabaseException
	 */
	public function deleteWhere($key, $value = null, $purge = false)
	{
		// Don't let them shoot themselves in the foot...
		if (empty($key))
		{
			throw new DatabaseException('You must provided a valid key to deleteWhere.');
		}

		if ($this->useSoftDeletes && ! $purge)
		{
			$result = $this->builder()
<<<<<<< HEAD
			               ->where($key, $value)
			               ->update(['deleted' => 1]);
=======
					->where($key, $value)
					->update(['deleted' => 1]);
>>>>>>> 5eef9353
		}
		else
		{
			$result = $this->builder()
<<<<<<< HEAD
			               ->where($key, $value)
			               ->delete();
=======
					->where($key, $value)
					->delete();
>>>>>>> 5eef9353
		}

		$this->trigger('afterDelete', ['key' => $key, 'value' => $value, 'purge' => $purge, 'result' => $result, 'data' => null]);

		return $result;
	}

	//--------------------------------------------------------------------

	/**
	 * Permanently deletes all rows that have been marked as deleted
	 * through soft deletes (deleted = 1)
	 *
	 * @return bool|mixed
	 * @throws DatabaseException
	 */
	public function purgeDeleted()
	{
		if (! $this->useSoftDeletes)
		{
			return true;
		}

		return $this->builder()
<<<<<<< HEAD
		            ->where('deleted', 1)
		            ->delete();
=======
						->where('deleted', 1)
						->delete();
>>>>>>> 5eef9353
	}

	//--------------------------------------------------------------------

	/**
	 * Sets $useSoftDeletes value so that we can temporarily override
	 * the softdeletes settings. Can be used for all find* methods.
	 *
	 * @param bool $val
	 *
	 * @return $this
	 */
	public function withDeleted($val = true)
	{
		$this->tempUseSoftDeletes = ! $val;

		return $this;
	}

	//--------------------------------------------------------------------

	/**
	 * Works with the find* methods to return only the rows that
	 * have been deleted.
	 *
	 * @return $this
	 */
	public function onlyDeleted()
	{
		$this->tempUseSoftDeletes = false;

		$this->builder()
<<<<<<< HEAD
		     ->where('deleted', 1);
=======
				->where('deleted', 1);
>>>>>>> 5eef9353

		return $this;
	}

	//--------------------------------------------------------------------
	//--------------------------------------------------------------------
	// Utility
	//--------------------------------------------------------------------

	/**
	 * Sets the return type of the results to be as an associative array.
	 */
	public function asArray()
	{
		$this->tempReturnType = 'array';

		return $this;
	}

	//--------------------------------------------------------------------

	/**
	 * Sets the return type to be of the specified type of object.
	 * Defaults to a simple object, but can be any class that has
	 * class vars with the same name as the table columns, or at least
	 * allows them to be created.
	 *
	 * @param string $class
	 *
	 * @return $this
	 */
	public function asObject(string $class = 'object')
	{
		$this->tempReturnType = $class;

		return $this;
	}

	//--------------------------------------------------------------------

	/**
	 * Loops over records in batches, allowing you to operate on them.
	 * Works with $this->builder to get the Compiled select to
	 * determine the rows to operate on.
	 *
	 * @param int      $size
	 * @param \Closure $userFunc
	 *
	 * @throws DatabaseException
	 */
	public function chunk($size = 100, \Closure $userFunc)
	{
		$total = $this->builder()
<<<<<<< HEAD
		              ->countAllResults(false);
=======
				->countAllResults(false);
>>>>>>> 5eef9353

		$offset = 0;

		while ($offset <= $total)
		{
			$builder = clone($this->builder());

			$rows = $builder->get($size, $offset);

			if ($rows === false)
			{
				throw new DatabaseException('Unable to get results from the query.');
			}

			$rows = $rows->getResult();

			$offset += $size;

			if (empty($rows))
			{
				continue;
			}

			foreach ($rows as $row)
			{
				if ($userFunc($row) === false)
				{
					return;
				}
			}
		}
	}

	//--------------------------------------------------------------------

	/**
	 * Works with $this->builder to get the Compiled Select to operate on.
	 * Expects a GET variable (?page=2) that specifies the page of results
	 * to display.
	 *
	 * @param int    $perPage
	 * @param string $group    Will be used by the pagination library
	 *                         to identify a unique pagination set.
	 *
	 * @return array|null
	 */
	public function paginate(int $perPage = 20, string $group = 'default')
	{
		// Get the necessary parts.
		$page = $_GET['page'] ?? 1;

		$total = $this->countAllResults(false);

		// Store it in the Pager library so it can be
		// paginated in the views.
		$pager       = \Config\Services::pager();
		$this->pager = $pager->store($group, $page, $perPage, $total);

		$offset = ($page-1)*$perPage;

		return $this->findAll($perPage, $offset);
	}

	//--------------------------------------------------------------------

	/**
	 * Sets whether or not we should whitelist data set during
	 * updates or inserts against $this->availableFields.
	 *
	 * @param bool $protect
	 *
	 * @return $this
	 */
	public function protect(bool $protect = true)
	{
		$this->protectFields = $protect;

		return $this;
	}

	//--------------------------------------------------------------------

	/**
	 * Provides a shared instance of the Query Builder.
	 *
	 * @param string $table
	 *
	 * @return BaseBuilder|Database\QueryBuilder
	 */
	protected function builder(string $table = null)
	{
		if ($this->builder instanceof BaseBuilder)
		{
			return $this->builder;
		}

		$table = empty($table) ? $this->table : $table;

		// Ensure we have a good db connection
		if (! $this->db instanceof BaseConnection)
		{
			$this->db = Database::connect($this->DBGroup);
		}

		$this->builder = $this->db->table($table);

		return $this->builder;
	}

	//--------------------------------------------------------------------

	/**
	 * Ensures that only the fields that are allowed to be updated
	 * are in the data array.
	 *
	 * Used by insert() and update() to protect against mass assignment
	 * vulnerabilities.
	 *
	 * @param $data
	 *
	 * @return mixed
	 * @throws DatabaseException
	 */
	protected function doProtectFields($data)
	{
		if ($this->protectFields === false)
		{
			return $data;
		}

		if (empty($this->allowedFields))
		{
<<<<<<< HEAD
			throw new DatabaseException('No Allowed fields specified for model: '.get_class($this));
=======
			throw new DatabaseException('No Allowed fields specified for model: ' . get_class($this));
>>>>>>> 5eef9353
		}

		foreach ($data as $key => $val)
		{
			if (! in_array($key, $this->allowedFields))
			{
				unset($data[$key]);
			}
		}

		return $data;
	}

	//--------------------------------------------------------------------

	/**
	 * A utility function to allow child models to use the type of
	 * date/time format that they prefer. This is primarily used for
	 * setting created_at and updated_at values, but can be used
	 * by inheriting classes.
	 *
	 * The available time formats are:
	 *  - 'int'      - Stores the date as an integer timestamp
	 *  - 'datetime' - Stores the data in the SQL datetime format
	 *  - 'date'     - Stores the date (only) in the SQL date format.
	 *
	 * @param int $userData An optional PHP timestamp to be converted.
	 *
	 * @return mixed
	 */
	protected function setDate($userData = null)
	{
		$currentDate = is_numeric($userData) ? (int) $userData : time();

		switch ($this->dateFormat)
		{
			case 'int':
				return $currentDate;
				break;
			case 'datetime':
				return date('Y-m-d H:i:s', $currentDate);
				break;
			case 'date':
				return date('Y-m-d', $currentDate);
				break;
		}
	}

	//--------------------------------------------------------------------

	/**
	 * Specify the table associated with a model
	 *
	 * @param string $table
	 *
	 * @return $this
	 */
	public function setTable(string $table)
	{
		$this->table = $table;

		return $this;
	}

	//--------------------------------------------------------------------

	/**
	 * Grabs the last error(s) that occurred. If data was validated,
	 * it will first check for errors there, otherwise will try to
	 * grab the last error from the Database connection.
	 *
	 * @param bool $forceDB Always grab the db error, not validation
	 *
	 * @return array|null
	 */
	public function errors(bool $forceDB = false)
	{
		// Do we have validation errors?
		if ($forceDB === false && $this->skipValidation === false)
		{
			$errors = $this->validation->getErrors();

			if ( ! empty($errors))
			{
				return $errors;
			}
		}

		// Still here? Grab the database-specific error, if any.
		$error = $this->db->getError();

		return $error['message'] ?? null;
	}

	//--------------------------------------------------------------------
	//--------------------------------------------------------------------
	// Validation
	//--------------------------------------------------------------------

	/**
	 * Set the value of the skipValidation flag.
	 *
	 * @param bool $skip
	 *
	 * @return $this
	 */
	public function skipValidation(bool $skip = true)
	{
		$this->skipValidation = $skip;

		return $this;
	}

	//--------------------------------------------------------------------

	/**
	 * Validate the data against the validation rules (or the validation group)
	 * specified in the class property, $validationRules.
	 *
	 * @param array $data
	 *
	 * @return bool
	 */
	public function validate($data): bool
	{
		if ($this->skipValidation === true || empty($this->validationRules))
		{
			return true;
		}

		// Query Builder works with objects as well as arrays,
		// but validation requires array, so cast away.
		if (is_object($data))
		{
			$data = (array) $data;
		}

		// ValidationRules can be either a string, which is the group name,
		// or an array of rules.
		if (is_string($this->validationRules))
		{
			$valid = $this->validation->run($data, $this->validationRules);
		}
		else
		{
			$this->validation->setRules($this->validationRules, $this->validationMessages);
			$valid = $this->validation->run($data);
		}

		return (bool) $valid;
	}

	//--------------------------------------------------------------------

	/**
	 * A simple event trigger for Model Events that allows additional
	 * data manipulation within the model. Specifically intended for
	 * usage by child models this can be used to format data,
	 * save/load related classes, etc.
	 *
	 * It is the responsibility of the callback methods to return
	 * the data itself.
	 *
	 * Each $data array MUST have a 'data' key with the relevant
	 * data for callback methods (like an array of key/value pairs to insert
	 * or update, an array of results, etc)
	 *
	 * @param string $event
	 * @param array  $data
	 *
	 * @return mixed
	 */
	protected function trigger(string $event, array $data)
	{
		// Ensure it's a valid event
<<<<<<< HEAD
		if (! isset($this->{$event}) || empty($this->{$event}))
=======
		if ( ! isset($this->{$event}) || empty($this->{$event}))
>>>>>>> 5eef9353
		{
			return $data;
		}

<<<<<<< HEAD
		foreach ($this->{$even} as $callback)
		{
			if (! method_exists($this, $callback))
=======
		foreach ($this->{$event} as $callback)
		{
			if ( ! method_exists($this, $callback))
>>>>>>> 5eef9353
			{
				throw new \BadMethodCallException(lang('Database.invalidEvent', [$callback]));
			}

			$data = $this->{$callback}($data);
		}

		return $data;
	}
<<<<<<< HEAD

	//--------------------------------------------------------------------

=======
>>>>>>> 5eef9353

	//--------------------------------------------------------------------
	//--------------------------------------------------------------------
	// Magic
	//--------------------------------------------------------------------

	/**
	 * Provides/instantiates the builder/db connection.
	 *
	 * @param string $name
	 *
	 * @return null
	 */
	public function __get(string $name)
	{
		if (isset($this->db->$name))
		{
			return $this->db->$name;
		}
		elseif (isset($this->builder()->$name))
		{
			return $this->builder()->$name;
		}

		return null;
	}

	//--------------------------------------------------------------------

	/**
	 * Provides direct access to method in the builder (if available)
	 * and the database connection.
	 *
	 * @param string $name
	 * @param array  $params
	 *
	 * @return $this|null
	 */
	public function __call($name, array $params)
	{
		$result = null;

		if (method_exists($this->db, $name))
		{
			$result = call_user_func_array([$this->db, $name], $params);
		}
		elseif (method_exists($this->builder(), $name))
		{
			$result = call_user_func_array([$this->builder(), $name], $params);
		}

		// Don't return the builder object unless specifically requested
		//, since that will interrupt the usability flow
		// and break intermingling of model and builder methods.
		if ($name !== 'builder' && empty($result))
		{
			return $result;
		}
<<<<<<< HEAD
		if (! $result instanceof BaseBuilder)
=======
		if ($name !== 'builder' && ! $result instanceof BaseBuilder)
>>>>>>> 5eef9353
		{
			return $result;
		}

		return $this;
	}

	//--------------------------------------------------------------------
}<|MERGE_RESOLUTION|>--- conflicted
+++ resolved
@@ -29,11 +29,7 @@
  *
  * @package      CodeIgniter
  * @author       CodeIgniter Dev Team
-<<<<<<< HEAD
- * @copyright    Copyright (c) 2014 - 2017, British Columbia Institute of Technology (http://bcit.ca/)
-=======
  * @copyright    2014-2017 British Columbia Institute of Technology (https://bcit.ca/)
->>>>>>> 5eef9353
  * @license      https://opensource.org/licenses/MIT	MIT License
  * @link         https://codeigniter.com
  * @since        Version 3.0.0
@@ -238,19 +234,11 @@
 	 * @var array
 	 */
 	protected $beforeInsert = [];
-<<<<<<< HEAD
-	protected $afterInsert  = [];
-	protected $beforeUpdate = [];
-	protected $afterUpdate  = [];
-	protected $afterFind    = [];
-	protected $afterDelete  = [];
-=======
 	protected $afterInsert = [];
 	protected $beforeUpdate = [];
 	protected $afterUpdate = [];
 	protected $afterFind = [];
 	protected $afterDelete = [];
->>>>>>> 5eef9353
 
 	//--------------------------------------------------------------------
 
@@ -314,32 +302,20 @@
 		if (is_array($id))
 		{
 			$row = $builder->whereIn($this->primaryKey, $id)
-<<<<<<< HEAD
-			               ->get();
-=======
 					->get();
->>>>>>> 5eef9353
 			$row = $row->getResult($this->tempReturnType);
 		}
 		else
 		{
 			$row = $builder->where($this->primaryKey, $id)
-<<<<<<< HEAD
-			               ->get();
-=======
 					->get();
->>>>>>> 5eef9353
 
 			$row = $row->getFirstRow($this->tempReturnType);
 		}
 
 		$row = $this->trigger('afterFind', ['id' => $id, 'data' => $row]);
 
-<<<<<<< HEAD
-		$this->tempReturnType     = $this->returnType;
-=======
 		$this->tempReturnType = $this->returnType;
->>>>>>> 5eef9353
 		$this->tempUseSoftDeletes = $this->useSoftDeletes;
 
 		return $row['data'];
@@ -365,21 +341,13 @@
 		}
 
 		$rows = $builder->where($key, $value)
-<<<<<<< HEAD
-		                ->get();
-=======
 				->get();
->>>>>>> 5eef9353
 
 		$rows = $rows->getResult($this->tempReturnType);
 
 		$rows = $this->trigger('afterFind', ['data' => $rows]);
 
-<<<<<<< HEAD
-		$this->tempReturnType     = $this->returnType;
-=======
 		$this->tempReturnType = $this->returnType;
->>>>>>> 5eef9353
 		$this->tempUseSoftDeletes = $this->useSoftDeletes;
 
 		return $rows['data'];
@@ -406,21 +374,13 @@
 		}
 
 		$row = $builder->limit($limit, $offset)
-<<<<<<< HEAD
-		               ->get();
-=======
 				->get();
->>>>>>> 5eef9353
 
 		$row = $row->getResult($this->tempReturnType);
 
 		$row = $this->trigger('afterFind', ['data' => $row, 'limit' => $limit, 'offset' => $offset]);
 
-<<<<<<< HEAD
-		$this->tempReturnType     = $this->returnType;
-=======
 		$this->tempReturnType = $this->returnType;
->>>>>>> 5eef9353
 		$this->tempUseSoftDeletes = $this->useSoftDeletes;
 
 		return $row['data'];
@@ -451,11 +411,7 @@
 		}
 
 		$row = $builder->limit(1, 0)
-<<<<<<< HEAD
-		               ->get();
-=======
 				->get();
->>>>>>> 5eef9353
 
 		$row = $row->getFirstRow($this->tempReturnType);
 
@@ -524,17 +480,6 @@
 
 		$segment1 = $this->getHash($id, 16);
 		$segment2 = $this->getHash($segment1, 8);
-<<<<<<< HEAD
-		$dec      = (int)base_convert($segment2, 16, 10);
-		$dec      = ($dec > $id) ? $dec-$id : $dec+$id;
-		$segment2 = base_convert($dec, 10, 16);
-		$segment2 = str_pad($segment2, 8, '0', STR_PAD_LEFT);
-		$segment3 = $this->getHash($segment1.$segment2, 8);
-		$hex      = $segment1.$segment2.$segment3;
-		$bin      = pack('H*', $hex);
-		$oid      = base64_encode($bin);
-		$oid      = str_replace(['+', '/', '='], ['$', ':', ''], $oid);
-=======
 		$dec = (int) base_convert($segment2, 16, 10);
 		$dec = ($dec > $id) ? $dec - $id : $dec + $id;
 		$segment2 = base_convert($dec, 10, 16);
@@ -544,7 +489,6 @@
 		$bin = pack('H*', $hex);
 		$oid = base64_encode($bin);
 		$oid = str_replace(['+', '/', '='], ['$', ':', ''], $oid);
->>>>>>> 5eef9353
 
 		return $oid;
 	}
@@ -570,52 +514,30 @@
 			return base64_decode($hash);
 		}
 
-<<<<<<< HEAD
-		if (! preg_match('/^[A-Z0-9\:\$]{21,23}$/i', $hash))
-=======
 		if ( ! preg_match('/^[A-Z0-9\:\$]{21,23}$/i', $hash))
->>>>>>> 5eef9353
 		{
 			return 0;
 		}
 		$hash = str_replace(['$', ':'], ['+', '/'], $hash);
-<<<<<<< HEAD
-		$bin  = base64_decode($hash);
-		$hex  = unpack('H*', $bin);
-		$hex  = $hex[1];
-		if (! preg_match('/^[0-9a-f]{32}$/', $hex))
-=======
 		$bin = base64_decode($hash);
 		$hex = unpack('H*', $bin);
 		$hex = $hex[1];
 		if ( ! preg_match('/^[0-9a-f]{32}$/', $hex))
->>>>>>> 5eef9353
 		{
 			return 0;
 		}
 		$segment1 = substr($hex, 0, 16);
 		$segment2 = substr($hex, 16, 8);
 		$segment3 = substr($hex, 24, 8);
-<<<<<<< HEAD
-		$exp2     = $this->getHash($segment1, 8);
-		$exp3     = $this->getHash($segment1.$segment2, 8);
-=======
 		$exp2 = $this->getHash($segment1, 8);
 		$exp3 = $this->getHash($segment1 . $segment2, 8);
->>>>>>> 5eef9353
 		if ($segment3 != $exp3)
 		{
 			return 0;
 		}
-<<<<<<< HEAD
-		$v1 = (int)base_convert($segment2, 16, 10);
-		$v2 = (int)base_convert($exp2, 16, 10);
-		$id = abs($v1-$v2);
-=======
 		$v1 = (int) base_convert($segment2, 16, 10);
 		$v2 = (int) base_convert($exp2, 16, 10);
 		$id = abs($v1 - $v2);
->>>>>>> 5eef9353
 
 		return $id;
 	}
@@ -633,11 +555,7 @@
 	 */
 	protected function getHash($str, $len)
 	{
-<<<<<<< HEAD
-		return substr(sha1($str.$this->salt), 0, $len);
-=======
 		return substr(sha1($str . $this->salt), 0, $len);
->>>>>>> 5eef9353
 	}
 
 	//--------------------------------------------------------------------
@@ -768,11 +686,7 @@
 
 		if ($this->useTimestamps && ! array_key_exists($this->createdField, $data))
 		{
-<<<<<<< HEAD
-			$date                      = $this->setDate();
-=======
 			$date = $this->setDate();
->>>>>>> 5eef9353
 			$data[$this->createdField] = $date;
 			$data[$this->updatedField] = $date;
 		}
@@ -786,23 +700,6 @@
 
 		// Must use the set() method to ensure objects get converted to arrays
 		$result = $this->builder()
-<<<<<<< HEAD
-		               ->set($data['data'])
-		               ->insert();
-
-		$this->trigger('afterInsert', ['data' => $originalData, 'result' => $result]);
-
-		// If insertion failed, get our of here
-		if (! $result)
-		{
-			return $result;
-		}
-
-		// otherwise return the insertID, if requested.
-		return $returnID
-			? $this->db->insertID()
-			: $result;
-=======
 				->set($data['data'])
 				->insert();
 
@@ -816,7 +713,6 @@
 
 		// otherwise return the insertID, if requested.
 		return $returnID ? $this->db->insertID() : $result;
->>>>>>> 5eef9353
 	}
 
 	//--------------------------------------------------------------------
@@ -880,15 +776,9 @@
 
 		// Must use the set() method to ensure objects get converted to arrays
 		$result = $this->builder()
-<<<<<<< HEAD
-		               ->where($this->primaryKey, $id)
-		               ->set($data['data'])
-		               ->update();
-=======
 				->where($this->primaryKey, $id)
 				->set($data['data'])
 				->update();
->>>>>>> 5eef9353
 
 		$this->trigger('afterUpdate', ['id' => $id, 'data' => $originalData, 'result' => $result]);
 
@@ -912,24 +802,14 @@
 		if ($this->useSoftDeletes && ! $purge)
 		{
 			$result = $this->builder()
-<<<<<<< HEAD
-			               ->where($this->primaryKey, $id)
-			               ->update(['deleted' => 1]);
-=======
 					->where($this->primaryKey, $id)
 					->update(['deleted' => 1]);
->>>>>>> 5eef9353
 		}
 		else
 		{
 			$result = $this->builder()
-<<<<<<< HEAD
-			               ->where($this->primaryKey, $id)
-			               ->delete();
-=======
 					->where($this->primaryKey, $id)
 					->delete();
->>>>>>> 5eef9353
 		}
 
 		$this->trigger('afterDelete', ['id' => $id, 'purge' => $purge, 'result' => $result, 'data' => null]);
@@ -961,24 +841,14 @@
 		if ($this->useSoftDeletes && ! $purge)
 		{
 			$result = $this->builder()
-<<<<<<< HEAD
-			               ->where($key, $value)
-			               ->update(['deleted' => 1]);
-=======
 					->where($key, $value)
 					->update(['deleted' => 1]);
->>>>>>> 5eef9353
 		}
 		else
 		{
 			$result = $this->builder()
-<<<<<<< HEAD
-			               ->where($key, $value)
-			               ->delete();
-=======
 					->where($key, $value)
 					->delete();
->>>>>>> 5eef9353
 		}
 
 		$this->trigger('afterDelete', ['key' => $key, 'value' => $value, 'purge' => $purge, 'result' => $result, 'data' => null]);
@@ -997,19 +867,14 @@
 	 */
 	public function purgeDeleted()
 	{
-		if (! $this->useSoftDeletes)
+		if ( ! $this->useSoftDeletes)
 		{
 			return true;
 		}
 
 		return $this->builder()
-<<<<<<< HEAD
-		            ->where('deleted', 1)
-		            ->delete();
-=======
 						->where('deleted', 1)
 						->delete();
->>>>>>> 5eef9353
 	}
 
 	//--------------------------------------------------------------------
@@ -1042,11 +907,7 @@
 		$this->tempUseSoftDeletes = false;
 
 		$this->builder()
-<<<<<<< HEAD
-		     ->where('deleted', 1);
-=======
 				->where('deleted', 1);
->>>>>>> 5eef9353
 
 		return $this;
 	}
@@ -1100,11 +961,7 @@
 	public function chunk($size = 100, \Closure $userFunc)
 	{
 		$total = $this->builder()
-<<<<<<< HEAD
-		              ->countAllResults(false);
-=======
 				->countAllResults(false);
->>>>>>> 5eef9353
 
 		$offset = 0;
 
@@ -1160,10 +1017,10 @@
 
 		// Store it in the Pager library so it can be
 		// paginated in the views.
-		$pager       = \Config\Services::pager();
+		$pager = \Config\Services::pager();
 		$this->pager = $pager->store($group, $page, $perPage, $total);
 
-		$offset = ($page-1)*$perPage;
+		$offset = ($page - 1) * $perPage;
 
 		return $this->findAll($perPage, $offset);
 	}
@@ -1204,7 +1061,7 @@
 		$table = empty($table) ? $this->table : $table;
 
 		// Ensure we have a good db connection
-		if (! $this->db instanceof BaseConnection)
+		if ( ! $this->db instanceof BaseConnection)
 		{
 			$this->db = Database::connect($this->DBGroup);
 		}
@@ -1237,16 +1094,12 @@
 
 		if (empty($this->allowedFields))
 		{
-<<<<<<< HEAD
-			throw new DatabaseException('No Allowed fields specified for model: '.get_class($this));
-=======
 			throw new DatabaseException('No Allowed fields specified for model: ' . get_class($this));
->>>>>>> 5eef9353
 		}
 
 		foreach ($data as $key => $val)
 		{
-			if (! in_array($key, $this->allowedFields))
+			if ( ! in_array($key, $this->allowedFields))
 			{
 				unset($data[$key]);
 			}
@@ -1417,24 +1270,14 @@
 	protected function trigger(string $event, array $data)
 	{
 		// Ensure it's a valid event
-<<<<<<< HEAD
-		if (! isset($this->{$event}) || empty($this->{$event}))
-=======
 		if ( ! isset($this->{$event}) || empty($this->{$event}))
->>>>>>> 5eef9353
 		{
 			return $data;
 		}
 
-<<<<<<< HEAD
-		foreach ($this->{$even} as $callback)
-		{
-			if (! method_exists($this, $callback))
-=======
 		foreach ($this->{$event} as $callback)
 		{
 			if ( ! method_exists($this, $callback))
->>>>>>> 5eef9353
 			{
 				throw new \BadMethodCallException(lang('Database.invalidEvent', [$callback]));
 			}
@@ -1444,12 +1287,6 @@
 
 		return $data;
 	}
-<<<<<<< HEAD
-
-	//--------------------------------------------------------------------
-
-=======
->>>>>>> 5eef9353
 
 	//--------------------------------------------------------------------
 	//--------------------------------------------------------------------
@@ -1508,11 +1345,7 @@
 		{
 			return $result;
 		}
-<<<<<<< HEAD
-		if (! $result instanceof BaseBuilder)
-=======
 		if ($name !== 'builder' && ! $result instanceof BaseBuilder)
->>>>>>> 5eef9353
 		{
 			return $result;
 		}
