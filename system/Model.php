<?php

declare(strict_types=1);

/**
 * This file is part of CodeIgniter 4 framework.
 *
 * (c) CodeIgniter Foundation <admin@codeigniter.com>
 *
 * For the full copyright and license information, please view
 * the LICENSE file that was distributed with this source code.
 */

namespace CodeIgniter;

use BadMethodCallException;
use Closure;
use CodeIgniter\Database\BaseBuilder;
use CodeIgniter\Database\BaseConnection;
use CodeIgniter\Database\BaseResult;
use CodeIgniter\Database\ConnectionInterface;
use CodeIgniter\Database\Exceptions\DatabaseException;
use CodeIgniter\Database\Exceptions\DataException;
use CodeIgniter\Database\Query;
use CodeIgniter\Entity\Entity;
use CodeIgniter\Exceptions\ModelException;
use CodeIgniter\Validation\ValidationInterface;
use Config\Database;
use Config\Feature;
use ReflectionException;
<<<<<<< HEAD
=======
use ReflectionProperty;
use stdClass;
>>>>>>> 404e50b2

/**
 * The Model class extends BaseModel and provides additional
 * convenient features that makes working with a SQL database
 * table less painful.
 *
 * It will:
 *      - automatically connect to database
 *      - allow intermingling calls to the builder
 *      - removes the need to use Result object directly in most cases
 *
 * @property BaseConnection $db
 *
 * @method $this groupBy($by, ?bool $escape = null)
 * @method $this groupEnd()
 * @method $this groupStart()
 * @method $this having($key, $value = null, ?bool $escape = null)
 * @method $this havingGroupEnd()
 * @method $this havingGroupStart()
 * @method $this havingIn(?string $key = null, $values = null, ?bool $escape = null)
 * @method $this havingLike($field, string $match = '', string $side = 'both', ?bool $escape = null, bool $insensitiveSearch = false)
 * @method $this havingNotIn(?string $key = null, $values = null, ?bool $escape = null)
 * @method $this join(string $table, string $cond, string $type = '', ?bool $escape = null)
 * @method $this like($field, string $match = '', string $side = 'both', ?bool $escape = null, bool $insensitiveSearch = false)
 * @method $this limit(?int $value = null, ?int $offset = 0)
 * @method $this notGroupStart()
 * @method $this notHavingGroupStart()
 * @method $this notHavingLike($field, string $match = '', string $side = 'both', ?bool $escape = null, bool $insensitiveSearch = false)
 * @method $this notLike($field, string $match = '', string $side = 'both', ?bool $escape = null, bool $insensitiveSearch = false)
 * @method $this offset(int $offset)
 * @method $this orderBy(string $orderBy, string $direction = '', ?bool $escape = null)
 * @method $this orGroupStart()
 * @method $this orHaving($key, $value = null, ?bool $escape = null)
 * @method $this orHavingGroupStart()
 * @method $this orHavingIn(?string $key = null, $values = null, ?bool $escape = null)
 * @method $this orHavingLike($field, string $match = '', string $side = 'both', ?bool $escape = null, bool $insensitiveSearch = false)
 * @method $this orHavingNotIn(?string $key = null, $values = null, ?bool $escape = null)
 * @method $this orLike($field, string $match = '', string $side = 'both', ?bool $escape = null, bool $insensitiveSearch = false)
 * @method $this orNotGroupStart()
 * @method $this orNotHavingGroupStart()
 * @method $this orNotHavingLike($field, string $match = '', string $side = 'both', ?bool $escape = null, bool $insensitiveSearch = false)
 * @method $this orNotLike($field, string $match = '', string $side = 'both', ?bool $escape = null, bool $insensitiveSearch = false)
 * @method $this orWhere($key, $value = null, ?bool $escape = null)
 * @method $this orWhereIn(?string $key = null, $values = null, ?bool $escape = null)
 * @method $this orWhereNotIn(?string $key = null, $values = null, ?bool $escape = null)
 * @method $this select($select = '*', ?bool $escape = null)
 * @method $this selectAvg(string $select = '', string $alias = '')
 * @method $this selectCount(string $select = '', string $alias = '')
 * @method $this selectMax(string $select = '', string $alias = '')
 * @method $this selectMin(string $select = '', string $alias = '')
 * @method $this selectSum(string $select = '', string $alias = '')
 * @method $this when($condition, callable $callback, ?callable $defaultCallback = null)
 * @method $this whenNot($condition, callable $callback, ?callable $defaultCallback = null)
 * @method $this where($key, $value = null, ?bool $escape = null)
 * @method $this whereIn(?string $key = null, $values = null, ?bool $escape = null)
 * @method $this whereNotIn(?string $key = null, $values = null, ?bool $escape = null)
 *
 * @phpstan-import-type row_array from BaseModel
 */
class Model extends BaseModel
{
    /**
     * Name of database table
     *
     * @var string
     */
    protected $table;

    /**
     * The table's primary key.
     *
     * @var string
     */
    protected $primaryKey = 'id';

    /**
     * Whether primary key uses auto increment.
     *
     * @var bool
     */
    protected $useAutoIncrement = true;

    /**
     * Query Builder object
     *
     * @var BaseBuilder|null
     */
    protected $builder;

    /**
     * Holds information passed in via 'set'
     * so that we can capture it (not the builder)
     * and ensure it gets validated first.
     *
     * @var array
     */
    protected $tempData = [];

    /**
     * Escape array that maps usage of escape
     * flag for every parameter.
     *
     * @var array
     */
    protected $escape = [];

    /**
     * Builder method names that should not be used in the Model.
     *
     * @var list<string> method name
     */
    private array $builderMethodsNotAvailable = [
        'getCompiledInsert',
        'getCompiledSelect',
        'getCompiledUpdate',
    ];

    public function __construct(?ConnectionInterface $db = null, ?ValidationInterface $validation = null)
    {
        /**
         * @var BaseConnection|null $db
         */
        $db ??= Database::connect($this->DBGroup);

        $this->db = $db;

        parent::__construct($validation);
    }

    /**
     * Specify the table associated with a model
     *
     * @param string $table Table
     *
     * @return $this
     */
    public function setTable(string $table)
    {
        $this->table = $table;

        return $this;
    }

    /**
     * Fetches the row of database from $this->table with a primary key
     * matching $id.
     * This method works only with dbCalls.
     *
     * @param bool                  $singleton Single or multiple results
     * @param array|int|string|null $id        One primary key or an array of primary keys
     *
     * @return         array|object|null                                                     The resulting row of data, or null.
     * @phpstan-return ($singleton is true ? row_array|null|object : list<row_array|object>)
     */
    protected function doFind(bool $singleton, $id = null)
    {
        $builder = $this->builder();

        $useCast = $this->useCasts();
        if ($useCast) {
            $returnType = $this->tempReturnType;
            $this->asArray();
        }

        if ($this->tempUseSoftDeletes) {
            $builder->where($this->table . '.' . $this->deletedField, null);
        }

        if (is_array($id)) {
            $row = $builder->whereIn($this->table . '.' . $this->primaryKey, $id)
                ->get()
                ->getResult($this->tempReturnType);
        } elseif ($singleton) {
            $row = $builder->where($this->table . '.' . $this->primaryKey, $id)
                ->get()
                ->getFirstRow($this->tempReturnType);
        } else {
            $row = $builder->get()->getResult($this->tempReturnType);
        }

        if ($useCast) {
            $row = $this->convertToReturnType($row, $returnType);

            $this->tempReturnType = $returnType;
        }

        return $row;
    }

    /**
     * Fetches the column of database from $this->table.
     * This method works only with dbCalls.
     *
     * @param string $columnName Column Name
     *
     * @return         array|null           The resulting row of data, or null if no data found.
     * @phpstan-return list<row_array>|null
     */
    protected function doFindColumn(string $columnName)
    {
        $results = $this->select($columnName)->asArray()->find();

        if ($this->useCasts()) {
            foreach ($results as $i => $row) {
                $results[$i] = $this->converter->fromDataSource($row);
            }
        }

        return $results;
    }

    /**
     * Works with the current Query Builder instance to return
     * all results, while optionally limiting them.
     * This method works only with dbCalls.
     *
     * @param int|null $limit  Limit
     * @param int      $offset Offset
     *
     * @return         array
     * @phpstan-return list<row_array|object>
     */
    protected function doFindAll(?int $limit = null, int $offset = 0)
    {
        $limitZeroAsAll = config(Feature::class)->limitZeroAsAll ?? true;
        if ($limitZeroAsAll) {
            $limit ??= 0;
        }

        $builder = $this->builder();

        $useCast = $this->useCasts();
        if ($useCast) {
            $returnType = $this->tempReturnType;
            $this->asArray();
        }

        if ($this->tempUseSoftDeletes) {
            $builder->where($this->table . '.' . $this->deletedField, null);
        }

        $results = $builder->limit($limit, $offset)
            ->get()
            ->getResult($this->tempReturnType);

        if ($useCast) {
            foreach ($results as $i => $row) {
                $results[$i] = $this->convertToReturnType($row, $returnType);
            }

            $this->tempReturnType = $returnType;
        }

        return $results;
    }

    /**
     * Returns the first row of the result set. Will take any previous
     * Query Builder calls into account when determining the result set.
     * This method works only with dbCalls.
     *
     * @return         array|object|null
     * @phpstan-return row_array|object|null
     */
    protected function doFirst()
    {
        $builder = $this->builder();

        $useCast = $this->useCasts();
        if ($useCast) {
            $returnType = $this->tempReturnType;
            $this->asArray();
        }

        if ($this->tempUseSoftDeletes) {
            $builder->where($this->table . '.' . $this->deletedField, null);
        } elseif ($this->useSoftDeletes && ($builder->QBGroupBy === []) && $this->primaryKey) {
            $builder->groupBy($this->table . '.' . $this->primaryKey);
        }

        // Some databases, like PostgreSQL, need order
        // information to consistently return correct results.
        if ($builder->QBGroupBy && ($builder->QBOrderBy === []) && $this->primaryKey) {
            $builder->orderBy($this->table . '.' . $this->primaryKey, 'asc');
        }

        $row = $builder->limit(1, 0)->get()->getFirstRow($this->tempReturnType);

        if ($useCast) {
            $row = $this->convertToReturnType($row, $returnType);

            $this->tempReturnType = $returnType;
        }

        return $row;
    }

    /**
     * Inserts data into the current table.
     * This method works only with dbCalls.
     *
     * @param         array     $row Row data
     * @phpstan-param row_array $row
     *
     * @return bool
     */
    protected function doInsert(array $row)
    {
        $escape       = $this->escape;
        $this->escape = [];

        // Require non-empty primaryKey when
        // not using auto-increment feature
        if (! $this->useAutoIncrement && ! isset($row[$this->primaryKey])) {
            throw DataException::forEmptyPrimaryKey('insert');
        }

        $builder = $this->builder();

        // Must use the set() method to ensure to set the correct escape flag
        foreach ($row as $key => $val) {
            $builder->set($key, $val, $escape[$key] ?? null);
        }

        if ($this->allowEmptyInserts && $row === []) {
            $table = $this->db->protectIdentifiers($this->table, true, null, false);
            if ($this->db->getPlatform() === 'MySQLi') {
                $sql = 'INSERT INTO ' . $table . ' VALUES ()';
            } elseif ($this->db->getPlatform() === 'OCI8') {
                $allFields = $this->db->protectIdentifiers(
                    array_map(
                        static fn ($row) => $row->name,
                        $this->db->getFieldData($this->table)
                    ),
                    false,
                    true
                );

                $sql = sprintf(
                    'INSERT INTO %s (%s) VALUES (%s)',
                    $table,
                    implode(',', $allFields),
                    substr(str_repeat(',DEFAULT', count($allFields)), 1)
                );
            } else {
                $sql = 'INSERT INTO ' . $table . ' DEFAULT VALUES';
            }

            $result = $this->db->query($sql);
        } else {
            $result = $builder->insert();
        }

        // If insertion succeeded then save the insert ID
        if ($result) {
            $this->insertID = ! $this->useAutoIncrement ? $row[$this->primaryKey] : $this->db->insertID();
        }

        return $result;
    }

    /**
     * Compiles batch insert strings and runs the queries, validating each row prior.
     * This method works only with dbCalls.
     *
     * @param array|null $set       An associative array of insert values
     * @param bool|null  $escape    Whether to escape values
     * @param int        $batchSize The size of the batch to run
     * @param bool       $testing   True means only number of records is returned, false will execute the query
     *
     * @return bool|int Number of rows inserted or FALSE on failure
     */
    protected function doInsertBatch(?array $set = null, ?bool $escape = null, int $batchSize = 100, bool $testing = false)
    {
        if (is_array($set)) {
            foreach ($set as $row) {
                // Require non-empty primaryKey when
                // not using auto-increment feature
                if (! $this->useAutoIncrement && ! isset($row[$this->primaryKey])) {
                    throw DataException::forEmptyPrimaryKey('insertBatch');
                }
            }
        }

        return $this->builder()->testMode($testing)->insertBatch($set, $escape, $batchSize);
    }

    /**
     * Updates a single record in $this->table.
     * This method works only with dbCalls.
     *
     * @param         array|int|string|null $id
     * @param         array|null            $row Row data
     * @phpstan-param row_array|null        $row
     */
    protected function doUpdate($id = null, $row = null): bool
    {
        $escape       = $this->escape;
        $this->escape = [];

        $builder = $this->builder();

        if ($id) {
            $builder = $builder->whereIn($this->table . '.' . $this->primaryKey, $id);
        }

        // Must use the set() method to ensure to set the correct escape flag
        foreach ($row as $key => $val) {
            $builder->set($key, $val, $escape[$key] ?? null);
        }

        if ($builder->getCompiledQBWhere() === []) {
            throw new DatabaseException(
                'Updates are not allowed unless they contain a "where" or "like" clause.'
            );
        }

        return $builder->update();
    }

    /**
     * Compiles an update string and runs the query
     * This method works only with dbCalls.
     *
     * @param array|null  $set       An associative array of update values
     * @param string|null $index     The where key
     * @param int         $batchSize The size of the batch to run
     * @param bool        $returnSQL True means SQL is returned, false will execute the query
     *
     * @return false|int|list<string> Number of rows affected or FALSE on failure, SQL array when testMode
     *
     * @throws DatabaseException
     */
    protected function doUpdateBatch(?array $set = null, ?string $index = null, int $batchSize = 100, bool $returnSQL = false)
    {
        return $this->builder()->testMode($returnSQL)->updateBatch($set, $index, $batchSize);
    }

    /**
     * Deletes a single record from $this->table where $id matches
     * the table's primaryKey
     * This method works only with dbCalls.
     *
     * @param array|int|string|null $id    The rows primary key(s)
     * @param bool                  $purge Allows overriding the soft deletes setting.
     *
     * @return bool|string SQL string when testMode
     *
     * @throws DatabaseException
     */
    protected function doDelete($id = null, bool $purge = false)
    {
        $set     = [];
        $builder = $this->builder();

        if ($id) {
            $builder = $builder->whereIn($this->primaryKey, $id);
        }

        if ($this->useSoftDeletes && ! $purge) {
            if ($builder->getCompiledQBWhere() === []) {
                throw new DatabaseException(
                    'Deletes are not allowed unless they contain a "where" or "like" clause.'
                );
            }

            $builder->where($this->deletedField);

            $set[$this->deletedField] = $this->setDate();

            if ($this->useTimestamps && $this->updatedField !== '') {
                $set[$this->updatedField] = $this->setDate();
            }

            return $builder->update($set);
        }

        return $builder->delete();
    }

    /**
     * Permanently deletes all rows that have been marked as deleted
     * through soft deletes (deleted = 1)
     * This method works only with dbCalls.
     *
     * @return bool|string Returns a SQL string if in test mode.
     */
    protected function doPurgeDeleted()
    {
        return $this->builder()
            ->where($this->table . '.' . $this->deletedField . ' IS NOT NULL')
            ->delete();
    }

    /**
     * Works with the find* methods to return only the rows that
     * have been deleted.
     * This method works only with dbCalls.
     *
     * @return void
     */
    protected function doOnlyDeleted()
    {
        $this->builder()->where($this->table . '.' . $this->deletedField . ' IS NOT NULL');
    }

    /**
     * Compiles a replace into string and runs the query
     * This method works only with dbCalls.
     *
     * @param         array|null     $row       Data
     * @phpstan-param row_array|null $row
     * @param         bool           $returnSQL Set to true to return Query String
     *
     * @return BaseResult|false|Query|string
     */
    protected function doReplace(?array $row = null, bool $returnSQL = false)
    {
        return $this->builder()->testMode($returnSQL)->replace($row);
    }

    /**
     * Grabs the last error(s) that occurred from the Database connection.
     * The return array should be in the following format:
     *  ['source' => 'message']
     * This method works only with dbCalls.
     *
     * @return array<string, string>
     */
    protected function doErrors()
    {
        // $error is always ['code' => string|int, 'message' => string]
        $error = $this->db->error();

        if ((int) $error['code'] === 0) {
            return [];
        }

        return [get_class($this->db) => $error['message']];
    }

    /**
     * Returns the id value for the data array or object
     *
     * @param         array|object     $row Row data
     * @phpstan-param row_array|object $row
     *
     * @return array|int|string|null
     */
    public function getIdValue($row)
    {
        if (is_object($row) && isset($row->{$this->primaryKey})) {
            // Get the raw primary key value of the Entity.
            if ($row instanceof Entity) {
                $cast = $row->cast();

                // Disable Entity casting, because raw primary key value is needed for database.
                $row->cast(false);

                $primaryKey = $row->{$this->primaryKey};

                // Restore Entity casting setting.
                $row->cast($cast);

                return $primaryKey;
            }

            return $row->{$this->primaryKey};
        }

        if (is_array($row) && isset($row[$this->primaryKey])) {
            return $row[$this->primaryKey];
        }

        return null;
    }

    /**
     * Loops over records in batches, allowing you to operate on them.
     * Works with $this->builder to get the Compiled select to
     * determine the rows to operate on.
     * This method works only with dbCalls.
     *
     * @return void
     *
     * @throws DataException
     */
    public function chunk(int $size, Closure $userFunc)
    {
        $total  = $this->builder()->countAllResults(false);
        $offset = 0;

        while ($offset <= $total) {
            $builder = clone $this->builder();
            $rows    = $builder->get($size, $offset);

            if (! $rows) {
                throw DataException::forEmptyDataset('chunk');
            }

            $rows = $rows->getResult($this->tempReturnType);

            $offset += $size;

            if ($rows === []) {
                continue;
            }

            foreach ($rows as $row) {
                if ($userFunc($row) === false) {
                    return;
                }
            }
        }
    }

    /**
     * Override countAllResults to account for soft deleted accounts.
     *
     * @return int|string
     */
    public function countAllResults(bool $reset = true, bool $test = false)
    {
        if ($this->tempUseSoftDeletes) {
            $this->builder()->where($this->table . '.' . $this->deletedField, null);
        }

        // When $reset === false, the $tempUseSoftDeletes will be
        // dependent on $useSoftDeletes value because we don't
        // want to add the same "where" condition for the second time
        $this->tempUseSoftDeletes = $reset
            ? $this->useSoftDeletes
            : ($this->useSoftDeletes ? false : $this->useSoftDeletes);

        return $this->builder()->testMode($test)->countAllResults($reset);
    }

    /**
     * Provides a shared instance of the Query Builder.
     *
     * @param non-empty-string|null $table
     *
     * @return BaseBuilder
     *
     * @throws ModelException
     */
    public function builder(?string $table = null)
    {
        // Check for an existing Builder
        if ($this->builder instanceof BaseBuilder) {
            // Make sure the requested table matches the builder
            if ($table && $this->builder->getTable() !== $table) {
                return $this->db->table($table);
            }

            return $this->builder;
        }

        // We're going to force a primary key to exist
        // so we don't have overly convoluted code,
        // and future features are likely to require them.
        if ($this->primaryKey === '') {
            throw ModelException::forNoPrimaryKey(static::class);
        }

        $table = ($table === null || $table === '') ? $this->table : $table;

        // Ensure we have a good db connection
        if (! $this->db instanceof BaseConnection) {
            $this->db = Database::connect($this->DBGroup);
        }

        $builder = $this->db->table($table);

        // Only consider it "shared" if the table is correct
        if ($table === $this->table) {
            $this->builder = $builder;
        }

        return $builder;
    }

    /**
     * Captures the builder's set() method so that we can validate the
     * data here. This allows it to be used with any of the other
     * builder methods and still get validated data, like replace.
     *
     * @param array|object|string               $key    Field name, or an array of field/value pairs, or an object
     * @param bool|float|int|object|string|null $value  Field value, if $key is a single field
     * @param bool|null                         $escape Whether to escape values
     *
     * @return $this
     */
    public function set($key, $value = '', ?bool $escape = null)
    {
        if (is_object($key)) {
            $key = $key instanceof stdClass ? (array) $key : $this->objectToArray($key);
        }

        $data = is_array($key) ? $key : [$key => $value];

        foreach (array_keys($data) as $k) {
            $this->tempData['escape'][$k] = $escape;
        }

        $this->tempData['data'] = array_merge($this->tempData['data'] ?? [], $data);

        return $this;
    }

    /**
     * This method is called on save to determine if entry have to be updated
     * If this method return false insert operation will be executed
     *
     * @param array|object $row Data
     */
    protected function shouldUpdate($row): bool
    {
        if (parent::shouldUpdate($row) === false) {
            return false;
        }

        if ($this->useAutoIncrement === true) {
            return true;
        }

        // When useAutoIncrement feature is disabled, check
        // in the database if given record already exists
        return $this->where($this->primaryKey, $this->getIdValue($row))->countAllResults() === 1;
    }

    /**
     * Inserts data into the database. If an object is provided,
     * it will attempt to convert it to an array.
     *
     * @param         array|object|null     $row
     * @phpstan-param row_array|object|null $row
     * @param         bool                  $returnID Whether insert ID should be returned or not.
     *
     * @return         bool|int|string
     * @phpstan-return ($returnID is true ? int|string|false : bool)
     *
     * @throws ReflectionException
     */
    public function insert($row = null, bool $returnID = true)
    {
        if (isset($this->tempData['data'])) {
            if ($row === null) {
                $row = $this->tempData['data'];
            } else {
                $row = $this->transformDataToArray($row, 'insert');
                $row = array_merge($this->tempData['data'], $row);
            }
        }

        $this->escape   = $this->tempData['escape'] ?? [];
        $this->tempData = [];

        return parent::insert($row, $returnID);
    }

    /**
     * Ensures that only the fields that are allowed to be inserted are in
     * the data array.
     *
     * @used-by insert() to protect against mass assignment vulnerabilities.
     * @used-by insertBatch() to protect against mass assignment vulnerabilities.
     *
     * @param         array     $row Row data
     * @phpstan-param row_array $row
     *
     * @throws DataException
     */
    protected function doProtectFieldsForInsert(array $row): array
    {
        if (! $this->protectFields) {
            return $row;
        }

        if ($this->allowedFields === []) {
            throw DataException::forInvalidAllowedFields(static::class);
        }

        foreach (array_keys($row) as $key) {
            // Do not remove the non-auto-incrementing primary key data.
            if ($this->useAutoIncrement === false && $key === $this->primaryKey) {
                continue;
            }

            if (! in_array($key, $this->allowedFields, true)) {
                unset($row[$key]);
            }
        }

        return $row;
    }

    /**
     * Updates a single record in the database. If an object is provided,
     * it will attempt to convert it into an array.
     *
     * @param         array|int|string|null $id
     * @param         array|object|null     $row
     * @phpstan-param row_array|object|null $row
     *
     * @throws ReflectionException
     */
    public function update($id = null, $row = null): bool
    {
        if (isset($this->tempData['data'])) {
            if ($row === null) {
                $row = $this->tempData['data'];
            } else {
                $row = $this->transformDataToArray($row, 'update');
                $row = array_merge($this->tempData['data'], $row);
            }
        }

        $this->escape   = $this->tempData['escape'] ?? [];
        $this->tempData = [];

        return parent::update($id, $row);
    }

    /**
     * Takes a class and returns an array of its public and protected
     * properties as an array with raw values.
     *
     * @param object $object    Object
     * @param bool   $recursive If true, inner entities will be cast as array as well
     *
     * @return array<string, mixed> Array with raw values.
     *
     * @throws ReflectionException
     */
    protected function objectToRawArray($object, bool $onlyChanged = true, bool $recursive = false): array
    {
        return parent::objectToRawArray($object, $onlyChanged);
    }

    /**
     * Provides/instantiates the builder/db connection and model's table/primary key names and return type.
     *
     * @param string $name Name
     *
     * @return array|BaseBuilder|bool|float|int|object|string|null
     */
    public function __get(string $name)
    {
        if (parent::__isset($name)) {
            return parent::__get($name);
        }

        return $this->builder()->{$name} ?? null;
    }

    /**
     * Checks for the existence of properties across this model, builder, and db connection.
     *
     * @param string $name Name
     */
    public function __isset(string $name): bool
    {
        if (parent::__isset($name)) {
            return true;
        }

        return isset($this->builder()->{$name});
    }

    /**
     * Provides direct access to method in the builder (if available)
     * and the database connection.
     *
     * @return $this|array|BaseBuilder|bool|float|int|object|string|null
     */
    public function __call(string $name, array $params)
    {
        $builder = $this->builder();
        $result  = null;

        if (method_exists($this->db, $name)) {
            $result = $this->db->{$name}(...$params);
        } elseif (method_exists($builder, $name)) {
            $this->checkBuilderMethod($name);

            $result = $builder->{$name}(...$params);
        } else {
            throw new BadMethodCallException('Call to undefined method ' . static::class . '::' . $name);
        }

        if ($result instanceof BaseBuilder) {
            return $this;
        }

        return $result;
    }

    /**
     * Checks the Builder method name that should not be used in the Model.
     */
    private function checkBuilderMethod(string $name): void
    {
        if (in_array($name, $this->builderMethodsNotAvailable, true)) {
            throw ModelException::forMethodNotAvailable(static::class, $name . '()');
        }
    }
}<|MERGE_RESOLUTION|>--- conflicted
+++ resolved
@@ -28,11 +28,7 @@
 use Config\Database;
 use Config\Feature;
 use ReflectionException;
-<<<<<<< HEAD
-=======
-use ReflectionProperty;
 use stdClass;
->>>>>>> 404e50b2
 
 /**
  * The Model class extends BaseModel and provides additional
