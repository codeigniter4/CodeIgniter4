<?php

/**
 * CodeIgniter
 *
 * An open source application development framework for PHP
 *
 * This content is released under the MIT License (MIT)
 *
 * Copyright (c) 2014-2019 British Columbia Institute of Technology
 * Copyright (c) 2019-2020 CodeIgniter Foundation
 *
 * Permission is hereby granted, free of charge, to any person obtaining a copy
 * of this software and associated documentation files (the "Software"), to deal
 * in the Software without restriction, including without limitation the rights
 * to use, copy, modify, merge, publish, distribute, sublicense, and/or sell
 * copies of the Software, and to permit persons to whom the Software is
 * furnished to do so, subject to the following conditions:
 *
 * The above copyright notice and this permission notice shall be included in
 * all copies or substantial portions of the Software.
 *
 * THE SOFTWARE IS PROVIDED "AS IS", WITHOUT WARRANTY OF ANY KIND, EXPRESS OR
 * IMPLIED, INCLUDING BUT NOT LIMITED TO THE WARRANTIES OF MERCHANTABILITY,
 * FITNESS FOR A PARTICULAR PURPOSE AND NONINFRINGEMENT. IN NO EVENT SHALL THE
 * AUTHORS OR COPYRIGHT HOLDERS BE LIABLE FOR ANY CLAIM, DAMAGES OR OTHER
 * LIABILITY, WHETHER IN AN ACTION OF CONTRACT, TORT OR OTHERWISE, ARISING FROM,
 * OUT OF OR IN CONNECTION WITH THE SOFTWARE OR THE USE OR OTHER DEALINGS IN
 * THE SOFTWARE.
 *
 * @package    CodeIgniter
 * @author     CodeIgniter Dev Team
 * @copyright  2019-2020 CodeIgniter Foundation
 * @license    https://opensource.org/licenses/MIT	MIT License
 * @link       https://codeigniter.com
 * @since      Version 4.0.0
 * @filesource
 */

namespace CodeIgniter;

use Closure;
use CodeIgniter\Database\BaseBuilder;
use CodeIgniter\Database\BaseConnection;
use CodeIgniter\Database\BaseResult;
use CodeIgniter\Database\ConnectionInterface;
use CodeIgniter\Database\Exceptions\DatabaseException;
use CodeIgniter\Database\Exceptions\DataException;
use CodeIgniter\Exceptions\ModelException;
use CodeIgniter\I18n\Time;
use CodeIgniter\Pager\Pager;
use CodeIgniter\Validation\ValidationInterface;
use Config\Database;
use ReflectionClass;
use ReflectionProperty;
use stdClass;

/**
 * Class Model
 *
 * The Model class provides a number of convenient features that
 * makes working with a database table less painful.
 *
 * It will:
 *      - automatically connect to database
 *      - allow intermingling calls between db connection, the builder,
 *          and methods in this class.
 *      - simplifies pagination
 *      - removes the need to use Result object directly in most cases
 *      - allow specifying the return type (array, object, etc) with each call
 *      - ensure validation is run against objects when saving items
 *
 * @package CodeIgniter
 * @mixin   BaseBuilder
 */
class Model
{

	/**
	 * Pager instance.
	 * Populated after calling $this->paginate()
	 *
	 * @var Pager
	 */
	public $pager;

	/**
	 * Name of database table
	 *
	 * @var string
	 */
	protected $table;

	/**
	 * The table's primary key.
	 *
	 * @var string
	 */
	protected $primaryKey = 'id';

	/**
	 * Whether primary key uses auto increment.
	 *
	 * @var boolean
	 */
	protected $useAutoIncrement = true;

	/**
	 * Last insert ID
	 *
	 * @var integer
	 */
	protected $insertID = 0;

	/**
	 * The Database connection group that
	 * should be instantiated.
	 *
	 * @var string
	 */
	protected $DBGroup;

	/**
	 * The format that the results should be returned as.
	 * Will be overridden if the as* methods are used.
	 *
	 * @var string
	 */
	protected $returnType = 'array';

	/**
	 * If this model should use "softDeletes" and
	 * simply set a date when rows are deleted, or
	 * do hard deletes.
	 *
	 * @var boolean
	 */
	protected $useSoftDeletes = false;

	/**
	 * An array of field names that are allowed
	 * to be set by the user in inserts/updates.
	 *
	 * @var array
	 */
	protected $allowedFields = [];

	/**
	 * If true, will set created_at, and updated_at
	 * values during insert and update routines.
	 *
	 * @var boolean
	 */
	protected $useTimestamps = false;

	/**
	 * The type of column that created_at and updated_at
	 * are expected to.
	 *
	 * Allowed: 'datetime', 'date', 'int'
	 *
	 * @var string
	 */
	protected $dateFormat = 'datetime';

	//--------------------------------------------------------------------

	/**
	 * The column used for insert timestamps
	 *
	 * @var string
	 */
	protected $createdField = 'created_at';

	/**
	 * The column used for update timestamps
	 *
	 * @var string
	 */
	protected $updatedField = 'updated_at';

	/**
	 * Used by withDeleted to override the
	 * model's softDelete setting.
	 *
	 * @var boolean
	 */
	protected $tempUseSoftDeletes;

	/**
	 * The column used to save soft delete state
	 *
	 * @var string
	 */
	protected $deletedField = 'deleted_at';

	/**
	 * Used by asArray and asObject to provide
	 * temporary overrides of model default.
	 *
	 * @var string
	 */
	protected $tempReturnType;

	/**
	 * Whether we should limit fields in inserts
	 * and updates to those available in $allowedFields or not.
	 *
	 * @var boolean
	 */
	protected $protectFields = true;

	/**
	 * Database Connection
	 *
	 * @var ConnectionInterface
	 */
	protected $db;

	/**
	 * Query Builder object
	 *
	 * @var BaseBuilder
	 */
	protected $builder;

	/**
	 * Rules used to validate data in insert, update, and save methods.
	 * The array must match the format of data passed to the Validation
	 * library.
	 *
	 * @var array
	 */
	protected $validationRules = [];

	/**
	 * Contains any custom error messages to be
	 * used during data validation.
	 *
	 * @var array
	 */
	protected $validationMessages = [];

	/**
	 * Skip the model's validation. Used in conjunction with skipValidation()
	 * to skip data validation for any future calls.
	 *
	 * @var boolean
	 */
	protected $skipValidation = false;

	/**
	 * Whether rules should be removed that do not exist
	 * in the passed in data. Used between inserts/updates.
	 *
	 * @var boolean
	 */
	protected $cleanValidationRules = true;

	/**
	 * Our validator instance.
	 *
	 * @var \CodeIgniter\Validation\Validation
	 */
	protected $validation;

	/*
	 * Callbacks. Each array should contain the method
	 * names (within the model) that should be called
	 * when those events are triggered. "Update" and "delete"
	 * methods are passed the same items that are given to
	 * their respecitve method.
	 * "Find" methods receive the ID searched for (if present), and
	 * 'afterFind' additionally receives the results that were found.
	 */

	/**
	 * Whether to trigger the defined callbacks
	 *
	 * @var boolean
	 */
	protected $allowCallbacks = true;

	/**
	 * Used by allowCallbacks() to override the
	 * model's allowCallbacks setting.
	 *
	 * @var boolean
	 */
	protected $tempAllowCallbacks;

	/**
	 * Callbacks for beforeInsert
	 *
	 * @var array
	 */
	protected $beforeInsert = [];
	/**
	 * Callbacks for afterInsert
	 *
	 * @var array
	 */
	protected $afterInsert = [];
	/**
	 * Callbacks for beforeUpdate
	 *
	 * @var array
	 */
	protected $beforeUpdate = [];
	/**
	 * Callbacks for afterUpdate
	 *
	 * @var array
	 */
	protected $afterUpdate = [];
	/**
	 * Callbacks for beforeFind
	 *
	 * @var array
	 */
	protected $beforeFind = [];
	/**
	 * Callbacks for afterFind
	 *
	 * @var array
	 */
	protected $afterFind = [];
	/**
	 * Callbacks for beforeDelete
	 *
	 * @var array
	 */
	protected $beforeDelete = [];
	/**
	 * Callbacks for afterDelete
	 *
	 * @var array
	 */
	protected $afterDelete = [];

	/**
	 * Holds information passed in via 'set'
	 * so that we can capture it (not the builder)
	 * and ensure it gets validated first.
	 *
	 * @var array
	 */
	protected $tempData = [];

	//--------------------------------------------------------------------

	/**
	 * Model constructor.
	 *
	 * @param ConnectionInterface $db
	 * @param ValidationInterface $validation
	 */
	public function __construct(ConnectionInterface &$db = null, ValidationInterface $validation = null)
	{
		if ($db instanceof ConnectionInterface)
		{
			$this->db = & $db;
		}
		else
		{
			$this->db = Database::connect($this->DBGroup);
		}

		$this->tempReturnType     = $this->returnType;
		$this->tempUseSoftDeletes = $this->useSoftDeletes;
		$this->tempAllowCallbacks = $this->allowCallbacks;

		if (is_null($validation))
		{
			$validation = \Config\Services::validation(null, false);
		}

		$this->validation = $validation;
	}

	//--------------------------------------------------------------------
	//--------------------------------------------------------------------
	// CRUD & FINDERS
	//--------------------------------------------------------------------

	/**
	 * Fetches the row of database from $this->table with a primary key
	 * matching $id.
	 *
	 * @param mixed|array|null $id One primary key or an array of primary keys
	 *
	 * @return array|object|null    The resulting row of data, or null.
	 */
	public function find($id = null)
	{
		if ($this->tempAllowCallbacks)
		{
			// Call the before event and check for a return
			$eventData = $this->trigger('beforeFind', ['id' => $id, 'method' => 'find']);
			if (! empty($eventData['returnData']))
			{
				return $eventData['data'];
			}
		}
		$builder = $this->builder();

		if ($this->tempUseSoftDeletes === true)
		{
			$builder->where($this->table . '.' . $this->deletedField, null);
		}

		if (is_array($id))
		{
			$row = $builder->whereIn($this->table . '.' . $this->primaryKey, $id)
					->get();
			$row = $row->getResult($this->tempReturnType);
		}
		elseif (is_numeric($id) || is_string($id))
		{
			$row = $builder->where($this->table . '.' . $this->primaryKey, $id)
					->get();

			$row = $row->getFirstRow($this->tempReturnType);
		}
		else
		{
			$row = $builder->get();

			$row = $row->getResult($this->tempReturnType);
		}

		$eventData = [
			'id'   => $id,
			'data' => $row,
		];
		if ($this->tempAllowCallbacks)
		{
			$eventData = $this->trigger('afterFind', $eventData);
		}

		$this->tempReturnType     = $this->returnType;
		$this->tempUseSoftDeletes = $this->useSoftDeletes;
		$this->tempAllowCallbacks = $this->allowCallbacks;

		return $eventData['data'];
	}

	//--------------------------------------------------------------------

	/**
	 * Fetches the column of database from $this->table
	 *
	 * @param string $columnName
	 *
	 * @return array|null   The resulting row of data, or null if no data found.
	 * @throws \CodeIgniter\Database\Exceptions\DataException
	 */
	public function findColumn(string $columnName)
	{
		if (strpos($columnName, ',') !== false)
		{
			throw DataException::forFindColumnHaveMultipleColumns();
		}

		$resultSet = $this->select($columnName)
						  ->asArray()
						  ->find();

		return (! empty($resultSet)) ? array_column($resultSet, $columnName) : null;
	}

	//--------------------------------------------------------------------

	/**
	 * Works with the current Query Builder instance to return
	 * all results, while optionally limiting them.
	 *
	 * @param integer $limit
	 * @param integer $offset
	 *
	 * @return array
	 */
	public function findAll(int $limit = 0, int $offset = 0)
	{
		if ($this->tempAllowCallbacks)
		{
			// Call the before event and check for a return
			$eventData = $this->trigger('beforeFind', ['method' => 'findAll', 'limit' => $limit, 'offset' => $offset]);
			if (! empty($eventData['returnData']))
			{
				return $eventData['data'];
			}
		}

		$builder = $this->builder();

		if ($this->tempUseSoftDeletes === true)
		{
			$builder->where($this->table . '.' . $this->deletedField, null);
		}

		$row = $builder->limit($limit, $offset)
				->get();

		$row = $row->getResult($this->tempReturnType);

		$eventData = [
			'data'   => $row,
			'limit'  => $limit,
			'offset' => $offset,
		];
		if ($this->tempAllowCallbacks)
		{
			$eventData = $this->trigger('afterFind', $eventData);
		}

		$this->tempReturnType     = $this->returnType;
		$this->tempUseSoftDeletes = $this->useSoftDeletes;
		$this->tempAllowCallbacks = $this->allowCallbacks;

		return $eventData['data'];
	}

	//--------------------------------------------------------------------

	/**
	 * Returns the first row of the result set. Will take any previous
	 * Query Builder calls into account when determining the result set.
	 *
	 * @return array|object|null
	 */
	public function first()
	{
		if ($this->tempAllowCallbacks)
		{
			// Call the before event and check for a return
			$eventData = $this->trigger('beforeFind', ['method' => 'first']);
			if (! empty($eventData['returnData']))
			{
				return $eventData['data'];
			}
		}

		$builder = $this->builder();

		if ($this->tempUseSoftDeletes === true)
		{
			$builder->where($this->table . '.' . $this->deletedField, null);
		}
		else
		{
			if ($this->useSoftDeletes === true && empty($builder->QBGroupBy) && ! empty($this->primaryKey))
			{
				$builder->groupBy($this->table . '.' . $this->primaryKey);
			}
		}

		// Some databases, like PostgreSQL, need order
		// information to consistently return correct results.
		if (! empty($builder->QBGroupBy) && empty($builder->QBOrderBy) && ! empty($this->primaryKey))
		{
			$builder->orderBy($this->table . '.' . $this->primaryKey, 'asc');
		}

		$row = $builder->limit(1, 0)
					   ->get();

		$row = $row->getFirstRow($this->tempReturnType);

		$eventData = ['data' => $row];
		if ($this->tempAllowCallbacks)
		{
			$eventData = $this->trigger('afterFind', $eventData);
		}

		$this->tempReturnType     = $this->returnType;
		$this->tempUseSoftDeletes = $this->useSoftDeletes;
		$this->tempAllowCallbacks = $this->allowCallbacks;

		return $eventData['data'];
	}

	//--------------------------------------------------------------------

	/**
	 * Captures the builder's set() method so that we can validate the
	 * data here. This allows it to be used with any of the other
	 * builder methods and still get validated data, like replace.
	 *
	 * @param mixed   $key    Field name, or an array of field/value pairs
	 * @param string  $value  Field value, if $key is a single field
	 * @param boolean $escape Whether to escape values and identifiers
	 *
	 * @return $this
	 */
	public function set($key, ?string $value = '', bool $escape = null)
	{
		$data = is_array($key)
			? $key
			: [$key => $value];

		$this->tempData['escape'] = $escape;
		$this->tempData['data']   = array_merge($this->tempData['data'] ?? [], $data);

		return $this;
	}

	//--------------------------------------------------------------------

	/**
	 * A convenience method that will attempt to determine whether the
	 * data should be inserted or updated. Will work with either
	 * an array or object. When using with custom class objects,
	 * you must ensure that the class will provide access to the class
	 * variables, even if through a magic method.
	 *
	 * @param array|object $data
	 *
	 * @return boolean
	 * @throws \ReflectionException
	 */
	public function save($data): bool
	{
		if (empty($data))
		{
			return true;
		}

		// When useAutoIncrement feature is disabled check
		// in the database if given record already exists
		if (! $makeUpdate = $this->useAutoIncrement)
		{
			$count = 0;

			if (is_object($data) && isset($data->{$this->primaryKey}))
			{
				$count = $this->where($this->primaryKey, $data->{$this->primaryKey})->countAllResults();
			}
			elseif (is_array($data) && ! empty($data[$this->primaryKey]))
			{
				$count = $this->where($this->primaryKey, $data[$this->primaryKey])->countAllResults();
			}

			if ($count === 1)
			{
				$makeUpdate = true;
			}
		}

		if ($makeUpdate && is_object($data) && isset($data->{$this->primaryKey}))
		{
			$response = $this->update($data->{$this->primaryKey}, $data);
		}
		elseif ($makeUpdate && is_array($data) && ! empty($data[$this->primaryKey]))
		{
			$response = $this->update($data[$this->primaryKey], $data);
		}
		else
		{
			$response = $this->insert($data, false);

			if ($response instanceof BaseResult)
			{
				$response = $response->resultID !== false;
			}
			elseif ($response !== false)
			{
				$response = true;
			}
		}

		return $response;
	}

	/**
	 * Takes a class an returns an array of it's public and protected
	 * properties as an array suitable for use in creates and updates.
	 *
	 * @param string|object $data
	 * @param string|null   $primaryKey
	 * @param string        $dateFormat
	 * @param boolean       $onlyChanged
	 *
	 * @return array
	 * @throws \ReflectionException
	 */
	public static function classToArray($data, $primaryKey = null, string $dateFormat = 'datetime', bool $onlyChanged = true): array
	{
		if (method_exists($data, 'toRawArray'))
		{
			$properties = $data->toRawArray($onlyChanged);

			// Always grab the primary key otherwise updates will fail.
			if (! empty($properties) && ! empty($primaryKey) && ! in_array($primaryKey, $properties) && ! empty($data->{$primaryKey}))
			{
				$properties[$primaryKey] = $data->{$primaryKey};
			}
		}
		else
		{
			$mirror = new ReflectionClass($data);
			$props  = $mirror->getProperties(ReflectionProperty::IS_PUBLIC | ReflectionProperty::IS_PROTECTED);

			$properties = [];

			// Loop over each property,
			// saving the name/value in a new array we can return.
			foreach ($props as $prop)
			{
				// Must make protected values accessible.
				$prop->setAccessible(true);
				$propName              = $prop->getName();
				$properties[$propName] = $prop->getValue($data);
			}
		}

		// Convert any Time instances to appropriate $dateFormat
		if ($properties)
		{
			foreach ($properties as $key => $value)
			{
				if ($value instanceof Time)
				{
					switch ($dateFormat)
					{
						case 'datetime':
							$converted = $value->format('Y-m-d H:i:s');
							break;
						case 'date':
							$converted = $value->format('Y-m-d');
							break;
						case 'int':
							$converted = $value->getTimestamp();
							break;
						default:
							$converted = (string)$value;
					}

					$properties[$key] = $converted;
				}
			}
		}

		return $properties;
	}

	//--------------------------------------------------------------------

	/**
	 * Returns last insert ID or 0.
	 *
	 * @return integer|string
	 */
	public function getInsertID()
	{
		return is_numeric($this->insertID) ? (int) $this->insertID : $this->insertID;
	}

	//--------------------------------------------------------------------

	/**
	 * Inserts data into the current table. If an object is provided,
	 * it will attempt to convert it to an array.
	 *
	 * @param array|object $data
	 * @param boolean      $returnID Whether insert ID should be returned or not.
	 *
	 * @return BaseResult|integer|string|false
	 * @throws \ReflectionException
	 */
	public function insert($data = null, bool $returnID = true)
	{
		$escape = null;

		$this->insertID = 0;

		if (empty($data))
		{
			$data           = $this->tempData['data'] ?? null;
			$escape         = $this->tempData['escape'] ?? null;
			$this->tempData = [];
		}

		if (empty($data))
		{
			throw DataException::forEmptyDataset('insert');
		}

		// If $data is using a custom class with public or protected
		// properties representing the table elements, we need to grab
		// them as an array.
		if (is_object($data) && ! $data instanceof stdClass)
		{
			$data = static::classToArray($data, $this->primaryKey, $this->dateFormat, false);
		}

		// If it's still a stdClass, go ahead and convert to
		// an array so doProtectFields and other model methods
		// don't have to do special checks.
		if (is_object($data))
		{
			$data = (array) $data;
		}

		if (empty($data))
		{
			throw DataException::forEmptyDataset('insert');
		}

		// Validate data before saving.
		if ($this->skipValidation === false)
		{
			if ($this->cleanRules()->validate($data) === false)
			{
				return false;
			}
		}

		// Must be called first so we don't
		// strip out created_at values.
		$data = $this->doProtectFields($data);

		// Set created_at and updated_at with same time
		$date = $this->setDate();

		if ($this->useTimestamps && ! empty($this->createdField) && ! array_key_exists($this->createdField, $data))
		{
			$data[$this->createdField] = $date;
		}

		if ($this->useTimestamps && ! empty($this->updatedField) && ! array_key_exists($this->updatedField, $data))
		{
			$data[$this->updatedField] = $date;
		}

		$eventData = ['data' => $data];
		if ($this->tempAllowCallbacks)
		{
			$eventData = $this->trigger('beforeInsert', $eventData);
		}

		// Require non empty primaryKey when
		// not using auto-increment feature
		if (! $this->useAutoIncrement && empty($eventData['data'][$this->primaryKey]))
		{
			throw DataException::forEmptyPrimaryKey('insert');
		}

		// Must use the set() method to ensure objects get converted to arrays
		$result = $this->builder()
				->set($eventData['data'], '', $escape)
				->insert();

		// If insertion succeeded then save the insert ID
		if ($result->resultID)
		{
			if (! $this->useAutoIncrement)
			{
				$this->insertID = $eventData['data'][$this->primaryKey];
			}
			else
			{
				$this->insertID = $this->db->insertID(); // @phpstan-ignore-line
			}
		}

		$eventData = [
			'id'     => $this->insertID,
			'data'   => $eventData['data'],
			'result' => $result,
		];
		if ($this->tempAllowCallbacks)
		{
			// Trigger afterInsert events with the inserted data and new ID
			$this->trigger('afterInsert', $eventData);
		}
		$this->tempAllowCallbacks = $this->allowCallbacks;

		// If insertion failed, get out of here
		if (! $result)
		{
			return $result;
		}

		// otherwise return the insertID, if requested.
		return $returnID ? $this->insertID : $result;
	}

	//--------------------------------------------------------------------

	/**
	 * Compiles batch insert strings and runs the queries, validating each row prior.
	 *
	 * @param array   $set       An associative array of insert values
	 * @param boolean $escape    Whether to escape values and identifiers
	 * @param integer $batchSize The size of the batch to run
	 * @param boolean $testing   True means only number of records is returned, false will execute the query
	 *
	 * @return integer|boolean Number of rows inserted or FALSE on failure
	 */
	public function insertBatch(array $set = null, bool $escape = null, int $batchSize = 100, bool $testing = false)
	{
		if (is_array($set))
		{
			foreach ($set as &$row)
			{
				// If $data is using a custom class with public or protected
				// properties representing the table elements, we need to grab
				// them as an array.
				if (is_object($row) && ! $row instanceof stdClass)
				{
					$row = static::classToArray($row, $this->primaryKey, $this->dateFormat, false);
				}

				// If it's still a stdClass, go ahead and convert to
				// an array so doProtectFields and other model methods
				// don't have to do special checks.
				if (is_object($row))
				{
					$row = (array) $row;
				}

				// Validate every row..
				if ($this->skipValidation === false && $this->cleanRules()->validate($row) === false)
				{
					return false;
				}

				// Must be called first so we don't
				// strip out created_at values.
				$row = $this->doProtectFields($row);

				// Require non empty primaryKey when
				// not using auto-increment feature
				if (! $this->useAutoIncrement && empty($row[$this->primaryKey]))
				{
					throw DataException::forEmptyPrimaryKey('insertBatch');
				}

				// Set created_at and updated_at with same time
				$date = $this->setDate();

				if ($this->useTimestamps && ! empty($this->createdField) && ! array_key_exists($this->createdField, $row))
				{
					$row[$this->createdField] = $date;
				}

				if ($this->useTimestamps && ! empty($this->updatedField) && ! array_key_exists($this->updatedField, $row))
				{
					$row[$this->updatedField] = $date;
				}
			}
		}

		return $this->builder()->testMode($testing)->insertBatch($set, $escape, $batchSize);
	}

	//--------------------------------------------------------------------

	/**
	 * Updates a single record in $this->table. If an object is provided,
	 * it will attempt to convert it into an array.
	 *
	 * @param integer|array|string $id
	 * @param array|object         $data
	 *
	 * @return boolean
	 * @throws \ReflectionException
	 */
	public function update($id = null, $data = null): bool
	{
		$escape = null;

		if (is_numeric($id) || is_string($id))
		{
			$id = [$id];
		}

		if (empty($data))
		{
			$data           = $this->tempData['data'] ?? null;
			$escape         = $this->tempData['escape'] ?? null;
			$this->tempData = [];
		}

		if (empty($data))
		{
			throw DataException::forEmptyDataset('update');
		}

		// If $data is using a custom class with public or protected
		// properties representing the table elements, we need to grab
		// them as an array.
		if (is_object($data) && ! $data instanceof stdClass)
		{
			$data = static::classToArray($data, $this->primaryKey, $this->dateFormat);
		}

		// If it's still a stdClass, go ahead and convert to
		// an array so doProtectFields and other model methods
		// don't have to do special checks.
		if (is_object($data))
		{
			$data = (array) $data;
		}

		// If it's still empty here, means $data is no change or is empty object
		if (empty($data))
		{
			throw DataException::forEmptyDataset('update');
		}

		// Validate data before saving.
		if ($this->skipValidation === false)
		{
			if ($this->cleanRules(true)->validate($data) === false)
			{
				return false;
			}
		}

		// Must be called first so we don't
		// strip out updated_at values.
		$data = $this->doProtectFields($data);

		if ($this->useTimestamps && ! empty($this->updatedField) && ! array_key_exists($this->updatedField, $data))
		{
			$data[$this->updatedField] = $this->setDate();
		}

		$eventData = [
			'id'   => $id,
			'data' => $data,
		];
		if ($this->tempAllowCallbacks)
		{
			$eventData = $this->trigger('beforeUpdate', $eventData);
		}

		$builder = $this->builder();

		if ($id)
		{
			$builder = $builder->whereIn($this->table . '.' . $this->primaryKey, $id);
		}

		// Must use the set() method to ensure objects get converted to arrays
		$result = $builder
				->set($eventData['data'], '', $escape)
				->update();

		$eventData = [
			'id'     => $id,
			'data'   => $eventData['data'],
			'result' => $result,
		];
		if ($this->tempAllowCallbacks)
		{
			$this->trigger('afterUpdate', $eventData);
		}
		$this->tempAllowCallbacks = $this->allowCallbacks;

		return $result;
	}

	//--------------------------------------------------------------------

	/**
	 * Update_Batch
	 *
	 * Compiles an update string and runs the query
	 *
	 * @param array   $set       An associative array of update values
	 * @param string  $index     The where key
	 * @param integer $batchSize The size of the batch to run
	 * @param boolean $returnSQL True means SQL is returned, false will execute the query
	 *
	 * @return mixed    Number of rows affected or FALSE on failure
	 * @throws \CodeIgniter\Database\Exceptions\DatabaseException
	 */
	public function updateBatch(array $set = null, string $index = null, int $batchSize = 100, bool $returnSQL = false)
	{
		if (is_array($set))
		{
			foreach ($set as &$row)
			{
				// If $data is using a custom class with public or protected
				// properties representing the table elements, we need to grab
				// them as an array.
				if (is_object($row) && ! $row instanceof stdClass)
				{
					$row = static::classToArray($row, $this->primaryKey, $this->dateFormat);
				}

				// If it's still a stdClass, go ahead and convert to
				// an array so doProtectFields and other model methods
				// don't have to do special checks.
				if (is_object($row))
				{
					$row = (array) $row;
				}

				// Validate data before saving.
				if ($this->skipValidation === false && $this->cleanRules(true)->validate($row) === false)
				{
					return false;
				}

				// Save updateIndex for later
				$updateIndex = $row[$index] ?? null;

				// Must be called first so we don't
				// strip out updated_at values.
				$row = $this->doProtectFields($row);

				// Restore updateIndex value in case it was wiped out
				if ($updateIndex !== null)
				{
					$row[$index] = $updateIndex;
				}

				if ($this->useTimestamps && ! empty($this->updatedField) && ! array_key_exists($this->updatedField, $row))
				{
					$row[$this->updatedField] = $this->setDate();
				}
			}
		}

		return $this->builder()->testMode($returnSQL)->updateBatch($set, $index, $batchSize);
	}

	//--------------------------------------------------------------------

	/**
	 * Deletes a single record from $this->table where $id matches
	 * the table's primaryKey
	 *
	 * @param integer|string|array|null $id    The rows primary key(s)
	 * @param boolean                   $purge Allows overriding the soft deletes setting.
	 *
	 * @return BaseResult|boolean
	 * @throws \CodeIgniter\Database\Exceptions\DatabaseException
	 */
	public function delete($id = null, bool $purge = false)
	{
		if (! empty($id) && (is_numeric($id) || is_string($id)))
		{
			$id = [$id];
		}

		$builder = $this->builder();
		if (! empty($id))
		{
			$builder = $builder->whereIn($this->primaryKey, $id);
		}

		$eventData = [
			'id'    => $id,
			'purge' => $purge,
		];
		if ($this->tempAllowCallbacks)
		{
			$this->trigger('beforeDelete', $eventData);
		}

		if ($this->useSoftDeletes && ! $purge)
		{
			if (empty($builder->getCompiledQBWhere()))
			{
				if (CI_DEBUG)
				{
					throw new DatabaseException('Deletes are not allowed unless they contain a "where" or "like" clause.');
				}
				// @codeCoverageIgnoreStart
				return false;
				// @codeCoverageIgnoreEnd
			}
			$set[$this->deletedField] = $this->setDate();

			if ($this->useTimestamps && ! empty($this->updatedField))
			{
				$set[$this->updatedField] = $this->setDate();
			}

			$result = $builder->update($set);
		}
		else
		{
			$result = $builder->delete();
		}

		$eventData = [
			'id'     => $id,
			'purge'  => $purge,
			'result' => $result,
			'data'   => null,
		];
		if ($this->tempAllowCallbacks)
		{
			$this->trigger('afterDelete', $eventData);
		}
		$this->tempAllowCallbacks = $this->allowCallbacks;

		return $result;
	}

	//--------------------------------------------------------------------

	/**
	 * Permanently deletes all rows that have been marked as deleted
	 * through soft deletes (deleted = 1)
	 *
	 * @return boolean|mixed
	 */
	public function purgeDeleted()
	{
		if (! $this->useSoftDeletes)
		{
			return true;
		}

		return $this->builder()
				->where($this->table . '.' . $this->deletedField . ' IS NOT NULL')
				->delete();
	}

	//--------------------------------------------------------------------

	/**
	 * Sets $useSoftDeletes value so that we can temporarily override
	 * the softdeletes settings. Can be used for all find* methods.
	 *
	 * @param boolean $val
	 *
	 * @return Model
	 */
	public function withDeleted($val = true)
	{
		$this->tempUseSoftDeletes = ! $val;

		return $this;
	}

	//--------------------------------------------------------------------

	/**
	 * Works with the find* methods to return only the rows that
	 * have been deleted.
	 *
	 * @return Model
	 */
	public function onlyDeleted()
	{
		$this->tempUseSoftDeletes = false;

		$this->builder()
			 ->where($this->table . '.' . $this->deletedField . ' IS NOT NULL');

		return $this;
	}

	//--------------------------------------------------------------------

	/**
	 * Replace
	 *
	 * Compiles an replace into string and runs the query
	 *
	 * @param null    $data
	 * @param boolean $returnSQL
	 *
	 * @return mixed
	 */
	public function replace($data = null, bool $returnSQL = false)
	{
		// Validate data before saving.
		if (! empty($data) && $this->skipValidation === false)
		{
			if ($this->cleanRules(true)->validate($data) === false)
			{
				return false;
			}
		}

<<<<<<< HEAD
		return $this->builder()->testMode($returnSQL)->replace($data);
=======
		return $this->builder()->replace($data);
>>>>>>> 05489234
	}

	//--------------------------------------------------------------------
	// Utility
	//--------------------------------------------------------------------

	/**
	 * Sets the return type of the results to be as an associative array.
	 *
	 * @return Model
	 */
	public function asArray()
	{
		$this->tempReturnType = 'array';

		return $this;
	}

	//--------------------------------------------------------------------

	/**
	 * Sets the return type to be of the specified type of object.
	 * Defaults to a simple object, but can be any class that has
	 * class vars with the same name as the table columns, or at least
	 * allows them to be created.
	 *
	 * @param string $class
	 *
	 * @return Model
	 */
	public function asObject(string $class = 'object')
	{
		$this->tempReturnType = $class;

		return $this;
	}

	//--------------------------------------------------------------------

	/**
	 * Loops over records in batches, allowing you to operate on them.
	 * Works with $this->builder to get the Compiled select to
	 * determine the rows to operate on.
	 *
	 * @param integer  $size
	 * @param \Closure $userFunc
	 *
	 * @throws \CodeIgniter\Database\Exceptions\DataException
	 */
	public function chunk(int $size, Closure $userFunc)
	{
		$total = $this->builder()
				->countAllResults(false);

		$offset = 0;

		while ($offset <= $total)
		{
			$builder = clone($this->builder());

			$rows = $builder->get($size, $offset);

			if ($rows === false)
			{
				throw DataException::forEmptyDataset('chunk');
			}

			$rows = $rows->getResult($this->tempReturnType);

			$offset += $size;

			if (empty($rows))
			{
				continue;
			}

			foreach ($rows as $row)
			{
				if ($userFunc($row) === false)
				{
					return;
				}
			}
		}
	}

	//--------------------------------------------------------------------

	/**
	 * Works with $this->builder to get the Compiled Select to operate on.
	 * Expects a GET variable (?page=2) that specifies the page of results
	 * to display.
	 *
	 * @param integer $perPage
	 * @param string  $group   Will be used by the pagination library
	 *                         to identify a unique pagination set.
	 * @param integer $page    Optional page number (useful when the page number is provided in different way)
	 * @param integer $segment Optional URI segment number (if page number is provided by URI segment)
	 *
	 * @return array|null
	 */
	public function paginate(int $perPage = null, string $group = 'default', int $page = null, int $segment = 0)
	{
		$pager = \Config\Services::pager(null, null, false);

		if ($segment)
		{
			$pager->setSegment($segment);
		}

		$page = $page >= 1 ? $page : $pager->getCurrentPage($group);

		$total = $this->countAllResults(false);

		// Store it in the Pager library so it can be
		// paginated in the views.
		$this->pager = $pager->store($group, $page, $perPage, $total, $segment);
		$perPage     = $this->pager->getPerPage($group);
		$offset      = ($page - 1) * $perPage;

		return $this->findAll($perPage, $offset);
	}

	//--------------------------------------------------------------------

	/**
	 * Sets whether or not we should whitelist data set during
	 * updates or inserts against $this->availableFields.
	 *
	 * @param boolean $protect
	 *
	 * @return Model
	 */
	public function protect(bool $protect = true)
	{
		$this->protectFields = $protect;

		return $this;
	}

	//--------------------------------------------------------------------

	/**
	 * Provides a shared instance of the Query Builder.
	 *
	 * @param string $table
	 *
	 * @return BaseBuilder
	 * @throws \CodeIgniter\Exceptions\ModelException;
	 */
	protected function builder(string $table = null)
	{
		if ($this->builder instanceof BaseBuilder)
		{
			return $this->builder;
		}

		// We're going to force a primary key to exist
		// so we don't have overly convoluted code,
		// and future features are likely to require them.
		if (empty($this->primaryKey))
		{
			throw ModelException::forNoPrimaryKey(get_class($this));
		}

		$table = empty($table) ? $this->table : $table;

		// Ensure we have a good db connection
		if (! $this->db instanceof BaseConnection)
		{
			$this->db = Database::connect($this->DBGroup);
		}

		$this->builder = $this->db->table($table);

		return $this->builder;
	}

	//--------------------------------------------------------------------

	/**
	 * Ensures that only the fields that are allowed to be updated
	 * are in the data array.
	 *
	 * Used by insert() and update() to protect against mass assignment
	 * vulnerabilities.
	 *
	 * @param array $data
	 *
	 * @return array
	 * @throws \CodeIgniter\Database\Exceptions\DataException
	 */
	protected function doProtectFields(array $data): array
	{
		if ($this->protectFields === false)
		{
			return $data;
		}

		if (empty($this->allowedFields))
		{
			throw DataException::forInvalidAllowedFields(get_class($this));
		}

		foreach ($data as $key => $val)
		{
			if (! in_array($key, $this->allowedFields))
			{
				unset($data[$key]);
			}
		}

		return $data;
	}

	//--------------------------------------------------------------------

	/**
	 * A utility function to allow child models to use the type of
	 * date/time format that they prefer. This is primarily used for
	 * setting created_at, updated_at and deleted_at values, but can be
	 * used by inheriting classes.
	 *
	 * The available time formats are:
	 *  - 'int'      - Stores the date as an integer timestamp
	 *  - 'datetime' - Stores the data in the SQL datetime format
	 *  - 'date'     - Stores the date (only) in the SQL date format.
	 *
	 * @param integer $userData An optional PHP timestamp to be converted.
	 *
	 * @return mixed
	 * @throws \CodeIgniter\Exceptions\ModelException;
	 */
	protected function setDate(int $userData = null)
	{
		$currentDate = is_numeric($userData) ? (int) $userData : time();

		switch ($this->dateFormat)
		{
			case 'int':
				return $currentDate;
			case 'datetime':
				return date('Y-m-d H:i:s', $currentDate);
			case 'date':
				return date('Y-m-d', $currentDate);
			default:
				throw ModelException::forNoDateFormat(get_class($this));
		}
	}

	//--------------------------------------------------------------------

	/**
	 * Specify the table associated with a model
	 *
	 * @param string $table
	 *
	 * @return Model
	 */
	public function setTable(string $table)
	{
		$this->table = $table;

		return $this;
	}

	//--------------------------------------------------------------------

	/**
	 * Grabs the last error(s) that occurred. If data was validated,
	 * it will first check for errors there, otherwise will try to
	 * grab the last error from the Database connection.
	 *
	 * @param boolean $forceDB Always grab the db error, not validation
	 *
	 * @return array|null
	 */
	public function errors(bool $forceDB = false)
	{
		// Do we have validation errors?
		if ($forceDB === false && $this->skipValidation === false)
		{
			$errors = $this->validation->getErrors();

			if (! empty($errors))
			{
				return $errors;
			}
		}

		// Still here? Grab the database-specific error, if any.
		$error = $this->db->error();

		return $error['message'] ?? null;
	}

	//--------------------------------------------------------------------
	//--------------------------------------------------------------------
	// Validation
	//--------------------------------------------------------------------

	/**
	 * Set the value of the skipValidation flag.
	 *
	 * @param boolean $skip
	 *
	 * @return Model
	 */
	public function skipValidation(bool $skip = true)
	{
		$this->skipValidation = $skip;

		return $this;
	}

	//--------------------------------------------------------------------

	/**
	 * Allows to set validation messages.
	 * It could be used when you have to change default or override current validate messages.
	 *
	 * @param array $validationMessages
	 *
	 * @return void
	 */
	public function setValidationMessages(array $validationMessages)
	{
		$this->validationMessages = $validationMessages;
	}
	//--------------------------------------------------------------------

	/**
	 * Allows to set field wise validation message.
	 * It could be used when you have to change default or override current validate messages.
	 *
	 * @param string $field
	 * @param array  $fieldMessages
	 *
	 * @return void
	 */
	public function setValidationMessage(string $field, array $fieldMessages)
	{
		$this->validationMessages[$field] = $fieldMessages;
	}

	//--------------------------------------------------------------------

	/**
	 * Allows to set validation rules.
	 * It could be used when you have to change default or override current validate rules.
	 *
	 * @param array $validationRules
	 *
	 * @return void
	 */
	public function setValidationRules(array $validationRules)
	{
		$this->validationRules = $validationRules;
	}

	//--------------------------------------------------------------------

	/**
	 * Allows to set field wise validation rules.
	 * It could be used when you have to change default or override current validate rules.
	 *
	 * @param string       $field
	 * @param string|array $fieldRules
	 *
	 * @return void
	 */
	public function setValidationRule(string $field, $fieldRules)
	{
		$this->validationRules[$field] = $fieldRules;
	}

	//--------------------------------------------------------------------

	/**
	 * Should validation rules be removed before saving?
	 * Most handy when doing updates.
	 *
	 * @param boolean $choice
	 *
	 * @return $this
	 */
	public function cleanRules(bool $choice = false)
	{
		$this->cleanValidationRules = $choice;

		return $this;
	}

	//--------------------------------------------------------------------

	/**
	 * Validate the data against the validation rules (or the validation group)
	 * specified in the class property, $validationRules.
	 *
	 * @param array|object $data
	 *
	 * @return boolean
	 */
	public function validate($data): bool
	{
		$rules = $this->getValidationRules();

		if ($this->skipValidation === true || empty($rules) || empty($data))
		{
			return true;
		}

		// Query Builder works with objects as well as arrays,
		// but validation requires array, so cast away.
		if (is_object($data))
		{
			$data = (array) $data;
		}

		// ValidationRules can be either a string, which is the group name,
		// or an array of rules.
		if (is_string($rules))
		{
			$rules = $this->validation->loadRuleGroup($rules);
		}

		$rules = $this->cleanValidationRules
			? $this->cleanValidationRules($rules, $data)
			: $rules;

		// If no data existed that needs validation
		// our job is done here.
		if (empty($rules))
		{
			return true;
		}

		$this->validation->setRules($rules, $this->validationMessages);
		$valid = $this->validation->run($data, null, $this->DBGroup);

		return (bool) $valid;
	}

	//--------------------------------------------------------------------

	/**
	 * Removes any rules that apply to fields that have not been set
	 * currently so that rules don't block updating when only updating
	 * a partial row.
	 *
	 * @param array      $rules
	 *
	 * @param array|null $data
	 *
	 * @return array
	 */
	protected function cleanValidationRules(array $rules, array $data = null): array
	{
		if (empty($data))
		{
			return [];
		}

		foreach ($rules as $field => $rule)
		{
			if (! array_key_exists($field, $data))
			{
				unset($rules[$field]);
			}
		}

		return $rules;
	}

	/**
	 * Replace any placeholders within the rules with the values that
	 * match the 'key' of any properties being set. For example, if
	 * we had the following $data array:
	 *
	 * [ 'id' => 13 ]
	 *
	 * and the following rule:
	 *
	 *  'required|is_unique[users,email,id,{id}]'
	 *
	 * The value of {id} would be replaced with the actual id in the form data:
	 *
	 *  'required|is_unique[users,email,id,13]'
	 *
	 * @codeCoverageIgnore
	 *
	 * @deprecated use fillPlaceholders($rules, $data) from Validation instead
	 *
	 * @param array $rules
	 * @param array $data
	 *
	 * @return array
	 */
	protected function fillPlaceholders(array $rules, array $data): array
	{
		$replacements = [];

		foreach ($data as $key => $value)
		{
			$replacements["{{$key}}"] = $value;
		}

		if (! empty($replacements))
		{
			foreach ($rules as &$rule)
			{
				if (is_array($rule))
				{
					foreach ($rule as &$row)
					{
						// Should only be an `errors` array
						// which doesn't take placeholders.
						if (is_array($row))
						{
							continue;
						}

						$row = strtr($row, $replacements);
					}
					continue;
				}

				$rule = strtr($rule, $replacements);
			}
		}

		return $rules;
	}

	//--------------------------------------------------------------------

	/**
	 * Returns the model's defined validation rules so that they
	 * can be used elsewhere, if needed.
	 *
	 * @param array $options
	 *
	 * @return array
	 */
	public function getValidationRules(array $options = []): array
	{
		$rules = $this->validationRules;

		// ValidationRules can be either a string, which is the group name,
		// or an array of rules.
		if (is_string($rules))
		{
			$rules = $this->validation->loadRuleGroup($rules);
		}

		if (isset($options['except']))
		{
			$rules = array_diff_key($rules, array_flip($options['except']));
		}
		elseif (isset($options['only']))
		{
			$rules = array_intersect_key($rules, array_flip($options['only']));
		}

		return $rules;
	}

	//--------------------------------------------------------------------

	/**
	 * Returns the model's define validation messages so they
	 * can be used elsewhere, if needed.
	 *
	 * @return array
	 */
	public function getValidationMessages(): array
	{
		return $this->validationMessages;
	}

	//--------------------------------------------------------------------

	/**
	 * Override countAllResults to account for soft deleted accounts.
	 *
	 * @param boolean $reset
	 * @param boolean $test
	 *
	 * @return mixed
	 */
	public function countAllResults(bool $reset = true, bool $test = false)
	{
		if ($this->tempUseSoftDeletes === true)
		{
			$this->builder()->where($this->table . '.' . $this->deletedField, null);
		}

		// When $reset === false, the $tempUseSoftDeletes will be
		// dependant on $useSoftDeletes value because we don't
		// want to add the same "where" condition for the second time
		$this->tempUseSoftDeletes = ($reset === true)
			? $this->useSoftDeletes
			: ($this->useSoftDeletes === true
				? false
				: $this->useSoftDeletes);

		return $this->builder()->testMode($test)->countAllResults($reset);
	}

	/**
	 * Sets $tempAllowCallbacks value so that we can temporarily override
	 * the setting. Resets after the next method that uses triggers.
	 *
	 * @param boolean $val
	 *
	 * @return Model
	 */
	public function allowCallbacks(bool $val = true)
	{
		$this->tempAllowCallbacks = $val;

		return $this;
	}

	/**
	 * A simple event trigger for Model Events that allows additional
	 * data manipulation within the model. Specifically intended for
	 * usage by child models this can be used to format data,
	 * save/load related classes, etc.
	 *
	 * It is the responsibility of the callback methods to return
	 * the data itself.
	 *
	 * Each $eventData array MUST have a 'data' key with the relevant
	 * data for callback methods (like an array of key/value pairs to insert
	 * or update, an array of results, etc)
	 *
	 * If callbacks are not allowed then returns $eventData immediately.
	 *
	 * @param string $event
	 * @param array  $eventData
	 *
	 * @return mixed
	 * @throws \CodeIgniter\Database\Exceptions\DataException
	 */
	protected function trigger(string $event, array $eventData)
	{
		// Ensure it's a valid event
		if (! isset($this->{$event}) || empty($this->{$event}))
		{
			return $eventData;
		}

		foreach ($this->{$event} as $callback)
		{
			if (! method_exists($this, $callback))
			{
				throw DataException::forInvalidMethodTriggered($callback);
			}

			$eventData = $this->{$callback}($eventData);
		}

		return $eventData;
	}

	//--------------------------------------------------------------------

	//--------------------------------------------------------------------
	// Magic
	//--------------------------------------------------------------------

	/**
	 * Provides/instantiates the builder/db connection and model's table/primary key names and return type.
	 *
	 * @param string $name
	 *
	 * @return mixed
	 */
	public function __get(string $name)
	{
		if (property_exists($this, $name))
		{
			return $this->{$name};
		}
		elseif (isset($this->db->$name))
		{
			return $this->db->$name;
		}
		elseif (isset($this->builder()->$name))
		{
			return $this->builder()->$name;
		}

		return null;
	}

	/**
	 * Checks for the existence of properties across this model, builder, and db connection.
	 *
	 * @param string $name
	 *
	 * @return boolean
	 */
	public function __isset(string $name): bool
	{
		if (property_exists($this, $name))
		{
			return true;
		}
		elseif (isset($this->db->$name))
		{
			return true;
		}
		elseif (isset($this->builder()->$name))
		{
			return true;
		}

		return false;
	}

	//--------------------------------------------------------------------

	/**
	 * Provides direct access to method in the builder (if available)
	 * and the database connection.
	 *
	 * @param string $name
	 * @param array  $params
	 *
	 * @return Model|null
	 */
	public function __call(string $name, array $params)
	{
		$result = null;

		if (method_exists($this->db, $name))
		{
			$result = $this->db->$name(...$params);
		}
		elseif (method_exists($builder = $this->builder(), $name))
		{
			$result = $builder->$name(...$params);
		}

		// Don't return the builder object unless specifically requested
		//, since that will interrupt the usability flow
		// and break intermingling of model and builder methods.
		if ($name !== 'builder' && empty($result))
		{
			if (! method_exists($this->builder(), $name))
			{
				$className = get_class($this);
				throw new \BadMethodCallException("Call to undefined method $className::$name");
			}
			return $result;
		}
		if ($name !== 'builder' && ! $result instanceof BaseBuilder)
		{
			return $result;
		}

		return $this;
	}

	//--------------------------------------------------------------------
}<|MERGE_RESOLUTION|>--- conflicted
+++ resolved
@@ -1282,11 +1282,7 @@
 			}
 		}
 
-<<<<<<< HEAD
 		return $this->builder()->testMode($returnSQL)->replace($data);
-=======
-		return $this->builder()->replace($data);
->>>>>>> 05489234
 	}
 
 	//--------------------------------------------------------------------
