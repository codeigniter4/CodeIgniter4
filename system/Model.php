<?php

declare(strict_types=1);

/**
 * This file is part of CodeIgniter 4 framework.
 *
 * (c) CodeIgniter Foundation <admin@codeigniter.com>
 *
 * For the full copyright and license information, please view
 * the LICENSE file that was distributed with this source code.
 */

namespace CodeIgniter;

use BadMethodCallException;
use Closure;
use CodeIgniter\Database\BaseBuilder;
use CodeIgniter\Database\BaseConnection;
use CodeIgniter\Database\BaseResult;
use CodeIgniter\Database\ConnectionInterface;
use CodeIgniter\Database\Exceptions\DatabaseException;
use CodeIgniter\Database\Exceptions\DataException;
use CodeIgniter\Database\Query;
use CodeIgniter\Entity\Entity;
use CodeIgniter\Exceptions\ModelException;
use CodeIgniter\Validation\ValidationInterface;
use Config\Database;
use Config\Feature;
use ReflectionException;

/**
 * The Model class extends BaseModel and provides additional
 * convenient features that makes working with a SQL database
 * table less painful.
 *
 * It will:
 *      - automatically connect to database
 *      - allow intermingling calls to the builder
 *      - removes the need to use Result object directly in most cases
 *
 * @property BaseConnection $db
 *
 * @method $this groupBy($by, ?bool $escape = null)
 * @method $this groupEnd()
 * @method $this groupStart()
 * @method $this having($key, $value = null, ?bool $escape = null)
 * @method $this havingGroupEnd()
 * @method $this havingGroupStart()
 * @method $this havingIn(?string $key = null, $values = null, ?bool $escape = null)
 * @method $this havingLike($field, string $match = '', string $side = 'both', ?bool $escape = null, bool $insensitiveSearch = false)
 * @method $this havingNotIn(?string $key = null, $values = null, ?bool $escape = null)
 * @method $this join(string $table, string $cond, string $type = '', ?bool $escape = null)
 * @method $this like($field, string $match = '', string $side = 'both', ?bool $escape = null, bool $insensitiveSearch = false)
 * @method $this limit(?int $value = null, ?int $offset = 0)
 * @method $this notGroupStart()
 * @method $this notHavingGroupStart()
 * @method $this notHavingLike($field, string $match = '', string $side = 'both', ?bool $escape = null, bool $insensitiveSearch = false)
 * @method $this notLike($field, string $match = '', string $side = 'both', ?bool $escape = null, bool $insensitiveSearch = false)
 * @method $this offset(int $offset)
 * @method $this orderBy(string $orderBy, string $direction = '', ?bool $escape = null)
 * @method $this orGroupStart()
 * @method $this orHaving($key, $value = null, ?bool $escape = null)
 * @method $this orHavingGroupStart()
 * @method $this orHavingIn(?string $key = null, $values = null, ?bool $escape = null)
 * @method $this orHavingLike($field, string $match = '', string $side = 'both', ?bool $escape = null, bool $insensitiveSearch = false)
 * @method $this orHavingNotIn(?string $key = null, $values = null, ?bool $escape = null)
 * @method $this orLike($field, string $match = '', string $side = 'both', ?bool $escape = null, bool $insensitiveSearch = false)
 * @method $this orNotGroupStart()
 * @method $this orNotHavingGroupStart()
 * @method $this orNotHavingLike($field, string $match = '', string $side = 'both', ?bool $escape = null, bool $insensitiveSearch = false)
 * @method $this orNotLike($field, string $match = '', string $side = 'both', ?bool $escape = null, bool $insensitiveSearch = false)
 * @method $this orWhere($key, $value = null, ?bool $escape = null)
 * @method $this orWhereIn(?string $key = null, $values = null, ?bool $escape = null)
 * @method $this orWhereNotIn(?string $key = null, $values = null, ?bool $escape = null)
 * @method $this select($select = '*', ?bool $escape = null)
 * @method $this selectAvg(string $select = '', string $alias = '')
 * @method $this selectCount(string $select = '', string $alias = '')
 * @method $this selectMax(string $select = '', string $alias = '')
 * @method $this selectMin(string $select = '', string $alias = '')
 * @method $this selectSum(string $select = '', string $alias = '')
 * @method $this when($condition, callable $callback, ?callable $defaultCallback = null)
 * @method $this whenNot($condition, callable $callback, ?callable $defaultCallback = null)
 * @method $this where($key, $value = null, ?bool $escape = null)
 * @method $this whereIn(?string $key = null, $values = null, ?bool $escape = null)
 * @method $this whereNotIn(?string $key = null, $values = null, ?bool $escape = null)
 *
 * @phpstan-import-type row_array from BaseModel
 */
class Model extends BaseModel
{
    /**
     * Name of database table
     *
     * @var string
     */
    protected $table;

    /**
     * The table's primary key.
     *
     * @var string
     */
    protected $primaryKey = 'id';

    /**
     * Whether primary key uses auto increment.
     *
     * @var bool
     */
    protected $useAutoIncrement = true;

    /**
     * Query Builder object
     *
     * @var BaseBuilder|null
     */
    protected $builder;

    /**
     * Holds information passed in via 'set'
     * so that we can capture it (not the builder)
     * and ensure it gets validated first.
     *
     * @var array
     */
    protected $tempData = [];

    /**
     * Escape array that maps usage of escape
     * flag for every parameter.
     *
     * @var array
     */
    protected $escape = [];

    /**
     * Builder method names that should not be used in the Model.
     *
     * @var string[] method name
     */
    private array $builderMethodsNotAvailable = [
        'getCompiledInsert',
        'getCompiledSelect',
        'getCompiledUpdate',
    ];

    public function __construct(?ConnectionInterface $db = null, ?ValidationInterface $validation = null)
    {
        /**
         * @var BaseConnection|null $db
         */
        $db ??= Database::connect($this->DBGroup);

        $this->db = $db;

        parent::__construct($validation);
    }

    /**
     * Specify the table associated with a model
     *
     * @param string $table Table
     *
     * @return $this
     */
    public function setTable(string $table)
    {
        $this->table = $table;

        return $this;
    }

    /**
     * Fetches the row of database from $this->table with a primary key
     * matching $id.
     * This method works only with dbCalls.
     *
     * @param bool                  $singleton Single or multiple results
     * @param array|int|string|null $id        One primary key or an array of primary keys
     *
     * @return         array|object|null                                                     The resulting row of data, or null.
     * @phpstan-return ($singleton is true ? row_array|null|object : list<row_array|object>)
     */
    protected function doFind(bool $singleton, $id = null)
    {
        $builder = $this->builder();

        if ($this->tempUseSoftDeletes) {
            $builder->where($this->table . '.' . $this->deletedField, null);
        }

        if (is_array($id)) {
            $row = $builder->whereIn($this->table . '.' . $this->primaryKey, $id)
                ->get()
                ->getResult($this->tempReturnType);
        } elseif ($singleton) {
            $row = $builder->where($this->table . '.' . $this->primaryKey, $id)
                ->get()
                ->getFirstRow($this->tempReturnType);
        } else {
            $row = $builder->get()->getResult($this->tempReturnType);
        }

        return $row;
    }

    /**
     * Fetches the column of database from $this->table.
     * This method works only with dbCalls.
     *
     * @param string $columnName Column Name
     *
     * @return         array|null           The resulting row of data, or null if no data found.
     * @phpstan-return list<row_array>|null
     */
    protected function doFindColumn(string $columnName)
    {
        return $this->select($columnName)->asArray()->find();
    }

    /**
     * Works with the current Query Builder instance to return
     * all results, while optionally limiting them.
     * This method works only with dbCalls.
     *
     * @param int|null $limit  Limit
     * @param int      $offset Offset
     *
     * @return         array
     * @phpstan-return list<row_array|object>
     */
    protected function doFindAll(?int $limit = null, int $offset = 0)
    {
        if (config(Feature::class)->limitZeroAsAll) {
            $limit ??= 0;
        }

        $builder = $this->builder();

        if ($this->tempUseSoftDeletes) {
            $builder->where($this->table . '.' . $this->deletedField, null);
        }

        return $builder->limit($limit, $offset)
            ->get()
            ->getResult($this->tempReturnType);
    }

    /**
     * Returns the first row of the result set. Will take any previous
     * Query Builder calls into account when determining the result set.
     * This method works only with dbCalls.
     *
     * @return         array|object|null
     * @phpstan-return row_array|object|null
     */
    protected function doFirst()
    {
        $builder = $this->builder();

        if ($this->tempUseSoftDeletes) {
            $builder->where($this->table . '.' . $this->deletedField, null);
        } elseif ($this->useSoftDeletes && ($builder->QBGroupBy === []) && $this->primaryKey) {
            $builder->groupBy($this->table . '.' . $this->primaryKey);
        }

        // Some databases, like PostgreSQL, need order
        // information to consistently return correct results.
        if ($builder->QBGroupBy && ($builder->QBOrderBy === []) && $this->primaryKey) {
            $builder->orderBy($this->table . '.' . $this->primaryKey, 'asc');
        }

        return $builder->limit(1, 0)->get()->getFirstRow($this->tempReturnType);
    }

    /**
     * Inserts data into the current table.
     * This method works only with dbCalls.
     *
     * @param         array     $row Row data
     * @phpstan-param row_array $row
     *
     * @return bool
     */
    protected function doInsert(array $row)
    {
        $escape       = $this->escape;
        $this->escape = [];

        // Require non-empty primaryKey when
        // not using auto-increment feature
        if (! $this->useAutoIncrement && ! isset($row[$this->primaryKey])) {
            throw DataException::forEmptyPrimaryKey('insert');
        }

        $builder = $this->builder();

        // Must use the set() method to ensure to set the correct escape flag
        foreach ($row as $key => $val) {
            $builder->set($key, $val, $escape[$key] ?? null);
        }

        if ($this->allowEmptyInserts && $row === []) {
            $table = $this->db->protectIdentifiers($this->table, true, null, false);
            if ($this->db->getPlatform() === 'MySQLi') {
                $sql = 'INSERT INTO ' . $table . ' VALUES ()';
            } elseif ($this->db->getPlatform() === 'OCI8') {
                $allFields = $this->db->protectIdentifiers(
                    array_map(
                        static fn ($row) => $row->name,
                        $this->db->getFieldData($this->table)
                    ),
                    false,
                    true
                );

                $sql = sprintf(
                    'INSERT INTO %s (%s) VALUES (%s)',
                    $table,
                    implode(',', $allFields),
                    substr(str_repeat(',DEFAULT', count($allFields)), 1)
                );
            } else {
                $sql = 'INSERT INTO ' . $table . ' DEFAULT VALUES';
            }

            $result = $this->db->query($sql);
        } else {
            $result = $builder->insert();
        }

        // If insertion succeeded then save the insert ID
        if ($result) {
            $this->insertID = ! $this->useAutoIncrement ? $row[$this->primaryKey] : $this->db->insertID();
        }

        return $result;
    }

    /**
     * Compiles batch insert strings and runs the queries, validating each row prior.
     * This method works only with dbCalls.
     *
     * @param array|null $set       An associative array of insert values
     * @param bool|null  $escape    Whether to escape values
     * @param int        $batchSize The size of the batch to run
     * @param bool       $testing   True means only number of records is returned, false will execute the query
     *
     * @return bool|int Number of rows inserted or FALSE on failure
     */
    protected function doInsertBatch(?array $set = null, ?bool $escape = null, int $batchSize = 100, bool $testing = false)
    {
        if (is_array($set)) {
            foreach ($set as $row) {
                // Require non-empty primaryKey when
                // not using auto-increment feature
                if (! $this->useAutoIncrement && ! isset($row[$this->primaryKey])) {
                    throw DataException::forEmptyPrimaryKey('insertBatch');
                }
            }
        }

        return $this->builder()->testMode($testing)->insertBatch($set, $escape, $batchSize);
    }

    /**
     * Updates a single record in $this->table.
     * This method works only with dbCalls.
     *
     * @param         array|int|string|null $id
     * @param         array|null            $row Row data
     * @phpstan-param row_array|null        $row
     */
    protected function doUpdate($id = null, $row = null): bool
    {
        $escape       = $this->escape;
        $this->escape = [];

        $builder = $this->builder();

        if ($id) {
            $builder = $builder->whereIn($this->table . '.' . $this->primaryKey, $id);
        }

        // Must use the set() method to ensure to set the correct escape flag
        foreach ($row as $key => $val) {
            $builder->set($key, $val, $escape[$key] ?? null);
        }

        if ($builder->getCompiledQBWhere() === []) {
            throw new DatabaseException(
                'Updates are not allowed unless they contain a "where" or "like" clause.'
            );
        }

        return $builder->update();
    }

    /**
     * Compiles an update string and runs the query
     * This method works only with dbCalls.
     *
     * @param array|null  $set       An associative array of update values
     * @param string|null $index     The where key
     * @param int         $batchSize The size of the batch to run
     * @param bool        $returnSQL True means SQL is returned, false will execute the query
     *
     * @return false|int|string[] Number of rows affected or FALSE on failure, SQL array when testMode
     *
     * @throws DatabaseException
     */
    protected function doUpdateBatch(?array $set = null, ?string $index = null, int $batchSize = 100, bool $returnSQL = false)
    {
        return $this->builder()->testMode($returnSQL)->updateBatch($set, $index, $batchSize);
    }

    /**
     * Deletes a single record from $this->table where $id matches
     * the table's primaryKey
     * This method works only with dbCalls.
     *
     * @param array|int|string|null $id    The rows primary key(s)
     * @param bool                  $purge Allows overriding the soft deletes setting.
     *
     * @return bool|string SQL string when testMode
     *
     * @throws DatabaseException
     */
    protected function doDelete($id = null, bool $purge = false)
    {
        $set     = [];
        $builder = $this->builder();

        if ($id) {
            $builder = $builder->whereIn($this->primaryKey, $id);
        }

        if ($this->useSoftDeletes && ! $purge) {
            if ($builder->getCompiledQBWhere() === []) {
                throw new DatabaseException(
                    'Deletes are not allowed unless they contain a "where" or "like" clause.'
                );
            }

            $builder->where($this->deletedField);

            $set[$this->deletedField] = $this->setDate();

            if ($this->useTimestamps && $this->updatedField !== '') {
                $set[$this->updatedField] = $this->setDate();
            }

            return $builder->update($set);
        }

        return $builder->delete();
    }

    /**
     * Permanently deletes all rows that have been marked as deleted
     * through soft deletes (deleted = 1)
     * This method works only with dbCalls.
     *
     * @return bool|string Returns a SQL string if in test mode.
     */
    protected function doPurgeDeleted()
    {
        return $this->builder()
            ->where($this->table . '.' . $this->deletedField . ' IS NOT NULL')
            ->delete();
    }

    /**
     * Works with the find* methods to return only the rows that
     * have been deleted.
     * This method works only with dbCalls.
     *
     * @return void
     */
    protected function doOnlyDeleted()
    {
        $this->builder()->where($this->table . '.' . $this->deletedField . ' IS NOT NULL');
    }

    /**
     * Compiles a replace into string and runs the query
     * This method works only with dbCalls.
     *
     * @param         array|null     $row       Data
     * @phpstan-param row_array|null $row
     * @param         bool           $returnSQL Set to true to return Query String
     *
     * @return BaseResult|false|Query|string
     */
    protected function doReplace(?array $row = null, bool $returnSQL = false)
    {
        return $this->builder()->testMode($returnSQL)->replace($row);
    }

    /**
     * Grabs the last error(s) that occurred from the Database connection.
     * The return array should be in the following format:
     *  ['source' => 'message']
     * This method works only with dbCalls.
     *
     * @return array<string, string>
     */
    protected function doErrors()
    {
        // $error is always ['code' => string|int, 'message' => string]
        $error = $this->db->error();

        if ((int) $error['code'] === 0) {
            return [];
        }

        return [get_class($this->db) => $error['message']];
    }

    /**
     * Returns the id value for the data array or object
     *
<<<<<<< HEAD
     * @param array|object $row Row data
=======
     * @param array|object $data Data
     *
     * @return array|int|string|null
     *
     * @deprecated Use getIdValue() instead. Will be removed in version 5.0.
     */
    protected function idValue($data)
    {
        return $this->getIdValue($data);
    }

    /**
     * Returns the id value for the data array or object
     *
     * @param         array|object     $row Row data
>>>>>>> d72a893a
     * @phpstan-param row_array|object $row
     *
     * @return array|int|string|null
     */
    public function getIdValue($row)
    {
        if (is_object($row) && isset($row->{$this->primaryKey})) {
            // Get the raw primary key value of the Entity.
            if ($row instanceof Entity) {
                $cast = $row->cast();

                // Disable Entity casting, because raw primary key value is needed for database.
                $row->cast(false);

                $primaryKey = $row->{$this->primaryKey};

                // Restore Entity casting setting.
                $row->cast($cast);

                return $primaryKey;
            }

            return $row->{$this->primaryKey};
        }

        if (is_array($row) && isset($row[$this->primaryKey])) {
            return $row[$this->primaryKey];
        }

        return null;
    }

    /**
     * Loops over records in batches, allowing you to operate on them.
     * Works with $this->builder to get the Compiled select to
     * determine the rows to operate on.
     * This method works only with dbCalls.
     *
     * @return void
     *
     * @throws DataException
     */
    public function chunk(int $size, Closure $userFunc)
    {
        $total  = $this->builder()->countAllResults(false);
        $offset = 0;

        while ($offset <= $total) {
            $builder = clone $this->builder();
            $rows    = $builder->get($size, $offset);

            if (! $rows) {
                throw DataException::forEmptyDataset('chunk');
            }

            $rows = $rows->getResult($this->tempReturnType);

            $offset += $size;

            if ($rows === []) {
                continue;
            }

            foreach ($rows as $row) {
                if ($userFunc($row) === false) {
                    return;
                }
            }
        }
    }

    /**
     * Override countAllResults to account for soft deleted accounts.
     *
     * @return int|string
     */
    public function countAllResults(bool $reset = true, bool $test = false)
    {
        if ($this->tempUseSoftDeletes) {
            $this->builder()->where($this->table . '.' . $this->deletedField, null);
        }

        // When $reset === false, the $tempUseSoftDeletes will be
        // dependent on $useSoftDeletes value because we don't
        // want to add the same "where" condition for the second time
        $this->tempUseSoftDeletes = $reset
            ? $this->useSoftDeletes
            : ($this->useSoftDeletes ? false : $this->useSoftDeletes);

        return $this->builder()->testMode($test)->countAllResults($reset);
    }

    /**
     * Provides a shared instance of the Query Builder.
     *
     * @param non-empty-string|null $table
     *
     * @return BaseBuilder
     *
     * @throws ModelException
     */
    public function builder(?string $table = null)
    {
        // Check for an existing Builder
        if ($this->builder instanceof BaseBuilder) {
            // Make sure the requested table matches the builder
            if ($table && $this->builder->getTable() !== $table) {
                return $this->db->table($table);
            }

            return $this->builder;
        }

        // We're going to force a primary key to exist
        // so we don't have overly convoluted code,
        // and future features are likely to require them.
        if ($this->primaryKey === '') {
            throw ModelException::forNoPrimaryKey(static::class);
        }

        $table = ($table === null || $table === '') ? $this->table : $table;

        // Ensure we have a good db connection
        if (! $this->db instanceof BaseConnection) {
            $this->db = Database::connect($this->DBGroup);
        }

        $builder = $this->db->table($table);

        // Only consider it "shared" if the table is correct
        if ($table === $this->table) {
            $this->builder = $builder;
        }

        return $builder;
    }

    /**
     * Captures the builder's set() method so that we can validate the
     * data here. This allows it to be used with any of the other
     * builder methods and still get validated data, like replace.
     *
     * @param array|object|string               $key    Field name, or an array of field/value pairs
     * @param bool|float|int|object|string|null $value  Field value, if $key is a single field
     * @param bool|null                         $escape Whether to escape values
     *
     * @return $this
     */
    public function set($key, $value = '', ?bool $escape = null)
    {
        $data = is_array($key) ? $key : [$key => $value];

        foreach (array_keys($data) as $k) {
            $this->tempData['escape'][$k] = $escape;
        }

        $this->tempData['data'] = array_merge($this->tempData['data'] ?? [], $data);

        return $this;
    }

    /**
     * This method is called on save to determine if entry have to be updated
     * If this method return false insert operation will be executed
     *
     * @param array|object $row Data
     */
    protected function shouldUpdate($row): bool
    {
        if (parent::shouldUpdate($row) === false) {
            return false;
        }

        if ($this->useAutoIncrement === true) {
            return true;
        }

        // When useAutoIncrement feature is disabled, check
        // in the database if given record already exists
        return $this->where($this->primaryKey, $this->getIdValue($row))->countAllResults() === 1;
    }

    /**
     * Inserts data into the database. If an object is provided,
     * it will attempt to convert it to an array.
     *
     * @param         array|object|null     $row
     * @phpstan-param row_array|object|null $row
     * @param         bool                  $returnID Whether insert ID should be returned or not.
     *
     * @return         bool|int|string
     * @phpstan-return ($returnID is true ? int|string|false : bool)
     *
     * @throws ReflectionException
     */
    public function insert($row = null, bool $returnID = true)
    {
        if (isset($this->tempData['data'])) {
            if ($row === null) {
                $row = $this->tempData['data'];
            } else {
                $row = $this->transformDataToArray($row, 'insert');
                $row = array_merge($this->tempData['data'], $row);
            }
        }

        $this->escape   = $this->tempData['escape'] ?? [];
        $this->tempData = [];

        return parent::insert($row, $returnID);
    }

    /**
     * Ensures that only the fields that are allowed to be inserted are in
     * the data array.
     *
     * @used-by insert() to protect against mass assignment vulnerabilities.
     * @used-by insertBatch() to protect against mass assignment vulnerabilities.
     *
     * @param         array     $row Row data
     * @phpstan-param row_array $row
     *
     * @throws DataException
     */
    protected function doProtectFieldsForInsert(array $row): array
    {
        if (! $this->protectFields) {
            return $row;
        }

        if ($this->allowedFields === []) {
            throw DataException::forInvalidAllowedFields(static::class);
        }

        foreach (array_keys($row) as $key) {
            // Do not remove the non-auto-incrementing primary key data.
            if ($this->useAutoIncrement === false && $key === $this->primaryKey) {
                continue;
            }

            if (! in_array($key, $this->allowedFields, true)) {
                unset($row[$key]);
            }
        }

        return $row;
    }

    /**
     * Updates a single record in the database. If an object is provided,
     * it will attempt to convert it into an array.
     *
     * @param         array|int|string|null $id
     * @param         array|object|null     $row
     * @phpstan-param row_array|object|null $row
     *
     * @throws ReflectionException
     */
    public function update($id = null, $row = null): bool
    {
        if (isset($this->tempData['data'])) {
            if ($row === null) {
                $row = $this->tempData['data'];
            } else {
                $row = $this->transformDataToArray($row, 'update');
                $row = array_merge($this->tempData['data'], $row);
            }
        }

        $this->escape   = $this->tempData['escape'] ?? [];
        $this->tempData = [];

        return parent::update($id, $row);
    }

    /**
     * Takes a class and returns an array of its public and protected
     * properties as an array with raw values.
     *
     * @param object $object    Object
     * @param bool   $recursive If true, inner entities will be cast as array as well
     *
     * @return array<string, mixed> Array with raw values.
     *
     * @throws ReflectionException
     */
    protected function objectToRawArray($object, bool $onlyChanged = true, bool $recursive = false): array
    {
        return parent::objectToRawArray($object, $onlyChanged);
    }

    /**
     * Provides/instantiates the builder/db connection and model's table/primary key names and return type.
     *
     * @param string $name Name
     *
     * @return array|BaseBuilder|bool|float|int|object|string|null
     */
    public function __get(string $name)
    {
        if (parent::__isset($name)) {
            return parent::__get($name);
        }

        return $this->builder()->{$name} ?? null;
    }

    /**
     * Checks for the existence of properties across this model, builder, and db connection.
     *
     * @param string $name Name
     */
    public function __isset(string $name): bool
    {
        if (parent::__isset($name)) {
            return true;
        }

        return isset($this->builder()->{$name});
    }

    /**
     * Provides direct access to method in the builder (if available)
     * and the database connection.
     *
     * @return $this|array|BaseBuilder|bool|float|int|object|string|null
     */
    public function __call(string $name, array $params)
    {
        $builder = $this->builder();
        $result  = null;

        if (method_exists($this->db, $name)) {
            $result = $this->db->{$name}(...$params);
        } elseif (method_exists($builder, $name)) {
            $this->checkBuilderMethod($name);

            $result = $builder->{$name}(...$params);
        } else {
            throw new BadMethodCallException('Call to undefined method ' . static::class . '::' . $name);
        }

        if ($result instanceof BaseBuilder) {
            return $this;
        }

        return $result;
    }

    /**
     * Checks the Builder method name that should not be used in the Model.
     */
    private function checkBuilderMethod(string $name): void
    {
        if (in_array($name, $this->builderMethodsNotAvailable, true)) {
            throw ModelException::forMethodNotAvailable(static::class, $name . '()');
        }
    }
}<|MERGE_RESOLUTION|>--- conflicted
+++ resolved
@@ -521,25 +521,7 @@
     /**
      * Returns the id value for the data array or object
      *
-<<<<<<< HEAD
-     * @param array|object $row Row data
-=======
-     * @param array|object $data Data
-     *
-     * @return array|int|string|null
-     *
-     * @deprecated Use getIdValue() instead. Will be removed in version 5.0.
-     */
-    protected function idValue($data)
-    {
-        return $this->getIdValue($data);
-    }
-
-    /**
-     * Returns the id value for the data array or object
-     *
      * @param         array|object     $row Row data
->>>>>>> d72a893a
      * @phpstan-param row_array|object $row
      *
      * @return array|int|string|null
