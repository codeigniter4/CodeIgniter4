--- conflicted
+++ resolved
@@ -516,27 +516,10 @@
     /**
      * Returns the id value for the data array or object
      *
-     * @param array|object $data Data
-     *
-     * @return array|int|string|null
-<<<<<<< HEAD
-=======
-     *
-     * @deprecated Use getIdValue() instead. Will be removed in version 5.0.
-     */
-    protected function idValue($data)
-    {
-        return $this->getIdValue($data);
-    }
-
-    /**
-     * Returns the id value for the data array or object
-     *
      * @param array|object $row Row data
      * @phpstan-param row_array|object $row
      *
      * @return array|int|string|null
->>>>>>> 75d1b3b7
      */
     public function getIdValue($row)
     {
@@ -814,19 +797,11 @@
      * @param object $object    Object
      * @param bool   $recursive If true, inner entities will be cast as array as well
      *
-<<<<<<< HEAD
-     * @return array Array with raw values.
+     * @return array<string, mixed> Array with raw values.
      *
      * @throws ReflectionException
      */
-    protected function objectToRawArray($data, bool $onlyChanged = true, bool $recursive = false): array
-=======
-     * @return array<string, mixed>
-     *
-     * @throws ReflectionException
-     */
     protected function objectToRawArray($object, bool $onlyChanged = true, bool $recursive = false): array
->>>>>>> 75d1b3b7
     {
         return parent::objectToRawArray($object, $onlyChanged);
     }
