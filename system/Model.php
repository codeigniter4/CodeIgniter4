<?php

/**
 * This file is part of the CodeIgniter 4 framework.
 *
 * (c) CodeIgniter Foundation <admin@codeigniter.com>
 *
 * For the full copyright and license information, please view the LICENSE
 * file that was distributed with this source code.
 */

namespace CodeIgniter;

use BadMethodCallException;
use Closure;
use CodeIgniter\Database\BaseBuilder;
use CodeIgniter\Database\BaseConnection;
use CodeIgniter\Database\BaseResult;
use CodeIgniter\Database\ConnectionInterface;
use CodeIgniter\Database\Exceptions\DatabaseException;
use CodeIgniter\Database\Exceptions\DataException;
use CodeIgniter\Database\Query;
use CodeIgniter\Exceptions\ModelException;
use CodeIgniter\I18n\Time;
use CodeIgniter\Validation\ValidationInterface;
use Config\Database;
use ReflectionClass;
use ReflectionException;
use ReflectionProperty;

/**
 * Class Model
 *
 * The Model class extends BaseModel and provides additional
 * convenient features that makes working with a SQL database
 * table less painful.
 *
 * It will:
 *      - automatically connect to database
 *      - allow intermingling calls to the builder
 *      - removes the need to use Result object directly in most cases
 *
 * @mixin    BaseBuilder
 * @property BaseConnection $db
 */
class Model extends BaseModel
{
	/**
	 * Name of database table
	 *
	 * @var string
	 */
	protected $table;

	/**
	 * The table's alias
	 *
	 * @var string
	 */
	protected $tableAlias;

	/**
	 * The table's primary key.
	 *
	 * @var string
	 */
	protected $primaryKey = 'id';

	/**
	 * Whether primary key uses auto increment.
	 *
	 * @var boolean
	 */
	protected $useAutoIncrement = true;

	/**
	 * Query Builder object
	 *
	 * @var BaseBuilder|null
	 */
	protected $builder;

	/**
	 * Holds information passed in via 'set'
	 * so that we can capture it (not the builder)
	 * and ensure it gets validated first.
	 *
	 * @var array
	 */
	protected $tempData = [];

	/**
	 * Escape array that maps usage of escape
	 * flag for every parameter.
	 *
	 * @var array
	 */
	protected $escape = [];

	/**
	 * Model constructor.
	 *
	 * @param ConnectionInterface|null $db         DB Connection
	 * @param ValidationInterface|null $validation Validation
	 */
	public function __construct(ConnectionInterface &$db = null, ValidationInterface $validation = null)
	{
		/**
		 * @var BaseConnection $db
		 */
		$db = $db ?? Database::connect($this->DBGroup);

<<<<<<< HEAD
		if (is_null($db))
		{
			$this->db = Database::connect($this->DBGroup);
		}
		else
		{
			$this->db = &$db;
		}
		if (strpos($this->table, ' ') !== false)
		{
			// if the alias is written with the AS keyword, remove it
			$this->tableAlias = preg_replace('/\s+AS\s+/i', ' ', $this->table);

			// Grab the alias
			$this->tableAlias = trim(strrchr($this->tableAlias, ' '));

			// Store the alias, if it doesn't already exist
			$this->db->addTableAlias($this->tableAlias);
		} else {
			$this->tableAlias = $this->table;
		}
	}
=======
		$this->db = &$db;
>>>>>>> 2856c92a

		parent::__construct($validation);
	}

	/**
	 * Specify the table associated with a model
	 *
	 * @param string $table Table
	 *
	 * @return $this
	 */
	public function setTable(string $table)
	{
		$this->table = $table;

		return $this;
	}

	/**
	 * Fetches the row of database from $this->table with a primary key
	 * matching $id. This methods works only with dbCalls
	 * This methods works only with dbCalls
	 *
	 * @param boolean                   $singleton Single or multiple results
	 * @param array|integer|string|null $id        One primary key or an array of primary keys
	 *
	 * @return array|object|null    The resulting row of data, or null.
	 */
	protected function doFind(bool $singleton, $id = null)
	{
		$builder = $this->builder();

		if ($this->tempUseSoftDeletes)
		{
			$builder->where($this->tableAlias . '.' . $this->deletedField, null);
		}

		if (is_array($id))
		{
			$row = $builder->whereIn($this->tableAlias . '.' . $this->primaryKey, $id)
				->get()
				->getResult($this->tempReturnType);
		}
		elseif ($singleton)
		{
			$row = $builder->where($this->tableAlias . '.' . $this->primaryKey, $id)
				->get()
				->getFirstRow($this->tempReturnType);
		}
		else
		{
			$row = $builder->get()->getResult($this->tempReturnType);
		}

		return $row;
	}

	/**
	 * Fetches the column of database from $this->table
	 * This methods works only with dbCalls
	 *
	 * @param string $columnName Column Name
	 *
	 * @return array|null The resulting row of data, or null if no data found.
	 */
	protected function doFindColumn(string $columnName)
	{
		return $this->select($columnName)->asArray()->find(); // @phpstan-ignore-line
	}

	/**
	 * Works with the current Query Builder instance to return
	 * all results, while optionally limiting them.
	 * This methods works only with dbCalls
	 *
	 * @param integer $limit  Limit
	 * @param integer $offset Offset
	 *
	 * @return array
	 */
	protected function doFindAll(int $limit = 0, int $offset = 0)
	{
		$builder = $this->builder();

		if ($this->tempUseSoftDeletes)
		{
			$builder->where($this->tableAlias . '.' . $this->deletedField, null);
		}

		return $builder->limit($limit, $offset)
			->get()
			->getResult($this->tempReturnType);
	}

	/**
	 * Returns the first row of the result set. Will take any previous
	 * Query Builder calls into account when determining the result set.
	 * This methods works only with dbCalls
	 *
	 * @return array|object|null
	 */
	protected function doFirst()
	{
		$builder = $this->builder();

		if ($this->tempUseSoftDeletes)
		{
			$builder->where($this->tableAlias . '.' . $this->deletedField, null);
		}
		elseif ($this->useSoftDeletes && empty($builder->QBGroupBy) && $this->primaryKey)
		{
<<<<<<< HEAD
			if ($this->useSoftDeletes && empty($builder->QBGroupBy) && $this->primaryKey)
			{
				$builder->groupBy($this->tableAlias . '.' . $this->primaryKey);
			}
=======
			$builder->groupBy($this->table . '.' . $this->primaryKey);
>>>>>>> 2856c92a
		}

		// Some databases, like PostgreSQL, need order
		// information to consistently return correct results.
		if ($builder->QBGroupBy && empty($builder->QBOrderBy) && $this->primaryKey)
		{
			$builder->orderBy($this->tableAlias . '.' . $this->primaryKey, 'asc');
		}

		return $builder->limit(1, 0)->get()->getFirstRow($this->tempReturnType);
	}

	/**
	 * Inserts data into the current table.
	 * This methods works only with dbCalls
	 *
	 * @param array $data Data
	 *
	 * @return Query|boolean
	 */
	protected function doInsert(array $data)
	{
		$escape       = $this->escape;
		$this->escape = [];

		// Require non empty primaryKey when
		// not using auto-increment feature
		if (! $this->useAutoIncrement && empty($data[$this->primaryKey]))
		{
			throw DataException::forEmptyPrimaryKey('insert');
		}

		$builder = $this->builder();

		// Must use the set() method to ensure to set the correct escape flag
		foreach ($data as $key => $val)
		{
			$builder->set($key, $val, $escape[$key] ?? null);
		}

		$result = $builder->insert();

		// If insertion succeeded then save the insert ID
		if ($result)
		{
			$this->insertID = ! $this->useAutoIncrement ? $data[$this->primaryKey] : $this->db->insertID();
		}

		return $result;
	}

	/**
	 * Compiles batch insert strings and runs the queries, validating each row prior.
	 * This methods works only with dbCalls
	 *
	 * @param array|null   $set       An associative array of insert values
	 * @param boolean|null $escape    Whether to escape values and identifiers
	 * @param integer      $batchSize The size of the batch to run
	 * @param boolean      $testing   True means only number of records is returned, false will execute the query
	 *
	 * @return integer|boolean Number of rows inserted or FALSE on failure
	 */
	protected function doInsertBatch(?array $set = null, ?bool $escape = null, int $batchSize = 100, bool $testing = false)
	{
		if (is_array($set))
		{
			foreach ($set as $row)
			{
				// Require non empty primaryKey when
				// not using auto-increment feature
				if (! $this->useAutoIncrement && empty($row[$this->primaryKey]))
				{
					throw DataException::forEmptyPrimaryKey('insertBatch');
				}
			}
		}

		return $this->builder()->testMode($testing)->insertBatch($set, $escape, $batchSize);
	}

	/**
	 * Updates a single record in $this->table.
	 * This methods works only with dbCalls
	 *
	 * @param integer|array|string|null $id   ID
	 * @param array|null                $data Data
	 *
	 * @return boolean
	 */
	protected function doUpdate($id = null, $data = null): bool
	{
		$escape       = $this->escape;
		$this->escape = [];

		$builder = $this->builder();

		if ($id)
		{
			$builder = $builder->whereIn($this->tableAlias . '.' . $this->primaryKey, $id);
		}

		// Must use the set() method to ensure to set the correct escape flag
		foreach ($data as $key => $val)
		{
			$builder->set($key, $val, $escape[$key] ?? null);
		}

		return $builder->update();
	}

	/**
	 * Compiles an update string and runs the query
	 * This methods works only with dbCalls
	 *
	 * @param array|null  $set       An associative array of update values
	 * @param string|null $index     The where key
	 * @param integer     $batchSize The size of the batch to run
	 * @param boolean     $returnSQL True means SQL is returned, false will execute the query
	 *
	 * @return mixed    Number of rows affected or FALSE on failure
	 *
	 * @throws DatabaseException
	 */
	protected function doUpdateBatch(array $set = null, string $index = null, int $batchSize = 100, bool $returnSQL = false)
	{
		return $this->builder()->testMode($returnSQL)->updateBatch($set, $index, $batchSize);
	}

	/**
	 * Deletes a single record from $this->table where $id matches
	 * the table's primaryKey
	 * This methods works only with dbCalls
	 *
	 * @param integer|string|array|null $id    The rows primary key(s)
	 * @param boolean                   $purge Allows overriding the soft deletes setting.
	 *
	 * @return string|boolean
	 *
	 * @throws DatabaseException
	 */
	protected function doDelete($id = null, bool $purge = false)
	{
		$builder = $this->builder();

		if ($id)
		{
			$builder = $builder->whereIn($this->primaryKey, $id);
		}

		if ($this->useSoftDeletes && ! $purge)
		{
			if (empty($builder->getCompiledQBWhere()))
			{
				if (CI_DEBUG)
				{
					throw new DatabaseException(
						'Deletes are not allowed unless they contain a "where" or "like" clause.'
					);
				}

				return false; // @codeCoverageIgnore
			}

			$set[$this->deletedField] = $this->setDate();

			if ($this->useTimestamps && $this->updatedField)
			{
				$set[$this->updatedField] = $this->setDate();
			}

			return $builder->update($set);
		}

		return $builder->delete();
	}

	/**
	 * Permanently deletes all rows that have been marked as deleted
	 * through soft deletes (deleted = 1)
	 * This methods works only with dbCalls
	 *
	 * @return boolean|mixed
	 */
	protected function doPurgeDeleted()
	{
		return $this->builder()
			->where($this->tableAlias . '.' . $this->deletedField . ' IS NOT NULL')
			->delete();
	}

	/**
	 * Works with the find* methods to return only the rows that
	 * have been deleted.
	 * This methods works only with dbCalls
	 *
	 * @return void
	 */
	protected function doOnlyDeleted()
	{
		$this->builder()->where($this->tableAlias . '.' . $this->deletedField . ' IS NOT NULL');
	}

	/**
	 * Compiles a replace into string and runs the query
	 * This methods works only with dbCalls
	 *
	 * @param array|null $data      Data
	 * @param boolean    $returnSQL Set to true to return Query String
	 *
	 * @return mixed
	 */
	protected function doReplace(array $data = null, bool $returnSQL = false)
	{
		return $this->builder()->testMode($returnSQL)->replace($data);
	}

	/**
	 * Grabs the last error(s) that occurred from the Database connection.
	 * The return array should be in the following format:
	 *  ['source' => 'message']
	 * This methods works only with dbCalls
	 *
	 * @return array<string,string>
	 */
	protected function doErrors()
	{
		// $error is always ['code' => string|int, 'message' => string]
		$error = $this->db->error();

		if ((int) $error['code'] === 0)
		{
			return [];
		}

		return [get_class($this->db) => $error['message']];
	}

	/**
	 * Returns the id value for the data array or object
	 *
	 * @param array|object $data Data
	 *
	 * @return integer|array|string|null
	 */
	protected function idValue($data)
	{
		if (is_object($data) && isset($data->{$this->primaryKey}))
		{
			return $data->{$this->primaryKey};
		}

		if (is_array($data) && ! empty($data[$this->primaryKey]))
		{
			return $data[$this->primaryKey];
		}

		return null;
	}

	/**
	 * Loops over records in batches, allowing you to operate on them.
	 * Works with $this->builder to get the Compiled select to
	 * determine the rows to operate on.
	 * This methods works only with dbCalls
	 *
	 * @param integer $size     Size
	 * @param Closure $userFunc Callback Function
	 *
	 * @return void
	 *
	 * @throws DataException
	 */
	public function chunk(int $size, Closure $userFunc)
	{
		$total  = $this->builder()->countAllResults(false);
		$offset = 0;

		while ($offset <= $total)
		{
			$builder = clone $this->builder();
			$rows    = $builder->get($size, $offset);

			if (! $rows)
			{
				throw DataException::forEmptyDataset('chunk');
			}

			$rows = $rows->getResult($this->tempReturnType);

			$offset += $size;

			if (empty($rows))
			{
				continue;
			}

			foreach ($rows as $row)
			{
				if ($userFunc($row) === false)
				{
					return;
				}
			}
		}
	}

	/**
	 * Override countAllResults to account for soft deleted accounts.
	 *
	 * @param boolean $reset Reset
	 * @param boolean $test  Test
	 *
	 * @return mixed
	 */
	public function countAllResults(bool $reset = true, bool $test = false)
	{
		if ($this->tempUseSoftDeletes)
		{
			$this->builder()->where($this->tableAlias . '.' . $this->deletedField, null);
		}

		// When $reset === false, the $tempUseSoftDeletes will be
		// dependant on $useSoftDeletes value because we don't
		// want to add the same "where" condition for the second time
		$this->tempUseSoftDeletes = $reset
			? $this->useSoftDeletes
			: ($this->useSoftDeletes ? false : $this->useSoftDeletes);

		return $this->builder()->testMode($test)->countAllResults($reset);
	}

	/**
	 * Provides a shared instance of the Query Builder.
	 *
	 * @param string|null $table Table name
	 *
	 * @return BaseBuilder
	 * @throws ModelException
	 */
	public function builder(?string $table = null)
	{
		// Check for an existing Builder
		if ($this->builder instanceof BaseBuilder)
		{
			// Make sure the requested table matches the builder
			if ($table && $this->builder->getTable() !== $table)
			{
				return $this->db->table($table);
			}

			return $this->builder;
		}

		// We're going to force a primary key to exist
		// so we don't have overly convoluted code,
		// and future features are likely to require them.
		if (empty($this->primaryKey))
		{
			throw ModelException::forNoPrimaryKey(static::class);
		}

		$table = empty($table) ? $this->table : $table;

		// Ensure we have a good db connection
		if (! $this->db instanceof BaseConnection)
		{
			$this->db = Database::connect($this->DBGroup);
		}

		$builder = $this->db->table($table);

		// Only consider it "shared" if the table is correct
		if ($table === $this->table)
		{
			$this->builder = $builder;
		}

		return $builder;
	}

	/**
	 * Captures the builder's set() method so that we can validate the
	 * data here. This allows it to be used with any of the other
	 * builder methods and still get validated data, like replace.
	 *
	 * @param mixed        $key    Field name, or an array of field/value pairs
	 * @param string|null  $value  Field value, if $key is a single field
	 * @param boolean|null $escape Whether to escape values and identifiers
	 *
	 * @return $this
	 */
	public function set($key, ?string $value = '', ?bool $escape = null)
	{
		$data = is_array($key) ? $key : [$key => $value];

		foreach (array_keys($data) as $k)
		{
			$this->tempData['escape'][$k] = $escape;
		}

		$this->tempData['data'] = array_merge($this->tempData['data'] ?? [], $data);

		return $this;
	}

	/**
	 * This method is called on save to determine if entry have to be updated
	 * If this method return false insert operation will be executed
	 *
	 * @param array|object $data Data
	 *
	 * @return boolean
	 */
	protected function shouldUpdate($data) : bool
	{
		// When useAutoIncrement feature is disabled check
		// in the database if given record already exists
		return parent::shouldUpdate($data) &&
			($this->useAutoIncrement
				? true
				: $this->where($this->primaryKey, $this->idValue($data))->countAllResults() === 1
			);
	}

	/**
	 * Inserts data into the database. If an object is provided,
	 * it will attempt to convert it to an array.
	 *
	 * @param array|object|null $data     Data
	 * @param boolean           $returnID Whether insert ID should be returned or not.
	 *
	 * @return BaseResult|object|integer|string|false
	 *
	 * @throws ReflectionException
	 */
	public function insert($data = null, bool $returnID = true)
	{
		if (! empty($this->tempData['data']))
		{
			if (empty($data))
			{
				$data = $this->tempData['data'] ?? null;
			}
			else
			{
				$data = $this->transformDataToArray($data, 'insert');
				$data = array_merge($this->tempData['data'], $data);
			}
		}

		$this->escape   = $this->tempData['escape'] ?? [];
		$this->tempData = [];

		return parent::insert($data, $returnID);
	}

	/**
	 * Updates a single record in the database. If an object is provided,
	 * it will attempt to convert it into an array.
	 *
	 * @param integer|array|string|null $id   ID
	 * @param array|object|null         $data Data
	 *
	 * @return boolean
	 *
	 * @throws ReflectionException
	 */
	public function update($id = null, $data = null): bool
	{
		if (! empty($this->tempData['data']))
		{
			if (empty($data))
			{
				$data = $this->tempData['data'] ?? null;
			}
			else
			{
				$data = $this->transformDataToArray($data, 'update');
				$data = array_merge($this->tempData['data'], $data);
			}
		}

		$this->escape   = $this->tempData['escape'] ?? [];
		$this->tempData = [];

		return parent::update($id, $data);
	}

	/**
	 * Takes a class an returns an array of it's public and protected
	 * properties as an array with raw values.
	 *
	 * @param string|object $data        Data
	 * @param boolean       $onlyChanged Only Changed Property
	 * @param boolean       $recursive   If true, inner entities will be casted as array as well
	 *
	 * @return array|null Array
	 *
	 * @throws ReflectionException
	 */
	protected function objectToRawArray($data, bool $onlyChanged = true, bool $recursive = false): ?array
	{
		$properties = parent::objectToRawArray($data, $onlyChanged);

		// Always grab the primary key otherwise updates will fail.
		if (method_exists($data, 'toRawArray') && (! empty($properties) && ! empty($this->primaryKey) && ! in_array($this->primaryKey, $properties, true)
				&& ! empty($data->{$this->primaryKey})))
		{
			$properties[$this->primaryKey] = $data->{$this->primaryKey};
		}

		return $properties;
	}

	/**
	 * Provides/instantiates the builder/db connection and model's table/primary key names and return type.
	 *
	 * @param string $name Name
	 *
	 * @return mixed
	 */
	public function __get(string $name)
	{
		if (parent::__isset($name))
		{
			return parent::__get($name);
		}

		if (isset($this->builder()->$name))
		{
			return $this->builder()->$name;
		}

		return null;
	}

	/**
	 * Checks for the existence of properties across this model, builder, and db connection.
	 *
	 * @param string $name Name
	 *
	 * @return boolean
	 */
	public function __isset(string $name): bool
	{
		if (parent::__isset($name))
		{
			return true;
		}
		return isset($this->builder()->$name);
	}

	/**
	 * Provides direct access to method in the builder (if available)
	 * and the database connection.
	 *
	 * @param string $name   Name
	 * @param array  $params Params
	 *
	 * @return $this|null
	 */
	public function __call(string $name, array $params)
	{
		$result = parent::__call($name, $params);

		if ($result === null && method_exists($builder = $this->builder(), $name))
		{
			$result = $builder->{$name}(...$params);
		}

		if (empty($result))
		{
			if (! method_exists($this->builder(), $name))
			{
				$className = static::class;

				throw new BadMethodCallException('Call to undefined method ' . $className . '::' . $name);
			}

			return $result;
		}

		if ($result instanceof BaseBuilder)
		{
			return $this;
		}

		return $result;
	}

	/**
	 * Takes a class an returns an array of it's public and protected
	 * properties as an array suitable for use in creates and updates.
	 *
	 * @param string|object $data        Data
	 * @param string|null   $primaryKey  Primary Key
	 * @param string        $dateFormat  Date Format
	 * @param boolean       $onlyChanged Only Changed
	 *
	 * @return array
	 *
	 * @throws ReflectionException
	 *
	 * @codeCoverageIgnore
	 *
	 * @deprecated since 4.1
	 */
	public static function classToArray($data, $primaryKey = null, string $dateFormat = 'datetime', bool $onlyChanged = true): array
	{
		if (method_exists($data, 'toRawArray'))
		{
			$properties = $data->toRawArray($onlyChanged);

			// Always grab the primary key otherwise updates will fail.
			if (! empty($properties) && ! empty($primaryKey) && ! in_array($primaryKey, $properties, true) && ! empty($data->{$primaryKey}))
			{
				$properties[$primaryKey] = $data->{$primaryKey};
			}
		}
		else
		{
			$mirror = new ReflectionClass($data);
			$props  = $mirror->getProperties(ReflectionProperty::IS_PUBLIC | ReflectionProperty::IS_PROTECTED);

			$properties = [];

			// Loop over each property,
			// saving the name/value in a new array we can return.
			foreach ($props as $prop)
			{
				// Must make protected values accessible.
				$prop->setAccessible(true);
				$properties[$prop->getName()] = $prop->getValue($data);
			}
		}

		// Convert any Time instances to appropriate $dateFormat
		if ($properties)
		{
			foreach ($properties as $key => $value)
			{
				if ($value instanceof Time)
				{
					switch ($dateFormat)
					{
						case 'datetime':
							$converted = $value->format('Y-m-d H:i:s');
							break;
						case 'date':
							$converted = $value->format('Y-m-d');
							break;
						case 'int':
							$converted = $value->getTimestamp();
							break;
						default:
							$converted = (string) $value;
					}

					$properties[$key] = $converted;
				}
			}
		}

		return $properties;
	}
}<|MERGE_RESOLUTION|>--- conflicted
+++ resolved
@@ -110,7 +110,6 @@
 		 */
 		$db = $db ?? Database::connect($this->DBGroup);
 
-<<<<<<< HEAD
 		if (is_null($db))
 		{
 			$this->db = Database::connect($this->DBGroup);
@@ -133,9 +132,6 @@
 			$this->tableAlias = $this->table;
 		}
 	}
-=======
-		$this->db = &$db;
->>>>>>> 2856c92a
 
 		parent::__construct($validation);
 	}
@@ -247,14 +243,10 @@
 		}
 		elseif ($this->useSoftDeletes && empty($builder->QBGroupBy) && $this->primaryKey)
 		{
-<<<<<<< HEAD
 			if ($this->useSoftDeletes && empty($builder->QBGroupBy) && $this->primaryKey)
 			{
 				$builder->groupBy($this->tableAlias . '.' . $this->primaryKey);
 			}
-=======
-			$builder->groupBy($this->table . '.' . $this->primaryKey);
->>>>>>> 2856c92a
 		}
 
 		// Some databases, like PostgreSQL, need order
