<?php namespace CodeIgniter\Database\MySQLi;

/**
 * CodeIgniter
 *
 * An open source application development framework for PHP
 *
 * This content is released under the MIT License (MIT)
 *
 * Copyright (c) 2014-2018 British Columbia Institute of Technology
 *
 * Permission is hereby granted, free of charge, to any person obtaining a copy
 * of this software and associated documentation files (the "Software"), to deal
 * in the Software without restriction, including without limitation the rights
 * to use, copy, modify, merge, publish, distribute, sublicense, and/or sell
 * copies of the Software, and to permit persons to whom the Software is
 * furnished to do so, subject to the following conditions:
 *
 * The above copyright notice and this permission notice shall be included in
 * all copies or substantial portions of the Software.
 *
 * THE SOFTWARE IS PROVIDED "AS IS", WITHOUT WARRANTY OF ANY KIND, EXPRESS OR
 * IMPLIED, INCLUDING BUT NOT LIMITED TO THE WARRANTIES OF MERCHANTABILITY,
 * FITNESS FOR A PARTICULAR PURPOSE AND NONINFRINGEMENT. IN NO EVENT SHALL THE
 * AUTHORS OR COPYRIGHT HOLDERS BE LIABLE FOR ANY CLAIM, DAMAGES OR OTHER
 * LIABILITY, WHETHER IN AN ACTION OF CONTRACT, TORT OR OTHERWISE, ARISING FROM,
 * OUT OF OR IN CONNECTION WITH THE SOFTWARE OR THE USE OR OTHER DEALINGS IN
 * THE SOFTWARE.
 *
 * @package    CodeIgniter
 * @author     CodeIgniter Dev Team
 * @copyright  2014-2018 British Columbia Institute of Technology (https://bcit.ca/)
 * @license    https://opensource.org/licenses/MIT	MIT License
 * @link       https://codeigniter.com
 * @since      Version 3.0.0
 * @filesource
 */

use CodeIgniter\Database\BaseConnection;
use CodeIgniter\Database\ConnectionInterface;
use \CodeIgniter\Database\Exceptions\DatabaseException;

/**
 * Connection for MySQLi
 */
class Connection extends BaseConnection implements ConnectionInterface
{
	/**
	 * Database driver
	 *
	 * @var string
	 */
	public $DBDriver = 'MySQLi';
	/**
	 * DELETE hack flag
	 *
	 * Whether to use the MySQL "delete hack" which allows the number
	 * of affected rows to be shown. Uses a preg_replace when enabled,
	 * adding a bit more processing to all queries.
	 *
	 * @var boolean
	 */
	public $deleteHack = true;
	// --------------------------------------------------------------------
	/**
	 * Identifier escape character
	 *
	 * @var string
	 */
	public $escapeChar = '`';
	// --------------------------------------------------------------------
	/**
	 * MySQLi object
	 *
	 * Has to be preserved without being assigned to $conn_id.
	 *
	 * @var \MySQLi
	 */
	public $mysqli;
	//--------------------------------------------------------------------

	/**
	 * Connect to the database.
	 *
	 * @param boolean $persistent
	 *
	 * @return mixed
	 * @throws \CodeIgniter\Database\Exceptions\DatabaseException
	 */
	public function connect($persistent = false)
	{
		// Do we have a socket path?
		if ($this->hostname[0] === '/')
		{
			$hostname = null;
			$port     = null;
			$socket   = $this->hostname;
		}
		else
		{
			$hostname = ($persistent === true) ? 'p:' . $this->hostname : $this->hostname;
			$port     = empty($this->port) ? null : $this->port;
			$socket   = null;
		}

		$client_flags = ($this->compress === true) ? MYSQLI_CLIENT_COMPRESS : 0;
		$this->mysqli = mysqli_init();

		mysqli_report(MYSQLI_REPORT_ALL & ~MYSQLI_REPORT_INDEX);

		$this->mysqli->options(MYSQLI_OPT_CONNECT_TIMEOUT, 10);

		if (isset($this->strictOn))
		{
			if ($this->strictOn)
			{
				$this->mysqli->options(MYSQLI_INIT_COMMAND,
					'SET SESSION sql_mode = CONCAT(@@sql_mode, ",", "STRICT_ALL_TABLES")');
			}
			else
			{
				$this->mysqli->options(MYSQLI_INIT_COMMAND, 'SET SESSION sql_mode =
						REPLACE(REPLACE(REPLACE(REPLACE(REPLACE(REPLACE(
												@@sql_mode,
												"STRICT_ALL_TABLES,", ""),
											",STRICT_ALL_TABLES", ""),
										"STRICT_ALL_TABLES", ""),
									"STRICT_TRANS_TABLES,", ""),
								",STRICT_TRANS_TABLES", ""),
							"STRICT_TRANS_TABLES", "")'
				);
			}
		}

		if (is_array($this->encrypt))
		{
			$ssl                                                  = [];
			empty($this->encrypt['ssl_key']) || $ssl['key']       = $this->encrypt['ssl_key'];
			empty($this->encrypt['ssl_cert']) || $ssl['cert']     = $this->encrypt['ssl_cert'];
			empty($this->encrypt['ssl_ca']) || $ssl['ca']         = $this->encrypt['ssl_ca'];
			empty($this->encrypt['ssl_capath']) || $ssl['capath'] = $this->encrypt['ssl_capath'];
			empty($this->encrypt['ssl_cipher']) || $ssl['cipher'] = $this->encrypt['ssl_cipher'];

			if (! empty($ssl))
			{
				if (isset($this->encrypt['ssl_verify']))
				{
					if ($this->encrypt['ssl_verify'])
					{
						defined('MYSQLI_OPT_SSL_VERIFY_SERVER_CERT') &&
						$this->mysqli->options(MYSQLI_OPT_SSL_VERIFY_SERVER_CERT, true);
					}
					// Apparently (when it exists), setting MYSQLI_OPT_SSL_VERIFY_SERVER_CERT
					// to FALSE didn't do anything, so PHP 5.6.16 introduced yet another
					// constant ...
					//
					// https://secure.php.net/ChangeLog-5.php#5.6.16
					// https://bugs.php.net/bug.php?id=68344
					elseif (defined('MYSQLI_CLIENT_SSL_DONT_VERIFY_SERVER_CERT'))
					{
						$this->mysqli->options(MYSQLI_CLIENT_SSL_DONT_VERIFY_SERVER_CERT, true);
					}
				}

				$client_flags |= MYSQLI_CLIENT_SSL;
				$this->mysqli->ssl_set(
					$ssl['key'] ?? null, $ssl['cert'] ?? null, $ssl['ca'] ?? null,
					$ssl['capath'] ?? null, $ssl['cipher'] ?? null
				);
			}
		}

		if ($this->mysqli->real_connect($hostname, $this->username, $this->password,
			$this->database, $port, $socket, $client_flags)
		)
		{
			// Prior to version 5.7.3, MySQL silently downgrades to an unencrypted connection if SSL setup fails
<<<<<<< HEAD
			if (($client_flags & MYSQLI_CLIENT_SSL) && version_compare($this->mysqli->client_info,
					'5.7.3', '<=') && empty($this->mysqli->query("SHOW STATUS LIKE 'ssl_cipher'")
														 ->fetch_object()->Value)
=======
			if (($client_flags & MYSQLI_CLIENT_SSL) && version_compare($this->mysqli->client_info, '5.7.3', '<=') && empty($this->mysqli->query("SHOW STATUS LIKE 'ssl_cipher'")
									->fetch_object()->Value)
>>>>>>> e2e7193d
			)
			{
				$this->mysqli->close();
				$message = 'MySQLi was configured for an SSL connection, but got an unencrypted connection instead!';
				log_message('error', $message);

				if ($this->DBDebug)
				{
					throw new DatabaseException($message);
				}

				return false;
			}

			if (! $this->mysqli->set_charset($this->charset))
			{
				log_message('error',
					"Database: Unable to set the configured connection charset ('{$this->charset}').");
				$this->mysqli->close();

				if ($this->db->debug)
				{
					throw new DatabaseException('Unable to set client connection character set: ' . $this->charset);
				}

				return false;
			}

			return $this->mysqli;
		}

		return false;
	}

	//--------------------------------------------------------------------

	/**
	 * Keep or establish the connection if no queries have been sent for
	 * a length of time exceeding the server's idle timeout.
	 *
	 * @return void
	 */
	public function reconnect()
	{
		$this->close();
		$this->initialize();
	}

	//--------------------------------------------------------------------

	/**
	 * Close the database connection.
	 */
	protected function _close()
	{
		$this->connID->close();
	}

	//--------------------------------------------------------------------

	/**
	 * Select a specific database table to use.
	 *
	 * @param string $databaseName
	 *
	 * @return mixed
	 */
	public function setDatabase(string $databaseName)
	{
		if ($databaseName === '')
		{
			$databaseName = $this->database;
		}

		if (empty($this->connID))
		{
			$this->initialize();
		}

		if ($this->connID->select_db($databaseName))
		{
			$this->database = $databaseName;

			return true;
		}

		return false;
	}

	//--------------------------------------------------------------------

	/**
	 * Returns a string containing the version of the database being used.
	 *
	 * @return mixed
	 */
	public function getVersion()
	{
		if (isset($this->dataCache['version']))
		{
			return $this->dataCache['version'];
		}

		if (empty($this->mysqli))
		{
			$this->initialize();
		}

		return $this->dataCache['version'] = $this->mysqli->server_info;
	}

	//--------------------------------------------------------------------

	/**
	 * Executes the query against the database.
	 *
	 * @param string $sql
	 *
	 * @return mixed
	 */
	public function execute($sql)
	{
		while ($this->connID->more_results())
		{
			$this->connID->next_result();
			if ($res = $this->connID->store_result())
			{
				$res->free();
			}
		}

		return $this->connID->query($this->prepQuery($sql));
	}

	//--------------------------------------------------------------------

	/**
	 * Prep the query
	 *
	 * If needed, each database adapter can prep the query string
	 *
	 * @param string $sql an SQL query
	 *
	 * @return string
	 */
	protected function prepQuery($sql)
	{
		// mysqli_affected_rows() returns 0 for "DELETE FROM TABLE" queries. This hack
		// modifies the query so that it a proper number of affected rows is returned.
		if ($this->deleteHack === true && preg_match('/^\s*DELETE\s+FROM\s+(\S+)\s*$/i', $sql))
		{
			return trim($sql) . ' WHERE 1=1';
		}

		return $sql;
	}

	//--------------------------------------------------------------------

	/**
	 * Returns the total number of rows affected by this query.
	 *
	 * @return mixed
	 */
	public function affectedRows(): int
	{
		return $this->connID->affected_rows;
	}

	//--------------------------------------------------------------------

	/**
	 * Platform-dependant string escape
	 *
<<<<<<< HEAD
	 * @param string $str
	 *
=======
	 * @param  string $str
>>>>>>> e2e7193d
	 * @return string
	 */
	protected function _escapeString(string $str): string
	{
		if (is_bool($str))
		{
			return $str;
		}

		if (! $this->connID)
		{
			$this->initialize();
		}

		return $this->connID->real_escape_string($str);
	}

	//--------------------------------------------------------------------

	/**
	 * Generates the SQL for listing tables in a platform-dependent manner.
	 *
	 * @param boolean $prefixLimit
	 *
	 * @return string
	 */
	protected function _listTables($prefixLimit = false): string
	{
		$sql = 'SHOW TABLES FROM ' . $this->escapeIdentifiers($this->database);

		if ($prefixLimit !== false && $this->DBPrefix !== '')
		{
			return $sql . " LIKE '" . $this->escapeLikeString($this->DBPrefix) . "%'";
		}

		return $sql;
	}

	//--------------------------------------------------------------------

	/**
	 * Generates a platform-specific query string so that the column names can be fetched.
	 *
	 * @param string $table
	 *
	 * @return string
	 */
	protected function _listColumns(string $table = ''): string
	{
		return 'SHOW COLUMNS FROM ' . $this->protectIdentifiers($table, true, null, false);
	}

	//--------------------------------------------------------------------

	/**
	 * Returns an array of objects with field data
	 *
<<<<<<< HEAD
	 * @param string $table
	 *
=======
	 * @param  string $table
>>>>>>> e2e7193d
	 * @return \stdClass[]
	 * @throws DatabaseException
	 */
	public function _fieldData(string $table): array
	{
		$table = $this->protectIdentifiers($table, true, null, false);

		if (($query = $this->query('SHOW COLUMNS FROM ' . $table)) === false)
		{
			throw new DatabaseException(lang('Database.failGetFieldData'));
		}
		$query = $query->getResultObject();

		$retval = [];
<<<<<<< HEAD
		for ($i = 0, $c = count($query); $i < $c; $i++)
=======
		for ($i = 0, $c = count($query); $i < $c; $i ++)
>>>>>>> e2e7193d
		{
			$retval[$i]       = new \stdClass();
			$retval[$i]->name = $query[$i]->Field;

			sscanf($query[$i]->Type, '%[a-z](%d)', $retval[$i]->type, $retval[$i]->max_length);

			$retval[$i]->default     = $query[$i]->Default;
<<<<<<< HEAD
			$retval[$i]->primary_key = (int)($query[$i]->Key === 'PRI');
=======
			$retval[$i]->primary_key = (int) ($query[$i]->Key === 'PRI');
>>>>>>> e2e7193d
		}

		return $retval;
	}

	//--------------------------------------------------------------------

	/**
	 * Returns an array of objects with index data
	 *
<<<<<<< HEAD
	 * @param string $table
	 *
=======
	 * @param  string $table
>>>>>>> e2e7193d
	 * @return \stdClass[]
	 * @throws DatabaseException
	 * @throws \LogicException
	 */
	public function _indexData(string $table): array
	{
		$table = $this->protectIdentifiers($table, true, null, false);

<<<<<<< HEAD
		if (($query = $this->query('SHOW INDEX FROM ' . $table)) === false)
=======
		if (($query = $this->query('SHOW CREATE TABLE ' . $table)) === false)
>>>>>>> e2e7193d
		{
			throw new DatabaseException(lang('Database.failGetIndexData'));
		}

		if (! $indexes = $query->getResultArray())
		{
			return [];
		}

		$keys = [];

		foreach ($indexes as $index)
		{
			if (empty($keys[$index['Key_name']]))
			{
<<<<<<< HEAD
				$keys[$index['Key_name']]       = new \stdClass();
				$keys[$index['Key_name']]->name = $index['Key_name'];

				if ($index['Key_name'] === 'PRIMARY')
				{
					$type = 'PRIMARY';
				}
				elseif ($index['Index_type'] === 'FULLTEXT')
				{
					$type = 'FULLTEXT';
				}
				elseif ($index['Non_unique'])
				{
					if ($index['Index_type'] === 'SPATIAL')
					{
						$type = 'SPATIAL';
					}
					else
					{
						$type = 'INDEX';
					}
=======
				$obj         = new \stdClass();
				$obj->name   = 'PRIMARY KEY';
				$_fields     = explode(',', preg_replace('/^.*\((.+)\).*$/', '$1', $line));
				$obj->fields = array_map(function ($v) {
					return trim($v, '`');
				}, $_fields);
				$obj->type   = 'PRIMARY';

				$retval[] = $obj;
			}
			elseif (($unique = strpos($line, 'UNIQUE KEY') === 0) || strpos($line, 'KEY') === 0)
			{
				if (preg_match('/KEY `([^`]+)` \((.+)\)/', $line, $matches))
				{
					$obj         = new \stdClass();
					$obj->name   = $matches[1];
					$obj->fields = array_map(function ($v) {
						return trim($v, '`');
					}, explode(',', $matches[2]));
					$obj->type   = $unique ? 'UNIQUE' : 'INDEX';

					$retval[] = $obj;
>>>>>>> e2e7193d
				}
				else
				{
					$type = 'UNIQUE';
				}

				$keys[$index['Key_name']]->type = $type;
			}

			$keys[$index['Key_name']]->fields[] = $index['Column_name'];
		}

		return $keys;
	}

	//--------------------------------------------------------------------

	/**
	 * Returns an array of objects with Foreign key data
	 *
<<<<<<< HEAD
	 * @param string $table
	 *
=======
	 * @param  string $table
>>>>>>> e2e7193d
	 * @return \stdClass[]
	 * @throws DatabaseException
	 */
	public function _foreignKeyData(string $table): array
	{
		$sql = '
                    SELECT
                        tc.CONSTRAINT_NAME,
                        tc.TABLE_NAME,
                        rc.REFERENCED_TABLE_NAME
                    FROM information_schema.TABLE_CONSTRAINTS AS tc
                    INNER JOIN information_schema.REFERENTIAL_CONSTRAINTS AS rc
                        ON tc.CONSTRAINT_NAME = rc.CONSTRAINT_NAME
                    WHERE
                        tc.CONSTRAINT_TYPE = ' . $this->escape('FOREIGN KEY') . ' AND
                        tc.TABLE_SCHEMA = ' . $this->escape($this->database) . ' AND
                        tc.TABLE_NAME = ' . $this->escape($table);

		if (($query = $this->query($sql)) === false)
		{
			throw new DatabaseException(lang('Database.failGetForeignKeyData'));
		}
		$query = $query->getResultObject();

		$retval = [];
		foreach ($query as $row)
		{
<<<<<<< HEAD
			$obj                     = new \stdClass();
			$obj->constraint_name    = $row->CONSTRAINT_NAME;
			$obj->table_name         = $row->TABLE_NAME;
			$obj->foreign_table_name = $row->REFERENCED_TABLE_NAME;
=======
			$obj                                 = new \stdClass();
			$obj->constraint_name                = $row->CONSTRAINT_NAME;
						$obj->table_name         = $row->TABLE_NAME;
						$obj->foreign_table_name = $row->REFERENCED_TABLE_NAME;
>>>>>>> e2e7193d

			$retval[] = $obj;
		}

		return $retval;
	}

	//--------------------------------------------------------------------

	/**
	 * Returns the last error code and message.
	 *
	 * Must return an array with keys 'code' and 'message':
	 *
	 *  return ['code' => null, 'message' => null);
	 *
	 * @return array
	 */
	public function error()
	{
		if (! empty($this->mysqli->connect_errno))
		{
			return [
				'code'    => $this->mysqli->connect_errno,
				'message' => $this->mysqli->connect_error,
			];
		}

		return [
			'code'    => $this->connID->errno,
			'message' => $this->connID->error,
		];
	}

	//--------------------------------------------------------------------

	/**
	 * Insert ID
	 *
	 * @return integer
	 */
	public function insertID()
	{
		return $this->connID->insert_id;
	}

	//--------------------------------------------------------------------

	/**
	 * Begin Transaction
	 *
	 * @return boolean
	 */
	protected function _transBegin(): bool
	{
		$this->connID->autocommit(false);

		return $this->connID->begin_transaction();
	}

	//--------------------------------------------------------------------

	/**
	 * Commit Transaction
	 *
	 * @return boolean
	 */
	protected function _transCommit(): bool
	{
		if ($this->connID->commit())
		{
			$this->connID->autocommit(true);

			return true;
		}

		return false;
	}

	//--------------------------------------------------------------------

	/**
	 * Rollback Transaction
	 *
	 * @return boolean
	 */
	protected function _transRollback(): bool
	{
		if ($this->connID->rollback())
		{
			$this->connID->autocommit(true);

			return true;
		}

		return false;
	}
	//--------------------------------------------------------------------
}<|MERGE_RESOLUTION|>--- conflicted
+++ resolved
@@ -175,14 +175,8 @@
 		)
 		{
 			// Prior to version 5.7.3, MySQL silently downgrades to an unencrypted connection if SSL setup fails
-<<<<<<< HEAD
-			if (($client_flags & MYSQLI_CLIENT_SSL) && version_compare($this->mysqli->client_info,
-					'5.7.3', '<=') && empty($this->mysqli->query("SHOW STATUS LIKE 'ssl_cipher'")
-														 ->fetch_object()->Value)
-=======
 			if (($client_flags & MYSQLI_CLIENT_SSL) && version_compare($this->mysqli->client_info, '5.7.3', '<=') && empty($this->mysqli->query("SHOW STATUS LIKE 'ssl_cipher'")
 									->fetch_object()->Value)
->>>>>>> e2e7193d
 			)
 			{
 				$this->mysqli->close();
@@ -357,12 +351,7 @@
 	/**
 	 * Platform-dependant string escape
 	 *
-<<<<<<< HEAD
-	 * @param string $str
-	 *
-=======
 	 * @param  string $str
->>>>>>> e2e7193d
 	 * @return string
 	 */
 	protected function _escapeString(string $str): string
@@ -420,12 +409,7 @@
 	/**
 	 * Returns an array of objects with field data
 	 *
-<<<<<<< HEAD
-	 * @param string $table
-	 *
-=======
 	 * @param  string $table
->>>>>>> e2e7193d
 	 * @return \stdClass[]
 	 * @throws DatabaseException
 	 */
@@ -440,11 +424,7 @@
 		$query = $query->getResultObject();
 
 		$retval = [];
-<<<<<<< HEAD
 		for ($i = 0, $c = count($query); $i < $c; $i++)
-=======
-		for ($i = 0, $c = count($query); $i < $c; $i ++)
->>>>>>> e2e7193d
 		{
 			$retval[$i]       = new \stdClass();
 			$retval[$i]->name = $query[$i]->Field;
@@ -452,11 +432,7 @@
 			sscanf($query[$i]->Type, '%[a-z](%d)', $retval[$i]->type, $retval[$i]->max_length);
 
 			$retval[$i]->default     = $query[$i]->Default;
-<<<<<<< HEAD
 			$retval[$i]->primary_key = (int)($query[$i]->Key === 'PRI');
-=======
-			$retval[$i]->primary_key = (int) ($query[$i]->Key === 'PRI');
->>>>>>> e2e7193d
 		}
 
 		return $retval;
@@ -467,12 +443,7 @@
 	/**
 	 * Returns an array of objects with index data
 	 *
-<<<<<<< HEAD
-	 * @param string $table
-	 *
-=======
 	 * @param  string $table
->>>>>>> e2e7193d
 	 * @return \stdClass[]
 	 * @throws DatabaseException
 	 * @throws \LogicException
@@ -481,11 +452,7 @@
 	{
 		$table = $this->protectIdentifiers($table, true, null, false);
 
-<<<<<<< HEAD
 		if (($query = $this->query('SHOW INDEX FROM ' . $table)) === false)
-=======
-		if (($query = $this->query('SHOW CREATE TABLE ' . $table)) === false)
->>>>>>> e2e7193d
 		{
 			throw new DatabaseException(lang('Database.failGetIndexData'));
 		}
@@ -501,7 +468,6 @@
 		{
 			if (empty($keys[$index['Key_name']]))
 			{
-<<<<<<< HEAD
 				$keys[$index['Key_name']]       = new \stdClass();
 				$keys[$index['Key_name']]->name = $index['Key_name'];
 
@@ -523,30 +489,6 @@
 					{
 						$type = 'INDEX';
 					}
-=======
-				$obj         = new \stdClass();
-				$obj->name   = 'PRIMARY KEY';
-				$_fields     = explode(',', preg_replace('/^.*\((.+)\).*$/', '$1', $line));
-				$obj->fields = array_map(function ($v) {
-					return trim($v, '`');
-				}, $_fields);
-				$obj->type   = 'PRIMARY';
-
-				$retval[] = $obj;
-			}
-			elseif (($unique = strpos($line, 'UNIQUE KEY') === 0) || strpos($line, 'KEY') === 0)
-			{
-				if (preg_match('/KEY `([^`]+)` \((.+)\)/', $line, $matches))
-				{
-					$obj         = new \stdClass();
-					$obj->name   = $matches[1];
-					$obj->fields = array_map(function ($v) {
-						return trim($v, '`');
-					}, explode(',', $matches[2]));
-					$obj->type   = $unique ? 'UNIQUE' : 'INDEX';
-
-					$retval[] = $obj;
->>>>>>> e2e7193d
 				}
 				else
 				{
@@ -567,12 +509,7 @@
 	/**
 	 * Returns an array of objects with Foreign key data
 	 *
-<<<<<<< HEAD
-	 * @param string $table
-	 *
-=======
 	 * @param  string $table
->>>>>>> e2e7193d
 	 * @return \stdClass[]
 	 * @throws DatabaseException
 	 */
@@ -600,17 +537,10 @@
 		$retval = [];
 		foreach ($query as $row)
 		{
-<<<<<<< HEAD
 			$obj                     = new \stdClass();
 			$obj->constraint_name    = $row->CONSTRAINT_NAME;
 			$obj->table_name         = $row->TABLE_NAME;
 			$obj->foreign_table_name = $row->REFERENCED_TABLE_NAME;
-=======
-			$obj                                 = new \stdClass();
-			$obj->constraint_name                = $row->CONSTRAINT_NAME;
-						$obj->table_name         = $row->TABLE_NAME;
-						$obj->foreign_table_name = $row->REFERENCED_TABLE_NAME;
->>>>>>> e2e7193d
 
 			$retval[] = $obj;
 		}
