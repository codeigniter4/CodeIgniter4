--- conflicted
+++ resolved
@@ -129,12 +129,8 @@
                 ? $this->connID->exec($sql)
                 : $this->connID->query($sql);
         } catch (ErrorException $e) {
-<<<<<<< HEAD
-            log_message('error', $e);
-
-=======
             log_message('error', (string) $e);
->>>>>>> 053d6691
+
             if ($this->DBDebug) {
                 throw new DatabaseException($e->getMessage(), $e->getCode(), $e);
             }
