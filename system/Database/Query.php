--- conflicted
+++ resolved
@@ -425,11 +425,7 @@
 			// but NOT preg_quoting causes other characters to be intepreted, like $.
 			$escapedValue = str_replace('\\.', '.', $escapedValue);
 
-<<<<<<< HEAD
-			$sql = preg_replace('|:'.$placeholder.'(?!\w)|', $escapedValue, $sql);
-=======
 			$sql = preg_replace('|:' . $placeholder . '(?!\w)|', $escapedValue, $sql);
->>>>>>> 5eef9353
 		}
 
 		return $sql;
