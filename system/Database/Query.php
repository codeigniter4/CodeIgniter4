--- conflicted
+++ resolved
@@ -280,14 +280,7 @@
 	 */
 	public function isWriteType(): bool
 	{
-<<<<<<< HEAD
 		return $this->db->isWriteType($this->originalQueryString);
-=======
-		return (bool) preg_match(
-			'/^\s*"?(SET|INSERT|UPDATE|DELETE|REPLACE|CREATE|DROP|TRUNCATE|LOAD|COPY|ALTER|RENAME|GRANT|REVOKE|LOCK|UNLOCK|REINDEX)\s/i',
-			$this->originalQueryString
-		);
->>>>>>> ad8aa078
 	}
 
 	/**
