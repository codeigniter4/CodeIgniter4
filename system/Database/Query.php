--- conflicted
+++ resolved
@@ -475,11 +475,7 @@
 
 		do
 		{
-<<<<<<< HEAD
-			$c --;
-=======
 			$c--;
->>>>>>> 77fa5607
 			$escapedValue = $binds[$c][1] ? $this->db->escape($binds[$c][0]) : $binds[$c][0];
 			if (is_array($escapedValue))
 			{
