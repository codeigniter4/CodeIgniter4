<?php

/**
 * This file is part of CodeIgniter 4 framework.
 *
 * (c) CodeIgniter Foundation <admin@codeigniter.com>
 *
 * For the full copyright and license information, please view
 * the LICENSE file that was distributed with this source code.
 */

namespace CodeIgniter\Database\SQLSRV;

use BadMethodCallException;
use CodeIgniter\Database\BasePreparedQuery;
use CodeIgniter\Database\Exceptions\DatabaseException;
use Exception;

/**
 * Prepared query for Postgre
 *
 * @extends BasePreparedQuery<false|resource, resource>
 */
class PreparedQuery extends BasePreparedQuery
{
    /**
     * Parameters array used to store the dynamic variables.
     *
     * @var array
     */
    protected $parameters = [];

    /**
<<<<<<< HEAD
     * The result boolean from a sqlsrv_execute.
     *
     * @var bool
     */
    protected $result;

    /**
     * A reference to the db connection to use.
     *
     * @var Connection
     */
    protected $db;

    public function __construct(Connection $db)
    {
        parent::__construct($db);
    }

    /**
=======
>>>>>>> 020af6d2
     * Prepares the query against the database, and saves the connection
     * info necessary to execute the query later.
     *
     * NOTE: This version is based on SQL code. Child classes should
     * override this method.
     *
     * @param array $options Options takes an associative array;
     *
     * @return mixed
     *
     * @throws Exception
     */
    public function _prepare(string $sql, array $options = [])
    {
        // Prepare parameters for the query
        $queryString = $this->getQueryString();

        $parameters = $this->parameterize($queryString);

        // Prepare the query
        $this->statement = sqlsrv_prepare($this->db->connID, $sql, $parameters);

        if (! $this->statement) {
            if ($this->db->DBDebug) {
                throw new DatabaseException($this->db->getAllErrorMessages());
            }

            $info              = $this->db->error();
            $this->errorCode   = $info['code'];
            $this->errorString = $info['message'];
        }

        return $this;
    }

    /**
     * Takes a new set of data and runs it against the currently
     * prepared query.
     */
    public function _execute(array $data): bool
    {
        if (! isset($this->statement)) {
            throw new BadMethodCallException('You must call prepare before trying to execute a prepared statement.');
        }

        foreach ($data as $key => $value) {
            $this->parameters[$key] = $value;
        }

<<<<<<< HEAD
        $this->result = sqlsrv_execute($this->statement);

        if ($this->result === false && $this->db->DBDebug) {
            throw new DatabaseException($this->db->getAllErrorMessages());
        }

        return (bool) $this->result;
=======
        return sqlsrv_execute($this->statement);
>>>>>>> 020af6d2
    }

    /**
     * Returns the statement resource for the prepared query or false when preparing failed.
     *
     * @return mixed
     */
    public function _getResult()
    {
        return $this->statement;
    }

    /**
     * Deallocate prepared statements
     */
    protected function _close(): bool
    {
        return sqlsrv_free_stmt($this->statement);
    }

    /**
     * Handle parameters
     */
    protected function parameterize(string $queryString): array
    {
        $numberOfVariables = substr_count($queryString, '?');

        $params = [];

        for ($c = 0; $c < $numberOfVariables; $c++) {
            $this->parameters[$c] = null;
            $params[]             = &$this->parameters[$c];
        }

        return $params;
    }
}<|MERGE_RESOLUTION|>--- conflicted
+++ resolved
@@ -31,14 +31,6 @@
     protected $parameters = [];
 
     /**
-<<<<<<< HEAD
-     * The result boolean from a sqlsrv_execute.
-     *
-     * @var bool
-     */
-    protected $result;
-
-    /**
      * A reference to the db connection to use.
      *
      * @var Connection
@@ -51,8 +43,6 @@
     }
 
     /**
-=======
->>>>>>> 020af6d2
      * Prepares the query against the database, and saves the connection
      * info necessary to execute the query later.
      *
@@ -102,17 +92,13 @@
             $this->parameters[$key] = $value;
         }
 
-<<<<<<< HEAD
-        $this->result = sqlsrv_execute($this->statement);
+        $result = sqlsrv_execute($this->statement);
 
-        if ($this->result === false && $this->db->DBDebug) {
+        if ($result === false && $this->db->DBDebug) {
             throw new DatabaseException($this->db->getAllErrorMessages());
         }
 
-        return (bool) $this->result;
-=======
-        return sqlsrv_execute($this->statement);
->>>>>>> 020af6d2
+        return $result;
     }
 
     /**
