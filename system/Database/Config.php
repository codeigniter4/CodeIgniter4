<?php

/**
 * This file is part of CodeIgniter 4 framework.
 *
 * (c) CodeIgniter Foundation <admin@codeigniter.com>
 *
 * For the full copyright and license information, please view
 * the LICENSE file that was distributed with this source code.
 */

namespace CodeIgniter\Database;

use CodeIgniter\Config\BaseConfig;
use Config\Database as DbConfig;
use InvalidArgumentException;

/**
 * Class Config
 */
class Config extends BaseConfig
{
    /**
     * Cache for instance of any connections that
     * have been requested as a "shared" instance.
     *
     * @var array
     */
    protected static $instances = [];

    /**
     * The main instance used to manage all of
     * our open database connections.
     *
     * @var Database|null
     */
    protected static $factory;

    /**
     * Creates the default
     *
<<<<<<< HEAD
     * @param array|BaseConnection|string|null $group     The name of the connection group to use, or an array of configuration settings.
     * @param bool                             $getShared Whether to return a shared instance of the connection.
=======
     * @param array|BaseConnection|string|null $group The name of the connection group to use,
     *                                                or an array of configuration settings.
     * @phpstan-param array|BaseConnection|non-empty-string|null $group
     * @param bool $getShared Whether to return a shared instance of the connection.
>>>>>>> 1fe58f02
     *
     * @return BaseConnection
     */
    public static function connect($group = null, bool $getShared = true)
    {
        // If a DB connection is passed in, just pass it back
        if ($group instanceof BaseConnection) {
            return $group;
        }

        if (is_array($group)) {
            $config = $group;
            $group  = 'custom-' . md5(json_encode($config));
        } else {
            /** @var DbConfig $dbConfig */
            $dbConfig = config('Database');

            if ($group === null) {
                $group = (ENVIRONMENT === 'testing') ? 'tests' : $dbConfig->defaultGroup;
            }

            assert(is_string($group));

            if (! isset($dbConfig->{$group})) {
                throw new InvalidArgumentException($group . ' is not a valid database connection group.');
            }

            $config = $dbConfig->{$group};
        }

        if ($getShared && isset(static::$instances[$group])) {
            return static::$instances[$group];
        }

        static::ensureFactory();

        $connection = static::$factory->load($config, $group);

        static::$instances[$group] = $connection;

        return $connection;
    }

    /**
     * Returns an array of all db connections currently made.
     */
    public static function getConnections(): array
    {
        return static::$instances;
    }

    /**
     * Loads and returns an instance of the Forge for the specified
     * database group, and loads the group if it hasn't been loaded yet.
     *
     * @param array|ConnectionInterface|string|null $group
     *
     * @return Forge
     */
    public static function forge($group = null)
    {
        $db = static::connect($group);

        return static::$factory->loadForge($db);
    }

    /**
     * Returns a new instance of the Database Utilities class.
     *
     * @param array|string|null $group
     *
     * @return BaseUtils
     */
    public static function utils($group = null)
    {
        $db = static::connect($group);

        return static::$factory->loadUtils($db);
    }

    /**
     * Returns a new instance of the Database Seeder.
     *
     * @phpstan-param null|non-empty-string $group
     *
     * @return Seeder
     */
    public static function seeder(?string $group = null)
    {
        $config = config('Database');

        return new Seeder($config, static::connect($group));
    }

    /**
     * Ensures the database Connection Manager/Factory is loaded and ready to use.
     */
    protected static function ensureFactory()
    {
        if (static::$factory instanceof Database) {
            return;
        }

        static::$factory = new Database();
    }
}<|MERGE_RESOLUTION|>--- conflicted
+++ resolved
@@ -39,15 +39,10 @@
     /**
      * Creates the default
      *
-<<<<<<< HEAD
-     * @param array|BaseConnection|string|null $group     The name of the connection group to use, or an array of configuration settings.
-     * @param bool                             $getShared Whether to return a shared instance of the connection.
-=======
      * @param array|BaseConnection|string|null $group The name of the connection group to use,
      *                                                or an array of configuration settings.
      * @phpstan-param array|BaseConnection|non-empty-string|null $group
      * @param bool $getShared Whether to return a shared instance of the connection.
->>>>>>> 1fe58f02
      *
      * @return BaseConnection
      */
