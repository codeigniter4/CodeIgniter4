--- conflicted
+++ resolved
@@ -950,14 +950,8 @@
 				{
 					case 'ENUM':
 					case 'SET':
-<<<<<<< HEAD
-						$attributes['CONSTRAINT'] = $this->db->escapeString($attributes['CONSTRAINT']);
-						$field['length']          = is_array($attributes['CONSTRAINT']) ? "('" . implode("','",
-								$attributes['CONSTRAINT']) . "')" : '(' . $attributes['CONSTRAINT'] . ')';
-=======
 						$attributes['CONSTRAINT'] = $this->db->escape($attributes['CONSTRAINT']);
 						$field['length'] = is_array($attributes['CONSTRAINT']) ? '(' . implode(',', $attributes['CONSTRAINT']) . ')' : '(' . $attributes['CONSTRAINT'] . ')';
->>>>>>> 51a92d1b
 						break;
 					default:
 						$field['length'] = is_array($attributes['CONSTRAINT']) ? '(' . implode(',',
