<?php namespace CodeIgniter\Database;

/**
 * CodeIgniter
 *
 * An open source application development framework for PHP
 *
 * This content is released under the MIT License (MIT)
 *
 * Copyright (c) 2014-2017 British Columbia Institute of Technology
 *
 * Permission is hereby granted, free of charge, to any person obtaining a copy
 * of this software and associated documentation files (the "Software"), to deal
 * in the Software without restriction, including without limitation the rights
 * to use, copy, modify, merge, publish, distribute, sublicense, and/or sell
 * copies of the Software, and to permit persons to whom the Software is
 * furnished to do so, subject to the following conditions:
 *
 * The above copyright notice and this permission notice shall be included in
 * all copies or substantial portions of the Software.
 *
 * THE SOFTWARE IS PROVIDED "AS IS", WITHOUT WARRANTY OF ANY KIND, EXPRESS OR
 * IMPLIED, INCLUDING BUT NOT LIMITED TO THE WARRANTIES OF MERCHANTABILITY,
 * FITNESS FOR A PARTICULAR PURPOSE AND NONINFRINGEMENT. IN NO EVENT SHALL THE
 * AUTHORS OR COPYRIGHT HOLDERS BE LIABLE FOR ANY CLAIM, DAMAGES OR OTHER
 * LIABILITY, WHETHER IN AN ACTION OF CONTRACT, TORT OR OTHERWISE, ARISING FROM,
 * OUT OF OR IN CONNECTION WITH THE SOFTWARE OR THE USE OR OTHER DEALINGS IN
 * THE SOFTWARE.
 *
 * @package	CodeIgniter
 * @author	CodeIgniter Dev Team
 * @copyright	2014-2017 British Columbia Institute of Technology (https://bcit.ca/)
 * @license	https://opensource.org/licenses/MIT	MIT License
 * @link	https://codeigniter.com
 * @since	Version 3.0.0
 * @filesource
 */
use CodeIgniter\DatabaseException;

/**
 * Class Forge
 */
class Forge
{

	/**
	 * The active database connection.
	 *
	 * @var ConnectionInterface
	 */
	protected $db;

	/**
	 * List of fields.
	 *
	 * @var array
	 */
	protected $fields = [];

	/**
	 * List of keys.
	 * @var type
	 */
	protected $keys = [];

	/**
	 * List of primary keys.
	 *
	 * @var type
	 */
	protected $primaryKeys = [];
        
        /**
	 * List of foreign keys.
	 *
	 * @var type
	 */
	protected $foreignKeys = [];

	/**
	 * Character set used.
	 *
	 * @var type
	 */
	protected $charset = '';

	//--------------------------------------------------------------------

	/**
	 * CREATE DATABASE statement
	 *
	 * @var    string
	 */
	protected $createDatabaseStr = 'CREATE DATABASE %s';

	/**
	 * DROP DATABASE statement
	 *
	 * @var    string
	 */
	protected $dropDatabaseStr = 'DROP DATABASE %s';

	/**
	 * CREATE TABLE statement
	 *
	 * @var    string
	 */
	protected $createTableStr = "%s %s (%s\n)";

	/**
	 * CREATE TABLE IF statement
	 *
	 * @var    string
	 */
	protected $createTableIfStr = 'CREATE TABLE IF NOT EXISTS';

	/**
	 * CREATE TABLE keys flag
	 *
	 * Whether table keys are created from within the
	 * CREATE TABLE statement.
	 *
	 * @var    bool
	 */
	protected $createTableKeys = false;

	/**
	 * DROP TABLE IF EXISTS statement
	 *
	 * @var    string
	 */
	protected $dropTableIfStr = 'DROP TABLE IF EXISTS';

	/**
	 * RENAME TABLE statement
	 *
	 * @var    string
	 */
	protected $renameTableStr = 'ALTER TABLE %s RENAME TO %s;';

	/**
	 * UNSIGNED support
	 *
	 * @var    bool|array
	 */
	protected $unsigned = true;

	/**
	 * NULL value representation in CREATE/ALTER TABLE statements
	 *
	 * @var    string
	 */
	protected $null = '';

	/**
	 * DEFAULT value representation in CREATE/ALTER TABLE statements
	 *
	 * @var    string
	 */
	protected $default = ' DEFAULT ';

	//--------------------------------------------------------------------

	/**
	 * Constructor.
	 *
	 * @param \CodeIgniter\Database\ConnectionInterface $db
	 */
	public function __construct(ConnectionInterface $db)
	{
		$this->db = & $db;
	}

	//--------------------------------------------------------------------

	/**
	 * Provides access to the forge's current database connection.
	 *
	 * @return ConnectionInterface
	 */
	public function getConnection()
	{
		return $this->db;
	}

	//--------------------------------------------------------------------

	/**
	 * Create database
	 *
	 * @param    string $db_name
	 *
	 * @return    bool
	 */
	public function createDatabase($db_name)
	{
		if ($this->createDatabaseStr === false)
		{
			if ($this->db->DBDebug)
			{
				throw new DatabaseException('This feature is not available for the database you are using.');
			}

			return false;
		}
		elseif ( ! $this->db->query(sprintf($this->createDatabaseStr, $db_name, $this->db->charset, $this->db->DBCollat))
		)
		{
			if ($this->db->DBDebug)
			{
				throw new DatabaseException('Unable to drop the specified database.');
			}

			return false;
		}

		if ( ! empty($this->db->dataCache['db_names']))
		{
			$this->db->dataCache['db_names'][] = $db_name;
		}

		return true;
	}

	//--------------------------------------------------------------------

	/**
	 * Drop database
	 *
	 * @param    string $db_name
	 *
	 * @return    bool
	 */
	public function dropDatabase($db_name)
	{
		if ($this->dropDatabaseStr === false)
		{
			if ($this->db->DBDebug)
			{
				throw new DatabaseException('This feature is not available for the database you are using.');
			}

			return false;
		}
		elseif ( ! $this->db->query(sprintf($this->dropDatabaseStr, $db_name)))
		{
			if ($this->db->DBDebug)
			{
				throw new DatabaseException('Unable to drop the specified database.');
			}

			return false;
		}

		if ( ! empty($this->db->dataCache['db_names']))
		{
			$key = array_search(strtolower($db_name), array_map('strtolower', $this->db->dataCache['db_names']), true);
			if ($key !== false)
			{
				unset($this->db->dataCache['db_names'][$key]);
			}
		}

		return true;
	}

	//--------------------------------------------------------------------

	/**
	 * Add Key
	 *
	 * @param    string $key
	 * @param    bool   $primary
	 *
	 * @return    CI_DB_forge
	 */
	public function addKey($key, $primary = false)
	{
		if ($primary === true)
		{
			foreach ((array) $key as $one)
			{
				$this->primaryKeys[] = $one;
			}
		}
		else
		{
			$this->keys[] = $key;
		}

		return $this;
	}

	//--------------------------------------------------------------------

	/**
	 * Add Field
	 *
	 * @param    array $field
	 *
	 * @return    CI_DB_forge
	 */
	public function addField($field)
	{
		if (is_string($field))
		{
			if ($field === 'id')
			{
				$this->addField([
					'id' => [
						'type'			 => 'INT',
						'constraint'	 => 9,
						'auto_increment' => true,
					],
				]);
				$this->addKey('id', true);
			}
			else
			{
				if (strpos($field, ' ') === false)
				{
					throw new \InvalidArgumentException('Field information is required for that operation.');
				}

				$this->fields[] = $field;
			}
		}

		if (is_array($field))
		{
			$this->fields = array_merge($this->fields, $field);
		}

		return $this;
	}

	//--------------------------------------------------------------------
        
        /**
	 * Add Foreign Key
	 *
	 * @param    array $field
	 *
	 * @return    \CodeIgniter\Database\Forge
	 */
	public function addForeignKey($fieldName= '',$tableName = '', $tableField = '', $onUpdate = false, $onDelete = false)
	{
            
            if( ! isset($this->fields[$fieldName]))
            {
                throw new \RuntimeException('Field "'.$fieldName.'" not exist');
            }	
                
            $this->foreignKeys[$fieldName] = [
                'table' => $tableName,
                'field' => $tableField,
                'onDelete' => $onDelete,
                'onUpdate' => $onUpdate
            ];
                
            
            return $this;
	}

	//--------------------------------------------------------------------
        
        /**
	 * Foreign Key Drop
	 *
	 * @param    string $table       Table name
	 * @param    string $foreign_name Foreign name
	 *
	 * @return    bool
	 */
	public function dropForeignKey($table, $foreign_name)
	{
		
		$sql = sprintf($this->dropConstraintStr,$this->db->escapeIdentifiers($this->db->DBPrefix.$table),$this->db->escapeIdentifiers($foreign_name));
            
		if ($sql === false)
		{
			if ($this->db->DBDebug)
			{
				throw new DatabaseException('This feature is not available for the database you are using.');
			}

			return false;
		}

		return $this->db->query($sql);
	}

	//--------------------------------------------------------------------

	/**
	 * Create Table
	 *
	 * @param    string $table         Table name
	 * @param    bool   $if_not_exists Whether to add IF NOT EXISTS condition
	 * @param    array  $attributes    Associative array of table attributes
	 *
	 * @return bool
	 * @throws \CodeIgniter\DatabaseException
	 */
	public function createTable($table, $if_not_exists = false, array $attributes = [])
	{
		if ($table === '')
		{
			throw new \InvalidArgumentException('A table name is required for that operation.');
		}
		else
		{
			$table = $this->db->DBPrefix . $table;
		}

		if (count($this->fields) === 0)
		{
			throw new \RuntimeException('Field information is required.');
		}

		$sql = $this->_createTable($table, $if_not_exists, $attributes);

		if (is_bool($sql))
		{
			$this->_reset();
			if ($sql === false)
			{
				if ($this->db->DBDebug)
				{
					throw new DatabaseException('This feature is not available for the database you are using.');
				}

				return false;
			}
		}

		if (($result = $this->db->query($sql)) !== false)
		{
			empty($this->db->dataCache['table_names']) OR $this->db->dataCache['table_names'][] = $table;

			// Most databases don't support creating indexes from within the CREATE TABLE statement
			if ( ! empty($this->keys))
			{
				for ($i = 0, $sqls = $this->_processIndexes($table), $c = count($sqls); $i < $c; $i ++ )
				{
					$this->db->query($sqls[$i]);
				}
			}
		}

		$this->_reset();

		return $result;
	}

	//--------------------------------------------------------------------

	/**
	 * Create Table
	 *
	 * @param    string $table         Table name
	 * @param    bool   $if_not_exists Whether to add 'IF NOT EXISTS' condition
	 * @param    array  $attributes    Associative array of table attributes
	 *
	 * @return    mixed
	 */
	protected function _createTable($table, $if_not_exists, $attributes)
	{
		if ($if_not_exists === true && $this->createTableIfStr === false)
		{
			if ($this->db->tableExists($table))
			{
				return true;
			}
			else
			{
				$if_not_exists = false;
			}
		}

		$sql = ($if_not_exists) ? sprintf($this->createTableIfStr, $this->db->escapeIdentifiers($table)) : 'CREATE TABLE';

		$columns = $this->_processFields(true);
		for ($i = 0, $c = count($columns); $i < $c; $i ++ )
		{
			$columns[$i] = ($columns[$i]['_literal'] !== false) ? "\n\t" . $columns[$i]['_literal'] : "\n\t" . $this->_processColumn($columns[$i]);
		}

<<<<<<< HEAD
                
		$columns = implode(',', $columns);
                
                $columns .= $this->_processPrimaryKeys($table);
                
                $columns .= $this->_processForeignKeys($table);
=======
		$columns = implode(',', $columns)
				. $this->_processPrimaryKeys($table);
>>>>>>> b6604f39

		// Are indexes created from within the CREATE TABLE statement? (e.g. in MySQL)
		if ($this->createTableKeys === true)
		{
			$columns .= $this->_processIndexes($table);
		}

		// createTableStr will usually have the following format: "%s %s (%s\n)"
		$sql = sprintf($this->createTableStr . '%s', $sql, $this->db->escapeIdentifiers($table), $columns, $this->_createTableAttributes($attributes)
		);

		return $sql;
	}

	//--------------------------------------------------------------------

	/**
	 * CREATE TABLE attributes
	 *
	 * @param    array $attributes Associative array of table attributes
	 *
	 * @return    string
	 */
	protected function _createTableAttributes($attributes)
	{
		$sql = '';

		foreach (array_keys($attributes) as $key)
		{
			if (is_string($key))
			{
				$sql .= ' ' . strtoupper($key) . ' ' . $attributes[$key];
			}
		}

		return $sql;
	}

	//--------------------------------------------------------------------

	/**
	 * Drop Table
	 *
	 * @param    string $table_name Table name
	 * @param    bool   $if_exists  Whether to add an IF EXISTS condition
	 * @param    bool   $cascade    Whether to add an CASCADE condition
	 *
	 * @return    bool
	 */
	public function dropTable($table_name, $if_exists = false, $cascade = false)
	{
		if ($table_name === '')
		{
			if ($this->db->DBDebug)
			{
				throw new DatabaseException('A table name is required for that operation.');
			}

			return false;
		}

<<<<<<< HEAD
		if (($query = $this->_dropTable($this->db->DBPrefix.$table_name, $if_exists, $cascade)) === true)
=======
		if (($query = $this->_dropTable($this->db->DBPrefix . $table_name, $if_exists)) === true)
>>>>>>> b6604f39
		{
			return true;
		}

		$query = $this->db->query($query);

		// Update table list cache
		if ($query && ! empty($this->db->dataCache['table_names']))
		{
			$key = array_search(strtolower($this->db->DBPrefix . $table_name), array_map('strtolower', $this->db->dataCache['table_names']), true);
			if ($key !== false)
			{
				unset($this->db->dataCache['table_names'][$key]);
			}
		}

		return $query;
	}

	//--------------------------------------------------------------------

	/**
	 * Drop Table
	 *
	 * Generates a platform-specific DROP TABLE string
	 *
	 * @param    string $table     Table name
	 * @param    bool   $if_exists Whether to add an IF EXISTS condition
	 *
	 * @return    string
	 */
	protected function _dropTable($table, $if_exists, $cascade)
	{
		$sql = 'DROP TABLE';

		if ($if_exists)
		{
			if ($this->dropTableIfStr === false)
			{
				if ( ! $this->db->tableExists($table))
				{
					return true;
				}
			}
			else
			{
				$sql = sprintf($this->dropTableIfStr, $this->db->escapeIdentifiers($table));
			}
		}
<<<<<<< HEAD
                
                $sql = $sql.' '.$this->db->escapeIdentifiers($table);
                
                if($cascade === true)
                {
                    $sql .= ' CASCADE';
                }
               
		return $sql;
=======

		return $sql . ' ' . $this->db->escapeIdentifiers($table);
>>>>>>> b6604f39
	}

	//--------------------------------------------------------------------

	/**
	 * Rename Table
	 *
	 * @param    string $table_name     Old table name
	 * @param    string $new_table_name New table name
	 *
	 * @return    bool
	 */
	public function renameTable($table_name, $new_table_name)
	{
		if ($table_name === '' OR $new_table_name === '')
		{
			throw new \InvalidArgumentException('A table name is required for that operation.');
		}
		elseif ($this->renameTableStr === false)
		{
			if ($this->db->DBDebug)
			{
				throw new DatabaseException('This feature is not available for the database you are using.');
			}

			return false;
		}

		$result = $this->db->query(sprintf($this->renameTableStr, $this->db->escapeIdentifiers($this->db->DBPrefix . $table_name), $this->db->escapeIdentifiers($this->db->DBPrefix . $new_table_name))
		);

		if ($result && ! empty($this->db->dataCache['table_names']))
		{
			$key = array_search(strtolower($this->db->DBPrefix . $table_name), array_map('strtolower', $this->db->dataCache['table_names']), true);
			if ($key !== false)
			{
				$this->db->dataCache['table_names'][$key] = $this->db->DBPrefix . $new_table_name;
			}
		}

		return $result;
	}

	//--------------------------------------------------------------------

	/**
	 * Column Add
	 *
	 * @param    string $table  Table name
	 * @param    array  $field  Column definition
	 *
	 * @return    bool
	 */
	public function addColumn($table, $field)
	{
		// Work-around for literal column definitions
		is_array($field) OR $field = [$field];

		foreach (array_keys($field) as $k)
		{
			$this->addField([$k => $field[$k]]);
		}

		$sqls = $this->_alterTable('ADD', $this->db->DBPrefix . $table, $this->_processFields());
		$this->_reset();
		if ($sqls === false)
		{
			if ($this->db->DBDebug)
			{
				throw new DatabaseException('This feature is not available for the database you are using.');
			}

			return false;
		}

		for ($i = 0, $c = count($sqls); $i < $c; $i ++ )
		{
			if ($this->db->query($sqls[$i]) === false)
			{
				return false;
			}
		}

		return true;
	}

	//--------------------------------------------------------------------

	/**
	 * Column Drop
	 *
	 * @param    string $table       Table name
	 * @param    string $column_name Column name
	 *
	 * @return    bool
	 */
	public function dropColumn($table, $column_name)
	{
		$sql = $this->_alterTable('DROP', $this->db->DBPrefix . $table, $column_name);
		if ($sql === false)
		{
			if ($this->db->DBDebug)
			{
				throw new DatabaseException('This feature is not available for the database you are using.');
			}

			return false;
		}

		return $this->db->query($sql);
	}

	//--------------------------------------------------------------------

	/**
	 * Column Modify
	 *
	 * @param    string $table Table name
	 * @param    string $field Column definition
	 *
	 * @return    bool
	 */
	public function modifyColumn($table, $field)
	{
		// Work-around for literal column definitions
		is_array($field) OR $field = [$field];

		foreach (array_keys($field) as $k)
		{
			$this->addField([$k => $field[$k]]);
		}

		if (count($this->fields) === 0)
		{
			throw new \RuntimeException('Field information is required');
		}

		$sqls = $this->_alterTable('CHANGE', $this->db->DBPrefix . $table, $this->_processFields());
		$this->_reset();
		if ($sqls === false)
		{
			if ($this->db->DBDebug)
			{
				throw new DatabaseException('This feature is not available for the database you are using.');
			}

			return false;
		}

		for ($i = 0, $c = count($sqls); $i < $c; $i ++ )
		{
			if ($this->db->query($sqls[$i]) === false)
			{
				return false;
			}
		}

		return true;
	}

	//--------------------------------------------------------------------

	/**
	 * ALTER TABLE
	 *
	 * @param    string $alter_type ALTER type
	 * @param    string $table      Table name
	 * @param    mixed  $field      Column definition
	 *
	 * @return    string|string[]
	 */
	protected function _alterTable($alter_type, $table, $field)
	{
		$sql = 'ALTER TABLE ' . $this->db->escapeIdentifiers($table) . ' ';

		// DROP has everything it needs now.
		if ($alter_type === 'DROP')
		{
			return $sql . 'DROP COLUMN ' . $this->db->escapeIdentifiers($field);
		}

		$sql .= ($alter_type === 'ADD') ? 'ADD ' : $alter_type . ' COLUMN ';

		$sqls = [];
		for ($i = 0, $c = count($field); $i < $c; $i ++ )
		{
			$sqls[] = $sql
					. ($field[$i]['_literal'] !== false ? $field[$i]['_literal'] : $this->_processColumn($field[$i]));
		}

		return $sqls;
	}

	//--------------------------------------------------------------------

	/**
	 * Process fields
	 *
	 * @param    bool $create_table
	 *
	 * @return    array
	 */
	protected function _processFields($create_table = false)
	{
		$fields = [];

		foreach ($this->fields as $key => $attributes)
		{
			if (is_int($key) && ! is_array($attributes))
			{
				$fields[] = ['_literal' => $attributes];
				continue;
			}

			$attributes = array_change_key_case($attributes, CASE_UPPER);

			if ($create_table === true && empty($attributes['TYPE']))
			{
				continue;
			}

			isset($attributes['TYPE']) && $this->_attributeType($attributes);

			$field = [
				'name'			 => $key,
				'new_name'		 => isset($attributes['NAME']) ? $attributes['NAME'] : null,
				'type'			 => isset($attributes['TYPE']) ? $attributes['TYPE'] : null,
				'length'		 => '',
				'unsigned'		 => '',
				'null'			 => '',
				'unique'		 => '',
				'default'		 => '',
				'auto_increment' => '',
				'_literal'		 => false,
			];

			isset($attributes['TYPE']) && $this->_attributeUnsigned($attributes, $field);

			if ($create_table === false)
			{
				if (isset($attributes['AFTER']))
				{
					$field['after'] = $attributes['AFTER'];
				}
				elseif (isset($attributes['FIRST']))
				{
					$field['first'] = (bool) $attributes['FIRST'];
				}
			}

			$this->_attributeDefault($attributes, $field);

			if (isset($attributes['NULL']))
			{
				if ($attributes['NULL'] === true)
				{
					$field['null'] = empty($this->null) ? '' : ' ' . $this->null;
				}
				else
				{
					$field['null'] = ' NOT NULL';
				}
			}
			elseif ($create_table === true)
			{
				$field['null'] = ' NOT NULL';
			}

			$this->_attributeAutoIncrement($attributes, $field);
			$this->_attributeUnique($attributes, $field);

			if (isset($attributes['COMMENT']))
			{
				$field['comment'] = $this->db->escape($attributes['COMMENT']);
			}

			if (isset($attributes['TYPE']) && ! empty($attributes['CONSTRAINT']))
			{
				switch (strtoupper($attributes['TYPE']))
				{
					case 'ENUM':
					case 'SET':
						$attributes['CONSTRAINT'] = $this->db->escape($attributes['CONSTRAINT']);
						$field['length'] = is_array($attributes['CONSTRAINT']) ? "('" . implode("','", $attributes['CONSTRAINT']) . "')" : '(' . $attributes['CONSTRAINT'] . ')';
						break;
					default:
						$field['length'] = is_array($attributes['CONSTRAINT']) ? '(' . implode(',', $attributes['CONSTRAINT']) . ')' : '(' . $attributes['CONSTRAINT'] . ')';
						break;
				}
			}

			$fields[] = $field;
		}

		return $fields;
	}

	//--------------------------------------------------------------------

	/**
	 * Process column
	 *
	 * @param    array $field
	 *
	 * @return    string
	 */
	protected function _processColumn($field)
	{
		return $this->db->escapeIdentifiers($field['name'])
				. ' ' . $field['type'] . $field['length']
				. $field['unsigned']
				. $field['default']
				. $field['null']
				. $field['auto_increment']
				. $field['unique'];
	}

	//--------------------------------------------------------------------

	/**
	 * Field attribute TYPE
	 *
	 * Performs a data type mapping between different databases.
	 *
	 * @param    array &$attributes
	 *
	 * @return    void
	 */
	protected function _attributeType(&$attributes)
	{
		// Usually overridden by drivers
	}

	//--------------------------------------------------------------------

	/**
	 * Field attribute UNSIGNED
	 *
	 * Depending on the unsigned property value:
	 *
	 *    - TRUE will always set $field['unsigned'] to 'UNSIGNED'
	 *    - FALSE will always set $field['unsigned'] to ''
	 *    - array(TYPE) will set $field['unsigned'] to 'UNSIGNED',
	 *        if $attributes['TYPE'] is found in the array
	 *    - array(TYPE => UTYPE) will change $field['type'],
	 *        from TYPE to UTYPE in case of a match
	 *
	 * @param    array &$attributes
	 * @param    array &$field
	 *
	 * @return    void
	 */
	protected function _attributeUnsigned(&$attributes, &$field)
	{
		if (empty($attributes['UNSIGNED']) OR $attributes['UNSIGNED'] !== true)
		{
			return;
		}

		// Reset the attribute in order to avoid issues if we do type conversion
		$attributes['UNSIGNED'] = false;

		if (is_array($this->unsigned))
		{
			foreach (array_keys($this->unsigned) as $key)
			{
				if (is_int($key) && strcasecmp($attributes['TYPE'], $this->unsigned[$key]) === 0)
				{
					$field['unsigned'] = ' UNSIGNED';

					return;
				}
				elseif (is_string($key) && strcasecmp($attributes['TYPE'], $key) === 0)
				{
					$field['type'] = $key;

					return;
				}
			}

			return;
		}

		$field['unsigned'] = ($this->unsigned === true) ? ' UNSIGNED' : '';
	}

	//--------------------------------------------------------------------

	/**
	 * Field attribute DEFAULT
	 *
	 * @param    array &$attributes
	 * @param    array &$field
	 *
	 * @return    void
	 */
	protected function _attributeDefault(&$attributes, &$field)
	{
		if ($this->default === false)
		{
			return;
		}

		if (array_key_exists('DEFAULT', $attributes))
		{
			if ($attributes['DEFAULT'] === null)
			{
				$field['default'] = empty($this->null) ? '' : $this->default . $this->null;

				// Override the NULL attribute if that's our default
				$attributes['NULL'] = true;
				$field['null'] = empty($this->null) ? '' : ' ' . $this->null;
			}
			else
			{
				$field['default'] = $this->default . $this->db->escape($attributes['DEFAULT']);
			}
		}
	}

	//--------------------------------------------------------------------

	/**
	 * Field attribute UNIQUE
	 *
	 * @param    array &$attributes
	 * @param    array &$field
	 *
	 * @return    void
	 */
	protected function _attributeUnique(&$attributes, &$field)
	{
		if ( ! empty($attributes['UNIQUE']) && $attributes['UNIQUE'] === true)
		{
			$field['unique'] = ' UNIQUE';
		}
	}

	//--------------------------------------------------------------------

	/**
	 * Field attribute AUTO_INCREMENT
	 *
	 * @param    array &$attributes
	 * @param    array &$field
	 *
	 * @return    void
	 */
	protected function _attributeAutoIncrement(&$attributes, &$field)
	{
		if ( ! empty($attributes['AUTO_INCREMENT']) && $attributes['AUTO_INCREMENT'] === true &&
				stripos($field['type'], 'int') !== false
		)
		{
			$field['auto_increment'] = ' AUTO_INCREMENT';
		}
	}

	//--------------------------------------------------------------------

	/**
	 * Process primary keys
	 *
	 * @param    string $table Table name
	 *
	 * @return    string
	 */
	protected function _processPrimaryKeys($table)
	{
		$sql = '';

		for ($i = 0, $c = count($this->primaryKeys); $i < $c; $i ++ )
		{
			if ( ! isset($this->fields[$this->primaryKeys[$i]]))
			{
				unset($this->primaryKeys[$i]);
			}
		}

		if (count($this->primaryKeys) > 0)
		{
<<<<<<< HEAD
			$sql .= ",\n\tCONSTRAINT ".$this->db->escapeIdentifiers('pk_'.$table)
				.' PRIMARY KEY('.implode(', ', $this->db->escapeIdentifiers($this->primaryKeys)).')';
						}

						return $sql;
						}

						//--------------------------------------------------------------------
                                                

        /**
	 * Process primary keys
	 *
	 * @param    string $table Table name
	 *
	 * @return    string
	 */
	protected function _processForeignKeys($table) {
            $sql = '';

            $allowActions = array('CASCADE','SET NULL','NO ACTION','RESTRICT','SET DEFAULT');
            
            if (count($this->foreignKeys) > 0){
                foreach ($this->foreignKeys as $field => $fkey) {
                    $name_index = $table.'_'.$field.'_foreign';
                    
                    $sql .= ",\n\tCONSTRAINT " . $this->db->escapeIdentifiers($name_index)
                        . ' FOREIGN KEY(' . $this->db->escapeIdentifiers($field) . ') REFERENCES '.$this->db->escapeIdentifiers($fkey['table']).' ('.$this->db->escapeIdentifiers($fkey['field']).')';
                    
                    if($fkey['onDelete'] !== false && in_array($fkey['onDelete'], $allowActions)){
                        $sql .= " ON DELETE ".$fkey['onDelete'];
                    }
                    
                    if($fkey['onUpdate'] !== false && in_array($fkey['onUpdate'], $allowActions)){
                        $sql .= " ON UPDATE ".$fkey['onDelete'];
                    }
                    
                }
            }

            return $sql;
        }

						//--------------------------------------------------------------------

						/**
						 * Process indexes
						 *
						 * @param    string $table
						 *
						 * @return    string
						 */
						protected function _processIndexes($table)
						{
						$sqls = [];

						for ($i = 0, $c = count($this->keys); $i < $c; $i++)
						{
							$this->keys[$i] = (array) $this->keys[$i];

							for ($i2 = 0, $c2 = count($this->keys[$i]); $i2 < $c2; $i2++)
							{
								if ( ! isset($this->fields[$this->keys[$i][$i2]]))
								{
									unset($this->keys[$i][$i2]);
								}
							}
							if (count($this->keys[$i]) <= 0)
							{
								continue;
							}

							$sqls[] = 'CREATE INDEX '.$this->db->escapeIdentifiers($table.'_'.implode('_', $this->keys[$i]))
								.' ON '.$this->db->escapeIdentifiers($table)
								.' ('.implode(', ', $this->db->escapeIdentifiers($this->keys[$i])).');';
						}

						return $sqls;
						}

			//--------------------------------------------------------------------
			//--------------------------------------------------------------------

			/**
			 * Reset
			 *
			 * Resets table creation vars
			 *
			 * @return    void
			 */
			protected function _reset()
			{
				$this->fields = $this->keys = $this->primaryKeys = $this->foreignKeys = [];
=======
			$sql .= ",\n\tCONSTRAINT " . $this->db->escapeIdentifiers('pk_' . $table)
					. ' PRIMARY KEY(' . implode(', ', $this->db->escapeIdentifiers($this->primaryKeys)) . ')';
		}

		return $sql;
	}

	//--------------------------------------------------------------------

	/**
	 * Process indexes
	 *
	 * @param    string $table
	 *
	 * @return    string
	 */
	protected function _processIndexes($table)
	{
		$sqls = [];

		for ($i = 0, $c = count($this->keys); $i < $c; $i ++ )
		{
			$this->keys[$i] = (array) $this->keys[$i];

			for ($i2 = 0, $c2 = count($this->keys[$i]); $i2 < $c2; $i2 ++ )
			{
				if ( ! isset($this->fields[$this->keys[$i][$i2]]))
				{
					unset($this->keys[$i][$i2]);
				}
>>>>>>> b6604f39
			}
			if (count($this->keys[$i]) <= 0)
			{
				continue;
			}

			$sqls[] = 'CREATE INDEX ' . $this->db->escapeIdentifiers($table . '_' . implode('_', $this->keys[$i]))
					. ' ON ' . $this->db->escapeIdentifiers($table)
					. ' (' . implode(', ', $this->db->escapeIdentifiers($this->keys[$i])) . ');';
		}

		return $sqls;
	}

	//--------------------------------------------------------------------
	//--------------------------------------------------------------------

	/**
	 * Reset
	 *
	 * Resets table creation vars
	 *
	 * @return    void
	 */
	protected function _reset()
	{
		$this->fields = $this->keys = $this->primaryKeys = [];
	}

}<|MERGE_RESOLUTION|>--- conflicted
+++ resolved
@@ -486,17 +486,12 @@
 			$columns[$i] = ($columns[$i]['_literal'] !== false) ? "\n\t" . $columns[$i]['_literal'] : "\n\t" . $this->_processColumn($columns[$i]);
 		}
 
-<<<<<<< HEAD
                 
 		$columns = implode(',', $columns);
                 
                 $columns .= $this->_processPrimaryKeys($table);
                 
                 $columns .= $this->_processForeignKeys($table);
-=======
-		$columns = implode(',', $columns)
-				. $this->_processPrimaryKeys($table);
->>>>>>> b6604f39
 
 		// Are indexes created from within the CREATE TABLE statement? (e.g. in MySQL)
 		if ($this->createTableKeys === true)
@@ -558,11 +553,7 @@
 			return false;
 		}
 
-<<<<<<< HEAD
 		if (($query = $this->_dropTable($this->db->DBPrefix.$table_name, $if_exists, $cascade)) === true)
-=======
-		if (($query = $this->_dropTable($this->db->DBPrefix . $table_name, $if_exists)) === true)
->>>>>>> b6604f39
 		{
 			return true;
 		}
@@ -612,7 +603,6 @@
 				$sql = sprintf($this->dropTableIfStr, $this->db->escapeIdentifiers($table));
 			}
 		}
-<<<<<<< HEAD
                 
                 $sql = $sql.' '.$this->db->escapeIdentifiers($table);
                 
@@ -622,10 +612,6 @@
                 }
                
 		return $sql;
-=======
-
-		return $sql . ' ' . $this->db->escapeIdentifiers($table);
->>>>>>> b6604f39
 	}
 
 	//--------------------------------------------------------------------
@@ -1107,101 +1093,6 @@
 
 		if (count($this->primaryKeys) > 0)
 		{
-<<<<<<< HEAD
-			$sql .= ",\n\tCONSTRAINT ".$this->db->escapeIdentifiers('pk_'.$table)
-				.' PRIMARY KEY('.implode(', ', $this->db->escapeIdentifiers($this->primaryKeys)).')';
-						}
-
-						return $sql;
-						}
-
-						//--------------------------------------------------------------------
-                                                
-
-        /**
-	 * Process primary keys
-	 *
-	 * @param    string $table Table name
-	 *
-	 * @return    string
-	 */
-	protected function _processForeignKeys($table) {
-            $sql = '';
-
-            $allowActions = array('CASCADE','SET NULL','NO ACTION','RESTRICT','SET DEFAULT');
-            
-            if (count($this->foreignKeys) > 0){
-                foreach ($this->foreignKeys as $field => $fkey) {
-                    $name_index = $table.'_'.$field.'_foreign';
-                    
-                    $sql .= ",\n\tCONSTRAINT " . $this->db->escapeIdentifiers($name_index)
-                        . ' FOREIGN KEY(' . $this->db->escapeIdentifiers($field) . ') REFERENCES '.$this->db->escapeIdentifiers($fkey['table']).' ('.$this->db->escapeIdentifiers($fkey['field']).')';
-                    
-                    if($fkey['onDelete'] !== false && in_array($fkey['onDelete'], $allowActions)){
-                        $sql .= " ON DELETE ".$fkey['onDelete'];
-                    }
-                    
-                    if($fkey['onUpdate'] !== false && in_array($fkey['onUpdate'], $allowActions)){
-                        $sql .= " ON UPDATE ".$fkey['onDelete'];
-                    }
-                    
-                }
-            }
-
-            return $sql;
-        }
-
-						//--------------------------------------------------------------------
-
-						/**
-						 * Process indexes
-						 *
-						 * @param    string $table
-						 *
-						 * @return    string
-						 */
-						protected function _processIndexes($table)
-						{
-						$sqls = [];
-
-						for ($i = 0, $c = count($this->keys); $i < $c; $i++)
-						{
-							$this->keys[$i] = (array) $this->keys[$i];
-
-							for ($i2 = 0, $c2 = count($this->keys[$i]); $i2 < $c2; $i2++)
-							{
-								if ( ! isset($this->fields[$this->keys[$i][$i2]]))
-								{
-									unset($this->keys[$i][$i2]);
-								}
-							}
-							if (count($this->keys[$i]) <= 0)
-							{
-								continue;
-							}
-
-							$sqls[] = 'CREATE INDEX '.$this->db->escapeIdentifiers($table.'_'.implode('_', $this->keys[$i]))
-								.' ON '.$this->db->escapeIdentifiers($table)
-								.' ('.implode(', ', $this->db->escapeIdentifiers($this->keys[$i])).');';
-						}
-
-						return $sqls;
-						}
-
-			//--------------------------------------------------------------------
-			//--------------------------------------------------------------------
-
-			/**
-			 * Reset
-			 *
-			 * Resets table creation vars
-			 *
-			 * @return    void
-			 */
-			protected function _reset()
-			{
-				$this->fields = $this->keys = $this->primaryKeys = $this->foreignKeys = [];
-=======
 			$sql .= ",\n\tCONSTRAINT " . $this->db->escapeIdentifiers('pk_' . $table)
 					. ' PRIMARY KEY(' . implode(', ', $this->db->escapeIdentifiers($this->primaryKeys)) . ')';
 		}
@@ -1232,7 +1123,6 @@
 				{
 					unset($this->keys[$i][$i2]);
 				}
->>>>>>> b6604f39
 			}
 			if (count($this->keys[$i]) <= 0)
 			{
