<?php

/**
 * This file is part of CodeIgniter 4 framework.
 *
 * (c) CodeIgniter Foundation <admin@codeigniter.com>
 *
 * For the full copyright and license information, please view
 * the LICENSE file that was distributed with this source code.
 */

namespace CodeIgniter\Database;

use CodeIgniter\Database\Exceptions\DatabaseException;
use InvalidArgumentException;
use RuntimeException;
use Throwable;

/**
 * The Forge class transforms migrations to executable
 * SQL statements.
 */
class Forge
{
    /**
     * The active database connection.
     *
     * @var BaseConnection
     */
    protected $db;

    /**
     * List of fields.
     *
     * @var array
     */
    protected $fields = [];

    /**
     * List of keys.
     *
     * @var array
     */
    protected $keys = [];

    /**
     * List of unique keys.
     *
     * @var array
     */
    protected $uniqueKeys = [];

    /**
     * List of primary keys.
     *
     * @var array
     */
    protected $primaryKeys = [];

    /**
     * List of foreign keys.
     *
     * @var array
     */
    protected $foreignKeys = [];

    /**
     * Character set used.
     *
     * @var string
     */
    protected $charset = '';

    /**
     * CREATE DATABASE statement
     *
     * @var false|string
     */
    protected $createDatabaseStr = 'CREATE DATABASE %s';

    /**
     * CREATE DATABASE IF statement
     *
     * @var string
     */
    protected $createDatabaseIfStr;

    /**
     * CHECK DATABASE EXIST statement
     *
     * @var string
     */
    protected $checkDatabaseExistStr;

    /**
     * DROP DATABASE statement
     *
     * @var false|string
     */
    protected $dropDatabaseStr = 'DROP DATABASE %s';

    /**
     * CREATE TABLE statement
     *
     * @var string
     */
    protected $createTableStr = "%s %s (%s\n)";

    /**
     * CREATE TABLE IF statement
     *
     * @var bool|string
     *
     * @deprecated This is no longer used.
     */
    protected $createTableIfStr = 'CREATE TABLE IF NOT EXISTS';

    /**
     * CREATE TABLE keys flag
     *
     * Whether table keys are created from within the
     * CREATE TABLE statement.
     *
     * @var bool
     */
    protected $createTableKeys = false;

    /**
     * DROP TABLE IF EXISTS statement
     *
     * @var bool|string
     */
    protected $dropTableIfStr = 'DROP TABLE IF EXISTS';

    /**
     * RENAME TABLE statement
     *
     * @var false|string
     */
    protected $renameTableStr = 'ALTER TABLE %s RENAME TO %s';

    /**
     * UNSIGNED support
     *
     * @var array|bool
     */
    protected $unsigned = true;

    /**
     * NULL value representation in CREATE/ALTER TABLE statements
     *
     * @var string
     *
     * @internal Used for marking nullable fields. Not covered by BC promise.
     */
    protected $null = '';

    /**
     * DEFAULT value representation in CREATE/ALTER TABLE statements
     *
     * @var false|string
     */
    protected $default = ' DEFAULT ';

    /**
     * DROP CONSTRAINT statement
     *
     * @var string
     */
    protected $dropConstraintStr;

    /**
     * DROP INDEX statement
     *
     * @var string
     */
    protected $dropIndexStr = 'DROP INDEX %s ON %s';

    /**
     * Constructor.
     */
    public function __construct(BaseConnection $db)
    {
        $this->db = $db;
    }

    /**
     * Provides access to the forge's current database connection.
     *
     * @return ConnectionInterface
     */
    public function getConnection()
    {
        return $this->db;
    }

    /**
     * Create database
     *
     * @param bool $ifNotExists Whether to add IF NOT EXISTS condition
     *
     * @throws DatabaseException
     */
    public function createDatabase(string $dbName, bool $ifNotExists = false): bool
    {
        if ($ifNotExists && $this->createDatabaseIfStr === null) {
            if ($this->databaseExists($dbName)) {
                return true;
            }

            $ifNotExists = false;
        }

        if ($this->createDatabaseStr === false) {
            if ($this->db->DBDebug) {
                throw new DatabaseException('This feature is not available for the database you are using.');
            }

            return false; // @codeCoverageIgnore
        }

        try {
            if (! $this->db->query(sprintf($ifNotExists ? $this->createDatabaseIfStr : $this->createDatabaseStr, $dbName, $this->db->charset, $this->db->DBCollat))) {
                // @codeCoverageIgnoreStart
                if ($this->db->DBDebug) {
                    throw new DatabaseException('Unable to create the specified database.');
                }

                return false;
                // @codeCoverageIgnoreEnd
            }

            if (! empty($this->db->dataCache['db_names'])) {
                $this->db->dataCache['db_names'][] = $dbName;
            }

            return true;
        } catch (Throwable $e) {
            if ($this->db->DBDebug) {
                throw new DatabaseException('Unable to create the specified database.', 0, $e);
            }

            return false; // @codeCoverageIgnore
        }
    }

    /**
     * Determine if a database exists
     *
     * @throws DatabaseException
     */
    private function databaseExists(string $dbName): bool
    {
        if ($this->checkDatabaseExistStr === null) {
            if ($this->db->DBDebug) {
                throw new DatabaseException('This feature is not available for the database you are using.');
            }

            return false;
        }

        return $this->db->query($this->checkDatabaseExistStr, $dbName)->getRow() !== null;
    }

    /**
     * Drop database
     *
     * @throws DatabaseException
     */
    public function dropDatabase(string $dbName): bool
    {
        if ($this->dropDatabaseStr === false) {
            if ($this->db->DBDebug) {
                throw new DatabaseException('This feature is not available for the database you are using.');
            }

            return false;
        }

        if (! $this->db->query(sprintf($this->dropDatabaseStr, $dbName))) {
            if ($this->db->DBDebug) {
                throw new DatabaseException('Unable to drop the specified database.');
            }

            return false;
        }

        if (! empty($this->db->dataCache['db_names'])) {
            $key = array_search(strtolower($dbName), array_map('strtolower', $this->db->dataCache['db_names']), true);
            if ($key !== false) {
                unset($this->db->dataCache['db_names'][$key]);
            }
        }

        return true;
    }

    /**
     * Add Key
     *
     * @param array|string $key
     *
     * @return Forge
     */
    public function addKey($key, bool $primary = false, bool $unique = false)
    {
        if ($primary) {
            foreach ((array) $key as $one) {
                $this->primaryKeys[] = $one;
            }
        } else {
            $this->keys[] = $key;

            if ($unique) {
                $this->uniqueKeys[] = count($this->keys) - 1;
            }
        }

        return $this;
    }

    /**
     * Add Primary Key
     *
     * @param array|string $key
     *
     * @return Forge
     */
    public function addPrimaryKey($key)
    {
        return $this->addKey($key, true);
    }

    /**
     * Add Unique Key
     *
     * @param array|string $key
     *
     * @return Forge
     */
    public function addUniqueKey($key)
    {
        return $this->addKey($key, false, true);
    }

    /**
     * Add Field
     *
     * @param array|string $field
     *
     * @return Forge
     */
    public function addField($field)
    {
        if (is_string($field)) {
            if ($field === 'id') {
                $this->addField([
                    'id' => [
                        'type'           => 'INT',
                        'constraint'     => 9,
                        'auto_increment' => true,
                    ],
                ]);
                $this->addKey('id', true);
            } else {
                if (strpos($field, ' ') === false) {
                    throw new InvalidArgumentException('Field information is required for that operation.');
                }

                $fieldName = explode(' ', $field, 2)[0];
                $fieldName = trim($fieldName, '`\'"');

                $this->fields[$fieldName] = $field;
            }
        }

        if (is_array($field)) {
            foreach ($field as $idx => $f) {
                if (is_string($f)) {
                    $this->addField($f);

                    continue;
                }

                if (is_array($f)) {
                    $this->fields = array_merge($this->fields, [$idx => $f]);
                }
            }
        }

        return $this;
    }

    /**
     * Add Foreign Key
     *
     * @param string|string[] $fieldName
     * @param string|string[] $tableField
     *
     * @return Forge
     *
     * @throws DatabaseException
     */
    public function addForeignKey($fieldName = '', string $tableName = '', $tableField = '', string $onUpdate = '', string $onDelete = '')
    {
        $fieldName  = (array) $fieldName;
        $tableField = (array) $tableField;
        $errorNames = [];

        foreach ($fieldName as $name) {
            if (! isset($this->fields[$name])) {
                $errorNames[] = $name;
            }
        }

        if ($errorNames !== []) {
            $errorNames[0] = implode(', ', $errorNames);

            throw new DatabaseException(lang('Database.fieldNotExists', $errorNames));
        }

        $this->foreignKeys[] = [
            'field'          => $fieldName,
            'referenceTable' => $tableName,
            'referenceField' => $tableField,
            'onDelete'       => strtoupper($onDelete),
            'onUpdate'       => strtoupper($onUpdate),
        ];

        return $this;
    }

    /**
     * Drop Key
     *
     * @return bool
     *
     * @throws DatabaseException
     */
    public function dropKey(string $table, string $keyName)
    {
        $sql = sprintf(
            $this->dropIndexStr,
            $this->db->escapeIdentifiers($this->db->DBPrefix . $keyName),
            $this->db->escapeIdentifiers($this->db->DBPrefix . $table),
        );

        if ($sql === '') {
            if ($this->db->DBDebug) {
                throw new DatabaseException('This feature is not available for the database you are using.');
            }

            return false;
        }

        return $this->db->query($sql);
    }

    /**
<<<<<<< HEAD
     * Drop Primary Key
     */
    public function dropPrimaryKey(string $table): bool
    {
        $sql = sprintf(
            'ALTER TABLE %s DROP CONSTRAINT %s',
            $this->db->escapeIdentifiers($this->db->DBPrefix . $table),
            $this->db->escapeIdentifiers('pk_' . $this->db->DBPrefix . $table),
        );

        return $this->db->query($sql);
    }

    /**
     * @throws DatabaseException
     *
=======
>>>>>>> 46ddce50
     * @return BaseResult|bool|false|mixed|Query
     *
     * @throws DatabaseException
     */
    public function dropForeignKey(string $table, string $foreignName)
    {
        $sql = sprintf(
            (string) $this->dropConstraintStr,
            $this->db->escapeIdentifiers($this->db->DBPrefix . $table),
            $this->db->escapeIdentifiers($this->db->DBPrefix . $foreignName)
        );

        if ($sql === '') {
            if ($this->db->DBDebug) {
                throw new DatabaseException('This feature is not available for the database you are using.');
            }

            return false;
        }

        return $this->db->query($sql);
    }

    /**
     * @return mixed
     *
     * @throws DatabaseException
     */
    public function createTable(string $table, bool $ifNotExists = false, array $attributes = [])
    {
        if ($table === '') {
            throw new InvalidArgumentException('A table name is required for that operation.');
        }

        $table = $this->db->DBPrefix . $table;

        if ($this->fields === []) {
            throw new RuntimeException('Field information is required.');
        }

        // If table exists lets stop here
        if ($ifNotExists === true && $this->db->tableExists($table, false)) {
            $this->reset();

            return true;
        }

        $sql = $this->_createTable($table, false, $attributes);

        if (($result = $this->db->query($sql)) !== false) {
            if (isset($this->db->dataCache['table_names']) && ! in_array($table, $this->db->dataCache['table_names'], true)) {
                $this->db->dataCache['table_names'][] = $table;
            }

            // Most databases don't support creating indexes from within the CREATE TABLE statement
            if (! empty($this->keys)) {
                for ($i = 0, $sqls = $this->_processIndexes($table), $c = count($sqls); $i < $c; $i++) {
                    $this->db->query($sqls[$i]);
                }
            }
        }

        $this->reset();

        return $result;
    }

    /**
     * @return string
     *
     * @deprecated $ifNotExists is no longer used, and will be removed.
     */
    protected function _createTable(string $table, bool $ifNotExists, array $attributes)
    {
        $columns = $this->_processFields(true);

        for ($i = 0, $c = count($columns); $i < $c; $i++) {
            $columns[$i] = ($columns[$i]['_literal'] !== false) ? "\n\t" . $columns[$i]['_literal']
                : "\n\t" . $this->_processColumn($columns[$i]);
        }

        $columns = implode(',', $columns);

        $columns .= $this->_processPrimaryKeys($table);
        $columns .= $this->_processForeignKeys($table);

        if ($this->createTableKeys === true) {
            $indexes = $this->_processIndexes($table);
            if (is_string($indexes)) {
                $columns .= $indexes;
            }
        }

        return sprintf(
            $this->createTableStr . '%s',
            'CREATE TABLE',
            $this->db->escapeIdentifiers($table),
            $columns,
            $this->_createTableAttributes($attributes)
        );
    }

    protected function _createTableAttributes(array $attributes): string
    {
        $sql = '';

        foreach (array_keys($attributes) as $key) {
            if (is_string($key)) {
                $sql .= ' ' . strtoupper($key) . ' ' . $this->db->escape($attributes[$key]);
            }
        }

        return $sql;
    }

    /**
     * @return mixed
     *
     * @throws DatabaseException
     */
    public function dropTable(string $tableName, bool $ifExists = false, bool $cascade = false)
    {
        if ($tableName === '') {
            if ($this->db->DBDebug) {
                throw new DatabaseException('A table name is required for that operation.');
            }

            return false;
        }

        if ($this->db->DBPrefix && strpos($tableName, $this->db->DBPrefix) === 0) {
            $tableName = substr($tableName, strlen($this->db->DBPrefix));
        }

        if (($query = $this->_dropTable($this->db->DBPrefix . $tableName, $ifExists, $cascade)) === true) {
            return true;
        }

        $this->db->disableForeignKeyChecks();

        $query = $this->db->query($query);

        $this->db->enableForeignKeyChecks();

        if ($query && ! empty($this->db->dataCache['table_names'])) {
            $key = array_search(
                strtolower($this->db->DBPrefix . $tableName),
                array_map('strtolower', $this->db->dataCache['table_names']),
                true
            );

            if ($key !== false) {
                unset($this->db->dataCache['table_names'][$key]);
            }
        }

        return $query;
    }

    /**
     * Generates a platform-specific DROP TABLE string
     *
     * @return bool|string
     */
    protected function _dropTable(string $table, bool $ifExists, bool $cascade)
    {
        $sql = 'DROP TABLE';

        if ($ifExists) {
            if ($this->dropTableIfStr === false) {
                if (! $this->db->tableExists($table)) {
                    return true;
                }
            } else {
                $sql = sprintf($this->dropTableIfStr, $this->db->escapeIdentifiers($table));
            }
        }

        return $sql . ' ' . $this->db->escapeIdentifiers($table);
    }

    /**
     * @return mixed
     *
     * @throws DatabaseException
     */
    public function renameTable(string $tableName, string $newTableName)
    {
        if ($tableName === '' || $newTableName === '') {
            throw new InvalidArgumentException('A table name is required for that operation.');
        }

        if ($this->renameTableStr === false) {
            if ($this->db->DBDebug) {
                throw new DatabaseException('This feature is not available for the database you are using.');
            }

            return false;
        }

        $result = $this->db->query(sprintf(
            $this->renameTableStr,
            $this->db->escapeIdentifiers($this->db->DBPrefix . $tableName),
            $this->db->escapeIdentifiers($this->db->DBPrefix . $newTableName)
        ));

        if ($result && ! empty($this->db->dataCache['table_names'])) {
            $key = array_search(
                strtolower($this->db->DBPrefix . $tableName),
                array_map('strtolower', $this->db->dataCache['table_names']),
                true
            );

            if ($key !== false) {
                $this->db->dataCache['table_names'][$key] = $this->db->DBPrefix . $newTableName;
            }
        }

        return $result;
    }

    /**
     * @param array|string $field
     *
     * @throws DatabaseException
     */
    public function addColumn(string $table, $field): bool
    {
        // Work-around for literal column definitions
        if (! is_array($field)) {
            $field = [$field];
        }

        foreach (array_keys($field) as $k) {
            $this->addField([$k => $field[$k]]);
        }

        $sqls = $this->_alterTable('ADD', $this->db->DBPrefix . $table, $this->_processFields());
        $this->reset();
        if ($sqls === false) {
            if ($this->db->DBDebug) {
                throw new DatabaseException('This feature is not available for the database you are using.');
            }

            return false;
        }

        foreach ($sqls as $sql) {
            if ($this->db->query($sql) === false) {
                return false;
            }
        }

        return true;
    }

    /**
     * @param array|string $columnName
     *
     * @return mixed
     *
     * @throws DatabaseException
     */
    public function dropColumn(string $table, $columnName)
    {
        $sql = $this->_alterTable('DROP', $this->db->DBPrefix . $table, $columnName);
        if ($sql === false) {
            if ($this->db->DBDebug) {
                throw new DatabaseException('This feature is not available for the database you are using.');
            }

            return false;
        }

        return $this->db->query($sql);
    }

    /**
     * @param array|string $field
     *
     * @throws DatabaseException
     */
    public function modifyColumn(string $table, $field): bool
    {
        // Work-around for literal column definitions
        if (! is_array($field)) {
            $field = [$field];
        }

        foreach (array_keys($field) as $k) {
            $this->addField([$k => $field[$k]]);
        }

        if ($this->fields === []) {
            throw new RuntimeException('Field information is required');
        }

        $sqls = $this->_alterTable('CHANGE', $this->db->DBPrefix . $table, $this->_processFields());
        $this->reset();
        if ($sqls === false) {
            if ($this->db->DBDebug) {
                throw new DatabaseException('This feature is not available for the database you are using.');
            }

            return false;
        }

        if (is_array($sqls)) {
            foreach ($sqls as $sql) {
                if ($this->db->query($sql) === false) {
                    return false;
                }
            }
        }

        return true;
    }

    /**
     * @param array|string $fields
     *
     * @return false|string|string[]
     */
    protected function _alterTable(string $alterType, string $table, $fields)
    {
        $sql = 'ALTER TABLE ' . $this->db->escapeIdentifiers($table) . ' ';

        // DROP has everything it needs now.
        if ($alterType === 'DROP') {
            if (is_string($fields)) {
                $fields = explode(',', $fields);
            }

            $fields = array_map(fn ($field) => 'DROP COLUMN ' . $this->db->escapeIdentifiers(trim($field)), $fields);

            return $sql . implode(', ', $fields);
        }

        $sql .= ($alterType === 'ADD') ? 'ADD ' : $alterType . ' COLUMN ';

        $sqls = [];

        foreach ($fields as $data) {
            $sqls[] = $sql . ($data['_literal'] !== false
                ? $data['_literal']
                : $this->_processColumn($data));
        }

        return $sqls;
    }

    /**
     * Process fields
     */
    protected function _processFields(bool $createTable = false): array
    {
        $fields = [];

        foreach ($this->fields as $key => $attributes) {
            if (! is_array($attributes)) {
                $fields[] = ['_literal' => $attributes];

                continue;
            }

            $attributes = array_change_key_case($attributes, CASE_UPPER);

            if ($createTable === true && empty($attributes['TYPE'])) {
                continue;
            }

            if (isset($attributes['TYPE'])) {
                $this->_attributeType($attributes);
            }

            $field = [
                'name'           => $key,
                'new_name'       => $attributes['NAME'] ?? null,
                'type'           => $attributes['TYPE'] ?? null,
                'length'         => '',
                'unsigned'       => '',
                'null'           => '',
                'unique'         => '',
                'default'        => '',
                'auto_increment' => '',
                '_literal'       => false,
            ];

            if (isset($attributes['TYPE'])) {
                $this->_attributeUnsigned($attributes, $field);
            }

            if ($createTable === false) {
                if (isset($attributes['AFTER'])) {
                    $field['after'] = $attributes['AFTER'];
                } elseif (isset($attributes['FIRST'])) {
                    $field['first'] = (bool) $attributes['FIRST'];
                }
            }

            $this->_attributeDefault($attributes, $field);

            if (isset($attributes['NULL'])) {
                if ($attributes['NULL'] === true) {
                    $field['null'] = empty($this->null) ? '' : ' ' . $this->null;
                } else {
                    $field['null'] = ' NOT NULL';
                }
            } elseif ($createTable === true) {
                $field['null'] = ' NOT NULL';
            }

            $this->_attributeAutoIncrement($attributes, $field);
            $this->_attributeUnique($attributes, $field);

            if (isset($attributes['COMMENT'])) {
                $field['comment'] = $this->db->escape($attributes['COMMENT']);
            }

            if (isset($attributes['TYPE']) && ! empty($attributes['CONSTRAINT'])) {
                if (is_array($attributes['CONSTRAINT'])) {
                    $attributes['CONSTRAINT'] = $this->db->escape($attributes['CONSTRAINT']);
                    $attributes['CONSTRAINT'] = implode(',', $attributes['CONSTRAINT']);
                }

                $field['length'] = '(' . $attributes['CONSTRAINT'] . ')';
            }

            $fields[] = $field;
        }

        return $fields;
    }

    /**
     * Process column
     */
    protected function _processColumn(array $field): string
    {
        return $this->db->escapeIdentifiers($field['name'])
            . ' ' . $field['type'] . $field['length']
            . $field['unsigned']
            . $field['default']
            . $field['null']
            . $field['auto_increment']
            . $field['unique'];
    }

    /**
     * Performs a data type mapping between different databases.
     */
    protected function _attributeType(array &$attributes)
    {
        // Usually overridden by drivers
    }

    /**
     * Depending on the unsigned property value:
     *
     *    - TRUE will always set $field['unsigned'] to 'UNSIGNED'
     *    - FALSE will always set $field['unsigned'] to ''
     *    - array(TYPE) will set $field['unsigned'] to 'UNSIGNED',
     *        if $attributes['TYPE'] is found in the array
     *    - array(TYPE => UTYPE) will change $field['type'],
     *        from TYPE to UTYPE in case of a match
     */
    protected function _attributeUnsigned(array &$attributes, array &$field)
    {
        if (empty($attributes['UNSIGNED']) || $attributes['UNSIGNED'] !== true) {
            return;
        }

        // Reset the attribute in order to avoid issues if we do type conversion
        $attributes['UNSIGNED'] = false;

        if (is_array($this->unsigned)) {
            foreach (array_keys($this->unsigned) as $key) {
                if (is_int($key) && strcasecmp($attributes['TYPE'], $this->unsigned[$key]) === 0) {
                    $field['unsigned'] = ' UNSIGNED';

                    return;
                }

                if (is_string($key) && strcasecmp($attributes['TYPE'], $key) === 0) {
                    $field['type'] = $key;

                    return;
                }
            }

            return;
        }

        $field['unsigned'] = ($this->unsigned === true) ? ' UNSIGNED' : '';
    }

    protected function _attributeDefault(array &$attributes, array &$field)
    {
        if ($this->default === false) {
            return;
        }

        if (array_key_exists('DEFAULT', $attributes)) {
            if ($attributes['DEFAULT'] === null) {
                $field['default'] = empty($this->null) ? '' : $this->default . $this->null;

                // Override the NULL attribute if that's our default
                $attributes['NULL'] = true;
                $field['null']      = empty($this->null) ? '' : ' ' . $this->null;
            } elseif ($attributes['DEFAULT'] instanceof RawSql) {
                $field['default'] = $this->default . $attributes['DEFAULT'];
            } else {
                $field['default'] = $this->default . $this->db->escape($attributes['DEFAULT']);
            }
        }
    }

    protected function _attributeUnique(array &$attributes, array &$field)
    {
        if (! empty($attributes['UNIQUE']) && $attributes['UNIQUE'] === true) {
            $field['unique'] = ' UNIQUE';
        }
    }

    protected function _attributeAutoIncrement(array &$attributes, array &$field)
    {
        if (! empty($attributes['AUTO_INCREMENT']) && $attributes['AUTO_INCREMENT'] === true
            && stripos($field['type'], 'int') !== false
        ) {
            $field['auto_increment'] = ' AUTO_INCREMENT';
        }
    }

    protected function _processPrimaryKeys(string $table): string
    {
        $sql = '';

        for ($i = 0, $c = count($this->primaryKeys); $i < $c; $i++) {
            if (! isset($this->fields[$this->primaryKeys[$i]])) {
                unset($this->primaryKeys[$i]);
            }
        }

        if ($this->primaryKeys !== []) {
            $sql .= ",\n\tCONSTRAINT " . $this->db->escapeIdentifiers('pk_' . $table)
                    . ' PRIMARY KEY(' . implode(', ', $this->db->escapeIdentifiers($this->primaryKeys)) . ')';
        }

        return $sql;
    }

    protected function _processIndexes(string $table)
    {
        $sqls = [];

        for ($i = 0, $c = count($this->keys); $i < $c; $i++) {
            $this->keys[$i] = (array) $this->keys[$i];

            for ($i2 = 0, $c2 = count($this->keys[$i]); $i2 < $c2; $i2++) {
                if (! isset($this->fields[$this->keys[$i][$i2]])) {
                    unset($this->keys[$i][$i2]);
                }
            }

            if (count($this->keys[$i]) <= 0) {
                continue;
            }

            if (in_array($i, $this->uniqueKeys, true)) {
                $sqls[] = 'ALTER TABLE ' . $this->db->escapeIdentifiers($table)
                    . ' ADD CONSTRAINT ' . $this->db->escapeIdentifiers($table . '_' . implode('_', $this->keys[$i]))
                    . ' UNIQUE (' . implode(', ', $this->db->escapeIdentifiers($this->keys[$i])) . ')';

                continue;
            }

            $sqls[] = 'CREATE INDEX ' . $this->db->escapeIdentifiers($table . '_' . implode('_', $this->keys[$i]))
                . ' ON ' . $this->db->escapeIdentifiers($table)
                . ' (' . implode(', ', $this->db->escapeIdentifiers($this->keys[$i])) . ')';
        }

        return $sqls;
    }

    protected function _processForeignKeys(string $table): string
    {
        $sql = '';

        $allowActions = [
            'CASCADE',
            'SET NULL',
            'NO ACTION',
            'RESTRICT',
            'SET DEFAULT',
        ];

        foreach ($this->foreignKeys as $fkey) {
            $nameIndex            = $table . '_' . implode('_', $fkey['field']) . '_foreign';
            $nameIndexFilled      = $this->db->escapeIdentifiers($nameIndex);
            $foreignKeyFilled     = implode(', ', $this->db->escapeIdentifiers($fkey['field']));
            $referenceTableFilled = $this->db->escapeIdentifiers($this->db->DBPrefix . $fkey['referenceTable']);
            $referenceFieldFilled = implode(', ', $this->db->escapeIdentifiers($fkey['referenceField']));

            $formatSql = ",\n\tCONSTRAINT %s FOREIGN KEY (%s) REFERENCES %s(%s)";
            $sql .= sprintf($formatSql, $nameIndexFilled, $foreignKeyFilled, $referenceTableFilled, $referenceFieldFilled);

            if ($fkey['onDelete'] !== false && in_array($fkey['onDelete'], $allowActions, true)) {
                $sql .= ' ON DELETE ' . $fkey['onDelete'];
            }

            if ($fkey['onUpdate'] !== false && in_array($fkey['onUpdate'], $allowActions, true)) {
                $sql .= ' ON UPDATE ' . $fkey['onUpdate'];
            }
        }

        return $sql;
    }

    /**
     * Resets table creation vars
     */
    public function reset()
    {
        $this->fields = $this->keys = $this->uniqueKeys = $this->primaryKeys = $this->foreignKeys = [];
    }
}<|MERGE_RESOLUTION|>--- conflicted
+++ resolved
@@ -457,7 +457,6 @@
     }
 
     /**
-<<<<<<< HEAD
      * Drop Primary Key
      */
     public function dropPrimaryKey(string $table): bool
@@ -472,10 +471,6 @@
     }
 
     /**
-     * @throws DatabaseException
-     *
-=======
->>>>>>> 46ddce50
      * @return BaseResult|bool|false|mixed|Query
      *
      * @throws DatabaseException
