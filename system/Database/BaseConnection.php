--- conflicted
+++ resolved
@@ -20,36 +20,6 @@
 use Throwable;
 
 /**
-<<<<<<< HEAD
- * @property array      $aliasedTables
- * @property string     $charset
- * @property bool       $compress
- * @property float      $connectDuration
- * @property float      $connectTime
- * @property string     $database
- * @property string     $DBCollat
- * @property bool       $DBDebug
- * @property string     $DBDriver
- * @property string     $DBPrefix
- * @property string     $DSN
- * @property array|bool $encrypt
- * @property array      $failover
- * @property string     $hostname
- * @property Query      $lastQuery
- * @property string     $password
- * @property bool       $pConnect
- * @property int|string $port
- * @property bool       $pretend
- * @property string     $queryClass
- * @property array      $reservedIdentifiers
- * @property bool       $strictOn
- * @property string     $subdriver
- * @property string     $swapPre
- * @property int        $transDepth
- * @property bool       $transFailure
- * @property bool       $transStatus
- * @property string     $username
-=======
  * @property-read array      $aliasedTables
  * @property-read string     $charset
  * @property-read bool       $compress
@@ -77,7 +47,7 @@
  * @property-read int        $transDepth
  * @property-read bool       $transFailure
  * @property-read bool       $transStatus
->>>>>>> d7449f66
+ * @property-read string     $username
  *
  * @template TConnection
  * @template TResult
