<?php

/**
 * This file is part of CodeIgniter 4 framework.
 *
 * (c) CodeIgniter Foundation <admin@codeigniter.com>
 *
 * For the full copyright and license information, please view
 * the LICENSE file that was distributed with this source code.
 */

namespace CodeIgniter\Database;

use Closure;
use CodeIgniter\Database\Exceptions\DatabaseException;
use CodeIgniter\Database\Exceptions\DataException;
use InvalidArgumentException;

/**
 * Class BaseBuilder
 *
 * Provides the core Query Builder methods.
 * Database-specific Builders might need to override
 * certain methods to make them work.
 */
class BaseBuilder
{
    /**
     * Reset DELETE data flag
     *
     * @var bool
     */
    protected $resetDeleteData = false;

    /**
     * QB SELECT data
     *
     * @var array
     */
    protected $QBSelect = [];

    /**
     * QB DISTINCT flag
     *
     * @var bool
     */
    protected $QBDistinct = false;

    /**
     * QB FROM data
     *
     * @var array
     */
    protected $QBFrom = [];

    /**
     * QB JOIN data
     *
     * @var array
     */
    protected $QBJoin = [];

    /**
     * QB WHERE data
     *
     * @var array
     */
    protected $QBWhere = [];

    /**
     * QB GROUP BY data
     *
     * @var array
     */
    public $QBGroupBy = [];

    /**
     * QB HAVING data
     *
     * @var array
     */
    protected $QBHaving = [];

    /**
     * QB keys
     *
     * @var array
     */
    protected $QBKeys = [];

    /**
     * QB LIMIT data
     *
     * @var bool|int
     */
    protected $QBLimit = false;

    /**
     * QB OFFSET data
     *
     * @var bool|int
     */
    protected $QBOffset = false;

    /**
     * QB ORDER BY data
     *
     * @var array|string|null
     */
    public $QBOrderBy = [];

    /**
     * QB UNION data
     *
     * @var array<string>
     */
    protected array $QBUnion = [];

    /**
     * QB NO ESCAPE data
     *
     * @var array
     */
    public $QBNoEscape = [];

    /**
     * QB data sets
     *
     * @var array
     */
    protected $QBSet = [];

    /**
     * QB WHERE group started flag
     *
     * @var bool
     */
    protected $QBWhereGroupStarted = false;

    /**
     * QB WHERE group count
     *
     * @var int
     */
    protected $QBWhereGroupCount = 0;

    /**
     * Ignore data that cause certain
     * exceptions, for example in case of
     * duplicate keys.
     *
     * @var bool
     */
    protected $QBIgnore = false;

    /**
     * A reference to the database connection.
     *
     * @var BaseConnection
     */
    protected $db;

    /**
     * Name of the primary table for this instance.
     * Tracked separately because $QBFrom gets escaped
     * and prefixed.
     *
     * When $tableName to the constructor has multiple tables,
     * the value is empty string.
     *
     * @var string
     */
    protected $tableName;

    /**
     * ORDER BY random keyword
     *
     * @var array
     */
    protected $randomKeyword = [
        'RAND()',
        'RAND(%d)',
    ];

    /**
     * COUNT string
     *
     * @used-by CI_DB_driver::count_all()
     * @used-by BaseBuilder::count_all_results()
     *
     * @var string
     */
    protected $countString = 'SELECT COUNT(*) AS ';

    /**
     * Collects the named parameters and
     * their values for later binding
     * in the Query object.
     *
     * @var array
     */
    protected $binds = [];

    /**
     * Collects the key count for named parameters
     * in the Query object.
     *
     * @var array
     */
    protected $bindsKeyCount = [];

    /**
     * Some databases, like SQLite, do not by default
     * allow limiting of delete clauses.
     *
     * @var bool
     */
    protected $canLimitDeletes = true;

    /**
     * Some databases do not by default
     * allow limit update queries with WHERE.
     *
     * @var bool
     */
    protected $canLimitWhereUpdates = true;

    /**
     * Specifies which sql statements
     * support the ignore option.
     *
     * @var array
     */
    protected $supportedIgnoreStatements = [];

    /**
     * Builder testing mode status.
     *
     * @var bool
     */
    protected $testMode = false;

    /**
     * Tables relation types
     *
     * @var array
     */
    protected $joinTypes = [
        'LEFT',
        'RIGHT',
        'OUTER',
        'INNER',
        'LEFT OUTER',
        'RIGHT OUTER',
    ];

    /**
     * Strings that determine if a string represents a literal value or a field name
     *
     * @var string[]
     */
    protected $isLiteralStr = [];

    /**
     * RegExp used to get operators
     *
     * @var string[]
     */
    protected $pregOperators = [];

    /**
     * Constructor
     *
     * @param array|string $tableName tablename or tablenames with or without aliases
     *
     * Examples of $tableName: `mytable`, `jobs j`, `jobs j, users u`, `['jobs j','users u']`
     *
     * @throws DatabaseException
     */
    public function __construct($tableName, ConnectionInterface $db, ?array $options = null)
    {
        if (empty($tableName)) {
            throw new DatabaseException('A table must be specified when creating a new Query Builder.');
        }

        /**
         * @var BaseConnection $db
         */
        $this->db = $db;

        // If it contains `,`, it has multiple tables
        if (is_string($tableName) && strpos($tableName, ',') === false) {
            $this->tableName = $tableName;  // @TODO remove alias if exists
        } else {
            $this->tableName = '';
        }

        $this->from($tableName);

        if (! empty($options)) {
            foreach ($options as $key => $value) {
                if (property_exists($this, $key)) {
                    $this->{$key} = $value;
                }
            }
        }
    }

    /**
     * Returns the current database connection
     *
     * @return BaseConnection|ConnectionInterface
     */
    public function db(): ConnectionInterface
    {
        return $this->db;
    }

    /**
     * Sets a test mode status.
     *
     * @return $this
     */
    public function testMode(bool $mode = true)
    {
        $this->testMode = $mode;

        return $this;
    }

    /**
     * Gets the name of the primary table.
     */
    public function getTable(): string
    {
        return $this->tableName;
    }

    /**
     * Returns an array of bind values and their
     * named parameters for binding in the Query object later.
     */
    public function getBinds(): array
    {
        return $this->binds;
    }

    /**
     * Ignore
     *
     * Set ignore Flag for next insert,
     * update or delete query.
     *
     * @return $this
     */
    public function ignore(bool $ignore = true)
    {
        $this->QBIgnore = $ignore;

        return $this;
    }

    /**
     * Generates the SELECT portion of the query
     *
     * @param array|RawSql|string $select
     *
     * @return $this
     */
    public function select($select = '*', ?bool $escape = null)
    {
        // If the escape value was not set, we will base it on the global setting
        if (! is_bool($escape)) {
            $escape = $this->db->protectIdentifiers;
        }

        if ($select instanceof RawSql) {
            $this->QBSelect[] = $select;

            return $this;
        }

        if (is_string($select)) {
            $select = $escape === false ? [$select] : explode(',', $select);
        }

        foreach ($select as $val) {
            $val = trim($val);

            if ($val !== '') {
                $this->QBSelect[] = $val;

                /*
                 * When doing 'SELECT NULL as field_alias FROM table'
                 * null gets taken as a field, and therefore escaped
                 * with backticks.
                 * This prevents NULL being escaped
                 * @see https://github.com/codeigniter4/CodeIgniter4/issues/1169
                 */
                if (mb_stripos(trim($val), 'NULL') === 0) {
                    $escape = false;
                }

                $this->QBNoEscape[] = $escape;
            }
        }

        return $this;
    }

    /**
     * Generates a SELECT MAX(field) portion of a query
     *
     * @return $this
     */
    public function selectMax(string $select = '', string $alias = '')
    {
        return $this->maxMinAvgSum($select, $alias);
    }

    /**
     * Generates a SELECT MIN(field) portion of a query
     *
     * @return $this
     */
    public function selectMin(string $select = '', string $alias = '')
    {
        return $this->maxMinAvgSum($select, $alias, 'MIN');
    }

    /**
     * Generates a SELECT AVG(field) portion of a query
     *
     * @return $this
     */
    public function selectAvg(string $select = '', string $alias = '')
    {
        return $this->maxMinAvgSum($select, $alias, 'AVG');
    }

    /**
     * Generates a SELECT SUM(field) portion of a query
     *
     * @return $this
     */
    public function selectSum(string $select = '', string $alias = '')
    {
        return $this->maxMinAvgSum($select, $alias, 'SUM');
    }

    /**
     * Generates a SELECT COUNT(field) portion of a query
     *
     * @return $this
     */
    public function selectCount(string $select = '', string $alias = '')
    {
        return $this->maxMinAvgSum($select, $alias, 'COUNT');
    }

    /**
     * Adds a subquery to the selection
     */
    public function selectSubquery(BaseBuilder $subquery, string $as): self
    {
        $this->QBSelect[] = $this->buildSubquery($subquery, true, $as);

        return $this;
    }

    /**
     * SELECT [MAX|MIN|AVG|SUM|COUNT]()
     *
     * @used-by selectMax()
     * @used-by selectMin()
     * @used-by selectAvg()
     * @used-by selectSum()
     *
     * @throws DatabaseException
     * @throws DataException
     *
     * @return $this
     */
    protected function maxMinAvgSum(string $select = '', string $alias = '', string $type = 'MAX')
    {
        if ($select === '') {
            throw DataException::forEmptyInputGiven('Select');
        }

        if (strpos($select, ',') !== false) {
            throw DataException::forInvalidArgument('column name not separated by comma');
        }

        $type = strtoupper($type);

        if (! in_array($type, ['MAX', 'MIN', 'AVG', 'SUM', 'COUNT'], true)) {
            throw new DatabaseException('Invalid function type: ' . $type);
        }

        if ($alias === '') {
            $alias = $this->createAliasFromTable(trim($select));
        }

        $sql = $type . '(' . $this->db->protectIdentifiers(trim($select)) . ') AS ' . $this->db->escapeIdentifiers(trim($alias));

        $this->QBSelect[]   = $sql;
        $this->QBNoEscape[] = null;

        return $this;
    }

    /**
     * Determines the alias name based on the table
     */
    protected function createAliasFromTable(string $item): string
    {
        if (strpos($item, '.') !== false) {
            $item = explode('.', $item);

            return end($item);
        }

        return $item;
    }

    /**
     * Sets a flag which tells the query string compiler to add DISTINCT
     *
     * @return $this
     */
    public function distinct(bool $val = true)
    {
        $this->QBDistinct = $val;

        return $this;
    }

    /**
     * Generates the FROM portion of the query
     *
     * @param array|string $from
     *
     * @return $this
     */
    public function from($from, bool $overwrite = false): self
    {
        if ($overwrite === true) {
            $this->QBFrom = [];
            $this->db->setAliasedTables([]);
        }

        foreach ((array) $from as $table) {
            if (strpos($table, ',') !== false) {
                $this->from(explode(',', $table));
            } else {
                $table = trim($table);

                if ($table === '') {
                    continue;
                }

                $this->trackAliases($table);
                $this->QBFrom[] = $this->db->protectIdentifiers($table, true, null, false);
            }
        }

        return $this;
    }

    /**
     * @param BaseBuilder $from  Expected subquery
     * @param string      $alias Subquery alias
     *
     * @return $this
     */
    public function fromSubquery(BaseBuilder $from, string $alias): self
    {
        $table = $this->buildSubquery($from, true, $alias);

        $this->db->addTableAlias($alias);
        $this->QBFrom[] = $table;

        return $this;
    }

    /**
     * Generates the JOIN portion of the query
     *
     * @param RawSql|string $cond
     *
     * @return $this
     */
    public function join(string $table, $cond, string $type = '', ?bool $escape = null)
    {
        if ($type !== '') {
            $type = strtoupper(trim($type));

            if (! in_array($type, $this->joinTypes, true)) {
                $type = '';
            } else {
                $type .= ' ';
            }
        }

        // Extract any aliases that might exist. We use this information
        // in the protectIdentifiers to know whether to add a table prefix
        $this->trackAliases($table);

        if (! is_bool($escape)) {
            $escape = $this->db->protectIdentifiers;
        }

        // Do we want to escape the table name?
        if ($escape === true) {
            $table = $this->db->protectIdentifiers($table, true, null, false);
        }

        if ($cond instanceof RawSql) {
            $this->QBJoin[] = $type . 'JOIN ' . $table . ' ON ' . $cond;

            return $this;
        }

        if (! $this->hasOperator($cond)) {
            $cond = ' USING (' . ($escape ? $this->db->escapeIdentifiers($cond) : $cond) . ')';
        } elseif ($escape === false) {
            $cond = ' ON ' . $cond;
        } else {
            // Split multiple conditions
            if (preg_match_all('/\sAND\s|\sOR\s/i', $cond, $joints, PREG_OFFSET_CAPTURE)) {
                $conditions = [];
                $joints     = $joints[0];
                array_unshift($joints, ['', 0]);

                for ($i = count($joints) - 1, $pos = strlen($cond); $i >= 0; $i--) {
                    $joints[$i][1] += strlen($joints[$i][0]); // offset
                    $conditions[$i] = substr($cond, $joints[$i][1], $pos - $joints[$i][1]);
                    $pos            = $joints[$i][1] - strlen($joints[$i][0]);
                    $joints[$i]     = $joints[$i][0];
                }
                ksort($conditions);
            } else {
                $conditions = [$cond];
                $joints     = [''];
            }

            $cond = ' ON ';

            foreach ($conditions as $i => $condition) {
                $operator = $this->getOperator($condition);

                $cond .= $joints[$i];
                $cond .= preg_match('/(\(*)?([\[\]\w\.\'-]+)' . preg_quote($operator, '/') . '(.*)/i', $condition, $match) ? $match[1] . $this->db->protectIdentifiers($match[2]) . $operator . $this->db->protectIdentifiers($match[3]) : $condition;
            }
        }

        // Assemble the JOIN statement
        $this->QBJoin[] = $type . 'JOIN ' . $table . $cond;

        return $this;
    }

    /**
     * Generates the WHERE portion of the query.
     * Separates multiple calls with 'AND'.
     *
     * @param array|RawSql|string $key
     * @param mixed               $value
     *
     * @return $this
     */
    public function where($key, $value = null, ?bool $escape = null)
    {
        return $this->whereHaving('QBWhere', $key, $value, 'AND ', $escape);
    }

    /**
     * OR WHERE
     *
     * Generates the WHERE portion of the query.
     * Separates multiple calls with 'OR'.
     *
     * @param array|RawSql|string $key
     * @param mixed               $value
     * @param bool                $escape
     *
     * @return $this
     */
    public function orWhere($key, $value = null, ?bool $escape = null)
    {
        return $this->whereHaving('QBWhere', $key, $value, 'OR ', $escape);
    }

    /**
     * @used-by where()
     * @used-by orWhere()
     * @used-by having()
     * @used-by orHaving()
     *
     * @param array|RawSql|string $key
     * @param mixed               $value
     *
     * @return $this
     */
    protected function whereHaving(string $qbKey, $key, $value = null, string $type = 'AND ', ?bool $escape = null)
    {
        if ($key instanceof RawSql) {
            $keyValue = [(string) $key => $key];
            $escape   = false;
        } elseif (! is_array($key)) {
            $keyValue = [$key => $value];
        } else {
            $keyValue = $key;
        }

        // If the escape value was not set will base it on the global setting
        if (! is_bool($escape)) {
            $escape = $this->db->protectIdentifiers;
        }

        foreach ($keyValue as $k => $v) {
            $prefix = empty($this->{$qbKey}) ? $this->groupGetType('') : $this->groupGetType($type);

            if ($v instanceof RawSql) {
                $k  = '';
                $op = '';
            } elseif ($v !== null) {
                $op = $this->getOperator($k, true);

                if (! empty($op)) {
                    $k = trim($k);

                    end($op);

                    $op = trim(current($op));

                    if (substr($k, -strlen($op)) === $op) {
                        $k  = rtrim(substr($k, 0, -strlen($op)));
                        $op = " {$op}";
                    } else {
                        $op = '';
                    }
                } else {
                    $op = ' =';
                }

                if ($this->isSubquery($v)) {
                    $v = $this->buildSubquery($v, true);
                } else {
                    $bind = $this->setBind($k, $v, $escape);
                    $v    = " :{$bind}:";
                }
            } elseif (! $this->hasOperator($k) && $qbKey !== 'QBHaving') {
                // value appears not to have been set, assign the test to IS NULL
                $op = ' IS NULL';
            } elseif (preg_match('/\s*(!?=|<>|IS(?:\s+NOT)?)\s*$/i', $k, $match, PREG_OFFSET_CAPTURE)) {
                $k  = substr($k, 0, $match[0][1]);
                $op = $match[1][0] === '=' ? ' IS NULL' : ' IS NOT NULL';
            } else {
                $op = '';
            }

            if ($v instanceof RawSql) {
                $this->{$qbKey}[] = [
                    'condition' => $v->with($prefix . $k . $op . $v),
                    'escape'    => $escape,
                ];
            } else {
                $this->{$qbKey}[] = [
                    'condition' => $prefix . $k . $op . $v,
                    'escape'    => $escape,
                ];
            }
        }

        return $this;
    }

    /**
     * Generates a WHERE field IN('item', 'item') SQL query,
     * joined with 'AND' if appropriate.
     *
     * @param array|BaseBuilder|Closure|string $values The values searched on, or anonymous function with subquery
     *
     * @return $this
     */
    public function whereIn(?string $key = null, $values = null, ?bool $escape = null)
    {
        return $this->_whereIn($key, $values, false, 'AND ', $escape);
    }

    /**
     * Generates a WHERE field IN('item', 'item') SQL query,
     * joined with 'OR' if appropriate.
     *
     * @param array|BaseBuilder|Closure|string $values The values searched on, or anonymous function with subquery
     *
     * @return $this
     */
    public function orWhereIn(?string $key = null, $values = null, ?bool $escape = null)
    {
        return $this->_whereIn($key, $values, false, 'OR ', $escape);
    }

    /**
     * Generates a WHERE field NOT IN('item', 'item') SQL query,
     * joined with 'AND' if appropriate.
     *
     * @param array|BaseBuilder|Closure|string $values The values searched on, or anonymous function with subquery
     *
     * @return $this
     */
    public function whereNotIn(?string $key = null, $values = null, ?bool $escape = null)
    {
        return $this->_whereIn($key, $values, true, 'AND ', $escape);
    }

    /**
     * Generates a WHERE field NOT IN('item', 'item') SQL query,
     * joined with 'OR' if appropriate.
     *
     * @param array|BaseBuilder|Closure|string $values The values searched on, or anonymous function with subquery
     *
     * @return $this
     */
    public function orWhereNotIn(?string $key = null, $values = null, ?bool $escape = null)
    {
        return $this->_whereIn($key, $values, true, 'OR ', $escape);
    }

    /**
     * Generates a HAVING field IN('item', 'item') SQL query,
     * joined with 'AND' if appropriate.
     *
     * @param array|BaseBuilder|Closure|string $values The values searched on, or anonymous function with subquery
     *
     * @return $this
     */
    public function havingIn(?string $key = null, $values = null, ?bool $escape = null)
    {
        return $this->_whereIn($key, $values, false, 'AND ', $escape, 'QBHaving');
    }

    /**
     * Generates a HAVING field IN('item', 'item') SQL query,
     * joined with 'OR' if appropriate.
     *
     * @param array|BaseBuilder|Closure|string $values The values searched on, or anonymous function with subquery
     *
     * @return $this
     */
    public function orHavingIn(?string $key = null, $values = null, ?bool $escape = null)
    {
        return $this->_whereIn($key, $values, false, 'OR ', $escape, 'QBHaving');
    }

    /**
     * Generates a HAVING field NOT IN('item', 'item') SQL query,
     * joined with 'AND' if appropriate.
     *
     * @param array|BaseBuilder|Closure|string $values The values searched on, or anonymous function with subquery
     *
     * @return $this
     */
    public function havingNotIn(?string $key = null, $values = null, ?bool $escape = null)
    {
        return $this->_whereIn($key, $values, true, 'AND ', $escape, 'QBHaving');
    }

    /**
     * Generates a HAVING field NOT IN('item', 'item') SQL query,
     * joined with 'OR' if appropriate.
     *
     * @param array|BaseBuilder|Closure|string $values The values searched on, or anonymous function with subquery
     *
     * @return $this
     */
    public function orHavingNotIn(?string $key = null, $values = null, ?bool $escape = null)
    {
        return $this->_whereIn($key, $values, true, 'OR ', $escape, 'QBHaving');
    }

    /**
     * @used-by WhereIn()
     * @used-by orWhereIn()
     * @used-by whereNotIn()
     * @used-by orWhereNotIn()
     *
     * @param array|BaseBuilder|Closure|null $values The values searched on, or anonymous function with subquery
     *
     * @throws InvalidArgumentException
     *
     * @return $this
     */
    protected function _whereIn(?string $key = null, $values = null, bool $not = false, string $type = 'AND ', ?bool $escape = null, string $clause = 'QBWhere')
    {
        if (empty($key) || ! is_string($key)) {
            throw new InvalidArgumentException(sprintf('%s() expects $key to be a non-empty string', debug_backtrace(0, 2)[1]['function']));
        }

        if ($values === null || (! is_array($values) && ! $this->isSubquery($values))) {
            throw new InvalidArgumentException(sprintf('%s() expects $values to be of type array or closure', debug_backtrace(0, 2)[1]['function']));
        }

        if (! is_bool($escape)) {
            $escape = $this->db->protectIdentifiers;
        }

        $ok = $key;

        if ($escape === true) {
            $key = $this->db->protectIdentifiers($key);
        }

        $not = ($not) ? ' NOT' : '';

        if ($this->isSubquery($values)) {
            $whereIn = $this->buildSubquery($values, true);
            $escape  = false;
        } else {
            $whereIn = array_values($values);
        }

        $ok = $this->setBind($ok, $whereIn, $escape);

        $prefix = empty($this->{$clause}) ? $this->groupGetType('') : $this->groupGetType($type);

        $whereIn = [
            'condition' => "{$prefix}{$key}{$not} IN :{$ok}:",
            'escape'    => false,
        ];

        $this->{$clause}[] = $whereIn;

        return $this;
    }

    /**
     * Generates a %LIKE% portion of the query.
     * Separates multiple calls with 'AND'.
     *
     * @param array|RawSql|string $field
     *
     * @return $this
     */
    public function like($field, string $match = '', string $side = 'both', ?bool $escape = null, bool $insensitiveSearch = false)
    {
        return $this->_like($field, $match, 'AND ', $side, '', $escape, $insensitiveSearch);
    }

    /**
     * Generates a NOT LIKE portion of the query.
     * Separates multiple calls with 'AND'.
     *
     * @param array|RawSql|string $field
     *
     * @return $this
     */
    public function notLike($field, string $match = '', string $side = 'both', ?bool $escape = null, bool $insensitiveSearch = false)
    {
        return $this->_like($field, $match, 'AND ', $side, 'NOT', $escape, $insensitiveSearch);
    }

    /**
     * Generates a %LIKE% portion of the query.
     * Separates multiple calls with 'OR'.
     *
     * @param array|RawSql|string $field
     *
     * @return $this
     */
    public function orLike($field, string $match = '', string $side = 'both', ?bool $escape = null, bool $insensitiveSearch = false)
    {
        return $this->_like($field, $match, 'OR ', $side, '', $escape, $insensitiveSearch);
    }

    /**
     * Generates a NOT LIKE portion of the query.
     * Separates multiple calls with 'OR'.
     *
     * @param array|RawSql|string $field
     *
     * @return $this
     */
    public function orNotLike($field, string $match = '', string $side = 'both', ?bool $escape = null, bool $insensitiveSearch = false)
    {
        return $this->_like($field, $match, 'OR ', $side, 'NOT', $escape, $insensitiveSearch);
    }

    /**
     * Generates a %LIKE% portion of the query.
     * Separates multiple calls with 'AND'.
     *
     * @param array|RawSql|string $field
     *
     * @return $this
     */
    public function havingLike($field, string $match = '', string $side = 'both', ?bool $escape = null, bool $insensitiveSearch = false)
    {
        return $this->_like($field, $match, 'AND ', $side, '', $escape, $insensitiveSearch, 'QBHaving');
    }

    /**
     * Generates a NOT LIKE portion of the query.
     * Separates multiple calls with 'AND'.
     *
     * @param array|RawSql|string $field
     *
     * @return $this
     */
    public function notHavingLike($field, string $match = '', string $side = 'both', ?bool $escape = null, bool $insensitiveSearch = false)
    {
        return $this->_like($field, $match, 'AND ', $side, 'NOT', $escape, $insensitiveSearch, 'QBHaving');
    }

    /**
     * Generates a %LIKE% portion of the query.
     * Separates multiple calls with 'OR'.
     *
     * @param array|RawSql|string $field
     *
     * @return $this
     */
    public function orHavingLike($field, string $match = '', string $side = 'both', ?bool $escape = null, bool $insensitiveSearch = false)
    {
        return $this->_like($field, $match, 'OR ', $side, '', $escape, $insensitiveSearch, 'QBHaving');
    }

    /**
     * Generates a NOT LIKE portion of the query.
     * Separates multiple calls with 'OR'.
     *
     * @param array|RawSql|string $field
     *
     * @return $this
     */
    public function orNotHavingLike($field, string $match = '', string $side = 'both', ?bool $escape = null, bool $insensitiveSearch = false)
    {
        return $this->_like($field, $match, 'OR ', $side, 'NOT', $escape, $insensitiveSearch, 'QBHaving');
    }

    /**
     * @used-by like()
     * @used-by orLike()
     * @used-by notLike()
     * @used-by orNotLike()
     * @used-by havingLike()
     * @used-by orHavingLike()
     * @used-by notHavingLike()
     * @used-by orNotHavingLike()
     *
     * @param array|RawSql|string $field
     *
     * @return $this
     */
    protected function _like($field, string $match = '', string $type = 'AND ', string $side = 'both', string $not = '', ?bool $escape = null, bool $insensitiveSearch = false, string $clause = 'QBWhere')
    {
        $escape = is_bool($escape) ? $escape : $this->db->protectIdentifiers;
        $side   = strtolower($side);

        if ($field instanceof RawSql) {
            $k                 = (string) $field;
            $v                 = $match;
            $insensitiveSearch = false;

            $prefix = empty($this->{$clause}) ? $this->groupGetType('') : $this->groupGetType($type);

            if ($side === 'none') {
                $bind = $this->setBind($field->getBindingKey(), $v, $escape);
            } elseif ($side === 'before') {
                $bind = $this->setBind($field->getBindingKey(), "%{$v}", $escape);
            } elseif ($side === 'after') {
                $bind = $this->setBind($field->getBindingKey(), "{$v}%", $escape);
            } else {
                $bind = $this->setBind($field->getBindingKey(), "%{$v}%", $escape);
            }

            $likeStatement = $this->_like_statement($prefix, $k, $not, $bind, $insensitiveSearch);

            // some platforms require an escape sequence definition for LIKE wildcards
            if ($escape === true && $this->db->likeEscapeStr !== '') {
                $likeStatement .= sprintf($this->db->likeEscapeStr, $this->db->likeEscapeChar);
            }

            $this->{$clause}[] = [
                'condition' => $field->with($likeStatement),
                'escape'    => $escape,
            ];

            return $this;
        }

        $keyValue = ! is_array($field) ? [$field => $match] : $field;

        foreach ($keyValue as $k => $v) {
            if ($insensitiveSearch === true) {
                $v = strtolower($v);
            }

            $prefix = empty($this->{$clause}) ? $this->groupGetType('') : $this->groupGetType($type);

            if ($side === 'none') {
                $bind = $this->setBind($k, $v, $escape);
            } elseif ($side === 'before') {
                $bind = $this->setBind($k, "%{$v}", $escape);
            } elseif ($side === 'after') {
                $bind = $this->setBind($k, "{$v}%", $escape);
            } else {
                $bind = $this->setBind($k, "%{$v}%", $escape);
            }

            $likeStatement = $this->_like_statement($prefix, $k, $not, $bind, $insensitiveSearch);

            // some platforms require an escape sequence definition for LIKE wildcards
            if ($escape === true && $this->db->likeEscapeStr !== '') {
                $likeStatement .= sprintf($this->db->likeEscapeStr, $this->db->likeEscapeChar);
            }

            $this->{$clause}[] = [
                'condition' => $likeStatement,
                'escape'    => $escape,
            ];
        }

        return $this;
    }

    /**
     * Platform independent LIKE statement builder.
     */
    protected function _like_statement(?string $prefix, string $column, ?string $not, string $bind, bool $insensitiveSearch = false): string
    {
        if ($insensitiveSearch === true) {
            return "{$prefix} LOWER(" . $this->db->escapeIdentifiers($column) . ") {$not} LIKE :{$bind}:";
        }

        return "{$prefix} {$column} {$not} LIKE :{$bind}:";
    }

    /**
     * Add UNION statement
     *
     * @param BaseBuilder|Closure $union
     *
     * @return $this
     */
    public function union($union)
    {
        return $this->addUnionStatement($union);
    }

    /**
     * Add UNION ALL statement
     *
     * @param BaseBuilder|Closure $union
     *
     * @return $this
     */
    public function unionAll($union)
    {
        return $this->addUnionStatement($union, true);
    }

    /**
     * @used-by union()
     * @used-by unionAll()
     *
     * @param BaseBuilder|Closure $union
     *
     * @return $this
     */
    protected function addUnionStatement($union, bool $all = false)
    {
        $this->QBUnion[] = "\n" . 'UNION '
            . ($all ? 'ALL ' : '')
            . 'SELECT * FROM '
            . $this->buildSubquery($union, true, 'uwrp' . (count($this->QBUnion) + 1));

        return $this;
    }

    /**
     * Starts a query group.
     *
     * @return $this
     */
    public function groupStart()
    {
        return $this->groupStartPrepare();
    }

    /**
     * Starts a query group, but ORs the group
     *
     * @return $this
     */
    public function orGroupStart()
    {
        return $this->groupStartPrepare('', 'OR ');
    }

    /**
     * Starts a query group, but NOTs the group
     *
     * @return $this
     */
    public function notGroupStart()
    {
        return $this->groupStartPrepare('NOT ');
    }

    /**
     * Starts a query group, but OR NOTs the group
     *
     * @return $this
     */
    public function orNotGroupStart()
    {
        return $this->groupStartPrepare('NOT ', 'OR ');
    }

    /**
     * Ends a query group
     *
     * @return $this
     */
    public function groupEnd()
    {
        return $this->groupEndPrepare();
    }

    /**
     * Starts a query group for HAVING clause.
     *
     * @return $this
     */
    public function havingGroupStart()
    {
        return $this->groupStartPrepare('', 'AND ', 'QBHaving');
    }

    /**
     * Starts a query group for HAVING clause, but ORs the group.
     *
     * @return $this
     */
    public function orHavingGroupStart()
    {
        return $this->groupStartPrepare('', 'OR ', 'QBHaving');
    }

    /**
     * Starts a query group for HAVING clause, but NOTs the group.
     *
     * @return $this
     */
    public function notHavingGroupStart()
    {
        return $this->groupStartPrepare('NOT ', 'AND ', 'QBHaving');
    }

    /**
     * Starts a query group for HAVING clause, but OR NOTs the group.
     *
     * @return $this
     */
    public function orNotHavingGroupStart()
    {
        return $this->groupStartPrepare('NOT ', 'OR ', 'QBHaving');
    }

    /**
     * Ends a query group for HAVING clause.
     *
     * @return $this
     */
    public function havingGroupEnd()
    {
        return $this->groupEndPrepare('QBHaving');
    }

    /**
     * Prepate a query group start.
     *
     * @return $this
     */
    protected function groupStartPrepare(string $not = '', string $type = 'AND ', string $clause = 'QBWhere')
    {
        $type = $this->groupGetType($type);

        $this->QBWhereGroupStarted = true;
        $prefix                    = empty($this->{$clause}) ? '' : $type;
        $where                     = [
            'condition' => $prefix . $not . str_repeat(' ', ++$this->QBWhereGroupCount) . ' (',
            'escape'    => false,
        ];

        $this->{$clause}[] = $where;

        return $this;
    }

    /**
     * Prepate a query group end.
     *
     * @return $this
     */
    protected function groupEndPrepare(string $clause = 'QBWhere')
    {
        $this->QBWhereGroupStarted = false;
        $where                     = [
            'condition' => str_repeat(' ', $this->QBWhereGroupCount--) . ')',
            'escape'    => false,
        ];

        $this->{$clause}[] = $where;

        return $this;
    }

    /**
     * @used-by groupStart()
     * @used-by _like()
     * @used-by whereHaving()
     * @used-by _whereIn()
     * @used-by havingGroupStart()
     */
    protected function groupGetType(string $type): string
    {
        if ($this->QBWhereGroupStarted) {
            $type                      = '';
            $this->QBWhereGroupStarted = false;
        }

        return $type;
    }

    /**
     * @param array|string $by
     *
     * @return $this
     */
    public function groupBy($by, ?bool $escape = null)
    {
        if (! is_bool($escape)) {
            $escape = $this->db->protectIdentifiers;
        }

        if (is_string($by)) {
            $by = ($escape === true) ? explode(',', $by) : [$by];
        }

        foreach ($by as $val) {
            $val = trim($val);

            if ($val !== '') {
                $val = [
                    'field'  => $val,
                    'escape' => $escape,
                ];

                $this->QBGroupBy[] = $val;
            }
        }

        return $this;
    }

    /**
     * Separates multiple calls with 'AND'.
     *
     * @param array|RawSql|string $key
     * @param mixed               $value
     *
     * @return $this
     */
    public function having($key, $value = null, ?bool $escape = null)
    {
        return $this->whereHaving('QBHaving', $key, $value, 'AND ', $escape);
    }

    /**
     * Separates multiple calls with 'OR'.
     *
     * @param array|RawSql|string $key
     * @param mixed               $value
     *
     * @return $this
     */
    public function orHaving($key, $value = null, ?bool $escape = null)
    {
        return $this->whereHaving('QBHaving', $key, $value, 'OR ', $escape);
    }

    /**
     * @param string $direction ASC, DESC or RANDOM
     *
     * @return $this
     */
    public function orderBy(string $orderBy, string $direction = '', ?bool $escape = null)
    {
        if (empty($orderBy)) {
            return $this;
        }

        $direction = strtoupper(trim($direction));

        if ($direction === 'RANDOM') {
            $direction = '';
            $orderBy   = ctype_digit($orderBy) ? sprintf($this->randomKeyword[1], $orderBy) : $this->randomKeyword[0];
            $escape    = false;
        } elseif ($direction !== '') {
            $direction = in_array($direction, ['ASC', 'DESC'], true) ? ' ' . $direction : '';
        }

        if (! is_bool($escape)) {
            $escape = $this->db->protectIdentifiers;
        }

        if ($escape === false) {
            $qbOrderBy[] = [
                'field'     => $orderBy,
                'direction' => $direction,
                'escape'    => false,
            ];
        } else {
            $qbOrderBy = [];

            foreach (explode(',', $orderBy) as $field) {
                $qbOrderBy[] = ($direction === '' && preg_match('/\s+(ASC|DESC)$/i', rtrim($field), $match, PREG_OFFSET_CAPTURE))
                    ? [
                        'field'     => ltrim(substr($field, 0, $match[0][1])),
                        'direction' => ' ' . $match[1][0],
                        'escape'    => true,
                    ]
                    : [
                        'field'     => trim($field),
                        'direction' => $direction,
                        'escape'    => true,
                    ];
            }
        }

        $this->QBOrderBy = array_merge($this->QBOrderBy, $qbOrderBy);

        return $this;
    }

    /**
     * @return $this
     */
    public function limit(?int $value = null, ?int $offset = 0)
    {
        if ($value !== null) {
            $this->QBLimit = $value;
        }

        if (! empty($offset)) {
            $this->QBOffset = $offset;
        }

        return $this;
    }

    /**
     * Sets the OFFSET value
     *
     * @return $this
     */
    public function offset(int $offset)
    {
        if (! empty($offset)) {
            $this->QBOffset = (int) $offset;
        }

        return $this;
    }

    /**
     * Generates a platform-specific LIMIT clause.
     */
    protected function _limit(string $sql, bool $offsetIgnore = false): string
    {
        return $sql . ' LIMIT ' . ($offsetIgnore === false && $this->QBOffset ? $this->QBOffset . ', ' : '') . $this->QBLimit;
    }

    /**
     * Allows key/value pairs to be set for insert(), update() or replace().
     *
     * @param array|object|string $key    Field name, or an array of field/value pairs
     * @param mixed               $value  Field value, if $key is a single field
     * @param bool|null           $escape Whether to escape values
     *
     * @return $this
     */
    public function set($key, $value = '', ?bool $escape = null)
    {
        $key = $this->objectToArray($key);

        if (! is_array($key)) {
            $key = [$key => $value];
        }

        $escape = is_bool($escape) ? $escape : $this->db->protectIdentifiers;

        foreach ($key as $k => $v) {
            if ($escape) {
                $bind = $this->setBind($k, $v, $escape);

                $this->QBSet[$this->db->protectIdentifiers($k, false)] = ":{$bind}:";
            } else {
                $this->QBSet[$this->db->protectIdentifiers($k, false)] = $v;
            }
        }

        return $this;
    }

    /**
     * Returns the previously set() data, alternatively resetting it if needed.
     */
    public function getSetData(bool $clean = false): array
    {
        $data = $this->QBSet;

        if ($clean) {
            $this->QBSet = [];
        }

        return $data;
    }

    /**
     * Compiles a SELECT query string and returns the sql.
     */
    public function getCompiledSelect(bool $reset = true): string
    {
        $select = $this->compileSelect();

        if ($reset === true) {
            $this->resetSelect();
        }

        return $this->compileFinalQuery($select);
    }

    /**
     * Returns a finalized, compiled query string with the bindings
     * inserted and prefixes swapped out.
     */
    protected function compileFinalQuery(string $sql): string
    {
        $query = new Query($this->db);
        $query->setQuery($sql, $this->binds, false);

        if (! empty($this->db->swapPre) && ! empty($this->db->DBPrefix)) {
            $query->swapPrefix($this->db->DBPrefix, $this->db->swapPre);
        }

        return $query->getQuery();
    }

    /**
     * Compiles the select statement based on the other functions called
     * and runs the query
     *
     * @return false|ResultInterface
     */
    public function get(?int $limit = null, int $offset = 0, bool $reset = true)
    {
        if ($limit !== null) {
            $this->limit($limit, $offset);
        }

        $result = $this->testMode
            ? $this->getCompiledSelect($reset)
            : $this->db->query($this->compileSelect(), $this->binds, false);

        if ($reset === true) {
            $this->resetSelect();

            // Clear our binds so we don't eat up memory
            $this->binds = [];
        }

        return $result;
    }

    /**
     * Generates a platform-specific query string that counts all records in
     * the particular table
     *
     * @return int|string
     */
    public function countAll(bool $reset = true)
    {
        $table = $this->QBFrom[0];

        $sql = $this->countString . $this->db->escapeIdentifiers('numrows') . ' FROM ' .
            $this->db->protectIdentifiers($table, true, null, false);

        if ($this->testMode) {
            return $sql;
        }

        $query = $this->db->query($sql, null, false);

        if (empty($query->getResult())) {
            return 0;
        }

        $query = $query->getRow();

        if ($reset === true) {
            $this->resetSelect();
        }

        return (int) $query->numrows;
    }

    /**
     * Generates a platform-specific query string that counts all records
     * returned by an Query Builder query.
     *
     * @return int|string
     */
    public function countAllResults(bool $reset = true)
    {
        // ORDER BY usage is often problematic here (most notably
        // on Microsoft SQL Server) and ultimately unnecessary
        // for selecting COUNT(*) ...
        $orderBy = [];

        if (! empty($this->QBOrderBy)) {
            $orderBy = $this->QBOrderBy;

            $this->QBOrderBy = null;
        }

        // We cannot use a LIMIT when getting the single row COUNT(*) result
        $limit = $this->QBLimit;

        $this->QBLimit = false;

        if ($this->QBDistinct === true || ! empty($this->QBGroupBy)) {
            // We need to backup the original SELECT in case DBPrefix is used
            $select = $this->QBSelect;
            $sql    = $this->countString . $this->db->protectIdentifiers('numrows') . "\nFROM (\n" . $this->compileSelect() . "\n) CI_count_all_results";

            // Restore SELECT part
            $this->QBSelect = $select;
            unset($select);
        } else {
            $sql = $this->compileSelect($this->countString . $this->db->protectIdentifiers('numrows'));
        }

        if ($this->testMode) {
            return $sql;
        }

        $result = $this->db->query($sql, $this->binds, false);

        if ($reset === true) {
            $this->resetSelect();
        } elseif (! isset($this->QBOrderBy)) {
            $this->QBOrderBy = $orderBy;
        }

        // Restore the LIMIT setting
        $this->QBLimit = $limit;

        $row = ! $result instanceof ResultInterface ? null : $result->getRow();

        if (empty($row)) {
            return 0;
        }

        return (int) $row->numrows;
    }

    /**
     * Compiles the set conditions and returns the sql statement
     *
     * @return array
     */
    public function getCompiledQBWhere()
    {
        return $this->QBWhere;
    }

    /**
     * Allows the where clause, limit and offset to be added directly
     *
     * @param array|string $where
     *
     * @return ResultInterface
     */
    public function getWhere($where = null, ?int $limit = null, ?int $offset = 0, bool $reset = true)
    {
        if ($where !== null) {
            $this->where($where);
        }

        if (! empty($limit)) {
            $this->limit($limit, $offset);
        }

        $result = $this->testMode
            ? $this->getCompiledSelect($reset)
            : $this->db->query($this->compileSelect(), $this->binds, false);

        if ($reset === true) {
            $this->resetSelect();

            // Clear our binds so we don't eat up memory
            $this->binds = [];
        }

        return $result;
    }

    /**
     * Compiles batch insert strings and runs the queries
     *
     * @throws DatabaseException
     *
     * @return false|int|string[] Number of rows inserted or FALSE on failure, SQL array when testMode
     */
    public function insertBatch(?array $set = null, ?bool $escape = null, int $batchSize = 100)
    {
        if ($set === null) {
            if (empty($this->QBSet)) {
                if ($this->db->DBDebug) {
                    throw new DatabaseException('You must use the "set" method to update an entry.');
                }

                return false; // @codeCoverageIgnore
            }
        } elseif (empty($set)) {
            if ($this->db->DBDebug) {
                throw new DatabaseException('insertBatch() called with no data');
            }

            return false; // @codeCoverageIgnore
        }

        $hasQBSet = $set === null;

        $table = $this->QBFrom[0];

        $affectedRows = 0;
        $savedSQL     = [];

        if ($hasQBSet) {
            $set = $this->QBSet;
        }

        for ($i = 0, $total = count($set); $i < $total; $i += $batchSize) {
            if ($hasQBSet) {
                $QBSet = array_slice($this->QBSet, $i, $batchSize);
            } else {
                $this->setInsertBatch(array_slice($set, $i, $batchSize), '', $escape);
                $QBSet = $this->QBSet;
            }
            $sql = $this->_insertBatch($this->db->protectIdentifiers($table, true, null, false), $this->QBKeys, $QBSet);

            if ($this->testMode) {
                $savedSQL[] = $sql;
            } else {
                $this->db->query($sql, null, false);
                $affectedRows += $this->db->affectedRows();
            }

            if (! $hasQBSet) {
                $this->resetRun([
                    'QBSet'  => [],
                    'QBKeys' => [],
                ]);
            }
        }

        $this->resetWrite();

        return $this->testMode ? $savedSQL : $affectedRows;
    }

    /**
     * Generates a platform-specific insert string from the supplied data.
     */
    protected function _insertBatch(string $table, array $keys, array $values): string
    {
        return 'INSERT ' . $this->compileIgnore('insert') . 'INTO ' . $table . ' (' . implode(', ', $keys) . ') VALUES ' . implode(', ', $values);
    }

    /**
     * Allows key/value pairs to be set for batch inserts
     *
     * @param mixed $key
     *
     * @return $this|null
     */
    public function setInsertBatch($key, string $value = '', ?bool $escape = null)
    {
        $key = $this->batchObjectToArray($key);

        if (! is_array($key)) {
            $key = [$key => $value];
        }

        $escape = is_bool($escape) ? $escape : $this->db->protectIdentifiers;

        $keys = array_keys($this->objectToArray(current($key)));
        sort($keys);

        foreach ($key as $row) {
            $row = $this->objectToArray($row);
            if (array_diff($keys, array_keys($row)) !== [] || array_diff(array_keys($row), $keys) !== []) {
                // batch function above returns an error on an empty array
                $this->QBSet[] = [];

                return null;
            }

            ksort($row); // puts $row in the same order as our keys

            $clean = [];

            foreach ($row as $rowValue) {
                $clean[] = $escape ? $this->db->escape($rowValue) : $rowValue;
            }

            $row = $clean;

            $this->QBSet[] = '(' . implode(',', $row) . ')';
        }

        foreach ($keys as $k) {
            $this->QBKeys[] = $this->db->protectIdentifiers($k, false);
        }

        return $this;
    }

    /**
     * Compiles an insert query and returns the sql
     *
     * @throws DatabaseException
     *
     * @return bool|string
     */
    public function getCompiledInsert(bool $reset = true)
    {
        if ($this->validateInsert() === false) {
            return false;
        }

        $sql = $this->_insert(
            $this->db->protectIdentifiers(
                $this->removeAlias($this->QBFrom[0]),
                true,
                null,
                false
            ),
            array_keys($this->QBSet),
            array_values($this->QBSet)
        );

        if ($reset === true) {
            $this->resetWrite();
        }

        return $this->compileFinalQuery($sql);
    }

    /**
     * Compiles an insert string and runs the query
     *
     * @param array|object|null $set
     *
     * @throws DatabaseException
     *
     * @return bool
     */
    public function insert($set = null, ?bool $escape = null)
    {
        if ($set !== null) {
            $this->set($set, '', $escape);
        }

        if ($this->validateInsert() === false) {
            return false;
        }

        $sql = $this->_insert(
            $this->db->protectIdentifiers(
                $this->removeAlias($this->QBFrom[0]),
                true,
                $escape,
                false
            ),
            array_keys($this->QBSet),
            array_values($this->QBSet)
        );

        if (! $this->testMode) {
            $this->resetWrite();

            $result = $this->db->query($sql, $this->binds, false);

            // Clear our binds so we don't eat up memory
            $this->binds = [];

            return $result;
        }

        return false;
    }

    /**
     * @internal This is a temporary solution.
     *
     * @see https://github.com/codeigniter4/CodeIgniter4/pull/5376
     * @TODO Fix a root cause, and this method should be removed.
     */
    protected function removeAlias(string $from): string
    {
        if (strpos($from, ' ') !== false) {
            // if the alias is written with the AS keyword, remove it
            $from = preg_replace('/\s+AS\s+/i', ' ', $from);

            $parts = explode(' ', $from);
            $from  = $parts[0];
        }

        return $from;
    }

    /**
     * This method is used by both insert() and getCompiledInsert() to
     * validate that the there data is actually being set and that table
     * has been chosen to be inserted into.
     *
     * @throws DatabaseException
     */
    protected function validateInsert(): bool
    {
        if (empty($this->QBSet)) {
            if ($this->db->DBDebug) {
                throw new DatabaseException('You must use the "set" method to insert an entry.');
            }

            return false; // @codeCoverageIgnore
        }

        return true;
    }

    /**
     * Generates a platform-specific insert string from the supplied data
     */
    protected function _insert(string $table, array $keys, array $unescapedKeys): string
    {
        return 'INSERT ' . $this->compileIgnore('insert') . 'INTO ' . $table . ' (' . implode(', ', $keys) . ') VALUES (' . implode(', ', $unescapedKeys) . ')';
    }

    /**
     * Compiles a replace into string and runs the query
     *
     * @throws DatabaseException
     *
     * @return BaseResult|false|Query|string
     */
    public function replace(?array $set = null)
    {
        if ($set !== null) {
            $this->set($set);
        }

        if (empty($this->QBSet)) {
            if ($this->db->DBDebug) {
                throw new DatabaseException('You must use the "set" method to update an entry.');
            }

            return false; // @codeCoverageIgnore
        }

        $table = $this->QBFrom[0];

        $sql = $this->_replace($table, array_keys($this->QBSet), array_values($this->QBSet));

        $this->resetWrite();

        return $this->testMode ? $sql : $this->db->query($sql, $this->binds, false);
    }

    /**
     * Generates a platform-specific replace string from the supplied data
     */
    protected function _replace(string $table, array $keys, array $values): string
    {
        return 'REPLACE INTO ' . $table . ' (' . implode(', ', $keys) . ') VALUES (' . implode(', ', $values) . ')';
    }

    /**
     * Groups tables in FROM clauses if needed, so there is no confusion
     * about operator precedence.
     *
     * Note: This is only used (and overridden) by MySQL and SQLSRV.
     */
    protected function _fromTables(): string
    {
        return implode(', ', $this->QBFrom);
    }

    /**
     * Compiles an update query and returns the sql
     *
     * @return bool|string
     */
    public function getCompiledUpdate(bool $reset = true)
    {
        if ($this->validateUpdate() === false) {
            return false;
        }

        $sql = $this->_update($this->QBFrom[0], $this->QBSet);

        if ($reset === true) {
            $this->resetWrite();
        }

        return $this->compileFinalQuery($sql);
    }

    /**
     * Compiles an update string and runs the query.
     *
     * @param array|object|null        $set
     * @param array|RawSql|string|null $where
     *
     * @throws DatabaseException
     */
    public function update($set = null, $where = null, ?int $limit = null): bool
    {
        if ($set !== null) {
            $this->set($set);
        }

        if ($this->validateUpdate() === false) {
            return false;
        }

        if ($where !== null) {
            $this->where($where);
        }

        if (! empty($limit)) {
            if (! $this->canLimitWhereUpdates) {
                throw new DatabaseException('This driver does not allow LIMITs on UPDATE queries using WHERE.');
            }

            $this->limit($limit);
        }

        $sql = $this->_update($this->QBFrom[0], $this->QBSet);

        if (! $this->testMode) {
            $this->resetWrite();

            $result = $this->db->query($sql, $this->binds, false);

            if ($result !== false) {
                // Clear our binds so we don't eat up memory
                $this->binds = [];

                return true;
            }

            return false;
        }

        return true;
    }

    /**
     * Generates a platform-specific update string from the supplied data
     */
    protected function _update(string $table, array $values): string
    {
        $valStr = [];

        foreach ($values as $key => $val) {
            $valStr[] = $key . ' = ' . $val;
        }

        return 'UPDATE ' . $this->compileIgnore('update') . $table . ' SET ' . implode(', ', $valStr)
            . $this->compileWhereHaving('QBWhere')
            . $this->compileOrderBy()
            . ($this->QBLimit ? $this->_limit(' ', true) : '');
    }

    /**
     * This method is used by both update() and getCompiledUpdate() to
     * validate that data is actually being set and that a table has been
     * chosen to be update.
     *
     * @throws DatabaseException
     */
    protected function validateUpdate(): bool
    {
        if (empty($this->QBSet)) {
            if ($this->db->DBDebug) {
                throw new DatabaseException('You must use the "set" method to update an entry.');
            }

            return false; // @codeCoverageIgnore
        }

        return true;
    }

    /**
     * Compiles an update string and runs the query
     *
     * @throws DatabaseException
     *
     * @return false|int|string[] Number of rows affected or FALSE on failure, SQL array when testMode
     */
    public function updateBatch(?array $set = null, ?string $index = null, int $batchSize = 100)
    {
        if ($index === null) {
            if ($this->db->DBDebug) {
                throw new DatabaseException('You must specify an index to match on for batch updates.');
            }

            return false; // @codeCoverageIgnore
        }

        if ($set === null) {
            if (empty($this->QBSet)) {
                if ($this->db->DBDebug) {
                    throw new DatabaseException('You must use the "set" method to update an entry.');
                }

                return false; // @codeCoverageIgnore
            }
        } elseif (empty($set)) {
            if ($this->db->DBDebug) {
                throw new DatabaseException('updateBatch() called with no data');
            }

            return false; // @codeCoverageIgnore
        }

        $hasQBSet = $set === null;

        $table = $this->QBFrom[0];

        $affectedRows = 0;
        $savedSQL     = [];
        $savedQBWhere = $this->QBWhere;

        if ($hasQBSet) {
            $set = $this->QBSet;
        }

        for ($i = 0, $total = count($set); $i < $total; $i += $batchSize) {
            if ($hasQBSet) {
                $QBSet = array_slice($this->QBSet, $i, $batchSize);
            } else {
                $this->setUpdateBatch(array_slice($set, $i, $batchSize), $index);
                $QBSet = $this->QBSet;
            }

            $sql = $this->_updateBatch(
                $table,
                $QBSet,
                $this->db->protectIdentifiers($index)
            );

            if ($this->testMode) {
                $savedSQL[] = $sql;
            } else {
                $this->db->query($sql, $this->binds, false);
                $affectedRows += $this->db->affectedRows();
            }

            if (! $hasQBSet) {
                $this->resetWrite();
            }

            $this->QBWhere = $savedQBWhere;
        }

        $this->resetWrite();

        return $this->testMode ? $savedSQL : $affectedRows;
    }

    /**
     * Generates a platform-specific batch update string from the supplied data
     */
    protected function _updateBatch(string $table, array $values, string $index): string
    {
        $ids   = [];
        $final = [];

        foreach ($values as $val) {
            $ids[] = $val[$index];

            foreach (array_keys($val) as $field) {
                if ($field !== $index) {
                    $final[$field][] = 'WHEN ' . $index . ' = ' . $val[$index] . ' THEN ' . $val[$field];
                }
            }
        }

        $cases = '';

        foreach ($final as $k => $v) {
            $cases .= $k . " = CASE \n"
                . implode("\n", $v) . "\n"
                . 'ELSE ' . $k . ' END, ';
        }

        $this->where($index . ' IN(' . implode(',', $ids) . ')', null, false);

        return 'UPDATE ' . $this->compileIgnore('update') . $table . ' SET ' . substr($cases, 0, -2) . $this->compileWhereHaving('QBWhere');
    }

    /**
     * Allows key/value pairs to be set for batch updating
     *
     * @param array|object $key
     *
     * @throws DatabaseException
     *
     * @return $this|null
     */
    public function setUpdateBatch($key, string $index = '', ?bool $escape = null)
    {
        $key = $this->batchObjectToArray($key);

        if (! is_array($key)) {
            return null;
        }

        if (! is_bool($escape)) {
            $escape = $this->db->protectIdentifiers;
        }

        foreach ($key as $v) {
            $indexSet = false;
            $clean    = [];

            foreach ($v as $k2 => $v2) {
                if ($k2 === $index) {
                    $indexSet = true;
                }

                $clean[$this->db->protectIdentifiers($k2, false)]
                    = $escape ? $this->db->escape($v2) : $v2;
            }

            if ($indexSet === false) {
                throw new DatabaseException('One or more rows submitted for batch updating is missing the specified index.');
            }

            $this->QBSet[] = $clean;
        }

        return $this;
    }

    /**
     * Compiles a delete string and runs "DELETE FROM table"
     *
     * @return bool|string TRUE on success, FALSE on failure, string on testMode
     */
    public function emptyTable()
    {
        $table = $this->QBFrom[0];

        $sql = $this->_delete($table);

        if ($this->testMode) {
            return $sql;
        }

        $this->resetWrite();

        return $this->db->query($sql, null, false);
    }

    /**
     * Compiles a truncate string and runs the query
     * If the database does not support the truncate() command
     * This function maps to "DELETE FROM table"
     *
     * @return bool|string TRUE on success, FALSE on failure, string on testMode
     */
    public function truncate()
    {
        $table = $this->QBFrom[0];

        $sql = $this->_truncate($table);

        if ($this->testMode) {
            return $sql;
        }

        $this->resetWrite();

        return $this->db->query($sql, null, false);
    }

    /**
     * Generates a platform-specific truncate string from the supplied data
     *
     * If the database does not support the truncate() command,
     * then this method maps to 'DELETE FROM table'
     */
    protected function _truncate(string $table): string
    {
        return 'TRUNCATE ' . $table;
    }

    /**
     * Compiles a delete query string and returns the sql
     */
    public function getCompiledDelete(bool $reset = true): string
    {
        $sql = $this->testMode()->delete('', null, $reset);
        $this->testMode(false);

        return $this->compileFinalQuery($sql);
    }

    /**
     * Compiles a delete string and runs the query
     *
     * @param mixed $where
     *
     * @throws DatabaseException
     *
     * @return bool|string
     */
    public function delete($where = '', ?int $limit = null, bool $resetData = true)
    {
        $table = $this->db->protectIdentifiers($this->QBFrom[0], true, null, false);

        if ($where !== '') {
            $this->where($where);
        }

        if (empty($this->QBWhere)) {
            if ($this->db->DBDebug) {
                throw new DatabaseException('Deletes are not allowed unless they contain a "where" or "like" clause.');
            }

            return false; // @codeCoverageIgnore
        }

        $sql = $this->_delete($this->removeAlias($table));

        if (! empty($limit)) {
            $this->QBLimit = $limit;
        }

        if (! empty($this->QBLimit)) {
            if (! $this->canLimitDeletes) {
                throw new DatabaseException('SQLite3 does not allow LIMITs on DELETE queries.');
            }

            $sql = $this->_limit($sql, true);
        }

        if ($resetData) {
            $this->resetWrite();
        }

        return $this->testMode ? $sql : $this->db->query($sql, $this->binds, false);
    }

    /**
     * Increments a numeric column by the specified value.
     *
     * @return bool
     */
    public function increment(string $column, int $value = 1)
    {
        $column = $this->db->protectIdentifiers($column);

        $sql = $this->_update($this->QBFrom[0], [$column => "{$column} + {$value}"]);

        if (! $this->testMode) {
            $this->resetWrite();

            return $this->db->query($sql, $this->binds, false);
        }

        return true;
    }

    /**
     * Decrements a numeric column by the specified value.
     *
     * @return bool
     */
    public function decrement(string $column, int $value = 1)
    {
        $column = $this->db->protectIdentifiers($column);

        $sql = $this->_update($this->QBFrom[0], [$column => "{$column}-{$value}"]);

        if (! $this->testMode) {
            $this->resetWrite();

            return $this->db->query($sql, $this->binds, false);
        }

        return true;
    }

    /**
     * Generates a platform-specific delete string from the supplied data
     */
    protected function _delete(string $table): string
    {
        return 'DELETE ' . $this->compileIgnore('delete') . 'FROM ' . $table . $this->compileWhereHaving('QBWhere');
    }

    /**
     * Used to track SQL statements written with aliased tables.
     *
     * @param array|string $table The table to inspect
     *
     * @return string|void
     */
    protected function trackAliases($table)
    {
        if (is_array($table)) {
            foreach ($table as $t) {
                $this->trackAliases($t);
            }

            return;
        }

        // Does the string contain a comma?  If so, we need to separate
        // the string into discreet statements
        if (strpos($table, ',') !== false) {
            return $this->trackAliases(explode(',', $table));
        }

        // if a table alias is used we can recognize it by a space
        if (strpos($table, ' ') !== false) {
            // if the alias is written with the AS keyword, remove it
            $table = preg_replace('/\s+AS\s+/i', ' ', $table);

            // Grab the alias
            $table = trim(strrchr($table, ' '));

            // Store the alias, if it doesn't already exist
            $this->db->addTableAlias($table);
        }
    }

    /**
     * Compile the SELECT statement
     *
     * Generates a query string based on which functions were used.
     * Should not be called directly.
     *
     * @param mixed $selectOverride
     */
    protected function compileSelect($selectOverride = false): string
    {
        if ($selectOverride !== false) {
            $sql = $selectOverride;
        } else {
            $sql = (! $this->QBDistinct) ? 'SELECT ' : 'SELECT DISTINCT ';

            if (empty($this->QBSelect)) {
                $sql .= '*';
            } elseif ($this->QBSelect[0] instanceof RawSql) {
                $sql .= (string) $this->QBSelect[0];
            } else {
                // Cycle through the "select" portion of the query and prep each column name.
                // The reason we protect identifiers here rather than in the select() function
                // is because until the user calls the from() function we don't know if there are aliases
                foreach ($this->QBSelect as $key => $val) {
                    $noEscape             = $this->QBNoEscape[$key] ?? null;
                    $this->QBSelect[$key] = $this->db->protectIdentifiers($val, false, $noEscape);
                }

                $sql .= implode(', ', $this->QBSelect);
            }
        }

        if (! empty($this->QBFrom)) {
            $sql .= "\nFROM " . $this->_fromTables();
        }

        if (! empty($this->QBJoin)) {
            $sql .= "\n" . implode("\n", $this->QBJoin);
        }

        $sql .= $this->compileWhereHaving('QBWhere')
            . $this->compileGroupBy()
            . $this->compileWhereHaving('QBHaving')
            . $this->compileOrderBy();

        if ($this->QBLimit) {
            $sql = $this->_limit($sql . "\n");
        }

        return $this->unionInjection($sql);
    }

    /**
     * Checks if the ignore option is supported by
     * the Database Driver for the specific statement.
     *
     * @return string
     */
    protected function compileIgnore(string $statement)
    {
        if ($this->QBIgnore && isset($this->supportedIgnoreStatements[$statement])) {
            return trim($this->supportedIgnoreStatements[$statement]) . ' ';
        }

        return '';
    }

    /**
     * Escapes identifiers in WHERE and HAVING statements at execution time.
     *
     * Required so that aliases are tracked properly, regardless of whether
     * where(), orWhere(), having(), orHaving are called prior to from(),
     * join() and prefixTable is added only if needed.
     *
     * @param string $qbKey 'QBWhere' or 'QBHaving'
     *
     * @return string SQL statement
     */
    protected function compileWhereHaving(string $qbKey): string
    {
        if (! empty($this->{$qbKey})) {
            foreach ($this->{$qbKey} as &$qbkey) {
                // Is this condition already compiled?
                if (is_string($qbkey)) {
                    continue;
                }

                if ($qbkey['condition'] instanceof RawSql) {
                    $qbkey = $qbkey['condition'];

                    continue;
                }

                if ($qbkey['escape'] === false) {
                    $qbkey = $qbkey['condition'];

                    continue;
                }

                // Split multiple conditions
                $conditions = preg_split(
                    '/((?:^|\s+)AND\s+|(?:^|\s+)OR\s+)/i',
                    $qbkey['condition'],
                    -1,
                    PREG_SPLIT_DELIM_CAPTURE | PREG_SPLIT_NO_EMPTY
                );

                foreach ($conditions as &$condition) {
                    if (($op = $this->getOperator($condition)) === false
                        || ! preg_match('/^(\(?)(.*)(' . preg_quote($op, '/') . ')\s*(.*(?<!\)))?(\)?)$/i', $condition, $matches)
                    ) {
                        continue;
                    }
                    // $matches = array(
                    //	0 => '(test <= foo)',	/* the whole thing */
                    //	1 => '(',		/* optional */
                    //	2 => 'test',		/* the field name */
                    //	3 => ' <= ',		/* $op */
                    //	4 => 'foo',		/* optional, if $op is e.g. 'IS NULL' */
                    //	5 => ')'		/* optional */
                    // );

                    if (! empty($matches[4])) {
                        $protectIdentifiers = false;
                        if (strpos($matches[4], '.') !== false) {
                            $protectIdentifiers = true;
                        }

                        if (strpos($matches[4], ':') === false) {
                            $matches[4] = $this->db->protectIdentifiers(trim($matches[4]), false, $protectIdentifiers);
                        }

                        $matches[4] = ' ' . $matches[4];
                    }

                    $condition = $matches[1] . $this->db->protectIdentifiers(trim($matches[2]))
                        . ' ' . trim($matches[3]) . $matches[4] . $matches[5];
                }

                $qbkey = implode('', $conditions);
            }

            return ($qbKey === 'QBHaving' ? "\nHAVING " : "\nWHERE ")
                . implode("\n", $this->{$qbKey});
        }

        return '';
    }

    /**
     * Escapes identifiers in GROUP BY statements at execution time.
     *
     * Required so that aliases are tracked properly, regardless of whether
     * groupBy() is called prior to from(), join() and prefixTable is added
     * only if needed.
     */
    protected function compileGroupBy(): string
    {
        if (! empty($this->QBGroupBy)) {
            foreach ($this->QBGroupBy as &$groupBy) {
                // Is it already compiled?
                if (is_string($groupBy)) {
                    continue;
                }

                $groupBy = ($groupBy['escape'] === false || $this->isLiteral($groupBy['field']))
                    ? $groupBy['field']
                    : $this->db->protectIdentifiers($groupBy['field']);
            }

            return "\nGROUP BY " . implode(', ', $this->QBGroupBy);
        }

        return '';
    }

    /**
     * Escapes identifiers in ORDER BY statements at execution time.
     *
     * Required so that aliases are tracked properly, regardless of whether
     * orderBy() is called prior to from(), join() and prefixTable is added
     * only if needed.
     */
    protected function compileOrderBy(): string
    {
        if (is_array($this->QBOrderBy) && ! empty($this->QBOrderBy)) {
            foreach ($this->QBOrderBy as &$orderBy) {
                if ($orderBy['escape'] !== false && ! $this->isLiteral($orderBy['field'])) {
                    $orderBy['field'] = $this->db->protectIdentifiers($orderBy['field']);
                }

                $orderBy = $orderBy['field'] . $orderBy['direction'];
            }

            return $this->QBOrderBy = "\nORDER BY " . implode(', ', $this->QBOrderBy);
        }

        if (is_string($this->QBOrderBy)) {
            return $this->QBOrderBy;
        }

        return '';
    }

    protected function unionInjection(string $sql): string
    {
        if ($this->QBUnion === []) {
            return $sql;
        }

        return 'SELECT * FROM (' . $sql . ') '
            . ($this->db->protectIdentifiers ? $this->db->escapeIdentifiers('uwrp0') : 'uwrp0')
            . implode("\n", $this->QBUnion);
    }

    /**
     * Takes an object as input and converts the class variables to array key/vals
     *
     * @param object $object
     *
     * @return array
     */
    protected function objectToArray($object)
    {
        if (! is_object($object)) {
            return $object;
        }

        $array = [];

        foreach (get_object_vars($object) as $key => $val) {
<<<<<<< HEAD
            // There are some built in keys we need to ignore for this conversion
            if ((! is_object($val) || $val instanceof RawSql) && ! is_array($val) && $key !== '_parent_name') {
=======
            if (! is_object($val) && ! is_array($val)) {
>>>>>>> 6234f0ed
                $array[$key] = $val;
            }
        }

        return $array;
    }

    /**
     * Takes an object as input and converts the class variables to array key/vals
     *
     * @param object $object
     *
     * @return array
     */
    protected function batchObjectToArray($object)
    {
        if (! is_object($object)) {
            return $object;
        }

        $array  = [];
        $out    = get_object_vars($object);
        $fields = array_keys($out);

        foreach ($fields as $val) {
            $i = 0;

            foreach ($out[$val] as $data) {
                $array[$i++][$val] = $data;
            }
        }

        return $array;
    }

    /**
     * Determines if a string represents a literal value or a field name
     */
    protected function isLiteral(string $str): bool
    {
        $str = trim($str);

        if (empty($str)
            || ctype_digit($str)
            || (string) (float) $str === $str
            || in_array(strtoupper($str), ['TRUE', 'FALSE'], true)
        ) {
            return true;
        }

        if ($this->isLiteralStr === []) {
            $this->isLiteralStr = $this->db->escapeChar !== '"' ? ['"', "'"] : ["'"];
        }

        return in_array($str[0], $this->isLiteralStr, true);
    }

    /**
     * Publicly-visible method to reset the QB values.
     *
     * @return $this
     */
    public function resetQuery()
    {
        $this->resetSelect();
        $this->resetWrite();

        return $this;
    }

    /**
     * Resets the query builder values.  Called by the get() function
     *
     * @param array $qbResetItems An array of fields to reset
     */
    protected function resetRun(array $qbResetItems)
    {
        foreach ($qbResetItems as $item => $defaultValue) {
            $this->{$item} = $defaultValue;
        }
    }

    /**
     * Resets the query builder values.  Called by the get() function
     */
    protected function resetSelect()
    {
        $this->resetRun([
            'QBSelect'   => [],
            'QBJoin'     => [],
            'QBWhere'    => [],
            'QBGroupBy'  => [],
            'QBHaving'   => [],
            'QBOrderBy'  => [],
            'QBNoEscape' => [],
            'QBDistinct' => false,
            'QBLimit'    => false,
            'QBOffset'   => false,
            'QBUnion'    => [],
        ]);

        if (! empty($this->db)) {
            $this->db->setAliasedTables([]);
        }

        // Reset QBFrom part
        if (! empty($this->QBFrom)) {
            $this->from(array_shift($this->QBFrom), true);
        }
    }

    /**
     * Resets the query builder "write" values.
     *
     * Called by the insert() update() insertBatch() updateBatch() and delete() functions
     */
    protected function resetWrite()
    {
        $this->resetRun([
            'QBSet'     => [],
            'QBJoin'    => [],
            'QBWhere'   => [],
            'QBOrderBy' => [],
            'QBKeys'    => [],
            'QBLimit'   => false,
            'QBIgnore'  => false,
        ]);
    }

    /**
     * Tests whether the string has an SQL operator
     */
    protected function hasOperator(string $str): bool
    {
        return preg_match(
            '/(<|>|!|=|\sIS NULL|\sIS NOT NULL|\sEXISTS|\sBETWEEN|\sLIKE|\sIN\s*\(|\s)/i',
            trim($str)
        ) === 1;
    }

    /**
     * Returns the SQL string operator
     *
     * @return mixed
     */
    protected function getOperator(string $str, bool $list = false)
    {
        if ($this->pregOperators === []) {
            $_les = $this->db->likeEscapeStr !== ''
                ? '\s+' . preg_quote(trim(sprintf($this->db->likeEscapeStr, $this->db->likeEscapeChar)), '/')
                : '';
            $this->pregOperators = [
                '\s*(?:<|>|!)?=\s*', // =, <=, >=, !=
                '\s*<>?\s*', // <, <>
                '\s*>\s*', // >
                '\s+IS NULL', // IS NULL
                '\s+IS NOT NULL', // IS NOT NULL
                '\s+EXISTS\s*\(.*\)', // EXISTS(sql)
                '\s+NOT EXISTS\s*\(.*\)', // NOT EXISTS(sql)
                '\s+BETWEEN\s+', // BETWEEN value AND value
                '\s+IN\s*\(.*\)', // IN(list)
                '\s+NOT IN\s*\(.*\)', // NOT IN (list)
                '\s+LIKE\s+\S.*(' . $_les . ')?', // LIKE 'expr'[ ESCAPE '%s']
                '\s+NOT LIKE\s+\S.*(' . $_les . ')?', // NOT LIKE 'expr'[ ESCAPE '%s']
            ];
        }

        return preg_match_all(
            '/' . implode('|', $this->pregOperators) . '/i',
            $str,
            $match
        ) ? ($list ? $match[0] : $match[0][0]) : false;
    }

    /**
     * Stores a bind value after ensuring that it's unique.
     * While it might be nicer to have named keys for our binds array
     * with PHP 7+ we get a huge memory/performance gain with indexed
     * arrays instead, so lets take advantage of that here.
     *
     * @param mixed $value
     */
    protected function setBind(string $key, $value = null, bool $escape = true): string
    {
        if (! array_key_exists($key, $this->binds)) {
            $this->binds[$key] = [
                $value,
                $escape,
            ];

            return $key;
        }

        if (! array_key_exists($key, $this->bindsKeyCount)) {
            $this->bindsKeyCount[$key] = 1;
        }

        $count = $this->bindsKeyCount[$key]++;

        $this->binds[$key . '.' . $count] = [
            $value,
            $escape,
        ];

        return $key . '.' . $count;
    }

    /**
     * Returns a clone of a Base Builder with reset query builder values.
     *
     * @return $this
     *
     * @deprecated
     */
    protected function cleanClone()
    {
        return (clone $this)->from([], true)->resetQuery();
    }

    /**
     * @param mixed $value
     */
    protected function isSubquery($value): bool
    {
        return $value instanceof BaseBuilder || $value instanceof Closure;
    }

    /**
     * @param BaseBuilder|Closure $builder
     * @param bool                $wrapped Wrap the subquery in brackets
     * @param string              $alias   Subquery alias
     */
    protected function buildSubquery($builder, bool $wrapped = false, string $alias = ''): string
    {
        if ($builder instanceof Closure) {
            $builder($builder = $this->db->newQuery());
        }

        if ($builder === $this) {
            throw new DatabaseException('The subquery cannot be the same object as the main query object.');
        }

        $subquery = strtr($builder->getCompiledSelect(false), "\n", ' ');

        if ($wrapped) {
            $subquery = '(' . $subquery . ')';
            $alias    = trim($alias);

            if ($alias !== '') {
                $subquery .= ' ' . ($this->db->protectIdentifiers ? $this->db->escapeIdentifiers($alias) : $alias);
            }
        }

        return $subquery;
    }
}<|MERGE_RESOLUTION|>--- conflicted
+++ resolved
@@ -2697,12 +2697,7 @@
         $array = [];
 
         foreach (get_object_vars($object) as $key => $val) {
-<<<<<<< HEAD
-            // There are some built in keys we need to ignore for this conversion
-            if ((! is_object($val) || $val instanceof RawSql) && ! is_array($val) && $key !== '_parent_name') {
-=======
-            if (! is_object($val) && ! is_array($val)) {
->>>>>>> 6234f0ed
+            if ((! is_object($val) || $val instanceof RawSql) && ! is_array($val)) {
                 $array[$key] = $val;
             }
         }
