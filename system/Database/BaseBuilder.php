--- conflicted
+++ resolved
@@ -230,20 +230,19 @@
 	protected $canLimitWhereUpdates = true;
 
 	/**
-<<<<<<< HEAD
 	 * Specifies which sql statements
 	 * support the ignore option.
 	 *
 	 * @var array
 	 */
 	protected $supportedIgnoreStatements = [];
-=======
+
+	/**
 	 * Builder testing mode status.
 	 *
 	 * @var boolean
 	 */
 	protected $testMode = false;
->>>>>>> 7c15ad4a
 
 	//--------------------------------------------------------------------
 
