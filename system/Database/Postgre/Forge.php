--- conflicted
+++ resolved
@@ -41,7 +41,6 @@
  */
 class Forge extends \CodeIgniter\Database\Forge
 {
-<<<<<<< HEAD
     
 	/**
 	 * DROP CONSTRAINT statement
@@ -49,8 +48,6 @@
 	 * @var    string
 	 */
 	protected $dropConstraintStr = 'ALTER TABLE %s DROP CONSTRAINT %s';
-=======
->>>>>>> b6604f39
 
 	/**
 	 * UNSIGNED support
