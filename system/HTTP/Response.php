--- conflicted
+++ resolved
@@ -71,74 +71,6 @@
 	 */
 	protected static $statusCodes = [
 		// 1xx: Informational
-<<<<<<< HEAD
-		100 => 'Continue',
-		101 => 'Switching Protocols',
-		102 => 'Processing', // http://www.iana.org/go/rfc2518
-		// 2xx: Success
-		200 => 'OK',
-		201 => 'Created',
-		202 => 'Accepted',
-		203 => 'Non-Authoritative Information', // 1.1
-		204 => 'No Content',
-		205 => 'Reset Content',
-		206 => 'Partial Content',
-		207 => 'Multi-Status', // http://www.iana.org/go/rfc4918
-		208 => 'Already Reported', // http://www.iana.org/go/rfc5842
-		226 => 'IM Used', // 1.1; http://www.ietf.org/rfc/rfc3229.txt
-		// 3xx: Redirection
-		300 => 'Multiple Choices',
-		301 => 'Moved Permanently',
-		302 => 'Found', // Formerly 'Moved Temporarily'
-		303 => 'See Other', // 1.1
-		304 => 'Not Modified',
-		305 => 'Use Proxy', // 1.1
-		306 => 'Switch Proxy', // No longer used
-		307 => 'Temporary Redirect', // 1.1
-		308 => 'Permanent Redirect', // 1.1; Experimental; http://www.ietf.org/rfc/rfc7238.txt
-		// 4xx: Client error
-		400 => 'Bad Request',
-		401 => 'Unauthorized',
-		402 => 'Payment Required',
-		403 => 'Forbidden',
-		404 => 'Not Found',
-		405 => 'Method Not Allowed',
-		406 => 'Not Acceptable',
-		407 => 'Proxy Authentication Required',
-		408 => 'Request Timeout',
-		409 => 'Conflict',
-		410 => 'Gone',
-		411 => 'Length Required',
-		412 => 'Precondition Failed',
-		413 => 'Request Entity Too Large',
-		414 => 'Request-URI Too Long',
-		415 => 'Unsupported Media Type',
-		416 => 'Requested Range Not Satisfiable',
-		417 => 'Expectation Failed',
-		418 => "I'm a teapot", // April's Fools joke; http://www.ietf.org/rfc/rfc2324.txt
-		// 419 (Authentication Timeout) is a non-standard status code with unknown origin
-		421 => 'Misdirected Request', // http://www.iana.org/go/rfc7540 Section 9.1.2
-		422 => 'Unprocessable Entity', // http://www.iana.org/go/rfc4918
-		423 => 'Locked', // http://www.iana.org/go/rfc4918
-		424 => 'Failed Dependency', // http://www.iana.org/go/rfc4918
-		426 => 'Upgrade Required',
-		428 => 'Precondition Required', // 1.1; http://www.ietf.org/rfc/rfc6585.txt
-		429 => 'Too Many Requests', // 1.1; http://www.ietf.org/rfc/rfc6585.txt
-		431 => 'Request Header Fields Too Large', // 1.1; http://www.ietf.org/rfc/rfc6585.txt
-		451 => 'Unavailable For Legal Reasons', // http://tools.ietf.org/html/rfc7725
-		// 5xx: Server error
-		500 => 'Internal Server Error',
-		501 => 'Not Implemented',
-		502 => 'Bad Gateway',
-		503 => 'Service Unavailable',
-		504 => 'Gateway Timeout',
-		505 => 'HTTP Version Not Supported',
-		506 => 'Variant Also Negotiates', // 1.1; http://www.ietf.org/rfc/rfc2295.txt
-		507 => 'Insufficient Storage', // http://www.iana.org/go/rfc4918
-		508 => 'Loop Detected', // http://www.iana.org/go/rfc5842
-		510 => 'Not Extended', // http://www.ietf.org/rfc/rfc2774.txt
-		511 => 'Network Authentication Required' // http://www.ietf.org/rfc/rfc6585.txt
-=======
 		100	 => 'Continue',
 		101	 => 'Switching Protocols',
 		102	 => 'Processing', // http://www.iana.org/go/rfc2518
@@ -205,7 +137,6 @@
 		508	 => 'Loop Detected', // http://www.iana.org/go/rfc5842
 		510	 => 'Not Extended', // http://www.ietf.org/rfc/rfc2774.txt
 		511	 => 'Network Authentication Required' // http://www.ietf.org/rfc/rfc6585.txt
->>>>>>> 5eef9353
 	];
 
 	/**
@@ -288,11 +219,7 @@
 		// Are we enforcing a Content Security Policy?
 		if ($config->CSPEnabled === true)
 		{
-<<<<<<< HEAD
-			$this->CSP        = new ContentSecurityPolicy(new \Config\ContentSecurityPolicy());
-=======
 			$this->CSP = new ContentSecurityPolicy(new \Config\ContentSecurityPolicy());
->>>>>>> 5eef9353
 			$this->CSPEnabled = true;
 		}
 
@@ -639,11 +566,7 @@
 		{
 			if (isset($_SERVER['SERVER_PROTOCOL'], $_SERVER['REQUEST_METHOD']) && $_SERVER['SERVER_PROTOCOL'] === 'HTTP/1.1')
 			{
-<<<<<<< HEAD
-				$code = ($_SERVER['REQUEST_METHOD'] !== 'GET') ? 303	// reference: http://en.wikipedia.org/wiki/Post/Redirect/Get
-=======
 				$code = ($_SERVER['REQUEST_METHOD'] !== 'GET') ? 303 // reference: http://en.wikipedia.org/wiki/Post/Redirect/Get
->>>>>>> 5eef9353
 						: 307;
 			}
 			else
