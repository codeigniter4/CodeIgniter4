<?php

/**
 * This file is part of CodeIgniter 4 framework.
 *
 * (c) CodeIgniter Foundation <admin@codeigniter.com>
 *
 * For the full copyright and license information, please view
 * the LICENSE file that was distributed with this source code.
 */

namespace CodeIgniter\HTTP;

use CodeIgniter\Cookie\Cookie;
use CodeIgniter\Cookie\CookieStore;
use CodeIgniter\HTTP\Exceptions\HTTPException;
use Config\App;
use Config\Cookie as CookieConfig;
use Config\Services;

/**
 * Representation of an outgoing, server-side response.
 *
 * Per the HTTP specification, this interface includes properties for
 * each of the following:
 *
 * - Protocol version
 * - Status code and reason phrase
 * - Headers
 * - Message body
 */
class Response extends Message implements ResponseInterface
{
    use ResponseTrait;

    /**
     * HTTP status codes
     *
     * @var array
     */
    protected static $statusCodes = [
        // 1xx: Informational
        100 => 'Continue',
        101 => 'Switching Protocols',
        102 => 'Processing', // http://www.iana.org/go/rfc2518
        103 => 'Early Hints', // http://www.ietf.org/rfc/rfc8297.txt
        // 2xx: Success
        200 => 'OK',
        201 => 'Created',
        202 => 'Accepted',
        203 => 'Non-Authoritative Information', // 1.1
        204 => 'No Content',
        205 => 'Reset Content',
        206 => 'Partial Content',
        207 => 'Multi-Status', // http://www.iana.org/go/rfc4918
        208 => 'Already Reported', // http://www.iana.org/go/rfc5842
        226 => 'IM Used', // 1.1; http://www.ietf.org/rfc/rfc3229.txt
        // 3xx: Redirection
        300 => 'Multiple Choices',
        301 => 'Moved Permanently',
        302 => 'Found', // Formerly 'Moved Temporarily'
        303 => 'See Other', // 1.1
        304 => 'Not Modified',
        305 => 'Use Proxy', // 1.1
        306 => 'Switch Proxy', // No longer used
        307 => 'Temporary Redirect', // 1.1
        308 => 'Permanent Redirect', // 1.1; Experimental; http://www.ietf.org/rfc/rfc7238.txt
        // 4xx: Client error
        400 => 'Bad Request',
        401 => 'Unauthorized',
        402 => 'Payment Required',
        403 => 'Forbidden',
        404 => 'Not Found',
        405 => 'Method Not Allowed',
        406 => 'Not Acceptable',
        407 => 'Proxy Authentication Required',
        408 => 'Request Timeout',
        409 => 'Conflict',
        410 => 'Gone',
        411 => 'Length Required',
        412 => 'Precondition Failed',
        413 => 'Content Too Large', // https://www.iana.org/assignments/http-status-codes/http-status-codes.xml
        414 => 'URI Too Long', // https://www.iana.org/assignments/http-status-codes/http-status-codes.xml
        415 => 'Unsupported Media Type',
        416 => 'Requested Range Not Satisfiable',
        417 => 'Expectation Failed',
        418 => "I'm a teapot", // April's Fools joke; http://www.ietf.org/rfc/rfc2324.txt
        // 419 (Authentication Timeout) is a non-standard status code with unknown origin
        421 => 'Misdirected Request', // http://www.iana.org/go/rfc7540 Section 9.1.2
        422 => 'Unprocessable Content', // https://www.iana.org/assignments/http-status-codes/http-status-codes.xml
        423 => 'Locked', // http://www.iana.org/go/rfc4918
        424 => 'Failed Dependency', // http://www.iana.org/go/rfc4918
        425 => 'Too Early', // https://datatracker.ietf.org/doc/draft-ietf-httpbis-replay/
        426 => 'Upgrade Required',
        428 => 'Precondition Required', // 1.1; http://www.ietf.org/rfc/rfc6585.txt
        429 => 'Too Many Requests', // 1.1; http://www.ietf.org/rfc/rfc6585.txt
        431 => 'Request Header Fields Too Large', // 1.1; http://www.ietf.org/rfc/rfc6585.txt
        451 => 'Unavailable For Legal Reasons', // http://tools.ietf.org/html/rfc7725
        499 => 'Client Closed Request', // http://lxr.nginx.org/source/src/http/ngx_http_request.h#0133
        // 5xx: Server error
        500 => 'Internal Server Error',
        501 => 'Not Implemented',
        502 => 'Bad Gateway',
        503 => 'Service Unavailable',
        504 => 'Gateway Timeout',
        505 => 'HTTP Version Not Supported',
        506 => 'Variant Also Negotiates', // 1.1; http://www.ietf.org/rfc/rfc2295.txt
        507 => 'Insufficient Storage', // http://www.iana.org/go/rfc4918
        508 => 'Loop Detected', // http://www.iana.org/go/rfc5842
        510 => 'Not Extended', // http://www.ietf.org/rfc/rfc2774.txt
        511 => 'Network Authentication Required', // http://www.ietf.org/rfc/rfc6585.txt
        599 => 'Network Connect Timeout Error', // https://httpstatuses.com/599
    ];

    /**
     * The current reason phrase for this response.
     * If empty string, will use the default provided for the status code.
     *
     * @var string
     */
    protected $reason = '';

    /**
     * The current status code for this response.
     * The status code is a 3-digit integer result code of the server's attempt
     * to understand and satisfy the request.
     *
     * @var int
     */
    protected $statusCode = 200;

    /**
     * If true, will not write output. Useful during testing.
     *
     * @var bool
     *
     * @internal Used for framework testing, should not be relied on otherwise
     */
    protected $pretend = false;

    /**
     * Constructor
     *
     * @param App $config
     *
     * @todo Recommend removing reliance on config injection
     */
    public function __construct($config)
    {
        // Default to a non-caching page.
        // Also ensures that a Cache-control header exists.
        $this->noCache();

        // We need CSP object even if not enabled to avoid calls to non existing methods
        $this->CSP = Services::csp();

        $this->CSPEnabled = $config->CSPEnabled;

        $this->cookieStore = new CookieStore([]);

        /** @var CookieConfig $cookie */
        $cookie = config('Cookie');

<<<<<<< HEAD
        Cookie::setDefaults($cookie);
=======
        if (! in_array(strtolower($config->cookieSameSite ?: Cookie::SAMESITE_LAX), Cookie::ALLOWED_SAMESITE_VALUES, true)) {
            throw CookieException::forInvalidSameSite($config->cookieSameSite);
        }

        $this->cookieStore = new CookieStore([]);
        Cookie::setDefaults(config(CookieConfig::class) ?? [
            // @todo Remove this fallback when deprecated `App` members are removed
            'prefix'   => $config->cookiePrefix,
            'path'     => $config->cookiePath,
            'domain'   => $config->cookieDomain,
            'secure'   => $config->cookieSecure,
            'httponly' => $config->cookieHTTPOnly,
            'samesite' => $config->cookieSameSite ?? Cookie::SAMESITE_LAX,
        ]);
>>>>>>> 3bb0831b

        // Default to an HTML Content-Type. Devs can override if needed.
        $this->setContentType('text/html');
    }

    /**
     * Turns "pretend" mode on or off to aid in testing.
     *
     * Note that this is not a part of the interface so
     * should not be relied on outside of internal testing.
     *
     * @return $this
     *
     * @testTag only available to test code
     */
    public function pretend(bool $pretend = true)
    {
        $this->pretend = $pretend;

        return $this;
    }

    /**
     * Gets the response status code.
     *
     * The status code is a 3-digit integer result code of the server's attempt
     * to understand and satisfy the request.
     *
     * @return int Status code.
     */
    public function getStatusCode(): int
    {
        if (empty($this->statusCode)) {
            throw HTTPException::forMissingResponseStatus();
        }

        return $this->statusCode;
    }

    /**
     * Gets the response response phrase associated with the status code.
     *
     * @see http://tools.ietf.org/html/rfc7231#section-6
     * @see http://www.iana.org/assignments/http-status-codes/http-status-codes.xhtml
     *
     * @deprecated Use getReasonPhrase()
     *
     * @codeCoverageIgnore
     */
    public function getReason(): string
    {
        return $this->getReasonPhrase();
    }

    /**
     * Gets the response reason phrase associated with the status code.
     *
     * Because a reason phrase is not a required element in a response
     * status line, the reason phrase value MAY be null. Implementations MAY
     * choose to return the default RFC 7231 recommended reason phrase (or those
     * listed in the IANA HTTP Status Code Registry) for the response's
     * status code.
     *
     * @see http://tools.ietf.org/html/rfc7231#section-6
     * @see http://www.iana.org/assignments/http-status-codes/http-status-codes.xhtml
     *
     * @return string Reason phrase; must return an empty string if none present.
     */
    public function getReasonPhrase()
    {
        if ($this->reason === '') {
            return ! empty($this->statusCode) ? static::$statusCodes[$this->statusCode] : '';
        }

        return $this->reason;
    }
}<|MERGE_RESOLUTION|>--- conflicted
+++ resolved
@@ -158,27 +158,9 @@
 
         $this->cookieStore = new CookieStore([]);
 
-        /** @var CookieConfig $cookie */
-        $cookie = config('Cookie');
-
-<<<<<<< HEAD
+        $cookie = config(CookieConfig::class);
+
         Cookie::setDefaults($cookie);
-=======
-        if (! in_array(strtolower($config->cookieSameSite ?: Cookie::SAMESITE_LAX), Cookie::ALLOWED_SAMESITE_VALUES, true)) {
-            throw CookieException::forInvalidSameSite($config->cookieSameSite);
-        }
-
-        $this->cookieStore = new CookieStore([]);
-        Cookie::setDefaults(config(CookieConfig::class) ?? [
-            // @todo Remove this fallback when deprecated `App` members are removed
-            'prefix'   => $config->cookiePrefix,
-            'path'     => $config->cookiePath,
-            'domain'   => $config->cookieDomain,
-            'secure'   => $config->cookieSecure,
-            'httponly' => $config->cookieHTTPOnly,
-            'samesite' => $config->cookieSameSite ?? Cookie::SAMESITE_LAX,
-        ]);
->>>>>>> 3bb0831b
 
         // Default to an HTML Content-Type. Devs can override if needed.
         $this->setContentType('text/html');
