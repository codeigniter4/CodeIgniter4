--- conflicted
+++ resolved
@@ -275,31 +275,31 @@
 	 */
 	public function getName(): string
 	{
+		return $this->name;
+	}
+
+	//--------------------------------------------------------------------
+
+	/**
+	 * Returns the name of the file as provided by the client during upload.
+	 *
+	 * @return string
+	 */
+	public function getClientName(): string
+	{
 		return $this->originalName;
 	}
 
 	//--------------------------------------------------------------------
 
 	/**
-	 * Returns the name of the file as provided by the client during upload.
+	 * Gets the temporary filename where the file was uploaded to.
 	 *
 	 * @return string
 	 */
-	public function getClientName(): string
-	{
-		return $this->originalName;
-	}
-
-	//--------------------------------------------------------------------
-
-	/**
-	 * Gets the temporary filename where the file was uploaded to.
-	 *
-	 * @return string
-	 */
 	public function getTempName(): string
 	{
-		return $this->name;
+		return $this->path;
 	}
 
 	//--------------------------------------------------------------------
@@ -316,10 +316,6 @@
 		return $this->guessExtension();
 	}
 
-<<<<<<< HEAD
-
-=======
->>>>>>> 5eef9353
 	/**
 	 * Returns the original file extension, based on the file name that
 	 * was uploaded. This is NOT a trusted source.
