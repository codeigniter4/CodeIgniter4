--- conflicted
+++ resolved
@@ -392,25 +392,14 @@
 	 * @param  string $fileName   the name to rename the file to.
 	 * @return string file full path
 	 */
-<<<<<<< HEAD
-	public function store($folderName = null, $fileName = null) : string
-=======
 	public function store($folderName = null, $fileName = null): string
->>>>>>> 0b25c7d1
 	{
 		$folderName = $folderName ?? date('Ymd');
 		$fileName   = $fileName ?? $this->getRandomName();
 
 		// Move the uploaded file to a new location.
-<<<<<<< HEAD
-		if ($this->move(WRITEPATH . 'uploads/' . $folderName, $fileName))
-		{
-			return $folderName . DIRECTORY_SEPARATOR . $this->name;
-		}
-=======
 		return ($this->move(WRITEPATH . 'uploads/' . $folderName, $fileName)) ?
 				$folderName . DIRECTORY_SEPARATOR . $this->name : null;
->>>>>>> 0b25c7d1
 	}
 
 	//--------------------------------------------------------------------
