<?php

declare(strict_types=1);

/**
 * This file is part of CodeIgniter 4 framework.
 *
 * (c) CodeIgniter Foundation <admin@codeigniter.com>
 *
 * For the full copyright and license information, please view
 * the LICENSE file that was distributed with this source code.
 */

namespace CodeIgniter\HTTP;

use CodeIgniter\Cookie\Cookie;
use CodeIgniter\Cookie\CookieStore;
use CodeIgniter\Cookie\Exceptions\CookieException;
use CodeIgniter\Exceptions\InvalidArgumentException;
use CodeIgniter\HTTP\Exceptions\HTTPException;
use CodeIgniter\I18n\Time;
use CodeIgniter\Pager\PagerInterface;
use CodeIgniter\Security\Exceptions\SecurityException;
use Config\Cookie as CookieConfig;
use DateTime;
use DateTimeZone;

/**
 * Response Trait
 *
 * Additional methods to make a PSR-7 Response class
 * compliant with the framework's own ResponseInterface.
 *
 * @see https://github.com/php-fig/http-message/blob/master/src/ResponseInterface.php
 */
trait ResponseTrait
{
    /**
     * Content security policy handler
     *
     * @var ContentSecurityPolicy
     */
    protected $CSP;

    /**
     * CookieStore instance.
     *
     * @var CookieStore
     */
    protected $cookieStore;

    /**
     * Type of format the body is in.
     * Valid: html, json, xml
     *
     * @var string
     */
    protected $bodyFormat = 'html';

    /**
     * Return an instance with the specified status code and, optionally, reason phrase.
     *
     * If no reason phrase is specified, will default recommended reason phrase for
     * the response's status code.
     *
     * @see http://tools.ietf.org/html/rfc7231#section-6
     * @see http://www.iana.org/assignments/http-status-codes/http-status-codes.xhtml
     *
     * @param int    $code   The 3-digit integer result code to set.
     * @param string $reason The reason phrase to use with the
     *                       provided status code; if none is provided, will
     *                       default to the IANA name.
     *
     * @return $this
     *
     * @throws HTTPException For invalid status code arguments.
     */
    public function setStatusCode(int $code, string $reason = '')
    {
        // Valid range?
        if ($code < 100 || $code > 599) {
            throw HTTPException::forInvalidStatusCode($code);
        }

        // Unknown and no message?
        if (! array_key_exists($code, static::$statusCodes) && ($reason === '')) {
            throw HTTPException::forUnkownStatusCode($code);
        }

        $this->statusCode = $code;

        $this->reason = ($reason !== '') ? $reason : static::$statusCodes[$code];

        return $this;
    }

    // --------------------------------------------------------------------
    // Convenience Methods
    // --------------------------------------------------------------------

    /**
     * Sets the date header
     *
     * @return $this
     */
    public function setDate(DateTime $date)
    {
        $date->setTimezone(new DateTimeZone('UTC'));

        $this->setHeader('Date', $date->format('D, d M Y H:i:s') . ' GMT');

        return $this;
    }

    /**
     * Set the Link Header
     *
     * @see http://tools.ietf.org/html/rfc5988
     *
     * @return $this
     *
     * @todo Recommend moving to Pager
     */
    public function setLink(PagerInterface $pager)
    {
        $links    = '';
        $previous = $pager->getPreviousPageURI();

        if (is_string($previous) && $previous !== '') {
            $links .= '<' . $pager->getPageURI($pager->getFirstPage()) . '>; rel="first",';
            $links .= '<' . $previous . '>; rel="prev"';
        }

        $next = $pager->getNextPageURI();

        if (is_string($next) && $next !== '' && is_string($previous) && $previous !== '') {
            $links .= ',';
        }

        if (is_string($next) && $next !== '') {
            $links .= '<' . $next . '>; rel="next",';
            $links .= '<' . $pager->getPageURI($pager->getLastPage()) . '>; rel="last"';
        }

        $this->setHeader('Link', $links);

        return $this;
    }

    /**
     * Sets the Content Type header for this response with the mime type
     * and, optionally, the charset.
     *
     * @return $this
     */
    public function setContentType(string $mime, string $charset = 'UTF-8')
    {
        // add charset attribute if not already there and provided as parm
        if ((strpos($mime, 'charset=') < 1) && ($charset !== '')) {
            $mime .= '; charset=' . $charset;
        }

        $this->removeHeader('Content-Type'); // replace existing content type
        $this->setHeader('Content-Type', $mime);

        return $this;
    }

    /**
     * Converts the $body into JSON and sets the Content Type header.
     *
     * @param array|object|string $body
     *
     * @return $this
     */
    public function setJSON($body, bool $unencoded = false)
    {
        $this->body = $this->formatBody($body, 'json' . ($unencoded ? '-unencoded' : ''));

        return $this;
    }

    /**
     * Returns the current body, converted to JSON is it isn't already.
     *
     * @return string|null
     *
     * @throws InvalidArgumentException If the body property is not array.
     */
    public function getJSON()
    {
        $body = $this->body;

        if ($this->bodyFormat !== 'json') {
            $body = service('format')->getFormatter('application/json')->format($body);
        }

        return $body ?: null;
    }

    /**
     * Converts $body into XML, and sets the correct Content-Type.
     *
     * @param array|string $body
     *
     * @return $this
     */
    public function setXML($body)
    {
        $this->body = $this->formatBody($body, 'xml');

        return $this;
    }

    /**
     * Retrieves the current body into XML and returns it.
     *
     * @return bool|string|null
     *
     * @throws InvalidArgumentException If the body property is not array.
     */
    public function getXML()
    {
        $body = $this->body;

        if ($this->bodyFormat !== 'xml') {
            $body = service('format')->getFormatter('application/xml')->format($body);
        }

        return $body;
    }

    /**
     * Handles conversion of the data into the appropriate format,
     * and sets the correct Content-Type header for our response.
     *
     * @param array|object|string $body
     * @param string              $format Valid: json, xml
     *
     * @return false|string
     *
     * @throws InvalidArgumentException If the body property is not string or array.
     */
    protected function formatBody($body, string $format)
    {
        $this->bodyFormat = ($format === 'json-unencoded' ? 'json' : $format);
        $mime             = "application/{$this->bodyFormat}";
        $this->setContentType($mime);

        // Nothing much to do for a string...
        if (! is_string($body) || $format === 'json-unencoded') {
            $body = service('format')->getFormatter($mime)->format($body);
        }

        return $body;
    }

    // --------------------------------------------------------------------
    // Cache Control Methods
    //
    // http://www.w3.org/Protocols/rfc2616/rfc2616-sec14.html#sec14.9
    // --------------------------------------------------------------------

    /**
     * Sets the appropriate headers to ensure this response
     * is not cached by the browsers.
     *
     * @return $this
     *
     * @todo Recommend researching these directives, might need: 'private', 'no-transform', 'no-store', 'must-revalidate'
     *
     * @see DownloadResponse::noCache()
     */
    public function noCache()
    {
        $this->removeHeader('Cache-Control');
        $this->setHeader('Cache-Control', ['no-store', 'max-age=0', 'no-cache']);

        return $this;
    }

    /**
     * A shortcut method that allows the developer to set all of the
     * cache-control headers in one method call.
     *
     * The options array is used to provide the cache-control directives
     * for the header. It might look something like:
     *
     *      $options = [
     *          'max-age'  => 300,
     *          's-maxage' => 900
     *          'etag'     => 'abcde',
     *      ];
     *
     * Typical options are:
     *  - etag
     *  - last-modified
     *  - max-age
     *  - s-maxage
     *  - private
     *  - public
     *  - must-revalidate
     *  - proxy-revalidate
     *  - no-transform
     *
     * @return $this
     */
    public function setCache(array $options = [])
    {
        if ($options === []) {
            return $this;
        }

        $this->removeHeader('Cache-Control');
        $this->removeHeader('ETag');

        // ETag
        if (isset($options['etag'])) {
            $this->setHeader('ETag', $options['etag']);
            unset($options['etag']);
        }

        // Last Modified
        if (isset($options['last-modified'])) {
            $this->setLastModified($options['last-modified']);

            unset($options['last-modified']);
        }

        $this->setHeader('Cache-Control', $options);

        return $this;
    }

    /**
     * Sets the Last-Modified date header.
     *
     * $date can be either a string representation of the date or,
     * preferably, an instance of DateTime.
     *
     * @param DateTime|string $date
     *
     * @return $this
     */
    public function setLastModified($date)
    {
        if ($date instanceof DateTime) {
            $date->setTimezone(new DateTimeZone('UTC'));
            $this->setHeader('Last-Modified', $date->format('D, d M Y H:i:s') . ' GMT');
        } elseif (is_string($date)) {
            $this->setHeader('Last-Modified', $date);
        }

        return $this;
    }

    // --------------------------------------------------------------------
    // Output Methods
    // --------------------------------------------------------------------

    /**
     * Sends the output to the browser.
     *
     * @return $this
     */
    public function send()
    {
        // If we're enforcing a Content Security Policy,
        // we need to give it a chance to build out it's headers.
        if ($this->CSP->enabled()) {
            $this->CSP->finalize($this);
        } else {
            $this->body = str_replace(['{csp-style-nonce}', '{csp-script-nonce}'], '', $this->body ?? '');
        }

        $this->sendHeaders();
        $this->sendCookies();
        $this->sendBody();

        return $this;
    }

    /**
     * Sends the headers of this HTTP response to the browser.
     *
     * @return $this
     */
    public function sendHeaders()
    {
        // Have the headers already been sent?
        if ($this->pretend || headers_sent()) {
            return $this;
        }

        // Per spec, MUST be sent with each request, if possible.
        // http://www.w3.org/Protocols/rfc2616/rfc2616-sec13.html
        if (! isset($this->headers['Date']) && PHP_SAPI !== 'cli-server') {
            $this->setDate(DateTime::createFromFormat('U', (string) Time::now()->getTimestamp()));
        }

        // HTTP Status
        header(sprintf('HTTP/%s %s %s', $this->getProtocolVersion(), $this->getStatusCode(), $this->getReasonPhrase()), true, $this->getStatusCode());

        // Send all of our headers
        foreach ($this->headers() as $name => $value) {
            if ($value instanceof Header) {
                header(
                    $name . ': ' . $value->getValueLine(),
<<<<<<< HEAD
                    true,
                    $this->getStatusCode()
=======
                    false,
                    $this->getStatusCode(),
>>>>>>> c3ac0f94
                );
            } else {
                $replace = true;

                foreach ($value as $header) {
                    header(
                        $name . ': ' . $header->getValueLine(),
<<<<<<< HEAD
                        $replace,
                        $this->getStatusCode()
=======
                        false,
                        $this->getStatusCode(),
>>>>>>> c3ac0f94
                    );
                    $replace = false;
                }
            }
        }

        return $this;
    }

    /**
     * Sends the Body of the message to the browser.
     *
     * @return $this
     */
    public function sendBody()
    {
        echo $this->body;

        return $this;
    }

    /**
     * Perform a redirect to a new URL, in two flavors: header or location.
     *
     * @param string   $uri  The URI to redirect to
     * @param int|null $code The type of redirection, defaults to 302
     *
     * @return $this
     *
     * @throws HTTPException For invalid status code.
     */
    public function redirect(string $uri, string $method = 'auto', ?int $code = null)
    {
        // IIS environment likely? Use 'refresh' for better compatibility
        if (
            $method === 'auto'
            && isset($_SERVER['SERVER_SOFTWARE'])
            && str_contains($_SERVER['SERVER_SOFTWARE'], 'Microsoft-IIS')
        ) {
            $method = 'refresh';
        } elseif ($method !== 'refresh' && $code === null) {
            // override status code for HTTP/1.1 & higher
            if (
                isset($_SERVER['SERVER_PROTOCOL'], $_SERVER['REQUEST_METHOD'])
                && $this->getProtocolVersion() >= 1.1
            ) {
                if ($_SERVER['REQUEST_METHOD'] === Method::GET) {
                    $code = 302;
                } elseif (in_array($_SERVER['REQUEST_METHOD'], [Method::POST, Method::PUT, Method::DELETE], true)) {
                    // reference: https://en.wikipedia.org/wiki/Post/Redirect/Get
                    $code = 303;
                } else {
                    $code = 307;
                }
            }
        }

        if ($code === null) {
            $code = 302;
        }

        match ($method) {
            'refresh' => $this->setHeader('Refresh', '0;url=' . $uri),
            default   => $this->setHeader('Location', $uri),
        };

        $this->setStatusCode($code);

        return $this;
    }

    /**
     * Set a cookie
     *
     * Accepts an arbitrary number of binds (up to 7) or an associative
     * array in the first parameter containing all the values.
     *
     * @param array|Cookie|string $name     Cookie name / array containing binds / Cookie object
     * @param string              $value    Cookie value
     * @param int                 $expire   Cookie expiration time in seconds
     * @param string              $domain   Cookie domain (e.g.: '.yourdomain.com')
     * @param string              $path     Cookie path (default: '/')
     * @param string              $prefix   Cookie name prefix ('': the default prefix)
     * @param bool|null           $secure   Whether to only transfer cookies via SSL
     * @param bool|null           $httponly Whether only make the cookie accessible via HTTP (no javascript)
     * @param string|null         $samesite
     *
     * @return $this
     */
    public function setCookie(
        $name,
        $value = '',
        $expire = 0,
        $domain = '',
        $path = '/',
        $prefix = '',
        $secure = null,
        $httponly = null,
        $samesite = null,
    ) {
        if ($name instanceof Cookie) {
            $this->cookieStore = $this->cookieStore->put($name);

            return $this;
        }

        $cookieConfig = config(CookieConfig::class);

        $secure ??= $cookieConfig->secure;
        $httponly ??= $cookieConfig->httponly;
        $samesite ??= $cookieConfig->samesite;

        if (is_array($name)) {
            // always leave 'name' in last place, as the loop will break otherwise, due to ${$item}
            foreach (['samesite', 'value', 'expire', 'domain', 'path', 'prefix', 'secure', 'httponly', 'name'] as $item) {
                if (isset($name[$item])) {
                    ${$item} = $name[$item];
                }
            }
        }

        if (is_numeric($expire)) {
            $expire = $expire > 0 ? Time::now()->getTimestamp() + $expire : 0;
        }

        $cookie = new Cookie($name, $value, [
            'expires'  => $expire ?: 0,
            'domain'   => $domain,
            'path'     => $path,
            'prefix'   => $prefix,
            'secure'   => $secure,
            'httponly' => $httponly,
            'samesite' => $samesite ?? '',
        ]);

        $this->cookieStore = $this->cookieStore->put($cookie);

        return $this;
    }

    /**
     * Returns the `CookieStore` instance.
     *
     * @return CookieStore
     */
    public function getCookieStore()
    {
        return $this->cookieStore;
    }

    /**
     * Checks to see if the Response has a specified cookie or not.
     */
    public function hasCookie(string $name, ?string $value = null, string $prefix = ''): bool
    {
        $prefix = $prefix !== '' ? $prefix : Cookie::setDefaults()['prefix']; // to retain BC

        return $this->cookieStore->has($name, $prefix, $value);
    }

    /**
     * Returns the cookie
     *
     * @param string $prefix Cookie prefix.
     *                       '': the default prefix
     *
     * @return array<string, Cookie>|Cookie|null
     */
    public function getCookie(?string $name = null, string $prefix = '')
    {
        if ((string) $name === '') {
            return $this->cookieStore->display();
        }

        try {
            $prefix = $prefix !== '' ? $prefix : Cookie::setDefaults()['prefix']; // to retain BC

            return $this->cookieStore->get($name, $prefix);
        } catch (CookieException $e) {
            log_message('error', (string) $e);

            return null;
        }
    }

    /**
     * Sets a cookie to be deleted when the response is sent.
     *
     * @return $this
     */
    public function deleteCookie(string $name = '', string $domain = '', string $path = '/', string $prefix = '')
    {
        if ($name === '') {
            return $this;
        }

        $prefix = $prefix !== '' ? $prefix : Cookie::setDefaults()['prefix']; // to retain BC

        $prefixed = $prefix . $name;
        $store    = $this->cookieStore;
        $found    = false;

        /** @var Cookie $cookie */
        foreach ($store as $cookie) {
            if ($cookie->getPrefixedName() === $prefixed) {
                if ($domain !== $cookie->getDomain()) {
                    continue;
                }

                if ($path !== $cookie->getPath()) {
                    continue;
                }

                $cookie = $cookie->withValue('')->withExpired();
                $found  = true;

                $this->cookieStore = $store->put($cookie);
                break;
            }
        }

        if (! $found) {
            $this->setCookie($name, '', 0, $domain, $path, $prefix);
        }

        return $this;
    }

    /**
     * Returns all cookies currently set.
     *
     * @return array<string, Cookie>
     */
    public function getCookies()
    {
        return $this->cookieStore->display();
    }

    /**
     * Actually sets the cookies.
     *
     * @return void
     */
    protected function sendCookies()
    {
        if ($this->pretend) {
            return;
        }

        $this->dispatchCookies();
    }

    private function dispatchCookies(): void
    {
        /** @var IncomingRequest $request */
        $request = service('request');

        foreach ($this->cookieStore->display() as $cookie) {
            if ($cookie->isSecure() && ! $request->isSecure()) {
                throw SecurityException::forInsecureCookie();
            }

            $name    = $cookie->getPrefixedName();
            $value   = $cookie->getValue();
            $options = $cookie->getOptions();

            if ($cookie->isRaw()) {
                $this->doSetRawCookie($name, $value, $options);
            } else {
                $this->doSetCookie($name, $value, $options);
            }
        }

        $this->cookieStore->clear();
    }

    /**
     * Extracted call to `setrawcookie()` in order to run unit tests on it.
     *
     * @codeCoverageIgnore
     */
    private function doSetRawCookie(string $name, string $value, array $options): void
    {
        setrawcookie($name, $value, $options);
    }

    /**
     * Extracted call to `setcookie()` in order to run unit tests on it.
     *
     * @codeCoverageIgnore
     */
    private function doSetCookie(string $name, string $value, array $options): void
    {
        setcookie($name, $value, $options);
    }

    /**
     * Force a download.
     *
     * Generates the headers that force a download to happen. And
     * sends the file to the browser.
     *
     * @param string      $filename The name you want the downloaded file to be named
     *                              or the path to the file to send
     * @param string|null $data     The data to be downloaded. Set null if the $filename is the file path
     * @param bool        $setMime  Whether to try and send the actual MIME type
     *
     * @return DownloadResponse|null
     */
    public function download(string $filename = '', $data = '', bool $setMime = false)
    {
        if ($filename === '' || $data === '') {
            return null;
        }

        $filepath = '';
        if ($data === null) {
            $filepath = $filename;
            $filename = explode('/', str_replace(DIRECTORY_SEPARATOR, '/', $filename));
            $filename = end($filename);
        }

        $response = new DownloadResponse($filename, $setMime);

        if ($filepath !== '') {
            $response->setFilePath($filepath);
        } elseif ($data !== null) {
            $response->setBinary($data);
        }

        return $response;
    }

    public function getCSP(): ContentSecurityPolicy
    {
        return $this->CSP;
    }
}<|MERGE_RESOLUTION|>--- conflicted
+++ resolved
@@ -406,13 +406,8 @@
             if ($value instanceof Header) {
                 header(
                     $name . ': ' . $value->getValueLine(),
-<<<<<<< HEAD
                     true,
-                    $this->getStatusCode()
-=======
-                    false,
                     $this->getStatusCode(),
->>>>>>> c3ac0f94
                 );
             } else {
                 $replace = true;
@@ -420,13 +415,8 @@
                 foreach ($value as $header) {
                     header(
                         $name . ': ' . $header->getValueLine(),
-<<<<<<< HEAD
                         $replace,
-                        $this->getStatusCode()
-=======
-                        false,
                         $this->getStatusCode(),
->>>>>>> c3ac0f94
                     );
                     $replace = false;
                 }
