<?php

/**
 * CodeIgniter
 *
 * An open source application development framework for PHP
 *
 * This content is released under the MIT License (MIT)
 *
 * Copyright (c) 2014-2019 British Columbia Institute of Technology
 * Copyright (c) 2019-2020 CodeIgniter Foundation
 *
 * Permission is hereby granted, free of charge, to any person obtaining a copy
 * of this software and associated documentation files (the "Software"), to deal
 * in the Software without restriction, including without limitation the rights
 * to use, copy, modify, merge, publish, distribute, sublicense, and/or sell
 * copies of the Software, and to permit persons to whom the Software is
 * furnished to do so, subject to the following conditions:
 *
 * The above copyright notice and this permission notice shall be included in
 * all copies or substantial portions of the Software.
 *
 * THE SOFTWARE IS PROVIDED "AS IS", WITHOUT WARRANTY OF ANY KIND, EXPRESS OR
 * IMPLIED, INCLUDING BUT NOT LIMITED TO THE WARRANTIES OF MERCHANTABILITY,
 * FITNESS FOR A PARTICULAR PURPOSE AND NONINFRINGEMENT. IN NO EVENT SHALL THE
 * AUTHORS OR COPYRIGHT HOLDERS BE LIABLE FOR ANY CLAIM, DAMAGES OR OTHER
 * LIABILITY, WHETHER IN AN ACTION OF CONTRACT, TORT OR OTHERWISE, ARISING FROM,
 * OUT OF OR IN CONNECTION WITH THE SOFTWARE OR THE USE OR OTHER DEALINGS IN
 * THE SOFTWARE.
 *
 * @package    CodeIgniter
 * @author     CodeIgniter Dev Team
 * @copyright  2019-2020 CodeIgniter Foundation
 * @license    https://opensource.org/licenses/MIT	MIT License
 * @link       https://codeigniter.com
 * @since      Version 4.0.0
 * @filesource
 */

namespace CodeIgniter\Filters;

use CodeIgniter\Filters\Exceptions\FilterException;
use CodeIgniter\HTTP\RequestInterface;
use CodeIgniter\HTTP\ResponseInterface;

/**
 * Filters
 */
class Filters
{

	/**
	 * The processed filters that will
	 * be used to check against.
	 *
	 * @var array
	 */
	protected $filters = [
		'before' => [],
		'after'  => [],
	];

	protected $filtersClass = [
		'before' => [],
		'after'  => [],
	];

	/**
	 * The original config file
	 *
	 * @var \Config\Filters
	 */
	protected $config;

	/**
	 * The active IncomingRequest or CLIRequest
	 *
	 * @var RequestInterface
	 */
	protected $request;

	/**
	 * The active Response instance
	 *
	 * @var ResponseInterface
	 */
	protected $response;

	/**
	 * Whether we've done initial processing
	 * on the filter lists.
	 *
	 * @var boolean
	 */
	protected $initialized = false;

	/**
	 * Any arguments to be passed to filters.
	 *
	 * @var array
	 */
	protected $arguments = [];

	//--------------------------------------------------------------------

	/**
	 * Constructor.
	 *
	 * @param \Config\Filters   $config
	 * @param RequestInterface  $request
	 * @param ResponseInterface $response
	 */
	public function __construct($config, RequestInterface $request, ResponseInterface $response)
	{
		$this->config  = $config;
		$this->request = &$request;
		$this->setResponse($response);
	}

	/**
	 * Set the response explicity.
	 *
	 * @param ResponseInterface $response
	 */
	public function setResponse(ResponseInterface $response)
	{
		$this->response = &$response;
	}

	//--------------------------------------------------------------------

	/**
	 * Runs through all of the filters for the specified
	 * uri and position.
	 *
	 * @param string $uri
	 * @param string $position
	 *
	 * @return \CodeIgniter\HTTP\RequestInterface|\CodeIgniter\HTTP\ResponseInterface|mixed
	 * @throws \CodeIgniter\Filters\Exceptions\FilterException
	 */
	public function run(string $uri, string $position = 'before')
	{
		$this->initialize(strtolower($uri));

		foreach ($this->filtersClass[$position] as $className)
		{
			$class = new $className();

			if (! $class instanceof FilterInterface)
			{
				throw FilterException::forIncorrectInterface(get_class($class));
			}

			if ($position === 'before')
			{
				$result = $class->before($this->request);

				if ($result instanceof RequestInterface)
				{
					$this->request = $result;
					continue;
				}

				// If the response object was sent back,
				// then send it and quit.
				if ($result instanceof ResponseInterface)
				{
					// short circuit - bypass any other filters
					return $result;
				}

				// Ignore an empty result
				if (empty($result))
				{
<<<<<<< HEAD
					continue;
				}
=======
					$result = $class->after($this->request, $this->response, $this->arguments[$alias] ?? null);
>>>>>>> 489ec426

				return $result;
			}
			elseif ($position === 'after')
			{
				$result = $class->after($this->request, $this->response);

				if ($result instanceof ResponseInterface)
				{
					$this->response = $result;
					continue;
				}
			}
		}

		return $position === 'before' ? $this->request : $this->response;
	}

	//--------------------------------------------------------------------

	/**
	 * Runs through our list of filters provided by the configuration
	 * object to get them ready for use, including getting uri masks
	 * to proper regex, removing those we can from the possibilities
	 * based on HTTP method, etc.
	 *
	 * The resulting $this->filters is an array of only filters
	 * that should be applied to this request.
	 *
	 * We go ahead an process the entire tree because we'll need to
	 * run through both a before and after and don't want to double
	 * process the rows.
	 *
	 * @param string $uri
	 *
	 * @return Filters
	 */
	public function initialize(string $uri = null)
	{
		if ($this->initialized === true)
		{
			return $this;
		}

		$this->processGlobals($uri);
		$this->processMethods();
		$this->processFilters($uri);
		$this->processAliasesToClass('before');
		$this->processAliasesToClass('after');

		$this->initialized = true;

		return $this;
	}

	//--------------------------------------------------------------------

	/**
	 * Returns the processed filters array.
	 *
	 * @return array
	 */
	public function getFilters(): array
	{
		return $this->filters;
	}

	public function getFiltersClass() :array
	{
		return $this->filtersClass;
	}

	/**
	 * Adds a new alias to the config file.
	 * MUST be called prior to initialize();
	 * Intended for use within routes files.
	 *
	 * @param string      $class
	 * @param string|null $alias
	 * @param string      $when
	 * @param string      $section
	 *
	 * @return $this
	 */
	public function addFilter(string $class, string $alias = null, string $when = 'before', string $section = 'globals')
	{
		$alias = $alias ?? md5($class);

		if (! isset($this->config->{$section}))
		{
			$this->config->{$section} = [];
		}

		if (! isset($this->config->{$section}[$when]))
		{
			$this->config->{$section}[$when] = [];
		}

		$this->config->aliases[$alias] = $class;

		$this->config->{$section}[$when][] = $alias;

		return $this;
	}

	//--------------------------------------------------------------------

	/**
	 * Ensures that a specific filter is on and enabled for the current request.
	 *
	 * @param string $name
	 * @param string $when
	 *
	 * @return \CodeIgniter\Filters\Filters
	 */
	public function enableFilter(string $name, string $when = 'before')
	{
		if (! array_key_exists($name, $this->config->aliases))
		{
			throw FilterException::forNoAlias($name);
		}

		if (! isset($this->filters[$when][$name]))
		{
			$this->filters[$when][] = $name;
		}

		if (! in_array($this->config->aliases, $this->filtersClass[$when]))
		{
			$this->filtersClass[$when][] = $this->config->aliases[$name];
		}

<<<<<<< HEAD
		return $this;
=======
	/**
	 * Returns the arguments for a specified key, or all.
	 *
	 * @param string|null $key
	 *
	 * @return mixed
	 */
	public function getArguments(string $key = null)
	{
		return is_null($key) ? $this->arguments : $this->arguments[$key];
>>>>>>> 489ec426
	}

	//--------------------------------------------------------------------
	//--------------------------------------------------------------------
	// Processors
	//--------------------------------------------------------------------

	/**
	 * Add any applicable (not excluded) global filter settings to the mix.
	 *
	 * @param string $uri
	 *
	 * @return void
	 */
	protected function processGlobals(string $uri = null)
	{
		if (! isset($this->config->globals) || ! is_array($this->config->globals))
		{
			return;
		}

		$uri = strtolower(trim($uri, '/ '));

		// Add any global filters, unless they are excluded for this URI
		$sets = [
			'before',
			'after',
		];

		foreach ($sets as $set)
		{
			if (isset($this->config->globals[$set]))
			{
				// look at each alias in the group
				foreach ($this->config->globals[$set] as $alias => $rules)
				{
					$keep = true;
					if (is_array($rules))
					{
						// see if it should be excluded
						if (isset($rules['except']))
						{
							// grab the exclusion rules
							$check = $rules['except'];
							if ($this->pathApplies($uri, $check))
							{
								$keep = false;
							}
						}
					}
					else
					{
						$alias = $rules; // simple name of filter to apply
					}

					if ($keep)
					{
						$this->filters[$set][] = $alias;
					}
				}
			}
		}
	}

	//--------------------------------------------------------------------

	/**
	 * Add any method-specific flters to the mix.
	 *
	 * @return void
	 */
	protected function processMethods()
	{
		if (! isset($this->config->methods) || ! is_array($this->config->methods))
		{
			return;
		}

		// Request method won't be set for CLI-based requests
		$method = strtolower($_SERVER['REQUEST_METHOD'] ?? 'cli');

		if (array_key_exists($method, $this->config->methods))
		{
			$this->filters['before'] = array_merge($this->filters['before'], $this->config->methods[$method]);
			return;
		}
	}

	//--------------------------------------------------------------------

	/**
	 * Add any applicable configured filters to the mix.
	 *
	 * @param string $uri
	 *
	 * @return void
	 */
	protected function processFilters(string $uri = null)
	{
		if (! isset($this->config->filters) || ! $this->config->filters)
		{
			return;
		}

		$uri = strtolower(trim($uri, '/ '));

		// Add any filters that apply to this URI
		foreach ($this->config->filters as $alias => $settings)
		{
			// Look for inclusion rules
			if (isset($settings['before']))
			{
				$path = $settings['before'];
				if ($this->pathApplies($uri, $path))
				{
					$this->filters['before'][] = $alias;
				}
			}

			if (isset($settings['after']))
			{
				$path = $settings['after'];
				if ($this->pathApplies($uri, $path))
				{
					$this->filters['after'][] = $alias;
				}
			}
		}
	}

	/**
	 * filter alias to class
	 *
	 * @return type
	 */
	protected function processAliasesToClass(string $position)
	{
		foreach ($this->filters[$position] as $alias => $rules)
		{
			if (is_numeric($alias) && is_string($rules))
			{
				$alias = $rules;
			}

			if (! array_key_exists($alias, $this->config->aliases))
			{
				throw FilterException::forNoAlias($alias);
			}

			if (is_array($this->config->aliases[$alias]))
			{
				$this->filtersClass[$position] = array_merge($this->filtersClass[$position], $this->config->aliases[$alias]);
			}
			else
			{
				$this->filtersClass[$position][] = $this->config->aliases[$alias];
			}
		}
	}

	/**
	 * Check paths for match for URI
	 *
	 * @param string $uri   URI to test against
	 * @param mixed  $paths The path patterns to test
	 *
	 * @return boolean True if any of the paths apply to the URI
	 */
	private function pathApplies(string $uri, $paths)
	{
		// empty path matches all
		if (empty($paths))
		{
			return true;
		}

		// make sure the paths are iterable
		if (is_string($paths))
		{
			$paths = [$paths];
		}

		// treat each paths as pseudo-regex
		foreach ($paths as $path)
		{
			// need to escape path separators
			$path = str_replace('/', '\/', trim($path, '/ '));
			// need to make pseudo wildcard real
			$path = strtolower(str_replace('*', '.*', $path));
			// Does this rule apply here?
			if (preg_match('#^' . $path . '$#', $uri, $match) === 1)
			{
				return true;
			}
		}

		return false;
	}

}<|MERGE_RESOLUTION|>--- conflicted
+++ resolved
@@ -154,7 +154,7 @@
 
 			if ($position === 'before')
 			{
-				$result = $class->before($this->request);
+				$result = $class->before($this->request, $this->arguments[$alias] ?? null);
 
 				if ($result instanceof RequestInterface)
 				{
@@ -173,18 +173,14 @@
 				// Ignore an empty result
 				if (empty($result))
 				{
-<<<<<<< HEAD
 					continue;
 				}
-=======
-					$result = $class->after($this->request, $this->response, $this->arguments[$alias] ?? null);
->>>>>>> 489ec426
 
 				return $result;
 			}
 			elseif ($position === 'after')
 			{
-				$result = $class->after($this->request, $this->response);
+				$result = $class->after($this->request, $this->response, $this->arguments[$alias] ?? null);
 
 				if ($result instanceof ResponseInterface)
 				{
@@ -311,9 +307,9 @@
 			$this->filtersClass[$when][] = $this->config->aliases[$name];
 		}
 
-<<<<<<< HEAD
 		return $this;
-=======
+    }
+    
 	/**
 	 * Returns the arguments for a specified key, or all.
 	 *
@@ -324,7 +320,6 @@
 	public function getArguments(string $key = null)
 	{
 		return is_null($key) ? $this->arguments : $this->arguments[$key];
->>>>>>> 489ec426
 	}
 
 	//--------------------------------------------------------------------
