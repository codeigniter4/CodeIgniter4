<?php

/**
 * This file is part of CodeIgniter 4 framework.
 *
 * (c) CodeIgniter Foundation <admin@codeigniter.com>
 *
 * For the full copyright and license information, please view
 * the LICENSE file that was distributed with this source code.
 */

namespace CodeIgniter\Test;

use CodeIgniter\CodeIgniter;
use CodeIgniter\Config\Factories;
use CodeIgniter\Database\BaseConnection;
use CodeIgniter\Database\MigrationRunner;
use CodeIgniter\Database\Seeder;
use CodeIgniter\Events\Events;
use CodeIgniter\Router\RouteCollection;
use CodeIgniter\Session\Handlers\ArrayHandler;
use CodeIgniter\Test\Mock\MockCache;
use CodeIgniter\Test\Mock\MockCodeIgniter;
use CodeIgniter\Test\Mock\MockEmail;
use CodeIgniter\Test\Mock\MockSession;
use Config\App;
use Config\Autoload;
use Config\Email;
use Config\Modules;
use Config\Services;
use Exception;
use PHPUnit\Framework\TestCase;

/**
 * Framework test case for PHPUnit.
 */
abstract class CIUnitTestCase extends TestCase
{
    use ReflectionHelper;

    /**
     * @var CodeIgniter
     */
    protected $app;

    /**
     * Methods to run during setUp.
     *
     * WARNING: Do not override unless you know exactly what you are doing.
     *          This property may be deprecated in the future.
     *
     * @var array of methods
     */
    protected $setUpMethods = [
        'resetFactories',
        'mockCache',
        'mockEmail',
        'mockSession',
    ];

    /**
     * Methods to run during tearDown.
     *
     * WARNING: This property may be deprecated in the future.
     *
     * @var array of methods
     */
    protected $tearDownMethods = [];

    /**
     * Store of identified traits.
     */
    private ?array $traits = null;

    // --------------------------------------------------------------------
    // Database Properties
    // --------------------------------------------------------------------

    /**
     * Should run db migration?
     *
     * @var bool
     */
    protected $migrate = true;

    /**
     * Should run db migration only once?
     *
     * @var bool
     */
    protected $migrateOnce = false;

    /**
     * Should run seeding only once?
     *
     * @var bool
     */
    protected $seedOnce = false;

    /**
     * Should the db be refreshed before test?
     *
     * @var bool
     */
    protected $refresh = true;

    /**
     * The seed file(s) used for all tests within this test case.
     * Should be fully-namespaced or relative to $basePath
     *
     * @var array|string
     */
    protected $seed = '';

    /**
     * The path to the seeds directory.
     * Allows overriding the default application directories.
     *
     * @var string
     */
    protected $basePath = SUPPORTPATH . 'Database';

    /**
     * The namespace(s) to help us find the migration classes.
     * Empty is equivalent to running `spark migrate --all`.
     * Note that running "all" runs migrations in date order,
     * but specifying namespaces runs them in namespace order (then date)
     *
     * @var array|string|null
     */
    protected $namespace = 'Tests\Support';

    /**
     * The name of the database group to connect to.
     * If not present, will use the defaultGroup.
     *
     * @var string
     * @phpstan-var non-empty-string
     */
    protected $DBGroup = 'tests';

    /**
     * Our database connection.
     *
     * @var BaseConnection
     */
    protected $db;

    /**
     * Migration Runner instance.
     *
     * @var MigrationRunner|null
     */
    protected $migrations;

    /**
     * Seeder instance
     *
     * @var Seeder
     */
    protected $seeder;

    /**
     * Stores information needed to remove any
     * rows inserted via $this->hasInDatabase();
     *
     * @var array
     */
    protected $insertCache = [];

    // --------------------------------------------------------------------
    // Feature Properties
    // --------------------------------------------------------------------

    /**
     * If present, will override application
     * routes when using call().
     *
     * @var RouteCollection|null
     */
    protected $routes;

    /**
     * Values to be set in the SESSION global
     * before running the test.
     *
     * @var array
     */
    protected $session = [];

    /**
     * Enabled auto clean op buffer after request call
     *
     * @var bool
     */
    protected $clean = true;

    /**
     * Custom request's headers
     *
     * @var array
     */
    protected $headers = [];

    /**
     * Allows for formatting the request body to what
     * the controller is going to expect
     *
     * @var string
     */
    protected $bodyFormat = '';

    /**
     * Allows for directly setting the body to what
     * it needs to be.
     *
     * @var mixed
     */
    protected $requestBody = '';

    // --------------------------------------------------------------------
    // Staging
    // --------------------------------------------------------------------

    /**
     * Load the helpers.
     */
    public static function setUpBeforeClass(): void
    {
        parent::setUpBeforeClass();

        helper(['url', 'test']);
    }

    protected function setUp(): void
    {
        parent::setUp();

        if (! $this->app) {
            $this->app = $this->createApplication();
        }

        foreach ($this->setUpMethods as $method) {
            $this->{$method}();
        }

        // Check for the database trait
        if (method_exists($this, 'setUpDatabase')) {
            $this->setUpDatabase();
        }

        // Check for other trait methods
        $this->callTraitMethods('setUp');
    }

    protected function tearDown(): void
    {
        parent::tearDown();

        foreach ($this->tearDownMethods as $method) {
            $this->{$method}();
        }

        // Check for the database trait
        if (method_exists($this, 'tearDownDatabase')) {
            $this->tearDownDatabase();
        }

        // Check for other trait methods
        $this->callTraitMethods('tearDown');
    }

    /**
     * Checks for traits with corresponding
     * methods for setUp or tearDown.
     *
     * @param string $stage 'setUp' or 'tearDown'
     */
    private function callTraitMethods(string $stage): void
    {
        if ($this->traits === null) {
            $this->traits = class_uses_recursive($this);
        }

        foreach ($this->traits as $trait) {
            $method = $stage . class_basename($trait);

            if (method_exists($this, $method)) {
                $this->{$method}();
            }
        }
    }

    // --------------------------------------------------------------------
    // Mocking
    // --------------------------------------------------------------------

    /**
     * Resets shared instanced for all Factories components
     */
    protected function resetFactories()
    {
        Factories::reset();
    }

    /**
     * Resets shared instanced for all Services
     */
    protected function resetServices(bool $initAutoloader = true)
    {
        Services::reset($initAutoloader);
    }

    /**
     * Injects the mock Cache driver to prevent filesystem collisions
     */
    protected function mockCache()
    {
        Services::injectMock('cache', new MockCache());
    }

    /**
     * Injects the mock email driver so no emails really send
     */
    protected function mockEmail()
    {
        Services::injectMock('email', new MockEmail(config(Email::class)));
    }

    /**
     * Injects the mock session driver into Services
     */
    protected function mockSession()
    {
        $_SESSION = [];

<<<<<<< HEAD
        $config  = config('Session');
=======
        $config  = config(App::class);
>>>>>>> 3bb0831b
        $session = new MockSession(new ArrayHandler($config, '0.0.0.0'), $config);

        Services::injectMock('session', $session);
    }

    // --------------------------------------------------------------------
    // Assertions
    // --------------------------------------------------------------------

    /**
     * Custom function to hook into CodeIgniter's Logging mechanism
     * to check if certain messages were logged during code execution.
     *
     * @param string|null $expectedMessage
     *
     * @return bool
     */
    public function assertLogged(string $level, $expectedMessage = null)
    {
        $result = TestLogger::didLog($level, $expectedMessage);

        $this->assertTrue($result, sprintf(
            'Failed asserting that expected message "%s" with level "%s" was logged.',
            $expectedMessage ?? '',
            $level
        ));

        return $result;
    }

    /**
     * Asserts that there is a log record that contains `$logMessage` in the message.
     */
    public function assertLogContains(string $level, string $logMessage, string $message = ''): void
    {
        $this->assertTrue(
            TestLogger::didLog($level, $logMessage, false),
            $message ?: sprintf(
                'Failed asserting that logs have a record of message containing "%s" with level "%s".',
                $logMessage,
                $level
            )
        );
    }

    /**
     * Hooks into CodeIgniter's Events system to check if a specific
     * event was triggered or not.
     *
     * @throws Exception
     */
    public function assertEventTriggered(string $eventName): bool
    {
        $found     = false;
        $eventName = strtolower($eventName);

        foreach (Events::getPerformanceLogs() as $log) {
            if ($log['event'] !== $eventName) {
                continue;
            }

            $found = true;
            break;
        }

        $this->assertTrue($found);

        return $found;
    }

    /**
     * Hooks into xdebug's headers capture, looking for presence of
     * a specific header emitted.
     *
     * @param string $header The leading portion of the header we are looking for
     */
    public function assertHeaderEmitted(string $header, bool $ignoreCase = false): void
    {
        $this->assertNotNull(
            $this->getHeaderEmitted($header, $ignoreCase, __METHOD__),
            "Didn't find header for {$header}"
        );
    }

    /**
     * Hooks into xdebug's headers capture, looking for absence of
     * a specific header emitted.
     *
     * @param string $header The leading portion of the header we don't want to find
     */
    public function assertHeaderNotEmitted(string $header, bool $ignoreCase = false): void
    {
        $this->assertNull(
            $this->getHeaderEmitted($header, $ignoreCase, __METHOD__),
            "Found header for {$header}"
        );
    }

    /**
     * Custom function to test that two values are "close enough".
     * This is intended for extended execution time testing,
     * where the result is close but not exactly equal to the
     * expected time, for reasons beyond our control.
     *
     * @param mixed $actual
     *
     * @throws Exception
     */
    public function assertCloseEnough(int $expected, $actual, string $message = '', int $tolerance = 1)
    {
        $difference = abs($expected - (int) floor($actual));

        $this->assertLessThanOrEqual($tolerance, $difference, $message);
    }

    /**
     * Custom function to test that two values are "close enough".
     * This is intended for extended execution time testing,
     * where the result is close but not exactly equal to the
     * expected time, for reasons beyond our control.
     *
     * @param mixed $expected
     * @param mixed $actual
     *
     * @return bool|void
     *
     * @throws Exception
     */
    public function assertCloseEnoughString($expected, $actual, string $message = '', int $tolerance = 1)
    {
        $expected = (string) $expected;
        $actual   = (string) $actual;
        if (strlen($expected) !== strlen($actual)) {
            return false;
        }

        try {
            $expected   = (int) substr($expected, -2);
            $actual     = (int) substr($actual, -2);
            $difference = abs($expected - $actual);

            $this->assertLessThanOrEqual($tolerance, $difference, $message);
        } catch (Exception $e) {
            return false;
        }
    }

    // --------------------------------------------------------------------
    // Utility
    // --------------------------------------------------------------------

    /**
     * Loads up an instance of CodeIgniter
     * and gets the environment setup.
     *
     * @return CodeIgniter
     */
    protected function createApplication()
    {
        // Initialize the autoloader.
        Services::autoloader()->initialize(new Autoload(), new Modules());

        $app = new MockCodeIgniter(new App());
        $app->initialize();

        return $app;
    }

    /**
     * Return first matching emitted header.
     */
    protected function getHeaderEmitted(string $header, bool $ignoreCase = false, string $method = __METHOD__): ?string
    {
        if (! function_exists('xdebug_get_headers')) {
            $this->markTestSkipped($method . '() requires xdebug.');
        }

        foreach (xdebug_get_headers() as $emittedHeader) {
            $found = $ignoreCase
                ? (stripos($emittedHeader, $header) === 0)
                : (strpos($emittedHeader, $header) === 0);

            if ($found) {
                return $emittedHeader;
            }
        }

        return null;
    }
}<|MERGE_RESOLUTION|>--- conflicted
+++ resolved
@@ -28,6 +28,7 @@
 use Config\Email;
 use Config\Modules;
 use Config\Services;
+use Config\Session;
 use Exception;
 use PHPUnit\Framework\TestCase;
 
@@ -334,11 +335,7 @@
     {
         $_SESSION = [];
 
-<<<<<<< HEAD
-        $config  = config('Session');
-=======
-        $config  = config(App::class);
->>>>>>> 3bb0831b
+        $config  = config(Session::class);
         $session = new MockSession(new ArrayHandler($config, '0.0.0.0'), $config);
 
         Services::injectMock('session', $session);
