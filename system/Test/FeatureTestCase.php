--- conflicted
+++ resolved
@@ -93,12 +93,8 @@
 	 */
 	protected function withRoutes(array $routes = null)
 	{
-<<<<<<< HEAD
-		$collection = \Config\Services::routes();
+		$collection = Services::routes();
 		$collection->resetRoutes();
-=======
-		$collection = Services::routes();
->>>>>>> c74ae908
 
 		if ($routes)
 		{
