--- conflicted
+++ resolved
@@ -15,7 +15,6 @@
 
 class MockAppConfig extends App
 {
-<<<<<<< HEAD
     public string $baseURL         = 'http://example.com/';
     public string $uriProtocol     = 'REQUEST_URI';
     public string $cookiePrefix    = '';
@@ -24,7 +23,7 @@
     public bool $cookieSecure      = false;
     public bool $cookieHTTPOnly    = false;
     public ?string $cookieSameSite = 'Lax';
-    public $proxyIPs               = '';
+    public $proxyIPs               = [];
     public string $CSRFTokenName   = 'csrf_test_name';
     public string $CSRFHeaderName  = 'X-CSRF-TOKEN';
     public string $CSRFCookieName  = 'csrf_cookie_name';
@@ -37,29 +36,6 @@
     public string $defaultLocale   = 'en';
     public bool $negotiateLocale   = false;
     public array $supportedLocales = [
-=======
-    public $baseURL          = 'http://example.com/';
-    public $uriProtocol      = 'REQUEST_URI';
-    public $cookiePrefix     = '';
-    public $cookieDomain     = '';
-    public $cookiePath       = '/';
-    public $cookieSecure     = false;
-    public $cookieHTTPOnly   = false;
-    public $cookieSameSite   = 'Lax';
-    public $proxyIPs         = [];
-    public $CSRFTokenName    = 'csrf_test_name';
-    public $CSRFHeaderName   = 'X-CSRF-TOKEN';
-    public $CSRFCookieName   = 'csrf_cookie_name';
-    public $CSRFExpire       = 7200;
-    public $CSRFRegenerate   = true;
-    public $CSRFExcludeURIs  = ['http://example.com'];
-    public $CSRFRedirect     = false;
-    public $CSRFSameSite     = 'Lax';
-    public $CSPEnabled       = false;
-    public $defaultLocale    = 'en';
-    public $negotiateLocale  = false;
-    public $supportedLocales = [
->>>>>>> f04c67d7
         'en',
         'es',
     ];
