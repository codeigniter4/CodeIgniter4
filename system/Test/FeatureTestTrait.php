--- conflicted
+++ resolved
@@ -358,12 +358,9 @@
      *
      * Always populate the GET vars based on the URI.
      *
-<<<<<<< HEAD
-     * @param string $name Superglobal name (lowercase)
-=======
+     * @param string               $name   Superglobal name (lowercase)
      * @param string               $method HTTP verb
      * @param non-empty-array|null $params
->>>>>>> 94837326
      *
      * @return Request
      *
@@ -373,11 +370,7 @@
     {
         // $params should set the query vars if present,
         // otherwise set it from the URL.
-<<<<<<< HEAD
-        $get = (! empty($params) && $name === 'get')
-=======
         $get = ($params !== null && $params !== [] && $method === 'get')
->>>>>>> 94837326
             ? $params
             : $this->getPrivateProperty($request->getUri(), 'query');
 
