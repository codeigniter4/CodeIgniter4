<?php

/**
 * This file is part of CodeIgniter 4 framework.
 *
 * (c) CodeIgniter Foundation <admin@codeigniter.com>
 *
 * For the full copyright and license information, please view
 * the LICENSE file that was distributed with this source code.
 */

namespace CodeIgniter\Test;

use CodeIgniter\Events\Events;
use CodeIgniter\HTTP\IncomingRequest;
use CodeIgniter\HTTP\Request;
use CodeIgniter\HTTP\URI;
use CodeIgniter\Router\Exceptions\RedirectException;
use CodeIgniter\Router\RouteCollection;
use Config\Services;
use Exception;
use ReflectionException;

/**
 * Trait FeatureTestTrait
 *
 * Provides additional utilities for doing full HTTP testing
 * against your application in trait format.
 */
trait FeatureTestTrait
{
    /**
     * Sets a RouteCollection that will override
     * the application's route collection.
     *
     * Example routes:
     * [
     *    ['get', 'home', 'Home::index']
     * ]
     *
     * @param array $routes
     *
     * @return $this
     */
    protected function withRoutes(?array $routes = null)
    {
        $collection = Services::routes();

        if ($routes) {
            $collection->resetRoutes();

            foreach ($routes as $route) {
                $collection->{$route[0]}($route[1], $route[2]);
            }
        }

        $this->routes = $collection;

        return $this;
    }

    /**
     * Sets any values that should exist during this session.
     *
     * @param array|null $values Array of values, or null to use the current $_SESSION
     *
     * @return $this
     */
    public function withSession(?array $values = null)
    {
        $this->session = $values ?? $_SESSION;

        return $this;
    }

    /**
     * Set request's headers
     *
     * Example of use
     * withHeaders([
     *  'Authorization' => 'Token'
     * ])
     *
     * @param array $headers Array of headers
     *
     * @return $this
     */
    public function withHeaders(array $headers = [])
    {
        $this->headers = $headers;

        return $this;
    }

    /**
     * Set the format the request's body should have.
     *
     * @param string $format The desired format. Currently supported formats: xml, json
     *
     * @return $this
     */
    public function withBodyFormat(string $format)
    {
        $this->bodyFormat = $format;

        return $this;
    }

    /**
     * Set the raw body for the request
     *
     * @param mixed $body
     *
     * @return $this
     */
    public function withBody($body)
    {
        $this->requestBody = $body;

        return $this;
    }

    /**
     * Don't run any events while running this test.
     *
     * @return $this
     */
    public function skipEvents()
    {
        Events::simulate(true);

        return $this;
    }

    /**
     * Calls a single URI, executes it, and returns a TestResponse
     * instance that can be used to run many assertions against.
     *
     * @return TestResponse
     *
     * @throws RedirectException
     * @throws Exception
     */
    public function call(string $method, string $path, ?array $params = null)
    {
        $buffer = \ob_get_level();

        // Clean up any open output buffers
        // not relevant to unit testing
        if (\ob_get_level() > 0 && (! isset($this->clean) || $this->clean === true)) {
            \ob_end_clean(); // @codeCoverageIgnore
        }

        // Simulate having a blank session
        $_SESSION                  = [];
        $_SERVER['REQUEST_METHOD'] = $method;

        $request = $this->setupRequest($method, $path);
        $request = $this->setupHeaders($request);
        $request = $this->populateGlobals($method, $request, $params);
        $request = $this->setRequestBody($request);

        // Initialize the RouteCollection
        if (! $routes = $this->routes) {
            $routes = Services::routes()->loadRoutes();
        }

        $routes->setHTTPVerb($method);

        // Make sure any other classes that might call the request
        // instance get the right one.
        Services::injectMock('request', $request);

        // Make sure filters are reset between tests
        Services::injectMock('filters', Services::filters(null, false));

        $response = $this->app
            ->setContext('web')
            ->setRequest($request)
            ->run($routes, true);

        $output = \ob_get_contents();
        if (empty($response->getBody()) && ! empty($output)) {
            $response->setBody($output);
        }

        // Reset directory if it has been set
        Services::router()->setDirectory(null);

        // Ensure the output buffer is identical so no tests are risky
        while (\ob_get_level() > $buffer) {
            \ob_end_clean(); // @codeCoverageIgnore
        }

        while (\ob_get_level() < $buffer) {
            \ob_start(); // @codeCoverageIgnore
        }

        return new TestResponse($response);
    }

    /**
     * Performs a GET request.
     *
     * @return TestResponse
     *
     * @throws RedirectException
     * @throws Exception
     */
    public function get(string $path, ?array $params = null)
    {
        return $this->call('get', $path, $params);
    }

    /**
     * Performs a POST request.
     *
     * @return TestResponse
     *
     * @throws RedirectException
     * @throws Exception
     */
    public function post(string $path, ?array $params = null)
    {
        return $this->call('post', $path, $params);
    }

    /**
     * Performs a PUT request
     *
     * @return TestResponse
     *
     * @throws RedirectException
     * @throws Exception
     */
    public function put(string $path, ?array $params = null)
    {
        return $this->call('put', $path, $params);
    }

    /**
     * Performss a PATCH request
     *
     * @return TestResponse
     *
     * @throws RedirectException
     * @throws Exception
     */
    public function patch(string $path, ?array $params = null)
    {
        return $this->call('patch', $path, $params);
    }

    /**
     * Performs a DELETE request.
     *
     * @return TestResponse
     *
     * @throws RedirectException
     * @throws Exception
     */
    public function delete(string $path, ?array $params = null)
    {
        return $this->call('delete', $path, $params);
    }

    /**
     * Performs an OPTIONS request.
     *
     * @return TestResponse
     *
     * @throws RedirectException
     * @throws Exception
     */
    public function options(string $path, ?array $params = null)
    {
        return $this->call('options', $path, $params);
    }

    /**
     * Setup a Request object to use so that CodeIgniter
     * won't try to auto-populate some of the items.
     */
    protected function setupRequest(string $method, ?string $path = null): IncomingRequest
    {
        $path    = URI::removeDotSegments($path);
<<<<<<< HEAD
        $config  = config('App');
        $request = new IncomingRequest($config, new URI(), null, new UserAgent());
=======
        $config  = config(App::class);
        $request = Services::request($config, true);
>>>>>>> 8ebf360e

        // $path may have a query in it
        $parts                   = explode('?', $path);
        $_SERVER['QUERY_STRING'] = $parts[1] ?? '';

        $request->setPath($parts[0]);
        $request->setMethod($method);
        $request->setProtocolVersion('1.1');

        if ($config->forceGlobalSecureRequests) {
            $_SERVER['HTTPS'] = 'test';
        }

        return $request;
    }

    /**
     * Setup the custom request's headers
     *
     * @return IncomingRequest
     */
    protected function setupHeaders(IncomingRequest $request)
    {
        if (! empty($this->headers)) {
            foreach ($this->headers as $name => $value) {
                $request->setHeader($name, $value);
            }
        }

        return $request;
    }

    /**
     * Populates the data of our Request with "global" data
     * relevant to the request, like $_POST data.
     *
     * Always populate the GET vars based on the URI.
     *
     * @return Request
     *
     * @throws ReflectionException
     */
    protected function populateGlobals(string $method, Request $request, ?array $params = null)
    {
        // $params should set the query vars if present,
        // otherwise set it from the URL.
        $get = ! empty($params) && $method === 'get'
            ? $params
            : $this->getPrivateProperty($request->getUri(), 'query');

        $request->setGlobal('get', $get);
        if ($method !== 'get') {
            $request->setGlobal($method, $params);
        }

        $request->setGlobal('request', $params);

        $_SESSION = $this->session ?? [];

        return $request;
    }

    /**
     * Set the request's body formatted according to the value in $this->bodyFormat.
     * This allows the body to be formatted in a way that the controller is going to
     * expect as in the case of testing a JSON or XML API.
     *
     * @param array|null $params The parameters to be formatted and put in the body. If this is empty, it will get the
     *                           what has been loaded into the request global of the request class.
     */
    protected function setRequestBody(Request $request, ?array $params = null): Request
    {
        if (isset($this->requestBody) && $this->requestBody !== '') {
            $request->setBody($this->requestBody);

            return $request;
        }

        if (isset($this->bodyFormat) && $this->bodyFormat !== '') {
            if (empty($params)) {
                $params = $request->fetchGlobal('request');
            }
            $formatMime = '';
            if ($this->bodyFormat === 'json') {
                $formatMime = 'application/json';
            } elseif ($this->bodyFormat === 'xml') {
                $formatMime = 'application/xml';
            }
            if (! empty($formatMime) && ! empty($params)) {
                $formatted = Services::format()->getFormatter($formatMime)->format($params);
                $request->setBody($formatted);
                $request->setHeader('Content-Type', $formatMime);
            }
        }

        return $request;
    }
}<|MERGE_RESOLUTION|>--- conflicted
+++ resolved
@@ -17,6 +17,7 @@
 use CodeIgniter\HTTP\URI;
 use CodeIgniter\Router\Exceptions\RedirectException;
 use CodeIgniter\Router\RouteCollection;
+use Config\App;
 use Config\Services;
 use Exception;
 use ReflectionException;
@@ -284,13 +285,8 @@
     protected function setupRequest(string $method, ?string $path = null): IncomingRequest
     {
         $path    = URI::removeDotSegments($path);
-<<<<<<< HEAD
-        $config  = config('App');
-        $request = new IncomingRequest($config, new URI(), null, new UserAgent());
-=======
         $config  = config(App::class);
         $request = Services::request($config, true);
->>>>>>> 8ebf360e
 
         // $path may have a query in it
         $parts                   = explode('?', $path);
