--- conflicted
+++ resolved
@@ -110,14 +110,7 @@
 
 	//--------------------------------------------------------------------
 
-<<<<<<< HEAD
-	/**
-	 * Constructor
-	 */
-	public function __construct()
-=======
 	public function loadDependencies()
->>>>>>> c563731c
 	{
 		if ($this->db === null)
 		{
@@ -324,5 +317,4 @@
 	
 	//--------------------------------------------------------------------
 	
-	
 }