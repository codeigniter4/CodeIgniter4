<?php
<<<<<<< HEAD
=======
namespace CodeIgniter\Test;

>>>>>>> f5563e6a
/**
 * CodeIgniter
 *
 * An open source application development framework for PHP
 *
 * This content is released under the MIT License (MIT)
 *
 * Copyright (c) 2014-2019 British Columbia Institute of Technology
 *
 * Permission is hereby granted, free of charge, to any person obtaining a copy
 * of this software and associated documentation files (the "Software"), to deal
 * in the Software without restriction, including without limitation the rights
 * to use, copy, modify, merge, publish, distribute, sublicense, and/or sell
 * copies of the Software, and to permit persons to whom the Software is
 * furnished to do so, subject to the following conditions:
 *
 * The above copyright notice and this permission notice shall be included in
 * all copies or substantial portions of the Software.
 *
 * THE SOFTWARE IS PROVIDED "AS IS", WITHOUT WARRANTY OF ANY KIND, EXPRESS OR
 * IMPLIED, INCLUDING BUT NOT LIMITED TO THE WARRANTIES OF MERCHANTABILITY,
 * FITNESS FOR A PARTICULAR PURPOSE AND NONINFRINGEMENT. IN NO EVENT SHALL THE
 * AUTHORS OR COPYRIGHT HOLDERS BE LIABLE FOR ANY CLAIM, DAMAGES OR OTHER
 * LIABILITY, WHETHER IN AN ACTION OF CONTRACT, TORT OR OTHERWISE, ARISING FROM,
 * OUT OF OR IN CONNECTION WITH THE SOFTWARE OR THE USE OR OTHER DEALINGS IN
 * THE SOFTWARE.
 *
 * @package    CodeIgniter
 * @author     CodeIgniter Dev Team
 * @copyright  2014-2019 British Columbia Institute of Technology (https://bcit.ca/)
 * @license    https://opensource.org/licenses/MIT	MIT License
 * @link       https://codeigniter.com
 * @since      Version 3.0.0
 * @filesource
 */

namespace CodeIgniter\Test;

use CodeIgniter\HTTP\IncomingRequest;
use CodeIgniter\HTTP\UserAgent;
use CodeIgniter\HTTP\Response;
use CodeIgniter\HTTP\URI;
use Config\App;
use Config\Services;

/**
 * ControllerTester Trait
 *
 * Provides features that make testing controllers simple and fluent.
 *
 * Example:
 *
 *  $this->withRequest($request)
 *       ->withResponse($response)
 *       ->withURI($uri)
 *       ->withBody($body)
 *       ->controller('App\Controllers\Home')
 *       ->run('methodName');
 */
trait ControllerTester
{

	protected $appConfig;
	protected $request;
	protected $response;
<<<<<<< HEAD
=======
	protected $logger;
>>>>>>> f5563e6a
	protected $controller;
	protected $uri = 'http://example.com';
	protected $body;

	/**
	 * Loads the specified controller, and generates any needed dependencies.
	 *
	 * @param string $name
	 *
	 * @return mixed
	 */
	public function controller(string $name)
	{
		if (! class_exists($name))
		{
			throw new \InvalidArgumentException('Invalid Controller: ' . $name);
		}

		if (empty($this->appConfig))
		{
			$this->appConfig = new App();
		}

		if (empty($this->request))
		{
			$this->request = new IncomingRequest($this->appConfig, $this->uri, $this->body, new UserAgent());
		}

		if (empty($this->response))
		{
			$this->response = new Response($this->appConfig);
		}

		if (empty($this->logger))
		{
			$this->logger = Services::logger();
		}

		$this->controller = new $name();
		$this->controller->initController($this->request, $this->response, $this->logger);

		return $this;
	}

	/**
	 * Runs the specified method on the controller and returns the results.
	 *
	 * @param string $method
	 * @param array  $params
	 *
	 * @return \CodeIgniter\Test\ControllerResponse|\InvalidArgumentException
	 */
	public function execute(string $method, ...$params)
	{
		if (! method_exists($this->controller, $method) || ! is_callable([$this->controller, $method]))
		{
			throw new \InvalidArgumentException('Method does not exist or is not callable in controller: ' . $method);
		}

		// The URL helper is always loaded by the system
		// so ensure it's available.
		helper('url');

		$result = (new ControllerResponse())
				->setRequest($this->request)
				->setResponse($this->response);

		$response = null;
		try
		{
			ob_start();

			$response = $this->controller->{$method}(...$params);
		}
		catch (\Throwable $e)
		{
			$result->response()
					->setStatusCode($e->getCode());
		}
		finally
		{
			$output = ob_get_clean();

			// If the controller returned a response, use it
			if (isset($response) && $response instanceof Response)
			{
				$result->setResponse($response);
			}

			// check if controller returned a view rather than echoing it
			if (is_string($response))
			{
				$output = $response;
			}

			$result->response()->setBody($output);
			$result->setBody($output);
		}

		// If not response code has been sent, assume a success
		if (empty($result->response()->getStatusCode()))
		{
			$result->response()->setStatusCode(200);
		}

		return $result;
	}

	/**
	 * @param mixed $appConfig
	 *
	 * @return mixed
	 */
	public function withConfig($appConfig)
	{
		$this->appConfig = $appConfig;

		return $this;
	}

	/**
	 * @param mixed $request
	 *
	 * @return mixed
	 */
	public function withRequest($request)
	{
		$this->request = $request;

		return $this;
	}

	/**
	 * @param mixed $response
	 *
	 * @return mixed
	 */
	public function withResponse($response)
	{
		$this->response = $response;

		return $this;
	}

	/**
	 * @param mixed $logger
	 *
	 * @return mixed
	 */
	public function withLogger($logger)
	{
		$this->logger = $logger;

		return $this;
	}

	/**
	 * @param string $uri
	 *
	 * @return mixed
	 */
	public function withUri(string $uri)
	{
		$this->uri = new URI($uri);

		return $this;
	}

	/**
	 * @param mixed $body
	 *
	 * @return mixed
	 */
	public function withBody($body)
	{
		$this->body = $body;

		return $this;
	}

}<|MERGE_RESOLUTION|>--- conflicted
+++ resolved
@@ -1,9 +1,4 @@
 <?php
-<<<<<<< HEAD
-=======
-namespace CodeIgniter\Test;
-
->>>>>>> f5563e6a
 /**
  * CodeIgniter
  *
@@ -69,10 +64,7 @@
 	protected $appConfig;
 	protected $request;
 	protected $response;
-<<<<<<< HEAD
-=======
 	protected $logger;
->>>>>>> f5563e6a
 	protected $controller;
 	protected $uri = 'http://example.com';
 	protected $body;
