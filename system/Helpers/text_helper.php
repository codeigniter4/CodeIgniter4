--- conflicted
+++ resolved
@@ -850,19 +850,21 @@
 	}
 
 	//--------------------------------------------------------------------
-<<<<<<< HEAD
-}
-=======
-}
-
-if (!function_exists('str_contains')) {
-    /**
-     * Determine if a given string contains in a given substring.
-     *
-     * @param  string  $haystack
-     * @param  string|string[]  $needles
+}
+
+if (! function_exists('str_contains'))
+{
+	/**
+	 * str_contains.
+	 *
+	 * Determine if a given string contains in a given substring.
+	 *
+	 * @param  string  $haystack String to search the needle
+     * @param  string  $needle	 Needle that will be check if it exist on a string.
+	 *
      * @return bool
-     */
+	 *
+	 */
     function str_contains(string $haystack, string $needle): bool
     {
         if (phpversion() >= 8) {
@@ -876,5 +878,4 @@
         return false;
     }
 }
-//--------------------------------------------------------------------
->>>>>>> a4249c91
+//--------------------------------------------------------------------