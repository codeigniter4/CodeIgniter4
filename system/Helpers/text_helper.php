--- conflicted
+++ resolved
@@ -564,11 +564,7 @@
                         break;
                 }
 
-<<<<<<< HEAD
-                return substr(str_shuffle(str_repeat($pool, (int) ceil($len / strlen($pool)))), 0, $len);
-=======
                 return substr(str_shuffle(str_repeat($pool, (int) (ceil($len / strlen($pool))))), 0, $len);
->>>>>>> 2189e9e9
 
             case 'md5':
                 return md5(uniqid((string) mt_rand(), true));
