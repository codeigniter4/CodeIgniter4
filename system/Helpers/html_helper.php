<?php

/**
 * This file is part of CodeIgniter 4 framework.
 *
 * (c) CodeIgniter Foundation <admin@codeigniter.com>
 *
 * For the full copyright and license information, please view
 * the LICENSE file that was distributed with this source code.
 */

use CodeIgniter\Files\Exceptions\FileNotFoundException;
use Config\DocTypes;
use Config\Mimes;

// CodeIgniter HTML Helpers

if (! function_exists('ul')) {
    /**
     * Unordered List
     *
     * Generates an HTML unordered list from an single or
     * multi-dimensional array.
     *
     * @param array|object|string $attributes HTML attributes string, array, object
     */
    function ul(array $list, $attributes = ''): string
    {
        return _list('ul', $list, $attributes);
    }
}

if (! function_exists('ol')) {
    /**
     * Ordered List
     *
     * Generates an HTML ordered list from an single or multi-dimensional array.
     *
     * @param array|object|string $attributes HTML attributes string, array, object
     */
    function ol(array $list, $attributes = ''): string
    {
        return _list('ol', $list, $attributes);
    }
}

if (! function_exists('_list')) {
    /**
     * Generates the list
     *
     * Generates an HTML ordered list from an single or multi-dimensional array.
     *
     * @param array               $list
     * @param array|object|string $attributes string, array, object
     */
    function _list(string $type = 'ul', $list = [], $attributes = '', int $depth = 0): string
    {
        // Set the indentation based on the depth
        $out = str_repeat(' ', $depth)
                // Write the opening list tag
                . '<' . $type . stringify_attributes($attributes) . ">\n";

        // Cycle through the list elements.  If an array is
        // encountered we will recursively call _list()

        foreach ($list as $key => $val) {
            $out .= str_repeat(' ', $depth + 2) . '<li>';

            if (! is_array($val)) {
                $out .= $val;
            } else {
                $out .= $key
                        . "\n"
                        . _list($type, $val, '', $depth + 4)
                        . str_repeat(' ', $depth + 2);
            }

            $out .= "</li>\n";
        }

        // Set the indentation for the closing tag and apply it
        return $out . str_repeat(' ', $depth) . '</' . $type . ">\n";
    }
}

if (! function_exists('img')) {
    /**
     * Image
     *
     * Generates an image element
     *
     * @param array|string        $src        Image source URI, or array of attributes and values
     * @param bool                $indexPage  Whether to treat $src as a routed URI string
     * @param array|object|string $attributes Additional HTML attributes
     */
    function img($src = '', bool $indexPage = false, $attributes = ''): string
    {
        if (! is_array($src)) {
            $src = ['src' => $src];
        }
        if (! isset($src['src'])) {
            $src['src'] = $attributes['src'] ?? '';
        }
        if (! isset($src['alt'])) {
            $src['alt'] = $attributes['alt'] ?? '';
        }

        $img = '<img';

        // Check for a relative URI
        if (! preg_match('#^([a-z]+:)?//#i', $src['src']) && strpos($src['src'], 'data:') !== 0) {
            if ($indexPage === true) {
                $img .= ' src="' . site_url($src['src']) . '"';
            } else {
                $img .= ' src="' . slash_item('baseURL') . $src['src'] . '"';
            }

            unset($src['src']);
        }

        // Append any other values
        foreach ($src as $key => $value) {
            $img .= ' ' . $key . '="' . $value . '"';
        }

        // Prevent passing completed values to stringify_attributes
        if (is_array($attributes)) {
            unset($attributes['alt'], $attributes['src']);
        }

        return $img . stringify_attributes($attributes) . _solidus() . '>';
    }
}

if (! function_exists('img_data')) {
    /**
     * Image (data)
     *
     * Generates a src-ready string from an image using the "data:" protocol
     *
     * @param string      $path Image source path
     * @param string|null $mime MIME type to use, or null to guess
     */
    function img_data(string $path, ?string $mime = null): string
    {
        if (! is_file($path) || ! is_readable($path)) {
            throw FileNotFoundException::forFileNotFound($path);
        }

        // Read in file binary data
        $handle = fopen($path, 'rb');
        $data   = fread($handle, filesize($path));
        fclose($handle);

        // Encode as base64
        $data = base64_encode($data);

        // Figure out the type (Hail Mary to JPEG)
        $mime ??= Mimes::guessTypeFromExtension(pathinfo($path, PATHINFO_EXTENSION)) ?? 'image/jpg';

        return 'data:' . $mime . ';base64,' . $data;
    }
}

if (! function_exists('doctype')) {
    /**
     * Doctype
     *
     * Generates a page document type declaration
     *
     * Examples of valid options: html5, xhtml-11, xhtml-strict, xhtml-trans,
     * xhtml-frame, html4-strict, html4-trans, and html4-frame.
     * All values are saved in the doctypes config file.
     *
     * @param string $type The doctype to be generated
     */
    function doctype(string $type = 'html5'): string
    {
        $config   = new DocTypes();
        $doctypes = $config->list;

        return $doctypes[$type] ?? false;
    }
}

if (! function_exists('script_tag')) {
    /**
     * Script
     *
     * Generates link to a JS file
     *
     * @param array|string $src       Script source or an array of attributes
     * @param bool         $indexPage Should indexPage be added to the JS path
     */
    function script_tag($src = '', bool $indexPage = false): string
    {
        $cspNonce = csp_script_nonce();
        $cspNonce = $cspNonce ? ' ' . $cspNonce : $cspNonce;
        $script   = '<script' . $cspNonce . ' ';
        if (! is_array($src)) {
            $src = ['src' => $src];
        }

        foreach ($src as $k => $v) {
            if ($k === 'src' && ! preg_match('#^([a-z]+:)?//#i', $v)) {
                if ($indexPage === true) {
                    $script .= 'src="' . site_url($v) . '" ';
                } else {
                    $script .= 'src="' . slash_item('baseURL') . $v . '" ';
                }
            } else {
                // for attributes without values, like async or defer, use NULL.
                $script .= $k . (null === $v ? ' ' : '="' . $v . '" ');
            }
        }

        return rtrim($script) . '></script>';
    }
}

if (! function_exists('link_tag')) {
    /**
     * Link
     *
     * Generates link tag
     *
     * @param array<string, bool|string>|string $href      Stylesheet href or an array
     * @param bool                              $indexPage should indexPage be added to the CSS path.
     */
<<<<<<< HEAD
    function link_tag($href = '', string $rel = 'stylesheet', string $type = 'text/css', string $title = '', string $media = '', bool $indexPage = false, string $hreflang = ''): string
    {
=======
    function link_tag(
        $href = '',
        string $rel = 'stylesheet',
        string $type = 'text/css',
        string $title = '',
        string $media = '',
        bool $indexPage = false,
        string $hreflang = ''
    ): string {
        $link = '<link ';

>>>>>>> 487ec6d8
        // extract fields if needed
        if (is_array($href)) {
            $rel       = $href['rel'] ?? $rel;
            $type      = $href['type'] ?? $type;
            $title     = $href['title'] ?? $title;
            $media     = $href['media'] ?? $media;
            $hreflang  = $href['hreflang'] ?? '';
            $indexPage = $href['indexPage'] ?? $indexPage;
            $href      = $href['href'] ?? '';
        }

        if (! preg_match('#^([a-z]+:)?//#i', $href)) {
            $attributes['href'] = $indexPage ? site_url($href) : slash_item('baseURL') . $href;
        } else {
            $attributes['href'] = $href;
        }

        if ($hreflang !== '') {
            $attributes['hreflang'] = $hreflang;
        }

        $attributes['rel'] = $rel;

<<<<<<< HEAD
        if (! in_array($rel, ['alternate', 'canonical'], true)) {
            $attributes['type'] = $type;
=======
        if ($type !== '' && $rel !== 'canonical' && $hreflang === '' && ! ($rel === 'alternate' && $media !== '')) {
            $link .= 'type="' . $type . '" ';
>>>>>>> 487ec6d8
        }

        if ($media !== '') {
            $attributes['media'] = $media;
        }

        if ($title !== '') {
            $attributes['title'] = $title;
        }

        return '<link' . stringify_attributes($attributes) . _solidus() . '>';
    }
}

if (! function_exists('video')) {
    /**
     * Video
     *
     * Generates a video element to embed videos. The video element can
     * contain one or more video sources
     *
     * @param array|string $src                Either a source string or an array of sources
     * @param string       $unsupportedMessage The message to display if the media tag is not supported by the browser
     * @param string       $attributes         HTML attributes
     */
    function video($src, string $unsupportedMessage = '', string $attributes = '', array $tracks = [], bool $indexPage = false): string
    {
        if (is_array($src)) {
            return _media('video', $src, $unsupportedMessage, $attributes, $tracks);
        }

        $video = '<video';

        if (_has_protocol($src)) {
            $video .= ' src="' . $src . '"';
        } elseif ($indexPage === true) {
            $video .= ' src="' . site_url($src) . '"';
        } else {
            $video .= ' src="' . slash_item('baseURL') . $src . '"';
        }

        if ($attributes !== '') {
            $video .= ' ' . $attributes;
        }

        $video .= ">\n";

        foreach ($tracks as $track) {
            $video .= _space_indent() . $track . "\n";
        }

        if (! empty($unsupportedMessage)) {
            $video .= _space_indent()
                    . $unsupportedMessage
                    . "\n";
        }

        return $video . "</video>\n";
    }
}

if (! function_exists('audio')) {
    /**
     * Audio
     *
     * Generates an audio element to embed sounds
     *
     * @param array|string $src                Either a source string or an array of sources
     * @param string       $unsupportedMessage The message to display if the media tag is not supported by the browser.
     * @param string       $attributes         HTML attributes
     */
    function audio($src, string $unsupportedMessage = '', string $attributes = '', array $tracks = [], bool $indexPage = false): string
    {
        if (is_array($src)) {
            return _media('audio', $src, $unsupportedMessage, $attributes, $tracks);
        }

        $audio = '<audio';

        if (_has_protocol($src)) {
            $audio .= ' src="' . $src . '"';
        } elseif ($indexPage === true) {
            $audio .= ' src="' . site_url($src) . '"';
        } else {
            $audio .= ' src="' . slash_item('baseURL') . $src . '"';
        }

        if ($attributes !== '') {
            $audio .= ' ' . $attributes;
        }

        $audio .= '>';

        foreach ($tracks as $track) {
            $audio .= "\n" . _space_indent() . $track;
        }

        if (! empty($unsupportedMessage)) {
            $audio .= "\n" . _space_indent() . $unsupportedMessage . "\n";
        }

        return $audio . "</audio>\n";
    }
}

if (! function_exists('_media')) {
    /**
     * Generate media based tag
     *
     * @param string $unsupportedMessage The message to display if the media tag is not supported by the browser.
     */
    function _media(string $name, array $types = [], string $unsupportedMessage = '', string $attributes = '', array $tracks = []): string
    {
        $media = '<' . $name;

        if (empty($attributes)) {
            $media .= '>';
        } else {
            $media .= ' ' . $attributes . '>';
        }

        $media .= "\n";

        foreach ($types as $option) {
            $media .= _space_indent() . $option . "\n";
        }

        foreach ($tracks as $track) {
            $media .= _space_indent() . $track . "\n";
        }

        if (! empty($unsupportedMessage)) {
            $media .= _space_indent() . $unsupportedMessage . "\n";
        }

        return $media . ('</' . $name . ">\n");
    }
}

if (! function_exists('source')) {
    /**
     * Source
     *
     * Generates a source element that specifies multiple media resources
     * for either audio or video element
     *
     * @param string $src        The path of the media resource
     * @param string $type       The MIME-type of the resource with optional codecs parameters
     * @param string $attributes HTML attributes
     */
    function source(string $src, string $type = 'unknown', string $attributes = '', bool $indexPage = false): string
    {
        if (! _has_protocol($src)) {
            $src = $indexPage === true ? site_url($src) : slash_item('baseURL') . $src;
        }

        $source = '<source src="' . $src
                . '" type="' . $type . '"';

        if (! empty($attributes)) {
            $source .= ' ' . $attributes;
        }

        return $source . _solidus() . '>';
    }
}

if (! function_exists('track')) {
    /**
     * Track
     *
     * Generates a track element to specify timed tracks. The tracks are
     * formatted in WebVTT format.
     *
     * @param string $src The path of the .VTT file
     */
    function track(string $src, string $kind, string $srcLanguage, string $label): string
    {
        return '<track src="' . $src
                . '" kind="' . $kind
                . '" srclang="' . $srcLanguage
                . '" label="' . $label
                . '"' . _solidus() . '>';
    }
}

if (! function_exists('object')) {
    /**
     * Object
     *
     * Generates an object element that represents the media
     * as either image or a resource plugin such as audio, video,
     * Java applets, ActiveX, PDF and Flash
     *
     * @param string $data       A resource URL
     * @param string $type       Content-type of the resource
     * @param string $attributes HTML attributes
     */
    function object(string $data, string $type = 'unknown', string $attributes = '', array $params = [], bool $indexPage = false): string
    {
        if (! _has_protocol($data)) {
            $data = $indexPage === true ? site_url($data) : slash_item('baseURL') . $data;
        }

        $object = '<object data="' . $data . '" '
                . $attributes . '>';

        if (! empty($params)) {
            $object .= "\n";
        }

        foreach ($params as $param) {
            $object .= _space_indent() . $param . "\n";
        }

        return $object . "</object>\n";
    }
}

if (! function_exists('param')) {
    /**
     * Param
     *
     * Generates a param element that defines parameters
     * for the object element.
     *
     * @param string $name       The name of the parameter
     * @param string $value      The value of the parameter
     * @param string $type       The MIME-type
     * @param string $attributes HTML attributes
     */
    function param(string $name, string $value, string $type = 'ref', string $attributes = ''): string
    {
        return '<param name="' . $name
                . '" type="' . $type
                . '" value="' . $value
                . '" ' . $attributes . _solidus() . '>';
    }
}

if (! function_exists('embed')) {
    /**
     * Embed
     *
     * Generates an embed element
     *
     * @param string $src        The path of the resource to embed
     * @param string $type       MIME-type
     * @param string $attributes HTML attributes
     */
    function embed(string $src, string $type = 'unknown', string $attributes = '', bool $indexPage = false): string
    {
        if (! _has_protocol($src)) {
            $src = $indexPage === true ? site_url($src) : slash_item('baseURL') . $src;
        }

        return '<embed src="' . $src
                . '" type="' . $type . '" '
                . $attributes . _solidus() . ">\n";
    }
}

if (! function_exists('_has_protocol')) {
    /**
     * Test the protocol of a URI.
     *
     * @return false|int
     */
    function _has_protocol(string $url)
    {
        return preg_match('#^([a-z]+:)?//#i', $url);
    }
}

if (! function_exists('_space_indent')) {
    /**
     * Provide space indenting.
     */
    function _space_indent(int $depth = 2): string
    {
        return str_repeat(' ', $depth);
    }
}<|MERGE_RESOLUTION|>--- conflicted
+++ resolved
@@ -227,10 +227,6 @@
      * @param array<string, bool|string>|string $href      Stylesheet href or an array
      * @param bool                              $indexPage should indexPage be added to the CSS path.
      */
-<<<<<<< HEAD
-    function link_tag($href = '', string $rel = 'stylesheet', string $type = 'text/css', string $title = '', string $media = '', bool $indexPage = false, string $hreflang = ''): string
-    {
-=======
     function link_tag(
         $href = '',
         string $rel = 'stylesheet',
@@ -240,9 +236,6 @@
         bool $indexPage = false,
         string $hreflang = ''
     ): string {
-        $link = '<link ';
-
->>>>>>> 487ec6d8
         // extract fields if needed
         if (is_array($href)) {
             $rel       = $href['rel'] ?? $rel;
@@ -266,13 +259,8 @@
 
         $attributes['rel'] = $rel;
 
-<<<<<<< HEAD
-        if (! in_array($rel, ['alternate', 'canonical'], true)) {
+        if ($type !== '' && $rel !== 'canonical' && $hreflang === '' && ! ($rel === 'alternate' && $media !== '')) {
             $attributes['type'] = $type;
-=======
-        if ($type !== '' && $rel !== 'canonical' && $hreflang === '' && ! ($rel === 'alternate' && $media !== '')) {
-            $link .= 'type="' . $type . '" ';
->>>>>>> 487ec6d8
         }
 
         if ($media !== '') {
