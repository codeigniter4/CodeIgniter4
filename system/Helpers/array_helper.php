--- conflicted
+++ resolved
@@ -24,86 +24,7 @@
      */
     function dot_array_search(string $index, array $array)
     {
-<<<<<<< HEAD
         return ArrayHelper::dotSearch($index, $array);
-=======
-        // See https://regex101.com/r/44Ipql/1
-        $segments = preg_split(
-            '/(?<!\\\\)\./',
-            rtrim($index, '* '),
-            0,
-            PREG_SPLIT_NO_EMPTY
-        );
-
-        $segments = array_map(static fn ($key) => str_replace('\.', '.', $key), $segments);
-
-        return _array_search_dot($segments, $array);
-    }
-}
-
-if (! function_exists('_array_search_dot')) {
-    /**
-     * Used by `dot_array_search` to recursively search the
-     * array with wildcards.
-     *
-     * @internal This should not be used on its own.
-     *
-     * @return array|bool|float|int|object|string|null
-     */
-    function _array_search_dot(array $indexes, array $array)
-    {
-        // If index is empty, returns null.
-        if ($indexes === []) {
-            return null;
-        }
-
-        // Grab the current index
-        $currentIndex = array_shift($indexes);
-
-        if (! isset($array[$currentIndex]) && $currentIndex !== '*') {
-            return null;
-        }
-
-        // Handle Wildcard (*)
-        if ($currentIndex === '*') {
-            $answer = [];
-
-            foreach ($array as $value) {
-                if (! is_array($value)) {
-                    return null;
-                }
-
-                $answer[] = _array_search_dot($indexes, $value);
-            }
-
-            $answer = array_filter($answer, static fn ($value) => $value !== null);
-
-            if ($answer !== []) {
-                if (count($answer) === 1) {
-                    // If array only has one element, we return that element for BC.
-                    return current($answer);
-                }
-
-                return $answer;
-            }
-
-            return null;
-        }
-
-        // If this is the last index, make sure to return it now,
-        // and not try to recurse through things.
-        if ($indexes === []) {
-            return $array[$currentIndex];
-        }
-
-        // Do we need to recursively search this value?
-        if (is_array($array[$currentIndex]) && $array[$currentIndex] !== []) {
-            return _array_search_dot($indexes, $array[$currentIndex]);
-        }
-
-        // Otherwise, not found.
-        return null;
->>>>>>> 4433c906
     }
 }
 
