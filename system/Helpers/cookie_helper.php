--- conflicted
+++ resolved
@@ -67,18 +67,9 @@
     function get_cookie($index, bool $xssClean = false, ?string $prefix = '')
     {
         if ($prefix === '') {
-<<<<<<< HEAD
-            /** @var Cookie $cookie */
-            $cookie = config('Cookie');
+            $cookie = config(Cookie::class);
 
             $prefix = $cookie->prefix;
-=======
-            /** @var Cookie|null $cookie */
-            $cookie = config(Cookie::class);
-
-            // @TODO Remove Config\App fallback when deprecated `App` members are removed.
-            $prefix = $cookie instanceof Cookie ? $cookie->prefix : config(App::class)->cookiePrefix;
->>>>>>> 3bb0831b
         }
 
         $request = Services::request();
