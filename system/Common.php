--- conflicted
+++ resolved
@@ -144,7 +144,6 @@
 
 //--------------------------------------------------------------------
 
-<<<<<<< HEAD
 if (! function_exists('email'))
 {
     /**
@@ -161,7 +160,7 @@
     function email(\CodeIgniter\Mail\BaseMessage $message, string $group = null)
     {
         $config = new \Config\Mail();
-        $group = $group ?? $config->group;
+        $group  = $group ?? $config->group;
 
         $handler = Services::mailer($group, $config, false);
 
@@ -169,7 +168,9 @@
         $message = $message->setDefaultFrom($config->from['email'], $config->from['name']);
 
         return $message;
-=======
+    }
+}
+
 if ( ! function_exists('env'))
 {
     /**
@@ -211,7 +212,6 @@
         }
 
         return $value;
->>>>>>> 4a12211c
     }
 }
 
