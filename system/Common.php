--- conflicted
+++ resolved
@@ -352,26 +352,6 @@
     }
 }
 
-<<<<<<< HEAD
-=======
-if (! function_exists('dd')) {
-    /**
-     * Prints a Kint debug report and exits.
-     *
-     * @param array ...$vars
-     *
-     * @codeCoverageIgnore Can't be tested ... exits
-     */
-    function dd(...$vars)
-    {
-        Kint::$aliases[] = 'dd';
-        Kint::dump(...$vars);
-
-        exit;
-    }
-}
-
->>>>>>> 76e2dac0
 if (! function_exists('env')) {
     /**
      * Allows user to retrieve values from the environment
