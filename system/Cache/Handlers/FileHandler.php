--- conflicted
+++ resolved
@@ -244,11 +244,7 @@
 			return FALSE;
 		}
 
-<<<<<<< HEAD
-		$data = @unserialize(file_get_contents($this->path.$key));
-=======
 		$data = @unserialize(file_get_contents($this->path . $key));
->>>>>>> 5eef9353
 
 		if (is_array($data))
 		{
@@ -261,13 +257,8 @@
 
 			return [
 				'expire' => $mtime + $data['ttl'],
-<<<<<<< HEAD
-				'mtime'  => $mtime,
-				'data'   => $data['data'],
-=======
 				'mtime'	 => $mtime,
 				'data'	 => $data['data'],
->>>>>>> 5eef9353
 			];
 		}
 
@@ -331,11 +322,7 @@
 	 */
 	protected function writeFile($path, $data, $mode = 'wb')
 	{
-<<<<<<< HEAD
-		if(($fp = @fopen($path, $mode)) === false)
-=======
 		if (($fp = @fopen($path, $mode)) === false)
->>>>>>> 5eef9353
 		{
 			return false;
 		}
