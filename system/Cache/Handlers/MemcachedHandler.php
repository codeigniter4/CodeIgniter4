--- conflicted
+++ resolved
@@ -60,17 +60,10 @@
 	 * @var array
 	 */
 	protected $config = [
-<<<<<<< HEAD
-		'host'   => '127.0.0.1',
-		'port'   => 11211,
-		'weight' => 1,
-		'raw'    => false,
-=======
 		'host'	 => '127.0.0.1',
 		'port'	 => 11211,
 		'weight' => 1,
 		'raw'	 => false,
->>>>>>> 5eef9353
 	];
 
 	//--------------------------------------------------------------------
@@ -79,11 +72,7 @@
 	{
 		$this->prefix = $config['prefix'] ?? '';
 
-<<<<<<< HEAD
-		if (!empty($config))
-=======
 		if ( ! empty($config))
->>>>>>> 5eef9353
 		{
 			$this->config = array_merge($this->config, $config);
 		}
@@ -133,27 +122,14 @@
 		if ($this->memcached instanceof \Memcached)
 		{
 			$this->memcached->addServer(
-<<<<<<< HEAD
-				$this->config['host'],
-				$this->config['port'],
-				$this->config['weight']
-=======
 					$this->config['host'], $this->config['port'], $this->config['weight']
->>>>>>> 5eef9353
 			);
 		}
 		elseif ($this->memcached instanceof \Memcache)
 		{
 			// Third parameter is persistance and defaults to TRUE.
 			$this->memcached->addServer(
-<<<<<<< HEAD
-				$this->config['host'],
-				$this->config['port'],
-				true,
-				$this->config['weight']
-=======
 					$this->config['host'], $this->config['port'], true, $this->config['weight']
->>>>>>> 5eef9353
 			);
 		}
 	}
@@ -191,11 +167,7 @@
 	{
 		$key = $this->prefix . $key;
 
-<<<<<<< HEAD
-		if (!$this->config['raw'])
-=======
 		if ( ! $this->config['raw'])
->>>>>>> 5eef9353
 		{
 			$value = [$value, time(), $ttl];
 		}
@@ -240,23 +212,13 @@
 	 */
 	public function increment(string $key, int $offset = 1)
 	{
-<<<<<<< HEAD
-		if (!$this->config['raw'])
+		if ( ! $this->config['raw'])
 		{
 			return false;
 		}
 
-		$key = $this->prefix.$key;
-
-=======
-		if ( ! $this->config['raw'])
-		{
-			return false;
-		}
-
-		$key = $this->prefix . $key;
-
->>>>>>> 5eef9353
+		$key = $this->prefix . $key;
+
 		return $this->memcached->increment($key, $offset, $offset, 60);
 	}
 
@@ -272,20 +234,12 @@
 	 */
 	public function decrement(string $key, int $offset = 1)
 	{
-<<<<<<< HEAD
-		if (!$this->config['raw'])
-=======
 		if ( ! $this->config['raw'])
->>>>>>> 5eef9353
 		{
 			return false;
 		}
 
-<<<<<<< HEAD
-		$key = $this->prefix.$key;
-=======
-		$key = $this->prefix . $key;
->>>>>>> 5eef9353
+		$key = $this->prefix . $key;
 
 		//FIXME: third parameter isn't other handler actions.
 		return $this->memcached->decrement($key, $offset, $offset, 60);
@@ -341,15 +295,9 @@
 		list($data, $time, $ttl) = $stored;
 
 		return [
-<<<<<<< HEAD
-			'expire'	=> $time + $ttl,
-			'mtime'		=> $time,
-			'data'		=> $data
-=======
 			'expire' => $time + $ttl,
 			'mtime'	 => $time,
 			'data'	 => $data
->>>>>>> 5eef9353
 		];
 	}
 
@@ -364,8 +312,5 @@
 	{
 		return (extension_loaded('memcached') OR extension_loaded('memcache'));
 	}
-<<<<<<< HEAD
-=======
-
->>>>>>> 5eef9353
+
 }