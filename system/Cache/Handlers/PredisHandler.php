<?php namespace CodeIgniter\Cache\Handlers;

/**
 * CodeIgniter
 *
 * An open source application development framework for PHP
 *
 * This content is released under the MIT License (MIT)
 *
 * Copyright (c) 2014-2017 British Columbia Institute of Technology
 *
 * Permission is hereby granted, free of charge, to any person obtaining a copy
 * of this software and associated documentation files (the "Software"), to deal
 * in the Software without restriction, including without limitation the rights
 * to use, copy, modify, merge, publish, distribute, sublicense, and/or sell
 * copies of the Software, and to permit persons to whom the Software is
 * furnished to do so, subject to the following conditions:
 *
 * The above copyright notice and this permission notice shall be included in
 * all copies or substantial portions of the Software.
 *
 * THE SOFTWARE IS PROVIDED "AS IS", WITHOUT WARRANTY OF ANY KIND, EXPRESS OR
 * IMPLIED, INCLUDING BUT NOT LIMITED TO THE WARRANTIES OF MERCHANTABILITY,
 * FITNESS FOR A PARTICULAR PURPOSE AND NONINFRINGEMENT. IN NO EVENT SHALL THE
 * AUTHORS OR COPYRIGHT HOLDERS BE LIABLE FOR ANY CLAIM, DAMAGES OR OTHER
 * LIABILITY, WHETHER IN AN ACTION OF CONTRACT, TORT OR OTHERWISE, ARISING FROM,
 * OUT OF OR IN CONNECTION WITH THE SOFTWARE OR THE USE OR OTHER DEALINGS IN
 * THE SOFTWARE.
 *
 * @package	CodeIgniter
 * @author	CodeIgniter Dev Team
 * @copyright	2014-2017 British Columbia Institute of Technology (https://bcit.ca/)
 * @license	https://opensource.org/licenses/MIT	MIT License
 * @link	https://codeigniter.com
 * @since	Version 3.0.0
 * @filesource
 */
use CodeIgniter\Cache\CacheInterface;
use CodeIgniter\CriticalError;

class PredisHandler implements CacheInterface
{

	/**
	 * Prefixed to all cache names.
	 *
	 * @var string
	 */
	protected $prefix;

	/**
	 * Default config
	 *
	 * @static
	 * @var    array
	 */
	protected $config = [
		'scheme'	 => 'tcp',
		'host'		 => '127.0.0.1',
		'password'	 => null,
		'port'		 => 6379,
		'timeout'	 => 0,
	];

	/**
	 * Predis connection
	 *
	 * @var    Predis
	 */
	protected $redis;

	//--------------------------------------------------------------------

	public function __construct($config)
	{
		$this->prefix = $config->prefix ?: '';

		if (isset($config->redis))
		{
			$this->config = array_merge($this->config, $config->redis);
		}
	}

	//--------------------------------------------------------------------

	/**
	 * Takes care of any handler-specific setup that must be done.
	 */
	public function initialize()
	{
		try
		{
			// Create a new instance of Predis\Client
			$this->redis = new \Predis\Client($this->config, ['prefix' => $this->prefix]);

			// Check if the connection is valid by trying to get the time.
			$this->redis->time();
		} catch (Exception $e)
		{
			// thrown if can't connect to redis server.
<<<<<<< HEAD
			throw new CriticalError('Cache: Predis connection refused ('.$e->getMessage().')');
		}
	}

   //--------------------------------------------------------------------
=======
			throw new CriticalError('Cache: Predis connection refused (' . $e->getMessage() . ')');
		}
	}

	//--------------------------------------------------------------------
>>>>>>> 5eef9353

	/**
	 * Attempts to fetch an item from the cache store.
	 *
	 * @param string $key Cache item name
	 *
	 * @return mixed
	 */
	public function get(string $key)
	{
		$data = array_combine(
<<<<<<< HEAD
			['__ci_type', '__ci_value'],
			$this->redis->hmget($key, ['__ci_type', '__ci_value'])
		);

		if (! isset($data['__ci_type'], $data['__ci_value']) OR $data['__ci_value'] === false)
=======
				['__ci_type', '__ci_value'], $this->redis->hmget($key, ['__ci_type', '__ci_value'])
		);

		if ( ! isset($data['__ci_type'], $data['__ci_value']) OR $data['__ci_value'] === false)
>>>>>>> 5eef9353
		{
			return false;
		}

		switch ($data['__ci_type'])
		{
			case 'array':
			case 'object':
				return unserialize($data['__ci_value']);
			case 'boolean':
			case 'integer':
			case 'double': // Yes, 'double' is returned and NOT 'float'
			case 'string':
			case 'NULL':
<<<<<<< HEAD
				return settype($data['__ci_value'], $data['__ci_type'])
					? $data['__ci_value']
					: false;
=======
				return settype($data['__ci_value'], $data['__ci_type']) ? $data['__ci_value'] : false;
>>>>>>> 5eef9353
			case 'resource':
			default:
				return false;
		}
	}

	//--------------------------------------------------------------------

	/**
	 * Saves an item to the cache store.
	 *
	 * @param string $key    Cache item name
	 * @param        $value  the data to save
	 * @param null   $ttl    Time To Live, in seconds (default 60)
	 *
	 * @return mixed
	 */
	public function save(string $key, $value, int $ttl = 60)
	{
		switch ($data_type = gettype($value))
		{
			case 'array':
			case 'object':
				$value = serialize($value);
				break;
			case 'boolean':
			case 'integer':
			case 'double': // Yes, 'double' is returned and NOT 'float'
			case 'string':
			case 'NULL':
				break;
			case 'resource':
			default:
				return false;
		}

<<<<<<< HEAD
		if (! $this->redis->hmset($key, ['__ci_type' => $data_type, '__ci_value' => $value]))
=======
		if ( ! $this->redis->hmset($key, ['__ci_type' => $data_type, '__ci_value' => $value]))
>>>>>>> 5eef9353
		{
			return false;
		}

<<<<<<< HEAD
		$this->redis->expireat($key, time()+$ttl);
=======
		$this->redis->expireat($key, time() + $ttl);
>>>>>>> 5eef9353

		return true;
	}

	//--------------------------------------------------------------------

	/**
	 * Deletes a specific item from the cache store.
	 *
	 * @param string $key Cache item name
	 *
	 * @return mixed
	 */
	public function delete(string $key)
	{
		return ($this->redis->del($key) === 1);
<<<<<<< HEAD
	}

	//--------------------------------------------------------------------

	/**
	 * Performs atomic incrementation of a raw stored value.
	 *
	 * @param string $key    Cache ID
	 * @param int    $offset Step/value to increase by
	 *
	 * @return mixed
	 */
	public function increment(string $key, int $offset = 1)
	{
		return $this->redis->hincrby($key, 'data', $offset);
=======
	}

	//--------------------------------------------------------------------

	/**
	 * Performs atomic incrementation of a raw stored value.
	 *
	 * @param string $key    Cache ID
	 * @param int    $offset Step/value to increase by
	 *
	 * @return mixed
	 */
	public function increment(string $key, int $offset = 1)
	{
		return $this->redis->hincrby($key, 'data', $offset);
	}

	//--------------------------------------------------------------------

	/**
	 * Performs atomic decrementation of a raw stored value.
	 *
	 * @param string $key    Cache ID
	 * @param int    $offset Step/value to increase by
	 *
	 * @return mixed
	 */
	public function decrement(string $key, int $offset = 1)
	{
		return $this->redis->hincrby($key, 'data', -$offset);
	}

	//--------------------------------------------------------------------

	/**
	 * Will delete all items in the entire cache.
	 *
	 * @return mixed
	 */
	public function clean()
	{
		return $this->redis->flushdb();
	}

	//--------------------------------------------------------------------

	/**
	 * Returns information on the entire cache.
	 *
	 * The information returned and the structure of the data
	 * varies depending on the handler.
	 *
	 * @return mixed
	 */
	public function getCacheInfo()
	{
		return $this->redis->info();
	}

	//--------------------------------------------------------------------

	/**
	 * Returns detailed information about the specific item in the cache.
	 *
	 * @param string $key Cache item name.
	 *
	 * @return mixed
	 */
	public function getMetaData(string $key)
	{
		$data = array_combine(['__ci_value'], $this->redis->hmget($key, ['__ci_value']));

		if (isset($data['__ci_value']) AND $data['__ci_value'] !== false)
		{
			return [
				'expire' => time() + $this->redis->ttl($key),
				'data'	 => $data['__ci_value']
			];
		}

		return FALSE;
	}

	//--------------------------------------------------------------------

	/**
	 * Determines if the driver is supported on this system.
	 *
	 * @return boolean
	 */
	public function isSupported(): bool
	{
		return class_exists('\Predis\Client');
>>>>>>> 5eef9353
	}

	//--------------------------------------------------------------------

	/**
	 * Performs atomic decrementation of a raw stored value.
	 *
	 * @param string $key    Cache ID
	 * @param int    $offset Step/value to increase by
	 *
	 * @return mixed
	 */
	public function decrement(string $key, int $offset = 1)
	{
		return $this->redis->hincrby($key, 'data', -$offset);
	}

	//--------------------------------------------------------------------

	/**
	 * Will delete all items in the entire cache.
	 *
	 * @return mixed
	 */
	public function clean()
	{
		return $this->redis->flushdb();
	}

	//--------------------------------------------------------------------

	/**
	 * Returns information on the entire cache.
	 *
	 * The information returned and the structure of the data
	 * varies depending on the handler.
	 *
	 * @return mixed
	 */
	public function getCacheInfo()
	{
		return $this->redis->info();
	}

	//--------------------------------------------------------------------

	/**
	 * Returns detailed information about the specific item in the cache.
	 *
	 * @param string $key Cache item name.
	 *
	 * @return mixed
	 */
	public function getMetaData(string $key)
	{
		$data = array_combine(['__ci_value'], $this->redis->hmget($key, ['__ci_value']));

		if (isset($data['__ci_value']) AND $data['__ci_value'] !== false)
		{
			return [
				'expire' => time() + $this->redis->ttl($key),
				'data' => $data['__ci_value']
			];
		}

		return FALSE;
	}

	//--------------------------------------------------------------------

	/**
	 * Determines if the driver is supported on this system.
	 *
	 * @return boolean
	 */
	public function isSupported(): bool
	{
		return class_exists('\Predis\Client');
	}
}<|MERGE_RESOLUTION|>--- conflicted
+++ resolved
@@ -98,19 +98,11 @@
 		} catch (Exception $e)
 		{
 			// thrown if can't connect to redis server.
-<<<<<<< HEAD
-			throw new CriticalError('Cache: Predis connection refused ('.$e->getMessage().')');
-		}
-	}
-
-   //--------------------------------------------------------------------
-=======
 			throw new CriticalError('Cache: Predis connection refused (' . $e->getMessage() . ')');
 		}
 	}
 
 	//--------------------------------------------------------------------
->>>>>>> 5eef9353
 
 	/**
 	 * Attempts to fetch an item from the cache store.
@@ -122,18 +114,10 @@
 	public function get(string $key)
 	{
 		$data = array_combine(
-<<<<<<< HEAD
-			['__ci_type', '__ci_value'],
-			$this->redis->hmget($key, ['__ci_type', '__ci_value'])
-		);
-
-		if (! isset($data['__ci_type'], $data['__ci_value']) OR $data['__ci_value'] === false)
-=======
 				['__ci_type', '__ci_value'], $this->redis->hmget($key, ['__ci_type', '__ci_value'])
 		);
 
 		if ( ! isset($data['__ci_type'], $data['__ci_value']) OR $data['__ci_value'] === false)
->>>>>>> 5eef9353
 		{
 			return false;
 		}
@@ -148,13 +132,7 @@
 			case 'double': // Yes, 'double' is returned and NOT 'float'
 			case 'string':
 			case 'NULL':
-<<<<<<< HEAD
-				return settype($data['__ci_value'], $data['__ci_type'])
-					? $data['__ci_value']
-					: false;
-=======
 				return settype($data['__ci_value'], $data['__ci_type']) ? $data['__ci_value'] : false;
->>>>>>> 5eef9353
 			case 'resource':
 			default:
 				return false;
@@ -191,20 +169,12 @@
 				return false;
 		}
 
-<<<<<<< HEAD
-		if (! $this->redis->hmset($key, ['__ci_type' => $data_type, '__ci_value' => $value]))
-=======
 		if ( ! $this->redis->hmset($key, ['__ci_type' => $data_type, '__ci_value' => $value]))
->>>>>>> 5eef9353
 		{
 			return false;
 		}
 
-<<<<<<< HEAD
-		$this->redis->expireat($key, time()+$ttl);
-=======
 		$this->redis->expireat($key, time() + $ttl);
->>>>>>> 5eef9353
 
 		return true;
 	}
@@ -221,23 +191,6 @@
 	public function delete(string $key)
 	{
 		return ($this->redis->del($key) === 1);
-<<<<<<< HEAD
-	}
-
-	//--------------------------------------------------------------------
-
-	/**
-	 * Performs atomic incrementation of a raw stored value.
-	 *
-	 * @param string $key    Cache ID
-	 * @param int    $offset Step/value to increase by
-	 *
-	 * @return mixed
-	 */
-	public function increment(string $key, int $offset = 1)
-	{
-		return $this->redis->hincrby($key, 'data', $offset);
-=======
 	}
 
 	//--------------------------------------------------------------------
@@ -331,84 +284,6 @@
 	public function isSupported(): bool
 	{
 		return class_exists('\Predis\Client');
->>>>>>> 5eef9353
-	}
-
-	//--------------------------------------------------------------------
-
-	/**
-	 * Performs atomic decrementation of a raw stored value.
-	 *
-	 * @param string $key    Cache ID
-	 * @param int    $offset Step/value to increase by
-	 *
-	 * @return mixed
-	 */
-	public function decrement(string $key, int $offset = 1)
-	{
-		return $this->redis->hincrby($key, 'data', -$offset);
-	}
-
-	//--------------------------------------------------------------------
-
-	/**
-	 * Will delete all items in the entire cache.
-	 *
-	 * @return mixed
-	 */
-	public function clean()
-	{
-		return $this->redis->flushdb();
-	}
-
-	//--------------------------------------------------------------------
-
-	/**
-	 * Returns information on the entire cache.
-	 *
-	 * The information returned and the structure of the data
-	 * varies depending on the handler.
-	 *
-	 * @return mixed
-	 */
-	public function getCacheInfo()
-	{
-		return $this->redis->info();
-	}
-
-	//--------------------------------------------------------------------
-
-	/**
-	 * Returns detailed information about the specific item in the cache.
-	 *
-	 * @param string $key Cache item name.
-	 *
-	 * @return mixed
-	 */
-	public function getMetaData(string $key)
-	{
-		$data = array_combine(['__ci_value'], $this->redis->hmget($key, ['__ci_value']));
-
-		if (isset($data['__ci_value']) AND $data['__ci_value'] !== false)
-		{
-			return [
-				'expire' => time() + $this->redis->ttl($key),
-				'data' => $data['__ci_value']
-			];
-		}
-
-		return FALSE;
-	}
-
-	//--------------------------------------------------------------------
-
-	/**
-	 * Determines if the driver is supported on this system.
-	 *
-	 * @return boolean
-	 */
-	public function isSupported(): bool
-	{
-		return class_exists('\Predis\Client');
-	}
+	}
+
 }