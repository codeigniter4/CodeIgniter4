--- conflicted
+++ resolved
@@ -29,11 +29,7 @@
  *
  * @package      CodeIgniter
  * @author       CodeIgniter Dev Team
-<<<<<<< HEAD
- * @copyright    Copyright (c) 2014 - 2017, British Columbia Institute of Technology (http://bcit.ca/)
-=======
  * @copyright    2014-2017 British Columbia Institute of Technology (https://bcit.ca/)
->>>>>>> 5eef9353
  * @license      https://opensource.org/licenses/MIT	MIT License
  * @link         https://codeigniter.com
  * @since        Version 3.0.0
@@ -89,15 +85,9 @@
 	 * @var array
 	 */
 	protected $options = [
-<<<<<<< HEAD
-		'-n'   => 'Set migration namespace',
-		'-g'   => 'Set database group',
-		'-all' => 'Set latest for all namespace, will ignore (-n) option',
-=======
 		'-n'	 => 'Set migration namespace',
 		'-g'	 => 'Set database group',
 		'-all'	 => 'Set latest for all namespace, will ignore (-n) option',
->>>>>>> 5eef9353
 	];
 
 	/**
@@ -110,11 +100,7 @@
 
 		CLI::write(lang('Migrations.migRollingBack'), 'yellow');
 		$group = CLI::getOption('g');
-<<<<<<< HEAD
-		if (! is_null($group))
-=======
 		if ( ! is_null($group))
->>>>>>> 5eef9353
 		{
 			$runner->setGroup($group);
 		}
@@ -128,7 +114,7 @@
 			else
 			{
 				// Get all namespaces form  PSR4 paths.
-				$config     = new Autoload();
+				$config = new Autoload();
 				$namespaces = $config->psr4;
 				foreach ($namespaces as $namespace => $path)
 				{
