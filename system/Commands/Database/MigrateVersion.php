--- conflicted
+++ resolved
@@ -29,11 +29,7 @@
  *
  * @package      CodeIgniter
  * @author       CodeIgniter Dev Team
-<<<<<<< HEAD
- * @copyright    Copyright (c) 2014 - 2017, British Columbia Institute of Technology (http://bcit.ca/)
-=======
  * @copyright    2014-2017 British Columbia Institute of Technology (https://bcit.ca/)
->>>>>>> 5eef9353
  * @license      https://opensource.org/licenses/MIT	MIT License
  * @link         https://codeigniter.com
  * @since        Version 3.0.0
@@ -117,11 +113,7 @@
 		CLI::write(sprintf(lang('Migrations.migToVersionPH'), $version), 'yellow');
 
 		$namespace = CLI::getOption('n');
-<<<<<<< HEAD
-		$group     = CLI::getOption('g');
-=======
 		$group = CLI::getOption('g');
->>>>>>> 5eef9353
 		try
 		{
 			$runner->version($version, $namespace, $group);
