<?php namespace CodeIgniter\Commands\Database;

/**
 * CodeIgniter
 *
 * An open source application development framework for PHP
 *
 * This content is released under the MIT License (MIT)
 *
 * Copyright (c) 2014-2017 British Columbia Institute of Technology
 *
 * Permission is hereby granted, free of charge, to any person obtaining a copy
 * of this software and associated documentation files (the "Software"), to deal
 * in the Software without restriction, including without limitation the rights
 * to use, copy, modify, merge, publish, distribute, sublicense, and/or sell
 * copies of the Software, and to permit persons to whom the Software is
 * furnished to do so, subject to the following conditions:
 *
 * The above copyright notice and this permission notice shall be included in
 * all copies or substantial portions of the Software.
 *
 * THE SOFTWARE IS PROVIDED "AS IS", WITHOUT WARRANTY OF ANY KIND, EXPRESS OR
 * IMPLIED, INCLUDING BUT NOT LIMITED TO THE WARRANTIES OF MERCHANTABILITY,
 * FITNESS FOR A PARTICULAR PURPOSE AND NONINFRINGEMENT. IN NO EVENT SHALL THE
 * AUTHORS OR COPYRIGHT HOLDERS BE LIABLE FOR ANY CLAIM, DAMAGES OR OTHER
 * LIABILITY, WHETHER IN AN ACTION OF CONTRACT, TORT OR OTHERWISE, ARISING FROM,
 * OUT OF OR IN CONNECTION WITH THE SOFTWARE OR THE USE OR OTHER DEALINGS IN
 * THE SOFTWARE.
 *
 * @package      CodeIgniter
 * @author       CodeIgniter Dev Team
<<<<<<< HEAD
 * @copyright    Copyright (c) 2014 - 2017, British Columbia Institute of Technology (http://bcit.ca/)
=======
 * @copyright    2014-2017 British Columbia Institute of Technology (https://bcit.ca/)
>>>>>>> 5eef9353
 * @license      https://opensource.org/licenses/MIT	MIT License
 * @link         https://codeigniter.com
 * @since        Version 3.0.0
 * @filesource
 */
use CodeIgniter\CLI\BaseCommand;
use CodeIgniter\CLI\CLI;
use Config\Services;

/**
 * Migrates the DB to version set in config file, $currentVersion.
 *
 * @package CodeIgniter\Commands
 */
class MigrateCurrent extends BaseCommand
{

	protected $group = 'Database';

	/**
	 * The Command's name
	 *
	 * @var string
	 */
	protected $name = 'migrate:current';

	/**
	 * the Command's short description
	 *
	 * @var string
	 */
	protected $description = 'Migrates us up or down to the version specified as $currentVersion in the migrations config file.';

	/**
	 * the Command's usage
	 *
	 * @var string
	 */
	protected $usage = 'migrate:current [options]';

	/**
	 * the Command's Arguments
	 *
	 * @var array
	 */
	protected $arguments = [];

	/**
	 * the Command's Options
	 *
	 * @var array
	 */
	protected $options = [
		'-g' => 'Set database group',
	];
<<<<<<< HEAD

=======
>>>>>>> 5eef9353

	/**
	 * Migrates us up or down to the version specified as $currentVersion
	 * in the migrations config file.
	 */
	public function run(array $params = [])
	{
		$runner = Services::migrations();

		CLI::write(lang('Migrations.migToVersion'), 'yellow');

		$group = CLI::getOption('g');
		try
		{
			$runner->current($group);
			$messages = $runner->getCliMessages();
			foreach ($messages as $message)
			{
				CLI::write($message);
			}
		} catch (\Exception $e)
		{
			$this->showError($e);
		}

		CLI::write('Done');
	}

}<|MERGE_RESOLUTION|>--- conflicted
+++ resolved
@@ -29,11 +29,7 @@
  *
  * @package      CodeIgniter
  * @author       CodeIgniter Dev Team
-<<<<<<< HEAD
- * @copyright    Copyright (c) 2014 - 2017, British Columbia Institute of Technology (http://bcit.ca/)
-=======
  * @copyright    2014-2017 British Columbia Institute of Technology (https://bcit.ca/)
->>>>>>> 5eef9353
  * @license      https://opensource.org/licenses/MIT	MIT License
  * @link         https://codeigniter.com
  * @since        Version 3.0.0
@@ -89,10 +85,6 @@
 	protected $options = [
 		'-g' => 'Set database group',
 	];
-<<<<<<< HEAD
-
-=======
->>>>>>> 5eef9353
 
 	/**
 	 * Migrates us up or down to the version specified as $currentVersion
