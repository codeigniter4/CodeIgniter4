<?php namespace CodeIgniter\Commands\Database;

/**
 * CodeIgniter
 *
 * An open source application development framework for PHP
 *
 * This content is released under the MIT License (MIT)
 *
 * Copyright (c) 2014-2017 British Columbia Institute of Technology
 *
 * Permission is hereby granted, free of charge, to any person obtaining a copy
 * of this software and associated documentation files (the "Software"), to deal
 * in the Software without restriction, including without limitation the rights
 * to use, copy, modify, merge, publish, distribute, sublicense, and/or sell
 * copies of the Software, and to permit persons to whom the Software is
 * furnished to do so, subject to the following conditions:
 *
 * The above copyright notice and this permission notice shall be included in
 * all copies or substantial portions of the Software.
 *
 * THE SOFTWARE IS PROVIDED "AS IS", WITHOUT WARRANTY OF ANY KIND, EXPRESS OR
 * IMPLIED, INCLUDING BUT NOT LIMITED TO THE WARRANTIES OF MERCHANTABILITY,
 * FITNESS FOR A PARTICULAR PURPOSE AND NONINFRINGEMENT. IN NO EVENT SHALL THE
 * AUTHORS OR COPYRIGHT HOLDERS BE LIABLE FOR ANY CLAIM, DAMAGES OR OTHER
 * LIABILITY, WHETHER IN AN ACTION OF CONTRACT, TORT OR OTHERWISE, ARISING FROM,
 * OUT OF OR IN CONNECTION WITH THE SOFTWARE OR THE USE OR OTHER DEALINGS IN
 * THE SOFTWARE.
 *
 * @package	CodeIgniter
 * @author	CodeIgniter Dev Team
 * @copyright	2014-2017 British Columbia Institute of Technology (https://bcit.ca/)
 * @license	https://opensource.org/licenses/MIT	MIT License
 * @link	https://codeigniter.com
 * @since	Version 3.0.0
 * @filesource
 */
use CodeIgniter\CLI\BaseCommand;
use CodeIgniter\CLI\CLI;
use Config\Autoload;

/**
 * Creates a new migration file.
 *
 * @package CodeIgniter\Commands
 */
class CreateMigration extends BaseCommand
{

	protected $group = 'Database';

	/**
	 * The Command's name
	 *
	 * @var string
	 */
	protected $name = 'migrate:create';

	/**
	 * the Command's short description
	 *
	 * @var string
	 */
	protected $description = 'Creates a new migration file.';

	/**
	 * the Command's usage
	 *
	 * @var string
	 */
	protected $usage = 'migrate:create [migration_name] [Options]';

	/**
	 * the Command's Arguments
	 *
	 * @var array
	 */
	protected $arguments = array(
		'migration_name' => 'The migration file name'
	);

	/**
	 * the Command's Options
	 *
	 * @var array
	 */
	protected $options = array(
		'-n' => 'Set migration namespace'
	);

	/**
	 * Creates a new migration file with the current timestamp.
	 * @todo Have this check the settings and see what type of file it should create (timestamp or sequential)
	 */
	public function run(array $params = [])
	{

		$name = array_shift($params);

		if (empty($name))
		{
			$name = CLI::prompt(lang('Migrations.migNameMigration'));
		}

		if (empty($name))
		{
			CLI::error(lang('Migrations.migBadCreateName'));
			return;
		}
		$namespace = CLI::getOption('n');
		$homepath = APPPATH;

		if ( ! empty($ns))
		{
			// Get all namespaces form  PSR4 paths.
			$config = new Autoload();
			$namespaces = $config->psr4;

			foreach ($namespaces as $namespace => $path)
			{

				if ($namespace == $ns)
				{
					$homepath = realpath($path);
				}
			}
		}
		else
		{
			$ns = "App";
		}

		$path = $homepath . '/Database/Migrations/' . date('YmdHis_') . $name . '.php';

<<<<<<< HEAD
		$template =<<<EOD
=======
		$template = <<<EOD
>>>>>>> 5eef9353
<?php namespace $ns\Database\Migrations;

use CodeIgniter\Database\Migration;

class Migration_{name} extends Migration
{
	public function up()
	{
		//
	}

	//--------------------------------------------------------------------

	public function down()
	{
		//
	}
}

EOD;
		$template = str_replace('{name}', $name, $template);

		helper('filesystem');
		if ( ! write_file($path, $template))
		{
			CLI::error(lang('Migrations.migWriteError'));
			return;
		}

		CLI::write('Created file: ' . CLI::color(str_replace($homepath, $ns, $path), 'green'));
	}

}<|MERGE_RESOLUTION|>--- conflicted
+++ resolved
@@ -132,11 +132,7 @@
 
 		$path = $homepath . '/Database/Migrations/' . date('YmdHis_') . $name . '.php';
 
-<<<<<<< HEAD
-		$template =<<<EOD
-=======
 		$template = <<<EOD
->>>>>>> 5eef9353
 <?php namespace $ns\Database\Migrations;
 
 use CodeIgniter\Database\Migration;
