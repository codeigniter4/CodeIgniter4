<@php

namespace {namespace};

use CodeIgniter\Model;

class {class} extends Model
{
	protected $DBGroup              = '{DBGroup}';
	protected $table                = '{table}';
	protected $primaryKey           = 'id';
	protected $useAutoIncrement     = true;
	protected $insertID             = 0;
	protected $returnType           = '{return}';
<<<<<<< HEAD
	protected $useSoftDeletes        = false;
=======
	protected $useSoftDeletes       = false;
>>>>>>> 1eba21c3
	protected $protectFields        = true;
	protected $allowedFields        = [];

	// Dates
	protected $useTimestamps        = false;
	protected $dateFormat           = 'datetime';
	protected $createdField         = 'created_at';
	protected $updatedField         = 'updated_at';
	protected $deletedField         = 'deleted_at';

	// Validation
	protected $validationRules      = [];
	protected $validationMessages   = [];
	protected $skipValidation       = false;
	protected $cleanValidationRules = true;

	// Callbacks
	protected $allowCallbacks       = true;
	protected $beforeInsert         = [];
	protected $afterInsert          = [];
	protected $beforeUpdate         = [];
	protected $afterUpdate          = [];
	protected $beforeFind           = [];
	protected $afterFind            = [];
	protected $beforeDelete         = [];
	protected $afterDelete          = [];
}<|MERGE_RESOLUTION|>--- conflicted
+++ resolved
@@ -12,11 +12,7 @@
 	protected $useAutoIncrement     = true;
 	protected $insertID             = 0;
 	protected $returnType           = '{return}';
-<<<<<<< HEAD
-	protected $useSoftDeletes        = false;
-=======
 	protected $useSoftDeletes       = false;
->>>>>>> 1eba21c3
 	protected $protectFields        = true;
 	protected $allowedFields        = [];
 
