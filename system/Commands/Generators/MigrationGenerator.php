--- conflicted
+++ resolved
@@ -14,12 +14,8 @@
 use CodeIgniter\CLI\BaseCommand;
 use CodeIgniter\CLI\CLI;
 use CodeIgniter\CLI\GeneratorTrait;
-<<<<<<< HEAD
-=======
-use Config\App as AppConfig;
 use Config\Database;
 use Config\Migrations;
->>>>>>> 3bb0831b
 use Config\Session as SessionConfig;
 
 /**
@@ -114,10 +110,6 @@
             $data['DBGroup']  = is_string($DBGroup) ? $DBGroup : 'default';
             $data['DBDriver'] = config(Database::class)->{$data['DBGroup']}['DBDriver'];
 
-<<<<<<< HEAD
-=======
-            $config = config(AppConfig::class);
->>>>>>> 3bb0831b
             /** @var SessionConfig|null $session */
             $session = config(SessionConfig::class);
 
