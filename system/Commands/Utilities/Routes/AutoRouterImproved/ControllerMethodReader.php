<?php

/**
 * This file is part of CodeIgniter 4 framework.
 *
 * (c) CodeIgniter Foundation <admin@codeigniter.com>
 *
 * For the full copyright and license information, please view
 * the LICENSE file that was distributed with this source code.
 */

namespace CodeIgniter\Commands\Utilities\Routes\AutoRouterImproved;

use ReflectionClass;
use ReflectionMethod;

/**
 * Reads a controller and returns a list of auto route listing.
 */
final class ControllerMethodReader
{
    /**
     * @var string the default namespace
     */
    private string $namespace;

    private array $httpMethods;

    /**
     * @param string $namespace the default namespace
     */
    public function __construct(string $namespace, array $httpMethods)
    {
        $this->namespace   = $namespace;
        $this->httpMethods = $httpMethods;
    }

    /**
     * Returns found route info in the controller.
     *
     * @phpstan-param class-string $class
     *
     * @return array<int, array<string, array|string>>
     * @phpstan-return list<array<string, string|array>>
     */
    public function read(string $class, string $defaultController = 'Home', string $defaultMethod = 'index'): array
    {
        $reflection = new ReflectionClass($class);

        if ($reflection->isAbstract()) {
            return [];
        }

        $classname      = $reflection->getName();
        $classShortname = $reflection->getShortName();

        $output     = [];
        $classInUri = $this->getUriByClass($classname);

        foreach ($reflection->getMethods(ReflectionMethod::IS_PUBLIC) as $method) {
            $methodName = $method->getName();

            foreach ($this->httpMethods as $httpVerb) {
                if (strpos($methodName, $httpVerb) === 0) {
                    // Remove HTTP verb prefix.
                    $methodInUri = lcfirst(substr($methodName, strlen($httpVerb)));

                    // Check if it is the default method.
                    if ($methodInUri === $defaultMethod) {
                        $routeForDefaultController = $this->getRouteForDefaultController(
                            $classShortname,
                            $defaultController,
                            $classInUri,
                            $classname,
                            $methodName,
                            $httpVerb
                        );

<<<<<<< HEAD
                        if ($routeWithoutController !== []) {
                            // Route for the default controller.
                            $output = [...$output, ...$routeWithoutController];
=======
                        if ($routeForDefaultController !== []) {
                            // The controller is the default controller. It only
                            // has a route for the default method. Other methods
                            // will not be routed even if they exist.
                            $output = [...$output, ...$routeForDefaultController];
>>>>>>> 3733dab8

                            continue;
                        }

                        $params      = [];
                        $routeParams = '';
                        $refParams   = $method->getParameters();

                        foreach ($refParams as $param) {
                            $required = true;
                            if ($param->isOptional()) {
                                $required = false;

                                $routeParams .= '[/..]';
                            } else {
                                $routeParams .= '/..';
                            }

                            // [variable_name => required?]
                            $params[$param->getName()] = $required;
                        }

                        // Route for the default method.
                        $output[] = [
                            'method'       => $httpVerb,
                            'route'        => $classInUri,
                            'route_params' => $routeParams,
                            'handler'      => '\\' . $classname . '::' . $methodName,
                            'params'       => $params,
                        ];

                        continue;
                    }

                    $route = $classInUri . '/' . $methodInUri;

                    $params      = [];
                    $routeParams = '';
                    $refParams   = $method->getParameters();

                    foreach ($refParams as $param) {
                        $required = true;
                        if ($param->isOptional()) {
                            $required = false;

                            $routeParams .= '[/..]';
                        } else {
                            $routeParams .= '/..';
                        }

                        // [variable_name => required?]
                        $params[$param->getName()] = $required;
                    }

                    // If it is the default controller, the method will not be
                    // routed.
                    if ($classShortname === $defaultController) {
                        $route = 'x ' . $route;
                    }

                    $output[] = [
                        'method'       => $httpVerb,
                        'route'        => $route,
                        'route_params' => $routeParams,
                        'handler'      => '\\' . $classname . '::' . $methodName,
                        'params'       => $params,
                    ];
                }
            }
        }

        return $output;
    }

    /**
     * @phpstan-param class-string $classname
     *
     * @return string URI path part from the folder(s) and controller
     */
    private function getUriByClass(string $classname): string
    {
        // remove the namespace
        $pattern = '/' . preg_quote($this->namespace, '/') . '/';
        $class   = ltrim(preg_replace($pattern, '', $classname), '\\');

        $classParts = explode('\\', $class);
        $classPath  = '';

        foreach ($classParts as $part) {
            // make the first letter lowercase, because auto routing makes
            // the URI path's first letter uppercase and search the controller
            $classPath .= lcfirst($part) . '/';
        }

        return rtrim($classPath, '/');
    }

    /**
     * Gets a route for the default controller.
     *
     * @phpstan-return list<array>
     */
    private function getRouteForDefaultController(
        string $classShortname,
        string $defaultController,
        string $uriByClass,
        string $classname,
        string $methodName,
        string $httpVerb
    ): array {
        $output = [];

        if ($classShortname === $defaultController) {
            $pattern                = '#' . preg_quote(lcfirst($defaultController), '#') . '\z#';
            $routeWithoutController = rtrim(preg_replace($pattern, '', $uriByClass), '/');
            $routeWithoutController = $routeWithoutController ?: '/';

            $output[] = [
                'method'       => $httpVerb,
                'route'        => $routeWithoutController,
                'route_params' => '',
                'handler'      => '\\' . $classname . '::' . $methodName,
                'params'       => [],
            ];
        }

        return $output;
    }
}<|MERGE_RESOLUTION|>--- conflicted
+++ resolved
@@ -76,17 +76,11 @@
                             $httpVerb
                         );
 
-<<<<<<< HEAD
-                        if ($routeWithoutController !== []) {
-                            // Route for the default controller.
-                            $output = [...$output, ...$routeWithoutController];
-=======
                         if ($routeForDefaultController !== []) {
                             // The controller is the default controller. It only
                             // has a route for the default method. Other methods
                             // will not be routed even if they exist.
                             $output = [...$output, ...$routeForDefaultController];
->>>>>>> 3733dab8
 
                             continue;
                         }
