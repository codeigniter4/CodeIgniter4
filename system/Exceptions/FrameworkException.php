--- conflicted
+++ resolved
@@ -42,14 +42,11 @@
     /**
      * @return static
      */
-<<<<<<< HEAD
     public static function forInvalidDirectory(string $path)
     {
         return new static(lang('Core.invalidDirectory', [$path]));
     }
 
-=======
->>>>>>> cfd8898e
     public static function forCopyError(string $path)
     {
         return new static(lang('Core.copyError', [$path]));
