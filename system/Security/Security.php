--- conflicted
+++ resolved
@@ -42,13 +42,9 @@
 use CodeIgniter\HTTP\IncomingRequest;
 use CodeIgniter\HTTP\RequestInterface;
 use CodeIgniter\Security\Exceptions\SecurityException;
-<<<<<<< HEAD
 use Config\App as AppConfig;
 use Config\Security as SecurityConfig;
-=======
-use Config\App;
 use Exception;
->>>>>>> 9795f12a
 
 /**
  * HTTP Security Handler.
@@ -213,15 +209,9 @@
 	/**
 	 * Returns the CSRF Token Name.
 	 *
-<<<<<<< HEAD
 	 * @return string
 	 *
 	 * @deprecated Use `CodeIgniter\Security\Security::getTokenName()` instead of using this method.
-=======
-	 * @param App $config
-	 *
-	 * @throws Exception
->>>>>>> 9795f12a
 	 */
 	public function getCSRFTokenName(): string
 	{
@@ -236,11 +226,7 @@
 	 * @param \CodeIgniter\HTTP\RequestInterface $request
 	 *
 	 * @return $this|false
-<<<<<<< HEAD
 	 * @throws \CodeIgniter\Security\Exceptions\SecurityException
-=======
-	 * @throws Exception
->>>>>>> 9795f12a
 	 */
 	public function verify(RequestInterface $request)
 	{
@@ -298,13 +284,7 @@
 	/**
 	 * Returns the CSRF Hash.
 	 *
-<<<<<<< HEAD
 	 * @return string|null
-=======
-	 * @param RequestInterface|IncomingRequest $request
-	 *
-	 * @return Security|false
->>>>>>> 9795f12a
 	 */
 	public function getHash(): ?string
 	{
@@ -341,10 +321,6 @@
 	 * Returns the CSRF Cookie Name.
 	 *
 	 * @return string
-<<<<<<< HEAD
-=======
-	 * @throws Exception
->>>>>>> 9795f12a
 	 */
 	public function getCookieName(): string
 	{
