<?php

/**
 * This file is part of the CodeIgniter 4 framework.
 *
 * (c) CodeIgniter Foundation <admin@codeigniter.com>
 *
 * For the full copyright and license information, please view the LICENSE
 * file that was distributed with this source code.
 */

namespace CodeIgniter\Security;

use CodeIgniter\HTTP\IncomingRequest;
use CodeIgniter\HTTP\RequestInterface;
use CodeIgniter\Security\Exceptions\SecurityException;
use Config\App;
<<<<<<< HEAD
use Exception;
=======
>>>>>>> 28fa0b17

/**
 * Class Security
 *
 * Provides methods that help protect your site against
 * Cross-Site Request Forgery attacks.
 */
class Security implements SecurityInterface
{
	/**
	 * CSRF Hash
	 *
	 * Random hash for Cross Site Request Forgery protection cookie
	 *
	 * @var string|null
	 */
	protected $hash = null;

	/**
	 * CSRF Token Name
	 *
	 * Token name for Cross Site Request Forgery protection cookie.
	 *
	 * @var string
	 */
<<<<<<< HEAD
	protected $tokenName = 'CSRFToken';
=======
	protected $tokenName = 'csrf_token_name';
>>>>>>> 28fa0b17

	/**
	 * CSRF Header Name
	 *
	 * Token name for Cross Site Request Forgery protection cookie.
	 *
	 * @var string
	 */
<<<<<<< HEAD
	protected $headerName = 'CSRFToken';
=======
	protected $headerName = 'X-CSRF-TOKEN';
>>>>>>> 28fa0b17

	/**
	 * CSRF Cookie Name
	 *
	 * Cookie name for Cross Site Request Forgery protection cookie.
	 *
	 * @var string
	 */
<<<<<<< HEAD
	protected $cookieName = 'CSRFToken';
=======
	protected $cookieName = 'csrf_cookie_name';
>>>>>>> 28fa0b17

	/**
	 * CSRF Expires
	 *
	 * Expiration time for Cross Site Request Forgery protection cookie.
	 *
	 * Defaults to two hours (in seconds).
	 *
	 * @var integer
	 */
	protected $expires = 7200;

	/**
	 * CSRF Regenerate
	 *
	 * Regenerate CSRF Token on every request.
	 *
	 * @var boolean
	 */
	protected $regenerate = true;

	/**
	 * CSRF Redirect
	 *
	 * Redirect to previous page with error on failure.
	 *
	 * @var boolean
	 */
	protected $redirect = true;

	/**
	 * CSRF SameSite
	 *
	 * Setting for CSRF SameSite cookie token.
	 *
	 * Allowed values are: None - Lax - Strict - ''.
	 *
	 * Defaults to `Lax` as recommended in this link:
	 * @see https://portswigger.net/web-security/csrf/samesite-cookies
	 *
	 * @var string
	 */
	protected $samesite = 'Lax';

	//--------------------------------------------------------------------

	/**
	 * Constructor.
	 *
	 * Stores our configuration and fires off the init() method to setup
	 * initial state.
	 *
	 * @param App $config
	 *
	 * @throws SecurityException
	 */
	public function __construct($config)
	{
		$security = config('Security');
		// Store CSRF-related configurations
		$this->tokenName  = $security->tokenName ?? $config->CSRFTokenName ?? $this->tokenName;
		$this->headerName = $security->headerName ?? $config->CSRFHeaderName ?? $this->headerName;
		$this->cookieName = $security->cookieName ?? $config->CSRFCookieName ?? $this->cookieName;
		$this->expires    = $security->expires ?? $config->CSRFExpire ?? $this->expires;
		$this->regenerate = $security->regenerate ?? $config->CSRFRegenerate ?? $this->regenerate;
		$this->samesite   = $security->samesite ?? $config->CSRFSameSite ?? $this->samesite;

		if (! in_array(strtolower($this->samesite), ['none', 'lax', 'strict', ''], true))
		{
			throw SecurityException::forInvalidSameSite($this->samesite);
		}

		if (isset($config->cookiePrefix))
		{
			$this->cookieName = $config->cookiePrefix . $this->cookieName;
		}

		$this->generateHash();
	}

	//--------------------------------------------------------------------

	/**
	 * CSRF Verify
	 *
	 * @param RequestInterface $request
	 *
	 * @return $this|false
<<<<<<< HEAD
=======
	 * 
>>>>>>> 28fa0b17
	 * @throws SecurityException
	 *
	 * @deprecated Use `CodeIgniter\Security\Security::verify()` instead of using this method.
	 */
	public function CSRFVerify(RequestInterface $request)
	{
		return $this->verify($request);
	}

	//--------------------------------------------------------------------

	/**
	 * Returns the CSRF Hash.
	 *
	 * @return string|null
	 *
	 * @deprecated Use `CodeIgniter\Security\Security::getHash()` instead of using this method.
	 */
	public function getCSRFHash(): ?string
	{
		return $this->getHash();
	}

	//--------------------------------------------------------------------

	/**
	 * Returns the CSRF Token Name.
	 *
	 * @return string
	 *
	 * @deprecated Use `CodeIgniter\Security\Security::getTokenName()` instead of using this method.
	 */
	public function getCSRFTokenName(): string
	{
		return $this->getTokenName();
	}

	//--------------------------------------------------------------------

	/**
	 * CSRF Verify
	 *
	 * @param RequestInterface $request
	 *
	 * @return $this|false
<<<<<<< HEAD
=======
	 * 
>>>>>>> 28fa0b17
	 * @throws SecurityException
	 */
	public function verify(RequestInterface $request)
	{
		// If it's not a POST request we will set the CSRF cookie.
		if (strtoupper($_SERVER['REQUEST_METHOD']) !== 'POST')
		{
			return $this->sendCookie($request);
		}

		// Does the token exist in POST, HEADER or optionally php:://input - json data.
		if ($request->hasHeader($this->headerName) && ! empty($request->getHeader($this->headerName)->getValue()))
		{
			$tokenName = $request->getHeader($this->headerName)->getValue();
		}
		else
		{
			$json = json_decode($request->getBody());

			if (! empty($request->getBody()) && ! empty($json) && json_last_error() === JSON_ERROR_NONE)
			{
				$tokenName = $json->{$this->tokenName} ?? null;
			}
			else
			{
				$tokenName = null;
			}
		}

		$token = $_POST[$this->tokenName] ?? $tokenName;

		// Does the tokens exist in both the POST/POSTed JSON and COOKIE arrays and match?
		if (! isset($token, $_COOKIE[$this->cookieName]) || $token !== $_COOKIE[$this->cookieName])
		{
			throw SecurityException::forDisallowedAction();
		}

		if (isset($_POST[$this->tokenName]))
		{
			// We kill this since we're done and we don't want to pollute the POST array.
			unset($_POST[$this->tokenName]);
			$request->setGlobal('post', $_POST);
		}
		elseif (isset($json->{$this->tokenName}))
		{
			// We kill this since we're done and we don't want to pollute the JSON data.
			unset($json->{$this->tokenName});
			$request->setBody(json_encode($json));
		}

		// Regenerate on every submission?
		if ($this->regenerate)
		{
			// Nothing should last forever.
			$this->hash = null;
			unset($_COOKIE[$this->cookieName]);
		}

		$this->generateHash();
		$this->sendCookie($request);

		log_message('info', 'CSRF token verified.');

		return $this;
	}

	//--------------------------------------------------------------------

	/**
	 * Returns the CSRF Hash.
	 *
	 * @return string|null
	 */
	public function getHash(): ?string
	{
		return $this->hash;
	}

	//--------------------------------------------------------------------

	/**
	 * Returns the CSRF Token Name.
	 *
	 * @return string
	 */
	public function getTokenName(): string
	{
		return $this->tokenName;
	}

	//--------------------------------------------------------------------

	/**
	 * Returns the CSRF Header Name.
	 *
	 * @return string
	 */
	public function getHeaderName(): string
	{
		return $this->headerName;
	}

	//--------------------------------------------------------------------

	/**
	 * Returns the CSRF Cookie Name.
	 *
	 * @return string
	 */
	public function getCookieName(): string
	{
		return $this->cookieName;
	}

	//--------------------------------------------------------------------

	/**
	 * Check if CSRF cookie is expired.
	 *
	 * @return boolean
	 */
	public function isExpired(): bool
	{
		return $this->expires === 0;
	}

	//--------------------------------------------------------------------

	/**
	 * Check if request should be redirect on failure.
	 *
	 * @return boolean
	 */
	public function shouldRedirect(): bool
	{
		return $this->redirect;
	}

	//--------------------------------------------------------------------

	/**
	 * Sanitize Filename
	 *
	 * Tries to sanitize filenames in order to prevent directory traversal attempts
	 * and other security threats, which is particularly useful for files that
	 * were supplied via user input.
	 *
	 * If it is acceptable for the user input to include relative paths,
	 * e.g. file/in/some/approved/folder.txt, you can set the second optional
	 * parameter, $relative_path to TRUE.
	 *
	 * @param string  $str          Input file name
	 * @param boolean $relativePath Whether to preserve paths
	 *
	 * @return string
	 */
	public function sanitizeFilename(string $str, bool $relativePath = false): string
	{
		// List of sanitize filename strings
		$bad = [
			'../', '<!--', '-->', '<', '>', "'", '"', '&', '$', '#', '{', '}', '[', ']', '=', ';', '?',
			'%20', '%22', '%3c', '%253c', '%3e', '%0e', '%28', '%29', '%2528', '%26', '%24', '%3f', '%3b', '%3d',
		];

		if (! $relativePath)
		{
			$bad[] = './';
			$bad[] = '/';
		}

		$str = remove_invisible_characters($str, false);

		do
		{
			$old = $str;
			$str = str_replace($bad, '', $str);
		}
		while ($old !== $str);

		return stripslashes($str);
	}

	//--------------------------------------------------------------------

	/**
	 * Generates the CSRF Hash.
	 *
	 * @return string
	 */
	protected function generateHash(): string
	{
		if (is_null($this->hash))
		{
			// If the cookie exists we will use its value.
			// We don't necessarily want to regenerate it with
			// each page load since a page could contain embedded
			// sub-pages causing this feature to fail
			if (
				isset($_COOKIE[$this->cookieName])
				&& is_string($_COOKIE[$this->cookieName])
				&& preg_match('#^[0-9a-f]{32}$#iS', $_COOKIE[$this->cookieName]) === 1
			)
			{
				return $this->hash = $_COOKIE[$this->cookieName];
			}

			$this->hash = bin2hex(random_bytes(16));
		}

		return $this->hash;
	}

	//--------------------------------------------------------------------

	/**
	 * CSRF Send Cookie
	 *
	 * @param RequestInterface $request
	 *
	 * @return Security|false
	 * @codeCoverageIgnore
	 */
	protected function sendCookie(RequestInterface $request)
	{
		$config = new App();

		$expires = $this->isExpired() ? $this->expires : time() + $this->expires;
		$path    = $config->cookiePath ?? '/';
		$domain  = $config->cookieDomain ?? '';
		$secure  = $config->cookieSecure ?? false;

		if ($secure && ! $request->isSecure())
		{
			return false;
		}

		if (PHP_VERSION_ID < 70300)
		{
			// In PHP < 7.3.0, there is a "hacky" way to set the samesite parameter
			$samesite = '';
			
			if (! empty($this->samesite))
			{
				$samesite = '; samesite=' . $this->samesite;
			}

			setcookie($this->cookieName, $this->hash, $expires, $path . $samesite, $domain, $secure, true);
		}
		else
		{
			// PHP 7.3 adds another function signature allowing setting of samesite
			$params = [
				'expires'  => $expires,
				'path'     => $path,
				'domain'   => $domain,
				'secure'   => $secure,
				'httponly' => true, // Enforce HTTP only cookie for security
			];

			if (! empty($this->samesite))
			{
				$params['samesite'] = $this->samesite;
			}

			setcookie($this->cookieName, $this->hash, $params);
		}

		log_message('info', 'CSRF cookie sent.');

		return $this;
	}
}<|MERGE_RESOLUTION|>--- conflicted
+++ resolved
@@ -15,10 +15,6 @@
 use CodeIgniter\HTTP\RequestInterface;
 use CodeIgniter\Security\Exceptions\SecurityException;
 use Config\App;
-<<<<<<< HEAD
-use Exception;
-=======
->>>>>>> 28fa0b17
 
 /**
  * Class Security
@@ -44,11 +40,7 @@
 	 *
 	 * @var string
 	 */
-<<<<<<< HEAD
-	protected $tokenName = 'CSRFToken';
-=======
 	protected $tokenName = 'csrf_token_name';
->>>>>>> 28fa0b17
 
 	/**
 	 * CSRF Header Name
@@ -57,11 +49,7 @@
 	 *
 	 * @var string
 	 */
-<<<<<<< HEAD
-	protected $headerName = 'CSRFToken';
-=======
 	protected $headerName = 'X-CSRF-TOKEN';
->>>>>>> 28fa0b17
 
 	/**
 	 * CSRF Cookie Name
@@ -70,11 +58,7 @@
 	 *
 	 * @var string
 	 */
-<<<<<<< HEAD
-	protected $cookieName = 'CSRFToken';
-=======
 	protected $cookieName = 'csrf_cookie_name';
->>>>>>> 28fa0b17
 
 	/**
 	 * CSRF Expires
@@ -163,10 +147,7 @@
 	 * @param RequestInterface $request
 	 *
 	 * @return $this|false
-<<<<<<< HEAD
-=======
 	 * 
->>>>>>> 28fa0b17
 	 * @throws SecurityException
 	 *
 	 * @deprecated Use `CodeIgniter\Security\Security::verify()` instead of using this method.
@@ -212,10 +193,7 @@
 	 * @param RequestInterface $request
 	 *
 	 * @return $this|false
-<<<<<<< HEAD
-=======
 	 * 
->>>>>>> 28fa0b17
 	 * @throws SecurityException
 	 */
 	public function verify(RequestInterface $request)
