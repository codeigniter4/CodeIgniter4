<?php namespace CodeIgniter;

/**
 * CodeIgniter
 *
 * An open source application development framework for PHP
 *
 * This content is released under the MIT License (MIT)
 *
 * Copyright (c) 2014-2019 British Columbia Institute of Technology
 *
 * Permission is hereby granted, free of charge, to any person obtaining a copy
 * of this software and associated documentation files (the "Software"), to deal
 * in the Software without restriction, including without limitation the rights
 * to use, copy, modify, merge, publish, distribute, sublicense, and/or sell
 * copies of the Software, and to permit persons to whom the Software is
 * furnished to do so, subject to the following conditions:
 *
 * The above copyright notice and this permission notice shall be included in
 * all copies or substantial portions of the Software.
 *
 * THE SOFTWARE IS PROVIDED "AS IS", WITHOUT WARRANTY OF ANY KIND, EXPRESS OR
 * IMPLIED, INCLUDING BUT NOT LIMITED TO THE WARRANTIES OF MERCHANTABILITY,
 * FITNESS FOR A PARTICULAR PURPOSE AND NONINFRINGEMENT. IN NO EVENT SHALL THE
 * AUTHORS OR COPYRIGHT HOLDERS BE LIABLE FOR ANY CLAIM, DAMAGES OR OTHER
 * LIABILITY, WHETHER IN AN ACTION OF CONTRACT, TORT OR OTHERWISE, ARISING FROM,
 * OUT OF OR IN CONNECTION WITH THE SOFTWARE OR THE USE OR OTHER DEALINGS IN
 * THE SOFTWARE.
 *
 * @package    CodeIgniter
 * @author     CodeIgniter Dev Team
 * @copyright  2014-2019 British Columbia Institute of Technology (https://bcit.ca/)
 * @license    https://opensource.org/licenses/MIT	MIT License
 * @link       https://codeigniter.com
 * @since      Version 3.0.0
 * @filesource
 */
class Entity
{
	protected $_options = [
		/*
		 * Maps names used in sets and gets against unique
		 * names within the class, allowing independence from
		 * database column names.
		 *
		 * Example:
		 *  $datamap = [
		 *      'db_name' => 'class_name'
		 *  ];
		 */
		'datamap' => [],

		/*
		 * Define properties that are automatically converted to Time instances.
		 */
		'dates'   => [
			'created_at',
			'updated_at',
			'deleted_at',
		],

		/*
		 * Array of field names and the type of value to cast them as
		 * when they are accessed.
		 */
		'casts'   => [],
	];

	/**
	 * Holds original copies of all class vars so
	 * we can determine what's actually been changed
	 * and not accidentally write nulls where we shouldn't.
	 *
	 * @var array
	 */
	protected $_original = [];

	/**
	 * Holds info whenever properties have to be casted
	 *
	 * @var boolean
	 **/
	private $_cast = true;

	/**
	 * Allows filling in Entity parameters during construction.
	 *
	 * @param array|null $data
	 */
	public function __construct(array $data = null)
	{
		// Collect any original values of things
		// so we can compare later to see what's changed
		$properties = get_object_vars($this);

		foreach ($properties as $key => $value)
		{
			if (substr($key, 0, 1) === '_')
			{
				unset($properties[$key]);
			}
		}

		$this->_original = $properties;

		if (is_array($data))
		{
			$this->fill($data);
		}
	}

	/**
	 * Takes an array of key/value pairs and sets them as
	 * class properties, using any `setCamelCasedProperty()` methods
	 * that may or may not exist.
	 *
	 * @param array $data
	 *
	 * @return \CodeIgniter\Entity
	 */
	public function fill(array $data)
	{
		foreach ($data as $key => $value)
		{
			$key = $this->mapProperty($key);

			$method = 'set' . str_replace(' ', '', ucwords(str_replace(['-', '_'], ' ', $key)));

			if (method_exists($this, $method))
			{
				$this->$method($value);
			}
			elseif (property_exists($this, $key))
			{
				$this->$key = $value;
			}
		}

		return $this;
	}

	//--------------------------------------------------------------------

	/**
	 * General method that will return all public and protected
	 * values of this entity as an array. All values are accessed
	 * through the __get() magic method so will have any casts, etc
	 * applied to them.
	 *
	 * @param boolean $onlyChanged If true, only return values that have changed since object creation
	 * @param boolean $cast        If true, properties will be casted.
	 *
	 * @return array
	 * @throws \Exception
	 */
	public function toArray(bool $onlyChanged = false, bool $cast = true): array
	{
		$this->_cast = $cast;
		$return      = [];

		// we need to loop over our properties so that we
		// allow our magic methods a chance to do their thing.
		$properties = get_object_vars($this);

		foreach ($properties as $key => $value)
		{
			if (substr($key, 0, 1) === '_')
			{
				continue;
			}

			if ($onlyChanged && ! $this->hasPropertyChanged($key, $value))
			{
				continue;
			}

			$return[$key] = $this->__get($key);
		}

		// Loop over our mapped properties and add them to the list...
		if (is_array($this->_options['datamap']))
		{
			foreach ($this->_options['datamap'] as $from => $to)
			{
				$return[$from] = $this->__get($to);
			}
		}
		$this->_cast = true;
		return $return;
	}

	//--------------------------------------------------------------------

	/**
	 * Converts the properties of this class into an array. Unlike toArray()
	 * this will not cast the data or use any magic accessors. It simply
	 * returns the raw data for use when saving to the model, etc.
	 *
	 * @param boolean $onlyChanged
	 *
	 * @return array
	 */
	public function toRawArray(bool $onlyChanged = false): array
	{
		$return = [];

		$properties = get_object_vars($this);

		foreach ($properties as $key => $value)
		{
			if (substr($key, 0, 1) === '_')
			{
				continue;
			}

			if ($onlyChanged && ! $this->hasPropertyChanged($key, $value))
			{
				continue;
			}

			$return[$key] = $this->$key;
		}

		return $return;
	}

	//--------------------------------------------------------------------

	/**
	 * Checks a property to see if it has changed since the entity was created.
	 *
	 * @param string $key
	 * @param null   $value
	 *
	 * @return boolean
	 */
	protected function hasPropertyChanged(string $key, $value = null): bool
	{
		return ! (($this->_original[$key] === null && $value === null) || $this->_original[$key] === $value);
	}

	/**
	 * Magic method to allow retrieval of protected and private
	 * class properties either by their name, or through a `getCamelCasedProperty()`
	 * method.
	 *
	 * Examples:
	 *
	 *      $p = $this->my_property
	 *      $p = $this->getMyProperty()
	 *
	 * @param string $key
	 *
	 * @return mixed
	 * @throws \Exception
	 */
	public function __get(string $key)
	{
		$key = $this->mapProperty($key);

		// Convert to CamelCase for the method
		$method = 'get' . str_replace(' ', '', ucwords(str_replace(['-', '_'], ' ', $key)));

		// if a set* method exists for this key,
		// use that method to insert this value.
		if (method_exists($this, $method))
		{
			$result = $this->$method();
		}

		// Otherwise return the protected property
		// if it exists.
		else if (property_exists($this, $key))
		{
			$result = $this->$key;
		}

		// Do we need to mutate this into a date?
		if (in_array($key, $this->_options['dates']))
		{
			$result = $this->mutateDate($result);
		}
		// Or cast it as something?
		else if ($this->_cast && isset($this->_options['casts'][$key]) && ! empty($this->_options['casts'][$key]))
		{
			$result = $this->castAs($result, $this->_options['casts'][$key]);
		}

		return $result;
	}

	//--------------------------------------------------------------------

	/**
	 * Magic method to all protected/private class properties to be easily set,
	 * either through a direct access or a `setCamelCasedProperty()` method.
	 *
	 * Examples:
	 *
	 *      $this->my_property = $p;
	 *      $this->setMyProperty() = $p;
	 *
	 * @param string $key
	 * @param null   $value
	 *
	 * @return $this
	 */
	public function __set(string $key, $value = null)
	{
		$key = $this->mapProperty($key);

		// Check if the field should be mutated into a date
		if (in_array($key, $this->_options['dates']))
		{
			$value = $this->mutateDate($value, new \DateTimeZone('UTC'));
		}

		$isNullable = false;
		$castTo     = false;

		if (array_key_exists($key, $this->_options['casts']))
		{
			$isNullable = substr($this->_options['casts'][$key], 0, 1) === '?';
			$castTo     = $isNullable ? substr($this->_options['casts'][$key], 1) : $this->_options['casts'][$key];
		}

		if (! $isNullable || ! is_null($value))
		{
			// Array casting requires that we serialize the value
			// when setting it so that it can easily be stored
			// back to the database.
			if ($castTo === 'array')
			{
				$value = serialize($value);
			}

			// JSON casting requires that we JSONize the value
			// when setting it so that it can easily be stored
			// back to the database.
			if (($castTo === 'json' || $castTo === 'json-array') && function_exists('json_encode'))
			{
				$value = json_encode($value);
			}
			
			if($castTo === 'datetime' && $value instanceof \DateTime)
			{
				$value = $this->mutateDate($value, new \DateTimeZone('UTC'));
			}
		}

		// if a set* method exists for this key,
		// use that method to insert this value.
		// *) should be outside $isNullable check - SO maybe wants to do sth with null value automatically
		$method = 'set' . str_replace(' ', '', ucwords(str_replace(['-', '_'], ' ', $key)));
		if (method_exists($this, $method))
		{
			$this->$method($value);

			return $this;
		}

		// Otherwise, just the value.
		// This allows for creation of new class
		// properties that are undefined, though
		// they cannot be saved. Useful for
		// grabbing values through joins,
		// assigning relationships, etc.
		$this->$key = $value;

		return $this;
	}

	//--------------------------------------------------------------------

	/**
	 * Unsets a protected/private class property. Sets the value to null.
	 * However, if there was a default value for the parent class, this
	 * attribute will be reset to that default value.
	 *
	 * @param string $key
<<<<<<< HEAD
=======
	 *
>>>>>>> ec700aac
	 * @throws \ReflectionException
	 */
	public function __unset(string $key)
	{
		// If not actual property exists, get out
		// before we confuse our data mapping.
		if (! property_exists($this, $key))
		{
			return;
		}

		$this->$key = null;

		// Get the class' original default value for this property
		// so we can reset it to the original value.
		$reflectionClass   = new \ReflectionClass($this);
		$defaultProperties = $reflectionClass->getDefaultProperties();

		if (isset($defaultProperties[$key]))
		{
			$this->$key = $defaultProperties[$key];
		}
	}

	//--------------------------------------------------------------------

	/**
	 * Returns true if a property exists names $key, or a getter method
	 * exists named like for __get().
	 *
	 * @param string $key
	 *
	 * @return boolean
	 */
	public function __isset(string $key): bool
	{
		// Ensure an actual property exists, otherwise
		// we confuse the data mapping.
		$value = property_exists($this, $key) ? $this->$key : null;

		return ! is_null($value);
	}

	//--------------------------------------------------------------------

	/**
	 * Checks the datamap to see if this column name is being mapped,
	 * and returns the mapped name, if any, or the original name.
	 *
	 * @param string $key
	 *
	 * @return mixed|string
	 */
	protected function mapProperty(string $key)
	{
		if (empty($this->_options['datamap']))
		{
			return $key;
		}

		if (isset($this->_options['datamap'][$key]) && ! empty($this->_options['datamap'][$key]))
		{
			return $this->_options['datamap'][$key];
		}

		return $key;
	}

	//--------------------------------------------------------------------

	/**
	 * Converts the given string|timestamp|DateTime|Time instance
	 * into a \CodeIgniter\I18n\Time object.
	 *
	 * @param $value
	 * @param \DateTimeZone|null $timezone
	 *
	 * @return \DateTime
	 */
	protected function mutateDate($value, ?\DateTimeZone $timezone = null)
	{
		if (is_numeric($value))
		{
			$value = '@' . $value;
		}
		else if ($value instanceof \DateTime)
		{
			$value = $value->format('c') . ' CET';
		}

		$value = (new class extends \DateTime {

			public function __toString()
			{
				return $this->format('Y-m-d H:i:s');
			}

			public function set($time='now', \DateTimeZone $timezone=null)
			{
				parent::__construct($time, $timezone);
				return $this;
			}

		})->set($value, new \DateTimeZone('UTC'));


		return $timezone ? $value->setTimezone($timezone) : $value;
	}

	//--------------------------------------------------------------------

	/**
	 * Provides the ability to cast an item as a specific data type.
	 * Add ? at the beginning of $type  (i.e. ?string) to get NULL instead of castig $value if $value === null
	 *
	 * @param        $value
	 * @param string $type
	 *
	 * @return mixed
	 * @throws \Exception
	 */

	protected function castAs($value, string $type)
	{
		if (substr($type, 0, 1) === '?')
		{
			if ($value === null)
			{
				return null;
			}
			$type = substr($type, 1);
		}

		switch($type)
		{
			case 'int':
			case 'integer': //alias for 'integer'
				$value = (int)$value;
				break;
			case 'float':
				$value = (float)$value;
				break;
			case 'double':
				$value = (double)$value;
				break;
			case 'string':
				$value = (string)$value;
				break;
			case 'bool':
			case 'boolean': //alias for 'boolean'
				$value = (bool)$value;
				break;
			case 'object':
				$value = (object)$value;
				break;
			case 'array':
				if (is_string($value) && (strpos($value, 'a:') === 0 || strpos($value, 's:') === 0))
				{
					$value = unserialize($value);
				}

				$value = (array)$value;
				break;
			case 'json':
				$value = $this->castAsJson($value, false);
				break;
			case 'json-array':
				$value = $this->castAsJson($value, true);
				break;
			case 'datetime':
				$value = $this->mutateDate($value, new \DateTimeZone(app_timezone()));
				break;
			case 'timestamp':
				return strtotime($value);
				break;
		}

		return $value;
	}

	//--------------------------------------------------------------------

	/**
	 * Cast as JSON
	 *
	 * @param mixed   $value
	 * @param boolean $asArray
	 *
	 * @return mixed
	 * @throws \CodeIgniter\Exceptions\CastException
	 */
	private function castAsJson($value, bool $asArray = false)
	{
		$tmp = ! is_null($value) ? ($asArray ? [] : new \stdClass) : null;
		if (function_exists('json_decode'))
		{
			if ((is_string($value) && (strpos($value, '[') === 0 || strpos($value, '{') === 0 || (strpos($value, '"') === 0 && strrpos($value, '"') === 0 ))) || is_numeric($value))
			{
				$tmp = json_decode($value, $asArray);

				if (json_last_error() !== JSON_ERROR_NONE)
				{
					throw CastException::forInvalidJsonFormatException(json_last_error());
				}
			}
		}
		return $tmp;
	}
}<|MERGE_RESOLUTION|>--- conflicted
+++ resolved
@@ -378,10 +378,6 @@
 	 * attribute will be reset to that default value.
 	 *
 	 * @param string $key
-<<<<<<< HEAD
-=======
-	 *
->>>>>>> ec700aac
 	 * @throws \ReflectionException
 	 */
 	public function __unset(string $key)
