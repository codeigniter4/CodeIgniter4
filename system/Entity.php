--- conflicted
+++ resolved
@@ -310,16 +310,7 @@
 		// Or cast it as something?
 		else if ($this->_cast && isset($this->casts[$key]) && ! empty($this->casts[$key]))
 		{
-<<<<<<< HEAD
-			$result = $this->castAs($result, $this->_options['casts'][$key]);
-		}
-
-		if (! isset($result) && ! property_exists($this, $key))
-		{
-			throw EntityException::forTryingToAccessNonExistentProperty($key, get_called_class());
-=======
 			$result = $this->castAs($result, $this->casts[$key]);
->>>>>>> d1ddc1fc
 		}
 
 		return $result;
@@ -597,7 +588,7 @@
 		$tmp = ! is_null($value) ? ($asArray ? [] : new \stdClass) : null;
 		if (function_exists('json_decode'))
 		{
-			if ((is_string($value) && strlen($value) > 1 && in_array($value{0}, ['[','{','"'])) || is_numeric($value))
+			if ((is_string($value) && strlen($value) > 1 && in_array($value{0}, ['[', '{', '"'])) || is_numeric($value))
 			{
 				$tmp = json_decode($value, $asArray);
 
