--- conflicted
+++ resolved
@@ -23,15 +23,9 @@
     /**
      * Runs the current command discovered on the CLI.
      *
-<<<<<<< HEAD
-     * @throws Exception
-     *
      * @return int|void
-=======
-     * @return mixed
      *
      * @throws Exception
->>>>>>> 46ddce50
      */
     public function run()
     {
