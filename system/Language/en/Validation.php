<?php

/**
 * CodeIgniter
 *
 * An open source application development framework for PHP
 *
 * This content is released under the MIT License (MIT)
 *
 * Copyright (c) 2014-2017 British Columbia Institute of Technology
 *
 * Permission is hereby granted, free of charge, to any person obtaining a copy
 * of this software and associated documentation files (the "Software"), to deal
 * in the Software without restriction, including without limitation the rights
 * to use, copy, modify, merge, publish, distribute, sublicense, and/or sell
 * copies of the Software, and to permit persons to whom the Software is
 * furnished to do so, subject to the following conditions:
 *
 * The above copyright notice and this permission notice shall be included in
 * all copies or substantial portions of the Software.
 *
 * THE SOFTWARE IS PROVIDED "AS IS", WITHOUT WARRANTY OF ANY KIND, EXPRESS OR
 * IMPLIED, INCLUDING BUT NOT LIMITED TO THE WARRANTIES OF MERCHANTABILITY,
 * FITNESS FOR A PARTICULAR PURPOSE AND NONINFRINGEMENT. IN NO EVENT SHALL THE
 * AUTHORS OR COPYRIGHT HOLDERS BE LIABLE FOR ANY CLAIM, DAMAGES OR OTHER
 * LIABILITY, WHETHER IN AN ACTION OF CONTRACT, TORT OR OTHERWISE, ARISING FROM,
 * OUT OF OR IN CONNECTION WITH THE SOFTWARE OR THE USE OR OTHER DEALINGS IN
 * THE SOFTWARE.
 *
 * @package      CodeIgniter
 * @author       CodeIgniter Dev Team
 * @copyright    2014-2017 British Columbia Institute of Technology (https://bcit.ca/)
 * @license      https://opensource.org/licenses/MIT	MIT License
 * @link         https://codeigniter.com
 * @since        Version 3.0.0
 * @filesource
 */

return [
	// Core Messages
	'noRuleSets'            => 'No rulesets specified in Validation configuration.',
	'ruleNotFound'          => '{rule} is not a valid rule.',
	'groupNotFound'         => '%s is not a validation rules group.',
	'groupNotArray'         => '%s rule group must be an array.',

	// Rule Messages
	'alpha'                 => 'The {field} field may only contain alphabetical characters.',
	'alpha_dash'            => 'The {field} field may only contain alpha-numeric characters, underscores, and dashes.',
	'alpha_numeric'         => 'The {field} field may only contain alpha-numeric characters.',
<<<<<<< HEAD
	'alpha_numeric_spaces'  => 'The {field} field may only contain alpha-numeric characters and spaces.',
	'alpha_space'  			=> 'The {field} field may only contain alphabetical characters and spaces.',
=======
	'alpha_numeric_space'  => 'The {field} field may only contain alpha-numeric characters and spaces.',
>>>>>>> 50befad1
	'decimal'               => 'The {field} field must contain a decimal number.',
	'differs'               => 'The {field} field must differ from the {param} field.',
	'exact_length'          => 'The {field} field must be exactly {param} characters in length.',
	'greater_than'          => 'The {field} field must contain a number greater than {param}.',
	'greater_than_equal_to' => 'The {field} field must contain a number greater than or equal to {param}.',
	'in_list'               => 'The {field} field must be one of: {param}.',
	'integer'               => 'The {field} field must contain an integer.',
	'is_natural'            => 'The {field} field must only contain digits.',
	'is_natural_no_zero'    => 'The {field} field must only contain digits and must be greater than zero.',
	'is_unique'             => 'The {field} field must contain a unique value.',
	'less_than'             => 'The {field} field must contain a number less than {param}.',
	'less_than_equal_to'    => 'The {field} field must contain a number less than or equal to {param}.',
	'matches'               => 'The {field} field does not match the {param} field.',
	'max_length'            => 'The {field} field cannot exceed {param} characters in length.',
	'min_length'            => 'The {field} field must be at least {param} characters in length.',
	'numeric'               => 'The {field} field must contain only numbers.',
	'regex_match'           => 'The {field} field is not in the correct format.',
	'required'              => 'The {field} field is required.',
	'required_with'         => 'The {field} field is required when {param} is present.',
	'required_without'      => 'The {field} field is required when {param} in not present.',
	'timezone'              => 'The {field} field must be a valid timezone.',
	'valid_base64'          => 'The {field} field must be a valid base64 string.',
	'valid_email'           => 'The {field} field must contain a valid email address.',
	'valid_emails'          => 'The {field} field must contain all valid email addresses.',
	'valid_ip'              => 'The {field} field must contain a valid IP.',
	'valid_url'             => 'The {field} field must contain a valid URL.',

	// Credit Cards
	'valid_cc_num'          => '{field} does not appear to be a valid credit card number.',

	// Files
	'uploaded'              => '{field} is not a valid uploaded file.',
	'max_size'              => '{field} is too large of a file.',
	'is_image'              => '{field} is not a valid, uploaded image file.',
	'mime_in'               => '{field} does not have a valid mime type.',
	'ext_in'                => '{field} does not have a valid file extension.',
	'max_dims'              => '{field} is either not an image, or it is too wide or tall.',
	'',
];<|MERGE_RESOLUTION|>--- conflicted
+++ resolved
@@ -47,12 +47,8 @@
 	'alpha'                 => 'The {field} field may only contain alphabetical characters.',
 	'alpha_dash'            => 'The {field} field may only contain alpha-numeric characters, underscores, and dashes.',
 	'alpha_numeric'         => 'The {field} field may only contain alpha-numeric characters.',
-<<<<<<< HEAD
-	'alpha_numeric_spaces'  => 'The {field} field may only contain alpha-numeric characters and spaces.',
+	'alpha_numeric_space'  => 'The {field} field may only contain alpha-numeric characters and spaces.',
 	'alpha_space'  			=> 'The {field} field may only contain alphabetical characters and spaces.',
-=======
-	'alpha_numeric_space'  => 'The {field} field may only contain alpha-numeric characters and spaces.',
->>>>>>> 50befad1
 	'decimal'               => 'The {field} field must contain a decimal number.',
 	'differs'               => 'The {field} field must differ from the {param} field.',
 	'exact_length'          => 'The {field} field must be exactly {param} characters in length.',
