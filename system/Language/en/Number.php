<?php

/**
<<<<<<< HEAD
 * Number language strings.
 *
 * @package      CodeIgniter
 * @author       CodeIgniter Dev Team
 * @copyright    2014-2018 British Columbia Institute of Technology (https://bcit.ca/)
 * @license      https://opensource.org/licenses/MIT	MIT License
 * @link         https://codeigniter.com
 * @since        Version 3.0.0
 * @filesource
=======
 * System messages translation for CodeIgniter(tm)
 * @author	    CodeIgniter community
 * @copyright	Copyright (c) 2014-2018, British Columbia Institute of Technology (http://bcit.ca/)
 * @license	    http://opensource.org/licenses/MIT	MIT License
 * @link	    https://codeigniter.com
>>>>>>> 162dfa6e
 */

return [
<<<<<<< HEAD
	'terabyteAbbr' => 'TB',
	'gigabyteAbbr' => 'GB',
	'megabyteAbbr' => 'MB',
	'kilobyteAbbr' => 'KB',
	'bytes'        => 'Bytes',
=======
	'terabyteAbbr' 	=> 'TB',
	'gigabyteAbbr' 	=> 'GB',
	'megabyteAbbr' 	=> 'MB',
	'kilobyteAbbr' 	=> 'KB',
	'bytes'         => 'Bytes',
>>>>>>> 162dfa6e
	// don't forget the space in front of these!
	'thousand'     => ' thousand',
	'million'      => ' million',
	'billion'      => ' billion',
	'trillion'     => ' trillion',
	'quadrillion'  => ' quadrillion',
];<|MERGE_RESOLUTION|>--- conflicted
+++ resolved
@@ -1,7 +1,6 @@
 <?php
 
 /**
-<<<<<<< HEAD
  * Number language strings.
  *
  * @package      CodeIgniter
@@ -11,29 +10,15 @@
  * @link         https://codeigniter.com
  * @since        Version 3.0.0
  * @filesource
-=======
- * System messages translation for CodeIgniter(tm)
- * @author	    CodeIgniter community
- * @copyright	Copyright (c) 2014-2018, British Columbia Institute of Technology (http://bcit.ca/)
- * @license	    http://opensource.org/licenses/MIT	MIT License
- * @link	    https://codeigniter.com
->>>>>>> 162dfa6e
  */
 
 return [
-<<<<<<< HEAD
 	'terabyteAbbr' => 'TB',
 	'gigabyteAbbr' => 'GB',
 	'megabyteAbbr' => 'MB',
 	'kilobyteAbbr' => 'KB',
 	'bytes'        => 'Bytes',
-=======
-	'terabyteAbbr' 	=> 'TB',
-	'gigabyteAbbr' 	=> 'GB',
-	'megabyteAbbr' 	=> 'MB',
-	'kilobyteAbbr' 	=> 'KB',
-	'bytes'         => 'Bytes',
->>>>>>> 162dfa6e
+
 	// don't forget the space in front of these!
 	'thousand'     => ' thousand',
 	'million'      => ' million',
