--- conflicted
+++ resolved
@@ -359,15 +359,11 @@
      */
     public function valid_ip($ip = null, ?string $which = null): bool
     {
-<<<<<<< HEAD
         if (! is_string($ip)) {
             $ip = (string) $ip;
         }
 
         if ($ip === '') {
-=======
-        if ($ip === null || $ip === '') {
->>>>>>> 94837326
             return false;
         }
 
@@ -449,11 +445,8 @@
     /**
      * Checks for a valid date and matches a given date format
      *
-<<<<<<< HEAD
-     * @param string|null $str
-=======
+     * @param string|null           $str
      * @param non-empty-string|null $format
->>>>>>> 94837326
      */
     public function valid_date($str = null, ?string $format = null): bool
     {
