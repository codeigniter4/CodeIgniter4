--- conflicted
+++ resolved
@@ -215,16 +215,10 @@
 
 		if (in_array('if_exist', $rules, true))
 		{
-<<<<<<< HEAD
-			// and the current field does not exists in the input data
-			// we can return true. Ignoring all other rules to this field.
-			if (!dot_array_search($field, $data))
-=======
 			// If the if_exist rule is defined
 			// and the current field does not exist in the input data
 			// we can return true, ignoring all other rules to this field.
 			if (! array_key_exists($field, array_flatten_with_dots($data)))
->>>>>>> 2856c92a
 			{
 				return true;
 			}
