--- conflicted
+++ resolved
@@ -124,21 +124,7 @@
      * The filter info from Route Collection
      * if the matched route should be filtered.
      *
-<<<<<<< HEAD
-     * @var array<string>
-=======
-     * @var string|null
-     *
-     * @deprecated Use $filtersInfo
-     */
-    protected $filterInfo;
-
-    /**
-     * The filter info from Route Collection
-     * if the matched route should be filtered.
-     *
      * @var list<string>
->>>>>>> a7184270
      */
     protected $filtersInfo = [];
 
@@ -231,23 +217,7 @@
     /**
      * Returns the filter info for the matched route, if any.
      *
-<<<<<<< HEAD
-     * @return array<string>
-=======
-     * @return string|null
-     *
-     * @deprecated Use getFilters()
-     */
-    public function getFilter()
-    {
-        return $this->filterInfo;
-    }
-
-    /**
-     * Returns the filter info for the matched route, if any.
-     *
      * @return list<string>
->>>>>>> a7184270
      */
     public function getFilters(): array
     {
