--- conflicted
+++ resolved
@@ -555,13 +555,8 @@
     /**
      * Returns the raw array of available routes.
      *
-<<<<<<< HEAD
-     * @param string|null $verb            HTTP verb like `GET`,`POST` or `*` or `CLI`.
-     * @param bool        $includeWildcard Whether to include '*' routes.
-=======
-     * @param non-empty-string|null $verb
+     * @param non-empty-string|null $verb            HTTP verb like `GET`,`POST` or `*` or `CLI`.
      * @param bool                  $includeWildcard Whether to include '*' routes.
->>>>>>> 94837326
      */
     public function getRoutes(?string $verb = null, bool $includeWildcard = true): array
     {
