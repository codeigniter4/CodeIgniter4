--- conflicted
+++ resolved
@@ -182,10 +182,6 @@
 	 * @var bool
 	 */
 	protected $didDiscover = false;
-<<<<<<< HEAD
-
-=======
->>>>>>> 5eef9353
 	protected $fileLocator;
 
 	//--------------------------------------------------------------------
@@ -381,12 +377,8 @@
 	 */
 	protected function discoverRoutes()
 	{
-<<<<<<< HEAD
-		if ($this->didDiscover) return;
-=======
 		if ($this->didDiscover)
 			return;
->>>>>>> 5eef9353
 
 		// We need this var in local scope
 		// so route files can access it.
@@ -402,12 +394,8 @@
 			foreach ($files as $file)
 			{
 				// Don't include our main file again...
-<<<<<<< HEAD
-				if ($file == APPPATH.'Config/Routes.php') continue;
-=======
 				if ($file == APPPATH . 'Config/Routes.php')
 					continue;
->>>>>>> 5eef9353
 
 				include $file;
 			}
