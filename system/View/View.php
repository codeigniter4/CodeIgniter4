<?php namespace CodeIgniter\View;

/**
 * CodeIgniter
 *
 * An open source application development framework for PHP
 *
 * This content is released under the MIT License (MIT)
 *
 * Copyright (c) 2014-2017 British Columbia Institute of Technology
 *
 * Permission is hereby granted, free of charge, to any person obtaining a copy
 * of this software and associated documentation files (the "Software"), to deal
 * in the Software without restriction, including without limitation the rights
 * to use, copy, modify, merge, publish, distribute, sublicense, and/or sell
 * copies of the Software, and to permit persons to whom the Software is
 * furnished to do so, subject to the following conditions:
 *
 * The above copyright notice and this permission notice shall be included in
 * all copies or substantial portions of the Software.
 *
 * THE SOFTWARE IS PROVIDED "AS IS", WITHOUT WARRANTY OF ANY KIND, EXPRESS OR
 * IMPLIED, INCLUDING BUT NOT LIMITED TO THE WARRANTIES OF MERCHANTABILITY,
 * FITNESS FOR A PARTICULAR PURPOSE AND NONINFRINGEMENT. IN NO EVENT SHALL THE
 * AUTHORS OR COPYRIGHT HOLDERS BE LIABLE FOR ANY CLAIM, DAMAGES OR OTHER
 * LIABILITY, WHETHER IN AN ACTION OF CONTRACT, TORT OR OTHERWISE, ARISING FROM,
 * OUT OF OR IN CONNECTION WITH THE SOFTWARE OR THE USE OR OTHER DEALINGS IN
 * THE SOFTWARE.
 *
 * @package	CodeIgniter
 * @author	CodeIgniter Dev Team
 * @copyright	2014-2017 British Columbia Institute of Technology (https://bcit.ca/)
 * @license	https://opensource.org/licenses/MIT	MIT License
 * @link	https://codeigniter.com
 * @since	Version 3.0.0
 * @filesource
 */
use Config\Services;
use CodeIgniter\Log\Logger;

/**
 * Class View
 *
 * @package CodeIgniter\View
 */
class View implements RendererInterface
{

	/**
	 * Data that is made available to the Views.
	 *
	 * @var array
	 */
	protected $data = [];

	/**
	 * The base directory to look in for our Views.
	 *
	 * @var
	 */
	protected $viewPath;

	/**
	 * Instance of CodeIgniter\Loader for when
	 * we need to attempt to find a view
	 * that's not in standard place.
	 * @var
	 */
	protected $loader;

	/**
	 * Logger instance.
	 * @var Logger
	 */
	protected $logger;

	/**
	 * Should we store performance info?
	 * @var bool
	 */
	protected $debug = false;

	/**
	 * Cache stats about our performance here,
	 * when CI_DEBUG = true
	 * @var array
	 */
	protected $performanceData = [];

	/**
	 * @var \Config\View
	 */
	protected $config;

	/**
	 * Whether data should be saved between renders.
	 *
	 * @var bool
	 */
	protected $saveData;

	//--------------------------------------------------------------------

	/**
	 * Constructor
	 *
	 * @param \Config\View  $config
	 * @param string        $viewPath
	 * @param type          $loader
	 * @param bool          $debug
	 * @param Logger        $logger
	 */
	public function __construct($config, string $viewPath = null, $loader = null, bool $debug = null, Logger $logger = null)
	{
		$this->config = $config;
		$this->viewPath = rtrim($viewPath, '/ ') . '/';
		$this->loader = is_null($loader) ? Services::locator() : $loader;
		$this->logger = is_null($logger) ? Services::logger() : $logger;
		$this->debug = is_null($debug) ? CI_DEBUG : $debug;
		$this->saveData = $config->saveData ?? null;
	}

	//--------------------------------------------------------------------

	/**
	 * Builds the output based upon a file name and any
	 * data that has already been set.
	 *
	 * Valid $options:
	 * 	- cache 		number of seconds to cache for
	 *  - cache_name	Name to use for cache
	 *
	 * @param string $view
	 * @param array  $options
	 * @param bool $saveData
	 *
	 * @return string
	 */
	public function render(string $view, array $options = null, $saveData = null): string
	{
		$start = microtime(true);

		// Store the results here so even if
		// multiple views are called in a view, it won't
		// clean it unless we mean it to.
		if ($saveData !== null)
		{
			$this->saveData = $saveData;
		}

		$view = str_replace('.php', '', $view) . '.php';

		// Was it cached?
		if (isset($options['cache']))
		{
			$cacheName = $options['cache_name'] ?? str_replace('.php', '', $view);

			if ($output = cache($cacheName))
			{
				$this->logPerformance($start, microtime(true), $view);
				return $output;
			}
		}

		$file = $this->viewPath . $view;

		if ( ! file_exists($file))
		{
			$file = $this->loader->locateFile($view, 'Views');
		}

		// locateFile will return an empty string if the file cannot be found.
		if (empty($file))
		{
<<<<<<< HEAD
			throw new \InvalidArgumentException('View file not found: '.$view);
=======
			throw new \InvalidArgumentException('View file not found: ' . $view);
>>>>>>> 5eef9353
		}

		// Make our view data available to the view.
		extract($this->data);

		if ( ! $this->saveData)
		{
			$this->data = [];
		}

		ob_start();
		include($file); // PHP will be processed
		$output = ob_get_contents();
		@ob_end_clean();

		$this->logPerformance($start, microtime(true), $view);

		// Should we cache?
		if (isset($options['cache']))
		{
			cache()->save($cacheName, $output, (int) $options['cache']);
		}

		return $output;
	}

	//--------------------------------------------------------------------

	/**
	 * Builds the output based upon a string and any
	 * data that has already been set.
	 * Cache does not apply, because there is no "key".
	 *
	 * @param string $view	The view contents
	 * @param array  $options  Reserved for 3rd-party uses since
	 *                         it might be needed to pass additional info
	 *                         to other template engines.
	 * @param bool   $saveData If true, will save data for use with any other calls,
	 *                         if false, will clean the data after displaying the view,
	 * 						   if not specified, use the config setting.
	 *
	 * @return string
	 */
	public function renderString(string $view, array $options = null, $saveData = null): string
	{
		$start = microtime(true);
		if (is_null($saveData))
		{
			$saveData = $this->config->saveData;
		}

		extract($this->data);

		if ( ! $saveData)
		{
			$this->data = [];
		}

		ob_start();
		$incoming = "?>" . $view;
		eval($incoming);
		$output = ob_get_contents();
		@ob_end_clean();

		$this->logPerformance($start, microtime(true), $this->excerpt($view));

		return $output;
	}

	//--------------------------------------------------------------------

	/**
	 * Extract first bit of a long string and add ellipsis
	 *
	 * @param string	$string
	 * @parm	int		$length
	 * @return string
	 */
	public function excerpt(string $string, int $length = 20): string
	{
		return (strlen($string) > $length) ? substr($string, 0, $length - 3) . '...' : $string;
	}

	//--------------------------------------------------------------------

	/**
	 * Sets several pieces of view data at once.
	 *
	 * @param array $data
	 * @param string $context The context to escape it for: html, css, js, url
	 *                        If null, no escaping will happen
	 *
	 * @return RendererInterface
	 */
	public function setData(array $data = [], string $context = null): RendererInterface
	{
		if ( ! empty($context))
		{
			$data = \esc($data, $context);
		}

		$this->data = array_merge($this->data, $data);

		return $this;
	}

	//--------------------------------------------------------------------

	/**
	 * Sets a single piece of view data.
	 *
	 * @param string $name
	 * @param mixed   $value
	 * @param string $context The context to escape it for: html, css, js, url
	 *                        If null, no escaping will happen
	 *
	 * @return RendererInterface
	 */
	public function setVar(string $name, $value = null, string $context = null): RendererInterface
	{
		if ( ! empty($context))
		{
			$value = \esc($value, $context);
		}

		$this->data[$name] = $value;

		return $this;
	}

	//--------------------------------------------------------------------

	/**
	 * Removes all of the view data from the system.
	 *
	 * @return RendererInterface
	 */
	public function resetData()
	{
		$this->data = [];

		return $this;
	}

	//--------------------------------------------------------------------

	/**
	 * Returns the current data that will be displayed in the view.
	 *
	 * @return array
	 */
	public function getData()
	{
		return $this->data;
	}

	//--------------------------------------------------------------------

	/**
	 * Returns the performance data that might have been collected
	 * during the execution. Used primarily in the Debug Toolbar.
	 *
	 * @return array
	 */
	public function getPerformanceData(): array
	{
		return $this->performanceData;
	}

	//--------------------------------------------------------------------

	/**
	 * Logs performance data for rendering a view.
	 *
	 * @param float  $start
	 * @param float  $end
	 * @param string $view
	 */
	protected function logPerformance(float $start, float $end, string $view)
	{
		if ( ! $this->debug)
			return;

		$this->performanceData[] = [
			'start'	 => $start,
			'end'	 => $end,
			'view'	 => $view
		];
	}

	//--------------------------------------------------------------------
}<|MERGE_RESOLUTION|>--- conflicted
+++ resolved
@@ -172,11 +172,7 @@
 		// locateFile will return an empty string if the file cannot be found.
 		if (empty($file))
 		{
-<<<<<<< HEAD
-			throw new \InvalidArgumentException('View file not found: '.$view);
-=======
 			throw new \InvalidArgumentException('View file not found: ' . $view);
->>>>>>> 5eef9353
 		}
 
 		// Make our view data available to the view.
