<?php

/**
 * This file is part of CodeIgniter 4 framework.
 *
 * (c) CodeIgniter Foundation <admin@codeigniter.com>
 *
 * For the full copyright and license information, please view
 * the LICENSE file that was distributed with this source code.
 */

namespace CodeIgniter\View;

use CodeIgniter\Autoloader\FileLocator;
use CodeIgniter\Debug\Toolbar\Collectors\Views;
use CodeIgniter\Filters\DebugToolbar;
use CodeIgniter\View\Exceptions\ViewException;
use Config\Services;
use Config\Toolbar;
use Config\View as ViewConfig;
use Psr\Log\LoggerInterface;
use RuntimeException;

/**
 * Class View
 */
class View implements RendererInterface
{
    use ViewDecoratorTrait;

    /**
     * Saved Data.
     *
     * @var array
     */
    protected $data = [];

    /**
     * Data for the variables that are available in the Views.
     *
     * @var array|null
     */
    protected $tempData;

    /**
     * The base directory to look in for our Views.
     *
     * @var string
     */
    protected $viewPath;

    /**
     * Data for rendering including Caching and Debug Toolbar data.
     *
     * @var array
     */
    protected $renderVars = [];

    /**
     * Instance of FileLocator for when
     * we need to attempt to find a view
     * that's not in standard place.
     *
     * @var FileLocator
     */
    protected $loader;

    /**
     * Logger instance.
     *
     * @var LoggerInterface
     */
    protected $logger;

    /**
     * Should we store performance info?
     *
     * @var bool
     */
    protected $debug = false;

    /**
     * Cache stats about our performance here,
     * when CI_DEBUG = true
     *
     * @var array
     */
    protected $performanceData = [];

    /**
     * @var ViewConfig
     */
    protected $config;

    /**
     * Whether data should be saved between renders.
     *
     * @var bool
     */
    protected $saveData;

    /**
     * Number of loaded views
     *
     * @var int
     */
    protected $viewsCount = 0;

    /**
     * The name of the layout being used, if any.
     * Set by the `extend` method used within views.
     *
     * @var string|null
     */
    protected $layout;

    /**
     * Holds the sections and their data.
     *
     * @var array
     */
    protected $sections = [];

    /**
     * The name of the current section being rendered,
     * if any.
     *
     * @var string|null
     *
     * @deprecated
     */
    protected $currentSection;

    /**
     * The name of the current section being rendered,
     * if any.
     *
     * @var array<string>
     */
    protected $sectionStack = [];

    public function __construct(ViewConfig $config, ?string $viewPath = null, ?FileLocator $loader = null, ?bool $debug = null, ?LoggerInterface $logger = null)
    {
        $this->config   = $config;
        $this->viewPath = rtrim($viewPath, '\\/ ') . DIRECTORY_SEPARATOR;
        $this->loader   = $loader ?? Services::locator();
        $this->logger   = $logger ?? Services::logger();
        $this->debug    = $debug ?? CI_DEBUG;
        $this->saveData = (bool) $config->saveData;
    }

    /**
     * Builds the output based upon a file name and any
     * data that has already been set.
     *
     * Valid $options:
     *  - cache      Number of seconds to cache for
     *  - cache_name Name to use for cache
     *
     * @param string     $view     File name of the view source
     * @param array|null $options  Reserved for 3rd-party uses since
     *                             it might be needed to pass additional info
     *                             to other template engines.
     * @param bool|null  $saveData If true, saves data for subsequent calls,
     *                             if false, cleans the data after displaying,
     *                             if null, uses the config setting.
     */
    public function render(string $view, ?array $options = null, ?bool $saveData = null): string
    {
        $this->renderVars['start'] = microtime(true);

        // Store the results here so even if
        // multiple views are called in a view, it won't
        // clean it unless we mean it to.
        $saveData ??= $this->saveData;

        $fileExt = pathinfo($view, PATHINFO_EXTENSION);
        // allow Views as .html, .tpl, etc (from CI3)
        $this->renderVars['view'] = empty($fileExt) ? $view . '.php' : $view;

        $this->renderVars['options'] = $options ?? [];

        // Was it cached?
        if (isset($this->renderVars['options']['cache'])) {
            $cacheName = $this->renderVars['options']['cache_name']
                ?? str_replace('.php', '', $this->renderVars['view']);
            $cacheName = str_replace(['\\', '/'], '', $cacheName);

            $this->renderVars['cacheName'] = $cacheName;

            if ($output = cache($this->renderVars['cacheName'])) {
                $this->logPerformance(
                    $this->renderVars['start'],
                    microtime(true),
                    $this->renderVars['view']
                );

                return $output;
            }
        }

        $this->renderVars['file'] = $this->viewPath . $this->renderVars['view'];

        if (! is_file($this->renderVars['file'])) {
            $this->renderVars['file'] = $this->loader->locateFile(
                $this->renderVars['view'],
                'Views',
                empty($fileExt) ? 'php' : $fileExt
            );
        }

        // locateFile will return an empty string if the file cannot be found.
        if (empty($this->renderVars['file'])) {
            throw ViewException::forInvalidFile($this->renderVars['view']);
        }

        // Make our view data available to the view.
        $this->prepareTemplateData($saveData);

        // Save current vars
        $renderVars = $this->renderVars;

        $output = (function (): string {
            extract($this->tempData);
            ob_start();
            include $this->renderVars['file'];

            return ob_get_clean() ?: '';
        })();

        // Get back current vars
        $this->renderVars = $renderVars;

        // When using layouts, the data has already been stored
        // in $this->sections, and no other valid output
        // is allowed in $output so we'll overwrite it.
        if ($this->layout !== null && $this->sectionStack === []) {
            $layoutView   = $this->layout;
            $this->layout = null;
            // Save current vars
            $renderVars = $this->renderVars;
            $output     = $this->render($layoutView, $options, $saveData);
            // Get back current vars
            $this->renderVars = $renderVars;
        }

        $output = $this->decorateOutput($output);

        $this->logPerformance(
            $this->renderVars['start'],
            microtime(true),
            $this->renderVars['view']
        );

        $afterFilters = service('filters')->getFiltersClass()['after'];
        if (
            ($this->debug && (! isset($options['debug']) || $options['debug'] === true))
            && in_array(DebugToolbar::class, $afterFilters, true)
        ) {
            $toolbarCollectors = config(Toolbar::class)->collectors;

            if (in_array(Views::class, $toolbarCollectors, true)) {
                // Clean up our path names to make them a little cleaner
                $this->renderVars['file'] = clean_path($this->renderVars['file']);
                $this->renderVars['file'] = ++$this->viewsCount . ' ' . $this->renderVars['file'];

                $output = '<!-- DEBUG-VIEW START ' . $this->renderVars['file'] . ' -->' . PHP_EOL
                    . $output . PHP_EOL
                    . '<!-- DEBUG-VIEW ENDED ' . $this->renderVars['file'] . ' -->' . PHP_EOL;
            }
        }

        // Should we cache?
        if (isset($this->renderVars['options']['cache'])) {
            cache()->save(
                $this->renderVars['cacheName'],
                $output,
                (int) $this->renderVars['options']['cache']
            );
        }

        $this->tempData = null;

        return $output;
    }

    /**
     * Builds the output based upon a string and any
     * data that has already been set.
     * Cache does not apply, because there is no "key".
     *
     * @param string     $view     The view contents
     * @param array|null $options  Reserved for 3rd-party uses since
     *                             it might be needed to pass additional info
     *                             to other template engines.
     * @param bool|null  $saveData If true, saves data for subsequent calls,
     *                             if false, cleans the data after displaying,
     *                             if null, uses the config setting.
     */
    public function renderString(string $view, ?array $options = null, ?bool $saveData = null): string
    {
        $start = microtime(true);
        $saveData ??= $this->saveData;
        $this->prepareTemplateData($saveData);

        $output = (function (string $view): string {
            extract($this->tempData);
            ob_start();
            eval('?>' . $view);

            return ob_get_clean() ?: '';
        })($view);

        $this->logPerformance($start, microtime(true), $this->excerpt($view));
        $this->tempData = null;

        return $output;
    }

    /**
     * Extract first bit of a long string and add ellipsis
     */
    public function excerpt(string $string, int $length = 20): string
    {
        return (strlen($string) > $length) ? substr($string, 0, $length - 3) . '...' : $string;
    }

    /**
     * Sets several pieces of view data at once.
     *
     * @param string|null $context The context to escape it for: html, css, js, url
     *                             If null, no escaping will happen
     * @phpstan-param null|'html'|'js'|'css'|'url'|'attr'|'raw' $context
     */
    public function setData(array $data = [], ?string $context = null): RendererInterface
    {
        if ($context) {
            $data = \esc($data, $context);
        }

        $this->tempData ??= $this->data;
        $this->tempData = array_merge($this->tempData, $data);

        return $this;
    }

    /**
     * Sets a single piece of view data.
     *
     * @param mixed       $value
     * @param string|null $context The context to escape it for: html, css, js, url
     *                             If null, no escaping will happen
     * @phpstan-param null|'html'|'js'|'css'|'url'|'attr'|'raw' $context
     */
    public function setVar(string $name, $value = null, ?string $context = null): RendererInterface
    {
        if ($context) {
            $value = esc($value, $context);
        }

        $this->tempData ??= $this->data;
        $this->tempData[$name] = $value;

        return $this;
    }

    /**
     * Removes all of the view data from the system.
     */
    public function resetData(): RendererInterface
    {
        $this->data = [];

        return $this;
    }

    /**
     * Returns the current data that will be displayed in the view.
     */
    public function getData(): array
    {
        return $this->tempData ?? $this->data;
    }

    /**
     * Specifies that the current view should extend an existing layout.
     *
     * @return void
     */
    public function extend(string $layout)
    {
        $this->layout = $layout;
    }

    /**
     * Starts holds content for a section within the layout.
     *
     * @param string $name Section name
     *
     * @return void
     */
    public function section(string $name)
    {
        // Saved to prevent BC.
        $this->currentSection = $name;
        $this->sectionStack[] = $name;

        ob_start();
    }

    /**
     * Captures the last section
     *
     * @return void
     *
     * @throws RuntimeException
     */
    public function endSection()
    {
        $contents = ob_get_clean();

        if ($this->sectionStack === []) {
            throw new RuntimeException('View themes, no current section.');
        }

        $section = array_pop($this->sectionStack);

        // Ensure an array exists so we can store multiple entries for this.
        if (! array_key_exists($section, $this->sections)) {
            $this->sections[$section] = [];
        }

        $this->sections[$section][] = $contents;
    }

    /**
     * Renders a section's contents.
     *
<<<<<<< HEAD
     * @param bool $saveData If true, saves data for subsequent calls,
     *                       if false, cleans the data after displaying.
=======
     * @return void
>>>>>>> fbb9c4d1
     */
    public function renderSection(string $sectionName, bool $saveData = false)
    {
        if (! isset($this->sections[$sectionName])) {
            echo '';

            return;
        }

        foreach ($this->sections[$sectionName] as $key => $contents) {
            echo $contents;
            if ($saveData === false) {
                unset($this->sections[$sectionName][$key]);
            }
        }
    }

    /**
     * Used within layout views to include additional views.
     *
     * @param bool $saveData
     */
    public function include(string $view, ?array $options = null, $saveData = true): string
    {
        return $this->render($view, $options, $saveData);
    }

    /**
     * Returns the performance data that might have been collected
     * during the execution. Used primarily in the Debug Toolbar.
     */
    public function getPerformanceData(): array
    {
        return $this->performanceData;
    }

    /**
     * Logs performance data for rendering a view.
     *
     * @return void
     */
    protected function logPerformance(float $start, float $end, string $view)
    {
        if ($this->debug) {
            $this->performanceData[] = [
                'start' => $start,
                'end'   => $end,
                'view'  => $view,
            ];
        }
    }

    protected function prepareTemplateData(bool $saveData): void
    {
        $this->tempData ??= $this->data;

        if ($saveData) {
            $this->data = $this->tempData;
        }
    }
}<|MERGE_RESOLUTION|>--- conflicted
+++ resolved
@@ -436,12 +436,10 @@
     /**
      * Renders a section's contents.
      *
-<<<<<<< HEAD
      * @param bool $saveData If true, saves data for subsequent calls,
      *                       if false, cleans the data after displaying.
-=======
+     *
      * @return void
->>>>>>> fbb9c4d1
      */
     public function renderSection(string $sectionName, bool $saveData = false)
     {
