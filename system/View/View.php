--- conflicted
+++ resolved
@@ -106,11 +106,7 @@
 	 * @param bool          $debug
 	 * @param Logger        $logger
 	 */
-<<<<<<< HEAD
 	public function __construct(string $viewPath = null, $loader = null, bool $debug = null, Logger $logger = null)
-=======
-	public function __construct($config, string $viewPath=null, $loader=null, bool $debug = null, Logger $logger = null)
->>>>>>> 94b4d0d5
 	{
 	    $this->config   = $config;
 		$this->viewPath = rtrim($viewPath, '/ ').'/';
@@ -135,11 +131,7 @@
 	 *
 	 * @return string
 	 */
-<<<<<<< HEAD
 	public function render(string $view, array $options = null, bool $saveData = false): string
-=======
-	public function render(string $view, array $options=null, $saveData=null): string
->>>>>>> 94b4d0d5
 	{
 		$start = microtime(true);
 
