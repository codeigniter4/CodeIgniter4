<?php

declare(strict_types=1);

/**
 * This file is part of CodeIgniter 4 framework.
 *
 * (c) CodeIgniter Foundation <admin@codeigniter.com>
 *
 * For the full copyright and license information, please view
 * the LICENSE file that was distributed with this source code.
 */

namespace CodeIgniter;

use Closure;
use CodeIgniter\Database\BaseConnection;
use CodeIgniter\Database\BaseResult;
use CodeIgniter\Database\Exceptions\DatabaseException;
use CodeIgniter\Database\Exceptions\DataException;
use CodeIgniter\Database\Query;
use CodeIgniter\Exceptions\ModelException;
use CodeIgniter\I18n\Time;
use CodeIgniter\Pager\Pager;
use CodeIgniter\Validation\ValidationInterface;
use Config\Services;
use InvalidArgumentException;
use ReflectionClass;
use ReflectionException;
use ReflectionProperty;
use stdClass;

/**
 * The BaseModel class provides a number of convenient features that
 * makes working with a databases less painful. Extending this class
 * provide means of implementing various database systems
 *
 * It will:
 *      - simplifies pagination
 *      - allow specifying the return type (array, object, etc) with each call
 *      - automatically set and update timestamps
 *      - handle soft deletes
 *      - ensure validation is run against objects when saving items
 *      - process various callbacks
 *      - allow intermingling calls to the db connection
 *
 * @phpstan-type row_array array<int|string, float|int|null|string>
 * @phpstan-type event_data_beforeinsert array{data: row_array}
 * @phpstan-type event_data_afterinsert array{id: int|string, data: row_array, result: bool}
 * @phpstan-type event_data_beforefind array{id?: int|string, method: string, singleton: bool, limit?: int, offset?: int}
 * @phpstan-type event_data_afterfind array{id: int|string|null|list<int|string>, data: row_array|list<row_array>|object|null, method: string, singleton: bool}
 * @phpstan-type event_data_beforeupdate array{id: null|list<int|string>, data: row_array}
 * @phpstan-type event_data_afterupdate array{id: null|list<int|string>, data: row_array|object, result: bool}
 * @phpstan-type event_data_beforedelete array{id: null|list<int|string>, purge: bool}
 * @phpstan-type event_data_afterdelete array{id: null|list<int|string>, data: null, purge: bool, result: bool}
 */
abstract class BaseModel
{
    /**
     * Pager instance.
     * Populated after calling $this->paginate()
     *
     * @var Pager
     */
    public $pager;

    /**
     * Last insert ID
     *
     * @var int|string
     */
    protected $insertID = 0;

    /**
     * The Database connection group that
     * should be instantiated.
     *
     * @var non-empty-string|null
     */
    protected $DBGroup;

    /**
     * The format that the results should be returned as.
     * Will be overridden if the as* methods are used.
     *
     * @var string
     */
    protected $returnType = 'array';

    /**
     * If this model should use "softDeletes" and
     * simply set a date when rows are deleted, or
     * do hard deletes.
     *
     * @var bool
     */
    protected $useSoftDeletes = false;

    /**
     * An array of field names that are allowed
     * to be set by the user in inserts/updates.
     *
     * @var array
     */
    protected $allowedFields = [];

    /**
     * If true, will set created_at, and updated_at
     * values during insert and update routines.
     *
     * @var bool
     */
    protected $useTimestamps = false;

    /**
     * The type of column that created_at and updated_at
     * are expected to.
     *
     * Allowed: 'datetime', 'date', 'int'
     *
     * @var string
     */
    protected $dateFormat = 'datetime';

    /**
     * The column used for insert timestamps
     *
     * @var string
     */
    protected $createdField = 'created_at';

    /**
     * The column used for update timestamps
     *
     * @var string
     */
    protected $updatedField = 'updated_at';

    /**
     * Used by withDeleted to override the
     * model's softDelete setting.
     *
     * @var bool
     */
    protected $tempUseSoftDeletes;

    /**
     * The column used to save soft delete state
     *
     * @var string
     */
    protected $deletedField = 'deleted_at';

    /**
     * Used by asArray and asObject to provide
     * temporary overrides of model default.
     *
     * @var string
     */
    protected $tempReturnType;

    /**
     * Whether we should limit fields in inserts
     * and updates to those available in $allowedFields or not.
     *
     * @var bool
     */
    protected $protectFields = true;

    /**
     * Database Connection
     *
     * @var BaseConnection
     */
    protected $db;

    /**
     * Rules used to validate data in insert, update, and save methods.
     * The array must match the format of data passed to the Validation
     * library.
     *
     * @var array|string
     */
    protected $validationRules = [];

    /**
     * Contains any custom error messages to be
     * used during data validation.
     *
     * @var array
     */
    protected $validationMessages = [];

    /**
     * Skip the model's validation. Used in conjunction with skipValidation()
     * to skip data validation for any future calls.
     *
     * @var bool
     */
    protected $skipValidation = false;

    /**
     * Whether rules should be removed that do not exist
     * in the passed data. Used in updates.
     *
     * @var bool
     */
    protected $cleanValidationRules = true;

    /**
     * Our validator instance.
     *
     * @var ValidationInterface|null
     */
    protected $validation;

    /*
     * Callbacks.
     *
     * Each array should contain the method names (within the model)
     * that should be called when those events are triggered.
     *
     * "Update" and "delete" methods are passed the same items that
     * are given to their respective method.
     *
     * "Find" methods receive the ID searched for (if present), and
     * 'afterFind' additionally receives the results that were found.
     */

    /**
     * Whether to trigger the defined callbacks
     *
     * @var bool
     */
    protected $allowCallbacks = true;

    /**
     * Used by allowCallbacks() to override the
     * model's allowCallbacks setting.
     *
     * @var bool
     */
    protected $tempAllowCallbacks;

    /**
     * Callbacks for beforeInsert
     *
     * @var array
     */
    protected $beforeInsert = [];

    /**
     * Callbacks for afterInsert
     *
     * @var array
     */
    protected $afterInsert = [];

    /**
     * Callbacks for beforeUpdate
     *
     * @var array
     */
    protected $beforeUpdate = [];

    /**
     * Callbacks for afterUpdate
     *
     * @var array
     */
    protected $afterUpdate = [];

    /**
     * Callbacks for beforeInsertBatch
     *
     * @var array
     */
    protected $beforeInsertBatch = [];

    /**
     * Callbacks for afterInsertBatch
     *
     * @var array
     */
    protected $afterInsertBatch = [];

    /**
     * Callbacks for beforeUpdateBatch
     *
     * @var array
     */
    protected $beforeUpdateBatch = [];

    /**
     * Callbacks for afterUpdateBatch
     *
     * @var array
     */
    protected $afterUpdateBatch = [];

    /**
     * Callbacks for beforeFind
     *
     * @var array
     */
    protected $beforeFind = [];

    /**
     * Callbacks for afterFind
     *
     * @var array
     */
    protected $afterFind = [];

    /**
     * Callbacks for beforeDelete
     *
     * @var array
     */
    protected $beforeDelete = [];

    /**
     * Callbacks for afterDelete
     *
     * @var array
     */
    protected $afterDelete = [];

    /**
     * Whether to allow inserting empty data.
     */
    protected bool $allowEmptyInserts = false;

    public function __construct(?ValidationInterface $validation = null)
    {
        $this->tempReturnType     = $this->returnType;
        $this->tempUseSoftDeletes = $this->useSoftDeletes;
        $this->tempAllowCallbacks = $this->allowCallbacks;

        $this->validation = $validation;

        $this->initialize();
    }

    /**
     * Initializes the instance with any additional steps.
     * Optionally implemented by child classes.
     *
     * @return void
     */
    protected function initialize()
    {
    }

    /**
     * Fetches the row of database.
     * This method works only with dbCalls.
     *
     * @param bool                  $singleton Single or multiple results
     * @param array|int|string|null $id        One primary key or an array of primary keys
     *
     * @return array|object|null The resulting row of data, or null.
     */
    abstract protected function doFind(bool $singleton, $id = null);

    /**
     * Fetches the column of database.
     * This method works only with dbCalls.
     *
     * @param string $columnName Column Name
     *
     * @return array|null The resulting row of data, or null if no data found.
     *
     * @throws DataException
     */
    abstract protected function doFindColumn(string $columnName);

    /**
     * Fetches all results, while optionally limiting them.
     * This method works only with dbCalls.
     *
     * @param int $limit  Limit
     * @param int $offset Offset
     *
     * @return array
     */
    abstract protected function doFindAll(int $limit = 0, int $offset = 0);

    /**
     * Returns the first row of the result set.
     * This method works only with dbCalls.
     *
     * @return array|object|null
     */
    abstract protected function doFirst();

    /**
     * Inserts data into the current database.
     * This method works only with dbCalls.
     *
     * @param array $row Row data
     * @phpstan-param row_array $row
     *
     * @return bool
     */
    abstract protected function doInsert(array $row);

    /**
     * Compiles batch insert and runs the queries, validating each row prior.
     * This method works only with dbCalls.
     *
     * @param array|null $set       An associative array of insert values
     * @param bool|null  $escape    Whether to escape values
     * @param int        $batchSize The size of the batch to run
     * @param bool       $testing   True means only number of records is returned, false will execute the query
     *
     * @return bool|int Number of rows inserted or FALSE on failure
     */
    abstract protected function doInsertBatch(?array $set = null, ?bool $escape = null, int $batchSize = 100, bool $testing = false);

    /**
     * Updates a single record in the database.
     * This method works only with dbCalls.
     *
     * @param array|int|string|null $id  ID
     * @param array|null            $row Row data
     * @phpstan-param row_array|null $row
     */
    abstract protected function doUpdate($id = null, $row = null): bool;

    /**
     * Compiles an update and runs the query.
     * This method works only with dbCalls.
     *
     * @param array|null  $set       An associative array of update values
     * @param string|null $index     The where key
     * @param int         $batchSize The size of the batch to run
     * @param bool        $returnSQL True means SQL is returned, false will execute the query
     *
     * @return false|int|string[] Number of rows affected or FALSE on failure, SQL array when testMode
     *
     * @throws DatabaseException
     */
    abstract protected function doUpdateBatch(?array $set = null, ?string $index = null, int $batchSize = 100, bool $returnSQL = false);

    /**
     * Deletes a single record from the database where $id matches.
     * This method works only with dbCalls.
     *
     * @param array|int|string|null $id    The rows primary key(s)
     * @param bool                  $purge Allows overriding the soft deletes setting.
     *
     * @return bool|string
     *
     * @throws DatabaseException
     */
    abstract protected function doDelete($id = null, bool $purge = false);

    /**
     * Permanently deletes all rows that have been marked as deleted.
     * through soft deletes (deleted = 1).
     * This method works only with dbCalls.
     *
     * @return bool|string Returns a string if in test mode.
     */
    abstract protected function doPurgeDeleted();

    /**
     * Works with the find* methods to return only the rows that
     * have been deleted.
     * This method works only with dbCalls.
     *
     * @return void
     */
    abstract protected function doOnlyDeleted();

    /**
     * Compiles a replace and runs the query.
     * This method works only with dbCalls.
     *
     * @param array|null $row Row data
     * @phpstan-param row_array|null $row
     * @param bool $returnSQL Set to true to return Query String
     *
     * @return BaseResult|false|Query|string
     */
    abstract protected function doReplace(?array $row = null, bool $returnSQL = false);

    /**
     * Grabs the last error(s) that occurred from the Database connection.
     * This method works only with dbCalls.
     *
     * @return array|null
     */
    abstract protected function doErrors();

    /**
     * Public getter to return the id value using the idValue() method.
     * For example with SQL this will return $data->$this->primaryKey.
     *
     * @param array|object $row Row data
     * @phpstan-param row_array|object $row
     *
     * @return array|int|string|null
     */
<<<<<<< HEAD
    abstract public function getIdValue($data);
=======
    public function getIdValue($row)
    {
        return $this->idValue($row);
    }
>>>>>>> 75d1b3b7

    /**
     * Override countAllResults to account for soft deleted accounts.
     * This method works only with dbCalls.
     *
     * @param bool $reset Reset
     * @param bool $test  Test
     *
     * @return int|string
     */
    abstract public function countAllResults(bool $reset = true, bool $test = false);

    /**
     * Loops over records in batches, allowing you to operate on them.
     * This method works only with dbCalls.
     *
     * @param int     $size     Size
     * @param Closure $userFunc Callback Function
     *
     * @return void
     *
     * @throws DataException
     */
    abstract public function chunk(int $size, Closure $userFunc);

    /**
     * Fetches the row of database.
     *
     * @param array|int|string|null $id One primary key or an array of primary keys
     *
     * @return array|object|null The resulting row of data, or null.
     * @phpstan-return ($id is int|string ? row_array|object|null : list<row_array|object>)
     */
    public function find($id = null)
    {
        $singleton = is_numeric($id) || is_string($id);

        if ($this->tempAllowCallbacks) {
            // Call the before event and check for a return
            $eventData = $this->trigger('beforeFind', [
                'id'        => $id,
                'method'    => 'find',
                'singleton' => $singleton,
            ]);

            if (! empty($eventData['returnData'])) {
                return $eventData['data'];
            }
        }

        $eventData = [
            'id'        => $id,
            'data'      => $this->doFind($singleton, $id),
            'method'    => 'find',
            'singleton' => $singleton,
        ];

        if ($this->tempAllowCallbacks) {
            $eventData = $this->trigger('afterFind', $eventData);
        }

        $this->tempReturnType     = $this->returnType;
        $this->tempUseSoftDeletes = $this->useSoftDeletes;
        $this->tempAllowCallbacks = $this->allowCallbacks;

        return $eventData['data'];
    }

    /**
     * Fetches the column of database.
     *
     * @param string $columnName Column Name
     *
     * @return array|null The resulting row of data, or null if no data found.
     *
     * @throws DataException
     */
    public function findColumn(string $columnName)
    {
        if (strpos($columnName, ',') !== false) {
            throw DataException::forFindColumnHaveMultipleColumns();
        }

        $resultSet = $this->doFindColumn($columnName);

        return $resultSet ? array_column($resultSet, $columnName) : null;
    }

    /**
     * Fetches all results, while optionally limiting them.
     *
     * @param int $limit  Limit
     * @param int $offset Offset
     *
     * @return array
     */
    public function findAll(int $limit = 0, int $offset = 0)
    {
        if ($this->tempAllowCallbacks) {
            // Call the before event and check for a return
            $eventData = $this->trigger('beforeFind', [
                'method'    => 'findAll',
                'limit'     => $limit,
                'offset'    => $offset,
                'singleton' => false,
            ]);

            if (! empty($eventData['returnData'])) {
                return $eventData['data'];
            }
        }

        $eventData = [
            'data'      => $this->doFindAll($limit, $offset),
            'limit'     => $limit,
            'offset'    => $offset,
            'method'    => 'findAll',
            'singleton' => false,
        ];

        if ($this->tempAllowCallbacks) {
            $eventData = $this->trigger('afterFind', $eventData);
        }

        $this->tempReturnType     = $this->returnType;
        $this->tempUseSoftDeletes = $this->useSoftDeletes;
        $this->tempAllowCallbacks = $this->allowCallbacks;

        return $eventData['data'];
    }

    /**
     * Returns the first row of the result set.
     *
     * @return array|object|null
     */
    public function first()
    {
        if ($this->tempAllowCallbacks) {
            // Call the before event and check for a return
            $eventData = $this->trigger('beforeFind', [
                'method'    => 'first',
                'singleton' => true,
            ]);

            if (! empty($eventData['returnData'])) {
                return $eventData['data'];
            }
        }

        $eventData = [
            'data'      => $this->doFirst(),
            'method'    => 'first',
            'singleton' => true,
        ];

        if ($this->tempAllowCallbacks) {
            $eventData = $this->trigger('afterFind', $eventData);
        }

        $this->tempReturnType     = $this->returnType;
        $this->tempUseSoftDeletes = $this->useSoftDeletes;
        $this->tempAllowCallbacks = $this->allowCallbacks;

        return $eventData['data'];
    }

    /**
     * A convenience method that will attempt to determine whether the
     * data should be inserted or updated. Will work with either
     * an array or object. When using with custom class objects,
     * you must ensure that the class will provide access to the class
     * variables, even if through a magic method.
     *
     * @param array|object $row Row data
     * @phpstan-param row_array|object $row
     *
     * @throws ReflectionException
     */
    public function save($row): bool
    {
        if (empty($row)) {
            return true;
        }

        if ($this->shouldUpdate($row)) {
            $response = $this->update($this->getIdValue($row), $row);
        } else {
            $response = $this->insert($row, false);

            if ($response !== false) {
                $response = true;
            }
        }

        return $response;
    }

    /**
     * This method is called on save to determine if entry have to be updated.
     * If this method returns false insert operation will be executed
     *
     * @param array|object $row Row data
     * @phpstan-param row_array|object $row
     */
    protected function shouldUpdate($row): bool
    {
        return ! empty($this->getIdValue($row));
    }

    /**
     * Returns last insert ID or 0.
     *
     * @return int|string
     */
    public function getInsertID()
    {
        return is_numeric($this->insertID) ? (int) $this->insertID : $this->insertID;
    }

    /**
     * Inserts data into the database. If an object is provided,
     * it will attempt to convert it to an array.
     *
     * @param array|object|null $row Row data
     * @phpstan-param row_array|object|null $row
     * @param bool $returnID Whether insert ID should be returned or not.
     *
     * @return bool|int|string insert ID or true on success. false on failure.
     * @phpstan-return ($returnID is true ? int|string|false : bool)
     *
     * @throws ReflectionException
     */
    public function insert($row = null, bool $returnID = true)
    {
        $this->insertID = 0;

        // Set $cleanValidationRules to false temporary.
        $cleanValidationRules       = $this->cleanValidationRules;
        $this->cleanValidationRules = false;

        $row = $this->transformDataToArray($row, 'insert');

        // Validate data before saving.
        if (! $this->skipValidation && ! $this->validate($row)) {
            // Restore $cleanValidationRules
            $this->cleanValidationRules = $cleanValidationRules;

            return false;
        }

        // Restore $cleanValidationRules
        $this->cleanValidationRules = $cleanValidationRules;

        // Must be called first, so we don't
        // strip out created_at values.
        $row = $this->doProtectFieldsForInsert($row);

        // doProtectFields() can further remove elements from
        // $row, so we need to check for empty dataset again
        if (! $this->allowEmptyInserts && empty($row)) {
            throw DataException::forEmptyDataset('insert');
        }

        // Set created_at and updated_at with same time
        $date = $this->setDate();
        $row  = $this->setCreatedField($row, $date);
        $row  = $this->setUpdatedField($row, $date);

        $eventData = ['data' => $row];

        if ($this->tempAllowCallbacks) {
            $eventData = $this->trigger('beforeInsert', $eventData);
        }

        $result = $this->doInsert($eventData['data']);

        $eventData = [
            'id'     => $this->insertID,
            'data'   => $eventData['data'],
            'result' => $result,
        ];

        if ($this->tempAllowCallbacks) {
            // Trigger afterInsert events with the inserted data and new ID
            $this->trigger('afterInsert', $eventData);
        }

        $this->tempAllowCallbacks = $this->allowCallbacks;

        // If insertion failed, get out of here
        if (! $result) {
            return $result;
        }

        // otherwise return the insertID, if requested.
        return $returnID ? $this->insertID : $result;
    }

    /**
     * Set datetime to created field.
     *
     * @phpstan-param row_array $row
     * @param int|string $date timestamp or datetime string
     */
    protected function setCreatedField(array $row, $date): array
    {
        if ($this->useTimestamps && $this->createdField !== '' && ! array_key_exists($this->createdField, $row)) {
            $row[$this->createdField] = $date;
        }

        return $row;
    }

    /**
     * Set datetime to updated field.
     *
     * @phpstan-param row_array $row
     * @param int|string $date timestamp or datetime string
     */
    protected function setUpdatedField(array $row, $date): array
    {
        if ($this->useTimestamps && $this->updatedField !== '' && ! array_key_exists($this->updatedField, $row)) {
            $row[$this->updatedField] = $date;
        }

        return $row;
    }

    /**
     * Compiles batch insert runs the queries, validating each row prior.
     *
     * @param list<array|object>|null $set an associative array of insert values
     * @phpstan-param list<row_array|object>|null $set
     * @param bool|null $escape    Whether to escape values
     * @param int       $batchSize The size of the batch to run
     * @param bool      $testing   True means only number of records is returned, false will execute the query
     *
     * @return bool|int Number of rows inserted or FALSE on failure
     *
     * @throws ReflectionException
     */
    public function insertBatch(?array $set = null, ?bool $escape = null, int $batchSize = 100, bool $testing = false)
    {
        // Set $cleanValidationRules to false temporary.
        $cleanValidationRules       = $this->cleanValidationRules;
        $this->cleanValidationRules = false;

        if (is_array($set)) {
            foreach ($set as &$row) {
                // If $row is using a custom class with public or protected
                // properties representing the collection elements, we need to grab
                // them as an array.
                if (is_object($row) && ! $row instanceof stdClass) {
                    $row = $this->objectToArray($row, false, true);
                }

                // If it's still a stdClass, go ahead and convert to
                // an array so doProtectFields and other model methods
                // don't have to do special checks.
                if (is_object($row)) {
                    $row = (array) $row;
                }

                // Validate every row.
                if (! $this->skipValidation && ! $this->validate($row)) {
                    // Restore $cleanValidationRules
                    $this->cleanValidationRules = $cleanValidationRules;

                    return false;
                }

                // Must be called first so we don't
                // strip out created_at values.
                $row = $this->doProtectFieldsForInsert($row);

                // Set created_at and updated_at with same time
                $date = $this->setDate();
                $row  = $this->setCreatedField($row, $date);
                $row  = $this->setUpdatedField($row, $date);
            }
        }

        // Restore $cleanValidationRules
        $this->cleanValidationRules = $cleanValidationRules;

        $eventData = ['data' => $set];

        if ($this->tempAllowCallbacks) {
            $eventData = $this->trigger('beforeInsertBatch', $eventData);
        }

        $result = $this->doInsertBatch($eventData['data'], $escape, $batchSize, $testing);

        $eventData = [
            'data'   => $eventData['data'],
            'result' => $result,
        ];

        if ($this->tempAllowCallbacks) {
            // Trigger afterInsert events with the inserted data and new ID
            $this->trigger('afterInsertBatch', $eventData);
        }

        $this->tempAllowCallbacks = $this->allowCallbacks;

        return $result;
    }

    /**
     * Updates a single record in the database. If an object is provided,
     * it will attempt to convert it into an array.
     *
     * @param array|int|string|null $id
     * @param array|object|null     $row Row data
     * @phpstan-param row_array|object|null $row
     *
     * @throws ReflectionException
     */
    public function update($id = null, $row = null): bool
    {
        if (is_bool($id)) {
            throw new InvalidArgumentException('update(): argument #1 ($id) should not be boolean.');
        }

        if (is_numeric($id) || is_string($id)) {
            $id = [$id];
        }

        $row = $this->transformDataToArray($row, 'update');

        // Validate data before saving.
        if (! $this->skipValidation && ! $this->validate($row)) {
            return false;
        }

        // Must be called first, so we don't
        // strip out updated_at values.
        $row = $this->doProtectFields($row);

        // doProtectFields() can further remove elements from
        // $row, so we need to check for empty dataset again
        if (empty($row)) {
            throw DataException::forEmptyDataset('update');
        }

        $row = $this->setUpdatedField($row, $this->setDate());

        $eventData = [
            'id'   => $id,
            'data' => $row,
        ];

        if ($this->tempAllowCallbacks) {
            $eventData = $this->trigger('beforeUpdate', $eventData);
        }

        $eventData = [
            'id'     => $id,
            'data'   => $eventData['data'],
            'result' => $this->doUpdate($id, $eventData['data']),
        ];

        if ($this->tempAllowCallbacks) {
            $this->trigger('afterUpdate', $eventData);
        }

        $this->tempAllowCallbacks = $this->allowCallbacks;

        return $eventData['result'];
    }

    /**
     * Compiles an update and runs the query.
     *
     * @param list<array|object>|null $set an associative array of insert values
     * @phpstan-param list<row_array|object>|null $set
     * @param string|null $index     The where key
     * @param int         $batchSize The size of the batch to run
     * @param bool        $returnSQL True means SQL is returned, false will execute the query
     *
     * @return false|int|string[] Number of rows affected or FALSE on failure, SQL array when testMode
     *
     * @throws DatabaseException
     * @throws ReflectionException
     */
    public function updateBatch(?array $set = null, ?string $index = null, int $batchSize = 100, bool $returnSQL = false)
    {
        if (is_array($set)) {
            foreach ($set as &$row) {
                // If $row is using a custom class with public or protected
                // properties representing the collection elements, we need to grab
                // them as an array.
                if (is_object($row) && ! $row instanceof stdClass) {
                    // For updates the index field is needed even if it is not changed.
                    // So set $onlyChanged to false.
                    $row = $this->objectToArray($row, false, true);
                }

                // If it's still a stdClass, go ahead and convert to
                // an array so doProtectFields and other model methods
                // don't have to do special checks.
                if (is_object($row)) {
                    $row = (array) $row;
                }

                // Validate data before saving.
                if (! $this->skipValidation && ! $this->validate($row)) {
                    return false;
                }

                // Save updateIndex for later
                $updateIndex = $row[$index] ?? null;

                if ($updateIndex === null) {
                    throw new InvalidArgumentException(
                        'The index ("' . $index . '") for updateBatch() is missing in the data: '
                        . json_encode($row)
                    );
                }

                // Must be called first so we don't
                // strip out updated_at values.
                $row = $this->doProtectFields($row);

                // Restore updateIndex value in case it was wiped out
                if ($updateIndex !== null) {
                    $row[$index] = $updateIndex;
                }

                $row = $this->setUpdatedField($row, $this->setDate());
            }
        }

        $eventData = ['data' => $set];

        if ($this->tempAllowCallbacks) {
            $eventData = $this->trigger('beforeUpdateBatch', $eventData);
        }

        $result = $this->doUpdateBatch($eventData['data'], $index, $batchSize, $returnSQL);

        $eventData = [
            'data'   => $eventData['data'],
            'result' => $result,
        ];

        if ($this->tempAllowCallbacks) {
            // Trigger afterInsert events with the inserted data and new ID
            $this->trigger('afterUpdateBatch', $eventData);
        }

        $this->tempAllowCallbacks = $this->allowCallbacks;

        return $result;
    }

    /**
     * Deletes a single record from the database where $id matches.
     *
     * @param array|int|string|null $id    The rows primary key(s)
     * @param bool                  $purge Allows overriding the soft deletes setting.
     *
     * @return BaseResult|bool
     *
     * @throws DatabaseException
     */
    public function delete($id = null, bool $purge = false)
    {
        if (is_bool($id)) {
            throw new InvalidArgumentException('delete(): argument #1 ($id) should not be boolean.');
        }

        if ($id && (is_numeric($id) || is_string($id))) {
            $id = [$id];
        }

        $eventData = [
            'id'    => $id,
            'purge' => $purge,
        ];

        if ($this->tempAllowCallbacks) {
            $this->trigger('beforeDelete', $eventData);
        }

        $eventData = [
            'id'     => $id,
            'data'   => null,
            'purge'  => $purge,
            'result' => $this->doDelete($id, $purge),
        ];

        if ($this->tempAllowCallbacks) {
            $this->trigger('afterDelete', $eventData);
        }

        $this->tempAllowCallbacks = $this->allowCallbacks;

        return $eventData['result'];
    }

    /**
     * Permanently deletes all rows that have been marked as deleted
     * through soft deletes (deleted = 1).
     *
     * @return bool|string Returns a string if in test mode.
     */
    public function purgeDeleted()
    {
        if (! $this->useSoftDeletes) {
            return true;
        }

        return $this->doPurgeDeleted();
    }

    /**
     * Sets $useSoftDeletes value so that we can temporarily override
     * the soft deletes settings. Can be used for all find* methods.
     *
     * @param bool $val Value
     *
     * @return $this
     */
    public function withDeleted(bool $val = true)
    {
        $this->tempUseSoftDeletes = ! $val;

        return $this;
    }

    /**
     * Works with the find* methods to return only the rows that
     * have been deleted.
     *
     * @return $this
     */
    public function onlyDeleted()
    {
        $this->tempUseSoftDeletes = false;
        $this->doOnlyDeleted();

        return $this;
    }

    /**
     * Compiles a replace and runs the query.
     *
     * @param array|null $row Row data
     * @phpstan-param row_array|null $row
     * @param bool $returnSQL Set to true to return Query String
     *
     * @return BaseResult|false|Query|string
     */
    public function replace(?array $row = null, bool $returnSQL = false)
    {
        // Validate data before saving.
        if (($row !== null) && ! $this->skipValidation && ! $this->validate($row)) {
            return false;
        }

        $row = $this->setUpdatedField((array) $row, $this->setDate());

        return $this->doReplace($row, $returnSQL);
    }

    /**
     * Grabs the last error(s) that occurred. If data was validated,
     * it will first check for errors there, otherwise will try to
     * grab the last error from the Database connection.
     *
     * The return array should be in the following format:
     *  ['source' => 'message']
     *
     * @param bool $forceDB Always grab the db error, not validation
     *
     * @return array<string,string>
     */
    public function errors(bool $forceDB = false)
    {
        if ($this->validation === null) {
            return $this->doErrors();
        }

        // Do we have validation errors?
        if (! $forceDB && ! $this->skipValidation && ($errors = $this->validation->getErrors())) {
            return $errors;
        }

        return $this->doErrors();
    }

    /**
     * Works with Pager to get the size and offset parameters.
     * Expects a GET variable (?page=2) that specifies the page of results
     * to display.
     *
     * @param int|null $perPage Items per page
     * @param string   $group   Will be used by the pagination library to identify a unique pagination set.
     * @param int|null $page    Optional page number (useful when the page number is provided in different way)
     * @param int      $segment Optional URI segment number (if page number is provided by URI segment)
     *
     * @return array|null
     */
    public function paginate(?int $perPage = null, string $group = 'default', ?int $page = null, int $segment = 0)
    {
        // Since multiple models may use the Pager, the Pager must be shared.
        $pager = Services::pager();

        if ($segment !== 0) {
            $pager->setSegment($segment, $group);
        }

        $page = $page >= 1 ? $page : $pager->getCurrentPage($group);
        // Store it in the Pager library, so it can be paginated in the views.
        $this->pager = $pager->store($group, $page, $perPage, $this->countAllResults(false), $segment);
        $perPage     = $this->pager->getPerPage($group);
        $offset      = ($pager->getCurrentPage($group) - 1) * $perPage;

        return $this->findAll($perPage, $offset);
    }

    /**
     * It could be used when you have to change default or override current allowed fields.
     *
     * @param array $allowedFields Array with names of fields
     *
     * @return $this
     */
    public function setAllowedFields(array $allowedFields)
    {
        $this->allowedFields = $allowedFields;

        return $this;
    }

    /**
     * Sets whether or not we should whitelist data set during
     * updates or inserts against $this->availableFields.
     *
     * @param bool $protect Value
     *
     * @return $this
     */
    public function protect(bool $protect = true)
    {
        $this->protectFields = $protect;

        return $this;
    }

    /**
     * Ensures that only the fields that are allowed to be updated are
     * in the data array.
     *
     * @used-by update() to protect against mass assignment vulnerabilities.
     * @used-by updateBatch() to protect against mass assignment vulnerabilities.
     *
     * @param array $row Row data
     * @phpstan-param row_array $row
     *
     * @throws DataException
     */
    protected function doProtectFields(array $row): array
    {
        if (! $this->protectFields) {
            return $row;
        }

        if (empty($this->allowedFields)) {
            throw DataException::forInvalidAllowedFields(static::class);
        }

        foreach (array_keys($row) as $key) {
            if (! in_array($key, $this->allowedFields, true)) {
                unset($row[$key]);
            }
        }

        return $row;
    }

    /**
     * Ensures that only the fields that are allowed to be inserted are in
     * the data array.
     *
     * @used-by insert() to protect against mass assignment vulnerabilities.
     * @used-by insertBatch() to protect against mass assignment vulnerabilities.
     *
     * @param array $row Row data
     * @phpstan-param row_array $row
     *
     * @throws DataException
     */
    protected function doProtectFieldsForInsert(array $row): array
    {
        return $this->doProtectFields($row);
    }

    /**
     * Sets the date or current date if null value is passed.
     *
     * @param int|null $userData An optional PHP timestamp to be converted.
     *
     * @return int|string
     *
     * @throws ModelException
     */
    protected function setDate(?int $userData = null)
    {
        $currentDate = $userData ?? Time::now()->getTimestamp();

        return $this->intToDate($currentDate);
    }

    /**
     * A utility function to allow child models to use the type of
     * date/time format that they prefer. This is primarily used for
     * setting created_at, updated_at and deleted_at values, but can be
     * used by inheriting classes.
     *
     * The available time formats are:
     *  - 'int'      - Stores the date as an integer timestamp
     *  - 'datetime' - Stores the data in the SQL datetime format
     *  - 'date'     - Stores the date (only) in the SQL date format.
     *
     * @param int $value value
     *
     * @return int|string
     *
     * @throws ModelException
     */
    protected function intToDate(int $value)
    {
        switch ($this->dateFormat) {
            case 'int':
                return $value;

            case 'datetime':
                return date('Y-m-d H:i:s', $value);

            case 'date':
                return date('Y-m-d', $value);

            default:
                throw ModelException::forNoDateFormat(static::class);
        }
    }

    /**
     * Converts Time value to string using $this->dateFormat.
     *
     * The available time formats are:
     *  - 'int'      - Stores the date as an integer timestamp
     *  - 'datetime' - Stores the data in the SQL datetime format
     *  - 'date'     - Stores the date (only) in the SQL date format.
     *
     * @param Time $value value
     *
     * @return int|string
     */
    protected function timeToDate(Time $value)
    {
        switch ($this->dateFormat) {
            case 'datetime':
                return $value->format('Y-m-d H:i:s');

            case 'date':
                return $value->format('Y-m-d');

            case 'int':
                return $value->getTimestamp();

            default:
                return (string) $value;
        }
    }

    /**
     * Set the value of the skipValidation flag.
     *
     * @param bool $skip Value
     *
     * @return $this
     */
    public function skipValidation(bool $skip = true)
    {
        $this->skipValidation = $skip;

        return $this;
    }

    /**
     * Allows to set (and reset) validation messages.
     * It could be used when you have to change default or override current validate messages.
     *
     * @param array $validationMessages Value
     *
     * @return $this
     */
    public function setValidationMessages(array $validationMessages)
    {
        $this->validationMessages = $validationMessages;

        return $this;
    }

    /**
     * Allows to set field wise validation message.
     * It could be used when you have to change default or override current validate messages.
     *
     * @param string $field         Field Name
     * @param array  $fieldMessages Validation messages
     *
     * @return $this
     */
    public function setValidationMessage(string $field, array $fieldMessages)
    {
        $this->validationMessages[$field] = $fieldMessages;

        return $this;
    }

    /**
     * Allows to set (and reset) validation rules.
     * It could be used when you have to change default or override current validate rules.
     *
     * @param array $validationRules Value
     *
     * @return $this
     */
    public function setValidationRules(array $validationRules)
    {
        $this->validationRules = $validationRules;

        return $this;
    }

    /**
     * Allows to set field wise validation rules.
     * It could be used when you have to change default or override current validate rules.
     *
     * @param string       $field      Field Name
     * @param array|string $fieldRules Validation rules
     *
     * @return $this
     */
    public function setValidationRule(string $field, $fieldRules)
    {
        $rules = $this->validationRules;

        // ValidationRules can be either a string, which is the group name,
        // or an array of rules.
        if (is_string($rules)) {
            $this->ensureValidation();

            [$rules, $customErrors] = $this->validation->loadRuleGroup($rules);

            $this->validationRules = $rules;
            $this->validationMessages += $customErrors;
        }

        $this->validationRules[$field] = $fieldRules;

        return $this;
    }

    /**
     * Should validation rules be removed before saving?
     * Most handy when doing updates.
     *
     * @param bool $choice Value
     *
     * @return $this
     */
    public function cleanRules(bool $choice = false)
    {
        $this->cleanValidationRules = $choice;

        return $this;
    }

    /**
     * Validate the row data against the validation rules (or the validation group)
     * specified in the class property, $validationRules.
     *
     * @param array|object $row Row data
     * @phpstan-param row_array|object $row
     */
    public function validate($row): bool
    {
        if ($this->skipValidation || empty($data)) {
            return true;
        }

        $rules = $this->getValidationRules();

<<<<<<< HEAD
        if ($rules === []) {
=======
        if ($this->skipValidation || empty($rules) || empty($row)) {
>>>>>>> 75d1b3b7
            return true;
        }

        // Validation requires array, so cast away.
        if (is_object($row)) {
            $row = (array) $row;
        }

        $rules = $this->cleanValidationRules ? $this->cleanValidationRules($rules, $row) : $rules;

        // If no data existed that needs validation
        // our job is done here.
        if (empty($rules)) {
            return true;
        }

        $this->ensureValidation();

        $this->validation->reset()->setRules($rules, $this->validationMessages);

        return $this->validation->run($row, null, $this->DBGroup);
    }

    /**
     * Returns the model's defined validation rules so that they
     * can be used elsewhere, if needed.
     *
     * @param array $options Options
     */
    public function getValidationRules(array $options = []): array
    {
        $rules = $this->validationRules;

        // ValidationRules can be either a string, which is the group name,
        // or an array of rules.
        if (is_string($rules)) {
            $this->ensureValidation();

            [$rules, $customErrors] = $this->validation->loadRuleGroup($rules);

            $this->validationMessages += $customErrors;
        }

        if (isset($options['except'])) {
            $rules = array_diff_key($rules, array_flip($options['except']));
        } elseif (isset($options['only'])) {
            $rules = array_intersect_key($rules, array_flip($options['only']));
        }

        return $rules;
    }

    protected function ensureValidation(): void
    {
        if ($this->validation === null) {
            $this->validation = Services::validation(null, false);
        }
    }

    /**
     * Returns the model's validation messages, so they
     * can be used elsewhere, if needed.
     */
    public function getValidationMessages(): array
    {
        return $this->validationMessages;
    }

    /**
     * Removes any rules that apply to fields that have not been set
     * currently so that rules don't block updating when only updating
     * a partial row.
     *
     * @param array $rules Array containing field name and rule
     * @param array $row   Row data (@TODO Remove null in param type)
     * @phpstan-param row_array $row
     */
    protected function cleanValidationRules(array $rules, ?array $row = null): array
    {
        if (empty($row)) {
            return [];
        }

        foreach (array_keys($rules) as $field) {
            if (! array_key_exists($field, $row)) {
                unset($rules[$field]);
            }
        }

        return $rules;
    }

    /**
     * Sets $tempAllowCallbacks value so that we can temporarily override
     * the setting. Resets after the next method that uses triggers.
     *
     * @param bool $val value
     *
     * @return $this
     */
    public function allowCallbacks(bool $val = true)
    {
        $this->tempAllowCallbacks = $val;

        return $this;
    }

    /**
     * A simple event trigger for Model Events that allows additional
     * data manipulation within the model. Specifically intended for
     * usage by child models this can be used to format data,
     * save/load related classes, etc.
     *
     * It is the responsibility of the callback methods to return
     * the data itself.
     *
     * Each $eventData array MUST have a 'data' key with the relevant
     * data for callback methods (like an array of key/value pairs to insert
     * or update, an array of results, etc.)
     *
     * If callbacks are not allowed then returns $eventData immediately.
     *
     * @param string $event     Event
     * @param array  $eventData Event Data
     *
     * @return array
     *
     * @throws DataException
     */
    protected function trigger(string $event, array $eventData)
    {
        // Ensure it's a valid event
        if (! isset($this->{$event}) || empty($this->{$event})) {
            return $eventData;
        }

        foreach ($this->{$event} as $callback) {
            if (! method_exists($this, $callback)) {
                throw DataException::forInvalidMethodTriggered($callback);
            }

            $eventData = $this->{$callback}($eventData);
        }

        return $eventData;
    }

    /**
     * Sets the return type of the results to be as an associative array.
     *
     * @return $this
     */
    public function asArray()
    {
        $this->tempReturnType = 'array';

        return $this;
    }

    /**
     * Sets the return type to be of the specified type of object.
     * Defaults to a simple object, but can be any class that has
     * class vars with the same name as the collection columns,
     * or at least allows them to be created.
     *
     * @param string $class Class Name
     *
     * @return $this
     */
    public function asObject(string $class = 'object')
    {
        $this->tempReturnType = $class;

        return $this;
    }

    /**
     * Takes a class and returns an array of its public and protected
     * properties as an array suitable for use in creates and updates.
     * This method uses objectToRawArray() internally and does conversion
     * to string on all Time instances
     *
     * @param object $object      Object
     * @param bool   $onlyChanged Only Changed Property
     * @param bool   $recursive   If true, inner entities will be cast as array as well
     *
     * @return array<string, mixed>
     *
     * @throws ReflectionException
     */
    protected function objectToArray($object, bool $onlyChanged = true, bool $recursive = false): array
    {
<<<<<<< HEAD
        $properties = $this->objectToRawArray($data, $onlyChanged, $recursive);
=======
        $properties = $this->objectToRawArray($object, $onlyChanged, $recursive);
>>>>>>> 75d1b3b7

        // Convert any Time instances to appropriate $dateFormat
        return $this->timeToString($properties);
    }

    /**
     * Convert any Time instances to appropriate $dateFormat.
     *
     * @param array<string, mixed> $properties
     *
     * @return array<string, mixed>
     */
    protected function timeToString(array $properties): array
    {
        if ($properties === []) {
            return [];
        }

        return array_map(function ($value) {
            if ($value instanceof Time) {
                return $this->timeToDate($value);
            }

            return $value;
        }, $properties);
    }

    /**
     * Takes a class and returns an array of its public and protected
     * properties as an array with raw values.
     *
     * @param object $object      Object
     * @param bool   $onlyChanged Only Changed Property
     * @param bool   $recursive   If true, inner entities will be casted as array as well
     *
<<<<<<< HEAD
     * @return array Array with raw values.
     *
     * @throws ReflectionException
     */
    protected function objectToRawArray($data, bool $onlyChanged = true, bool $recursive = false): array
    {
        // @TODO Should define Interface or Class. Entity has toRawArray() now.
        if (method_exists($data, 'toRawArray')) {
            $properties = $data->toRawArray($onlyChanged, $recursive);
=======
     * @return array<string, mixed>
     *
     * @throws ReflectionException
     */
    protected function objectToRawArray($object, bool $onlyChanged = true, bool $recursive = false): array
    {
        // Entity::toRawArray() returns array.
        if (method_exists($object, 'toRawArray')) {
            $properties = $object->toRawArray($onlyChanged, $recursive);
>>>>>>> 75d1b3b7
        } else {
            $mirror = new ReflectionClass($object);
            $props  = $mirror->getProperties(ReflectionProperty::IS_PUBLIC | ReflectionProperty::IS_PROTECTED);

            $properties = [];

            // Loop over each property,
            // saving the name/value in a new array we can return.
            foreach ($props as $prop) {
                // Must make protected values accessible.
                $prop->setAccessible(true);
                $properties[$prop->getName()] = $prop->getValue($object);
            }
        }

        return $properties;
    }

    /**
     * Transform data to array.
     *
     * @param array|object|null $row Row data
     * @phpstan-param row_array|object|null $row
     * @param string $type Type of data (insert|update)
     *
     * @throws DataException
     * @throws InvalidArgumentException
     * @throws ReflectionException
     */
    protected function transformDataToArray($row, string $type): array
    {
        if (! in_array($type, ['insert', 'update'], true)) {
            throw new InvalidArgumentException(sprintf('Invalid type "%s" used upon transforming data to array.', $type));
        }

        if (! $this->allowEmptyInserts && empty($row)) {
            throw DataException::forEmptyDataset($type);
        }

        // If $row is using a custom class with public or protected
        // properties representing the collection elements, we need to grab
        // them as an array.
        if (is_object($row) && ! $row instanceof stdClass) {
            // If it validates with entire rules, all fields are needed.
            $onlyChanged = ($this->skipValidation === false && $this->cleanValidationRules === false)
                ? false : ($type === 'update');

            $row = $this->objectToArray($row, $onlyChanged, true);
        }

        // If it's still a stdClass, go ahead and convert to
        // an array so doProtectFields and other model methods
        // don't have to do special checks.
        if (is_object($row)) {
            $row = (array) $row;
        }

        // If it's still empty here, means $row is no change or is empty object
        if (! $this->allowEmptyInserts && empty($row)) {
            throw DataException::forEmptyDataset($type);
        }

        return $row;
    }

    /**
     * Provides the db connection and model's properties.
     *
     * @param string $name Name
     *
     * @return array|bool|float|int|object|string|null
     */
    public function __get(string $name)
    {
        if (property_exists($this, $name)) {
            return $this->{$name};
        }

        return $this->db->{$name} ?? null;
    }

    /**
     * Checks for the existence of properties across this model, and db connection.
     *
     * @param string $name Name
     */
    public function __isset(string $name): bool
    {
        if (property_exists($this, $name)) {
            return true;
        }

        return isset($this->db->{$name});
    }

    /**
     * Provides direct access to method in the database connection.
     *
     * @param string $name   Name
     * @param array  $params Params
     *
     * @return $this|null
     */
    public function __call(string $name, array $params)
    {
        if (method_exists($this->db, $name)) {
            return $this->db->{$name}(...$params);
        }

        return null;
    }

    /**
     * Sets $allowEmptyInserts.
     */
    public function allowEmptyInserts(bool $value = true): self
    {
        $this->allowEmptyInserts = $value;

        return $this;
    }
}<|MERGE_RESOLUTION|>--- conflicted
+++ resolved
@@ -503,14 +503,7 @@
      *
      * @return array|int|string|null
      */
-<<<<<<< HEAD
-    abstract public function getIdValue($data);
-=======
-    public function getIdValue($row)
-    {
-        return $this->idValue($row);
-    }
->>>>>>> 75d1b3b7
+    abstract public function getIdValue($row);
 
     /**
      * Override countAllResults to account for soft deleted accounts.
@@ -1503,17 +1496,13 @@
      */
     public function validate($row): bool
     {
-        if ($this->skipValidation || empty($data)) {
+        if ($this->skipValidation || empty($row)) {
             return true;
         }
 
         $rules = $this->getValidationRules();
 
-<<<<<<< HEAD
         if ($rules === []) {
-=======
-        if ($this->skipValidation || empty($rules) || empty($row)) {
->>>>>>> 75d1b3b7
             return true;
         }
 
@@ -1706,11 +1695,7 @@
      */
     protected function objectToArray($object, bool $onlyChanged = true, bool $recursive = false): array
     {
-<<<<<<< HEAD
-        $properties = $this->objectToRawArray($data, $onlyChanged, $recursive);
-=======
         $properties = $this->objectToRawArray($object, $onlyChanged, $recursive);
->>>>>>> 75d1b3b7
 
         // Convert any Time instances to appropriate $dateFormat
         return $this->timeToString($properties);
@@ -1746,18 +1731,7 @@
      * @param bool   $onlyChanged Only Changed Property
      * @param bool   $recursive   If true, inner entities will be casted as array as well
      *
-<<<<<<< HEAD
-     * @return array Array with raw values.
-     *
-     * @throws ReflectionException
-     */
-    protected function objectToRawArray($data, bool $onlyChanged = true, bool $recursive = false): array
-    {
-        // @TODO Should define Interface or Class. Entity has toRawArray() now.
-        if (method_exists($data, 'toRawArray')) {
-            $properties = $data->toRawArray($onlyChanged, $recursive);
-=======
-     * @return array<string, mixed>
+     * @return array<string, mixed> Array with raw values.
      *
      * @throws ReflectionException
      */
@@ -1766,7 +1740,6 @@
         // Entity::toRawArray() returns array.
         if (method_exists($object, 'toRawArray')) {
             $properties = $object->toRawArray($onlyChanged, $recursive);
->>>>>>> 75d1b3b7
         } else {
             $mirror = new ReflectionClass($object);
             $props  = $mirror->getProperties(ReflectionProperty::IS_PUBLIC | ReflectionProperty::IS_PROTECTED);
