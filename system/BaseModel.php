--- conflicted
+++ resolved
@@ -860,7 +860,9 @@
             }
         }
 
-<<<<<<< HEAD
+        // Restore $cleanValidationRules
+        $this->cleanValidationRules = $cleanValidationRules;
+
         $eventData = ['data' => $set];
 
         if ($this->tempAllowCallbacks) {
@@ -882,12 +884,6 @@
         $this->tempAllowCallbacks = $this->allowCallbacks;
 
         return $result;
-=======
-        // Restore $cleanValidationRules
-        $this->cleanValidationRules = $cleanValidationRules;
-
-        return $this->doInsertBatch($set, $escape, $batchSize, $testing);
->>>>>>> d8b50456
     }
 
     /**
