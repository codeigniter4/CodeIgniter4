<?php

declare(strict_types=1);

/**
 * This file is part of CodeIgniter 4 framework.
 *
 * (c) CodeIgniter Foundation <admin@codeigniter.com>
 *
 * For the full copyright and license information, please view
 * the LICENSE file that was distributed with this source code.
 */

namespace CodeIgniter;

use Closure;
use CodeIgniter\Database\BaseConnection;
use CodeIgniter\Database\BaseResult;
use CodeIgniter\Database\Exceptions\DatabaseException;
use CodeIgniter\Database\Exceptions\DataException;
use CodeIgniter\Database\Query;
use CodeIgniter\Exceptions\ModelException;
use CodeIgniter\I18n\Time;
use CodeIgniter\Pager\Pager;
use CodeIgniter\Validation\ValidationInterface;
use Config\Feature;
use Config\Services;
use InvalidArgumentException;
use ReflectionClass;
use ReflectionException;
use ReflectionProperty;
use stdClass;

/**
 * The BaseModel class provides a number of convenient features that
 * makes working with a databases less painful. Extending this class
 * provide means of implementing various database systems
 *
 * It will:
 *      - simplifies pagination
 *      - allow specifying the return type (array, object, etc) with each call
 *      - automatically set and update timestamps
 *      - handle soft deletes
 *      - ensure validation is run against objects when saving items
 *      - process various callbacks
 *      - allow intermingling calls to the db connection
 *
 * @phpstan-type row_array array<int|string, float|int|null|string>
 * @phpstan-type event_data_beforeinsert array{data: row_array}
 * @phpstan-type event_data_afterinsert array{id: int|string, data: row_array, result: bool}
 * @phpstan-type event_data_beforefind array{id?: int|string, method: string, singleton: bool, limit?: int, offset?: int}
 * @phpstan-type event_data_afterfind array{id: int|string|null|list<int|string>, data: row_array|list<row_array>|object|null, method: string, singleton: bool}
 * @phpstan-type event_data_beforeupdate array{id: null|list<int|string>, data: row_array}
 * @phpstan-type event_data_afterupdate array{id: null|list<int|string>, data: row_array|object, result: bool}
 * @phpstan-type event_data_beforedelete array{id: null|list<int|string>, purge: bool}
 * @phpstan-type event_data_afterdelete array{id: null|list<int|string>, data: null, purge: bool, result: bool}
 */
abstract class BaseModel
{
    /**
     * Pager instance.
     * Populated after calling $this->paginate()
     *
     * @var Pager
     */
    public $pager;

    /**
     * Last insert ID
     *
     * @var int|string
     */
    protected $insertID = 0;

    /**
     * The Database connection group that
     * should be instantiated.
     *
     * @var non-empty-string|null
     */
    protected $DBGroup;

    /**
     * The format that the results should be returned as.
     * Will be overridden if the as* methods are used.
     *
     * @var string
     */
    protected $returnType = 'array';

    /**
     * If this model should use "softDeletes" and
     * simply set a date when rows are deleted, or
     * do hard deletes.
     *
     * @var bool
     */
    protected $useSoftDeletes = false;

    /**
     * An array of field names that are allowed
     * to be set by the user in inserts/updates.
     *
     * @var array
     */
    protected $allowedFields = [];

    /**
     * If true, will set created_at, and updated_at
     * values during insert and update routines.
     *
     * @var bool
     */
    protected $useTimestamps = false;

    /**
     * The type of column that created_at and updated_at
     * are expected to.
     *
     * Allowed: 'datetime', 'date', 'int'
     *
     * @var string
     */
    protected $dateFormat = 'datetime';

    /**
     * The column used for insert timestamps
     *
     * @var string
     */
    protected $createdField = 'created_at';

    /**
     * The column used for update timestamps
     *
     * @var string
     */
    protected $updatedField = 'updated_at';

    /**
     * Used by withDeleted to override the
     * model's softDelete setting.
     *
     * @var bool
     */
    protected $tempUseSoftDeletes;

    /**
     * The column used to save soft delete state
     *
     * @var string
     */
    protected $deletedField = 'deleted_at';

    /**
     * Used by asArray and asObject to provide
     * temporary overrides of model default.
     *
     * @var string
     */
    protected $tempReturnType;

    /**
     * Whether we should limit fields in inserts
     * and updates to those available in $allowedFields or not.
     *
     * @var bool
     */
    protected $protectFields = true;

    /**
     * Database Connection
     *
     * @var BaseConnection
     */
    protected $db;

    /**
     * Rules used to validate data in insert, update, and save methods.
     * The array must match the format of data passed to the Validation
     * library.
     *
     * @var array|string
     */
    protected $validationRules = [];

    /**
     * Contains any custom error messages to be
     * used during data validation.
     *
     * @var array
     */
    protected $validationMessages = [];

    /**
     * Skip the model's validation. Used in conjunction with skipValidation()
     * to skip data validation for any future calls.
     *
     * @var bool
     */
    protected $skipValidation = false;

    /**
     * Whether rules should be removed that do not exist
     * in the passed data. Used in updates.
     *
     * @var bool
     */
    protected $cleanValidationRules = true;

    /**
     * Our validator instance.
     *
     * @var ValidationInterface|null
     */
    protected $validation;

    /*
     * Callbacks.
     *
     * Each array should contain the method names (within the model)
     * that should be called when those events are triggered.
     *
     * "Update" and "delete" methods are passed the same items that
     * are given to their respective method.
     *
     * "Find" methods receive the ID searched for (if present), and
     * 'afterFind' additionally receives the results that were found.
     */

    /**
     * Whether to trigger the defined callbacks
     *
     * @var bool
     */
    protected $allowCallbacks = true;

    /**
     * Used by allowCallbacks() to override the
     * model's allowCallbacks setting.
     *
     * @var bool
     */
    protected $tempAllowCallbacks;

    /**
     * Callbacks for beforeInsert
     *
     * @var array
     */
    protected $beforeInsert = [];

    /**
     * Callbacks for afterInsert
     *
     * @var array
     */
    protected $afterInsert = [];

    /**
     * Callbacks for beforeUpdate
     *
     * @var array
     */
    protected $beforeUpdate = [];

    /**
     * Callbacks for afterUpdate
     *
     * @var array
     */
    protected $afterUpdate = [];

    /**
     * Callbacks for beforeInsertBatch
     *
     * @var array
     */
    protected $beforeInsertBatch = [];

    /**
     * Callbacks for afterInsertBatch
     *
     * @var array
     */
    protected $afterInsertBatch = [];

    /**
     * Callbacks for beforeUpdateBatch
     *
     * @var array
     */
    protected $beforeUpdateBatch = [];

    /**
     * Callbacks for afterUpdateBatch
     *
     * @var array
     */
    protected $afterUpdateBatch = [];

    /**
     * Callbacks for beforeFind
     *
     * @var array
     */
    protected $beforeFind = [];

    /**
     * Callbacks for afterFind
     *
     * @var array
     */
    protected $afterFind = [];

    /**
     * Callbacks for beforeDelete
     *
     * @var array
     */
    protected $beforeDelete = [];

    /**
     * Callbacks for afterDelete
     *
     * @var array
     */
    protected $afterDelete = [];

    /**
     * Whether to allow inserting empty data.
     */
    protected bool $allowEmptyInserts = false;

    public function __construct(?ValidationInterface $validation = null)
    {
        $this->tempReturnType     = $this->returnType;
        $this->tempUseSoftDeletes = $this->useSoftDeletes;
        $this->tempAllowCallbacks = $this->allowCallbacks;

        $this->validation = $validation;

        $this->initialize();
    }

    /**
     * Initializes the instance with any additional steps.
     * Optionally implemented by child classes.
     *
     * @return void
     */
    protected function initialize()
    {
    }

    /**
     * Fetches the row of database.
     * This method works only with dbCalls.
     *
     * @param bool                  $singleton Single or multiple results
     * @param array|int|string|null $id        One primary key or an array of primary keys
     *
     * @return array|object|null The resulting row of data, or null.
     */
    abstract protected function doFind(bool $singleton, $id = null);

    /**
     * Fetches the column of database.
     * This method works only with dbCalls.
     *
     * @param string $columnName Column Name
     *
     * @return array|null The resulting row of data, or null if no data found.
     *
     * @throws DataException
     */
    abstract protected function doFindColumn(string $columnName);

    /**
     * Fetches all results, while optionally limiting them.
     * This method works only with dbCalls.
     *
     * @param int|null $limit  Limit
     * @param int      $offset Offset
     *
     * @return array
     */
    abstract protected function doFindAll(?int $limit = null, int $offset = 0);

    /**
     * Returns the first row of the result set.
     * This method works only with dbCalls.
     *
     * @return array|object|null
     */
    abstract protected function doFirst();

    /**
     * Inserts data into the current database.
     * This method works only with dbCalls.
     *
     * @param array $row Row data
     * @phpstan-param row_array $row
     *
     * @return bool
     */
    abstract protected function doInsert(array $row);

    /**
     * Compiles batch insert and runs the queries, validating each row prior.
     * This method works only with dbCalls.
     *
     * @param array|null $set       An associative array of insert values
     * @param bool|null  $escape    Whether to escape values
     * @param int        $batchSize The size of the batch to run
     * @param bool       $testing   True means only number of records is returned, false will execute the query
     *
     * @return bool|int Number of rows inserted or FALSE on failure
     */
    abstract protected function doInsertBatch(?array $set = null, ?bool $escape = null, int $batchSize = 100, bool $testing = false);

    /**
     * Updates a single record in the database.
     * This method works only with dbCalls.
     *
     * @param array|int|string|null $id  ID
     * @param array|null            $row Row data
     * @phpstan-param row_array|null $row
     */
    abstract protected function doUpdate($id = null, $row = null): bool;

    /**
     * Compiles an update and runs the query.
     * This method works only with dbCalls.
     *
     * @param array|null  $set       An associative array of update values
     * @param string|null $index     The where key
     * @param int         $batchSize The size of the batch to run
     * @param bool        $returnSQL True means SQL is returned, false will execute the query
     *
     * @return false|int|string[] Number of rows affected or FALSE on failure, SQL array when testMode
     *
     * @throws DatabaseException
     */
    abstract protected function doUpdateBatch(?array $set = null, ?string $index = null, int $batchSize = 100, bool $returnSQL = false);

    /**
     * Deletes a single record from the database where $id matches.
     * This method works only with dbCalls.
     *
     * @param array|int|string|null $id    The rows primary key(s)
     * @param bool                  $purge Allows overriding the soft deletes setting.
     *
     * @return bool|string
     *
     * @throws DatabaseException
     */
    abstract protected function doDelete($id = null, bool $purge = false);

    /**
     * Permanently deletes all rows that have been marked as deleted.
     * through soft deletes (deleted = 1).
     * This method works only with dbCalls.
     *
     * @return bool|string Returns a string if in test mode.
     */
    abstract protected function doPurgeDeleted();

    /**
     * Works with the find* methods to return only the rows that
     * have been deleted.
     * This method works only with dbCalls.
     *
     * @return void
     */
    abstract protected function doOnlyDeleted();

    /**
     * Compiles a replace and runs the query.
     * This method works only with dbCalls.
     *
     * @param array|null $row Row data
     * @phpstan-param row_array|null $row
     * @param bool $returnSQL Set to true to return Query String
     *
     * @return BaseResult|false|Query|string
     */
    abstract protected function doReplace(?array $row = null, bool $returnSQL = false);

    /**
     * Grabs the last error(s) that occurred from the Database connection.
     * This method works only with dbCalls.
     *
     * @return array|null
     */
    abstract protected function doErrors();

    /**
     * Public getter to return the id value using the idValue() method.
     * For example with SQL this will return $data->$this->primaryKey.
     *
     * @param array|object $row Row data
     * @phpstan-param row_array|object $row
     *
     * @return array|int|string|null
     */
    abstract public function getIdValue($row);

    /**
     * Override countAllResults to account for soft deleted accounts.
     * This method works only with dbCalls.
     *
     * @param bool $reset Reset
     * @param bool $test  Test
     *
     * @return int|string
     */
    abstract public function countAllResults(bool $reset = true, bool $test = false);

    /**
     * Loops over records in batches, allowing you to operate on them.
     * This method works only with dbCalls.
     *
     * @param int     $size     Size
     * @param Closure $userFunc Callback Function
     *
     * @return void
     *
     * @throws DataException
     */
    abstract public function chunk(int $size, Closure $userFunc);

    /**
     * Fetches the row of database.
     *
     * @param array|int|string|null $id One primary key or an array of primary keys
     *
     * @return array|object|null The resulting row of data, or null.
     * @phpstan-return ($id is int|string ? row_array|object|null : list<row_array|object>)
     */
    public function find($id = null)
    {
        $singleton = is_numeric($id) || is_string($id);

        if ($this->tempAllowCallbacks) {
            // Call the before event and check for a return
            $eventData = $this->trigger('beforeFind', [
                'id'        => $id,
                'method'    => 'find',
                'singleton' => $singleton,
            ]);

            if (isset($eventData['returnData']) && $eventData['returnData'] === true) {
                return $eventData['data'];
            }
        }

        $eventData = [
            'id'        => $id,
            'data'      => $this->doFind($singleton, $id),
            'method'    => 'find',
            'singleton' => $singleton,
        ];

        if ($this->tempAllowCallbacks) {
            $eventData = $this->trigger('afterFind', $eventData);
        }

        $this->tempReturnType     = $this->returnType;
        $this->tempUseSoftDeletes = $this->useSoftDeletes;
        $this->tempAllowCallbacks = $this->allowCallbacks;

        return $eventData['data'];
    }

    /**
     * Fetches the column of database.
     *
     * @param string $columnName Column Name
     *
     * @return array|null The resulting row of data, or null if no data found.
     *
     * @throws DataException
     */
    public function findColumn(string $columnName)
    {
        if (strpos($columnName, ',') !== false) {
            throw DataException::forFindColumnHaveMultipleColumns();
        }

        $resultSet = $this->doFindColumn($columnName);

        return $resultSet ? array_column($resultSet, $columnName) : null;
    }

    /**
     * Fetches all results, while optionally limiting them.
     *
     * @param int $limit  Limit
     * @param int $offset Offset
     *
     * @return array
     */
    public function findAll(?int $limit = null, int $offset = 0)
    {
        if (config(Feature::class)->limitZeroAsAll) {
            $limit ??= 0;
        }

        if ($this->tempAllowCallbacks) {
            // Call the before event and check for a return
            $eventData = $this->trigger('beforeFind', [
                'method'    => 'findAll',
                'limit'     => $limit,
                'offset'    => $offset,
                'singleton' => false,
            ]);

            if (isset($eventData['returnData']) && $eventData['returnData'] === true) {
                return $eventData['data'];
            }
        }

        $eventData = [
            'data'      => $this->doFindAll($limit, $offset),
            'limit'     => $limit,
            'offset'    => $offset,
            'method'    => 'findAll',
            'singleton' => false,
        ];

        if ($this->tempAllowCallbacks) {
            $eventData = $this->trigger('afterFind', $eventData);
        }

        $this->tempReturnType     = $this->returnType;
        $this->tempUseSoftDeletes = $this->useSoftDeletes;
        $this->tempAllowCallbacks = $this->allowCallbacks;

        return $eventData['data'];
    }

    /**
     * Returns the first row of the result set.
     *
     * @return array|object|null
     */
    public function first()
    {
        if ($this->tempAllowCallbacks) {
            // Call the before event and check for a return
            $eventData = $this->trigger('beforeFind', [
                'method'    => 'first',
                'singleton' => true,
            ]);

            if (isset($eventData['returnData']) && $eventData['returnData'] === true) {
                return $eventData['data'];
            }
        }

        $eventData = [
            'data'      => $this->doFirst(),
            'method'    => 'first',
            'singleton' => true,
        ];

        if ($this->tempAllowCallbacks) {
            $eventData = $this->trigger('afterFind', $eventData);
        }

        $this->tempReturnType     = $this->returnType;
        $this->tempUseSoftDeletes = $this->useSoftDeletes;
        $this->tempAllowCallbacks = $this->allowCallbacks;

        return $eventData['data'];
    }

    /**
     * A convenience method that will attempt to determine whether the
     * data should be inserted or updated. Will work with either
     * an array or object. When using with custom class objects,
     * you must ensure that the class will provide access to the class
     * variables, even if through a magic method.
     *
     * @param array|object $row Row data
     * @phpstan-param row_array|object $row
     *
     * @throws ReflectionException
     */
    public function save($row): bool
    {
        if ((array) $row === []) {
            return true;
        }

        if ($this->shouldUpdate($row)) {
            $response = $this->update($this->getIdValue($row), $row);
        } else {
            $response = $this->insert($row, false);

            if ($response !== false) {
                $response = true;
            }
        }

        return $response;
    }

    /**
     * This method is called on save to determine if entry have to be updated.
     * If this method returns false insert operation will be executed
     *
     * @param array|object $row Row data
     * @phpstan-param row_array|object $row
     */
    protected function shouldUpdate($row): bool
    {
        $id = $this->getIdValue($row);

        return ! ($id === null || $id === []);
    }

    /**
     * Returns last insert ID or 0.
     *
     * @return int|string
     */
    public function getInsertID()
    {
        return is_numeric($this->insertID) ? (int) $this->insertID : $this->insertID;
    }

    /**
     * Inserts data into the database. If an object is provided,
     * it will attempt to convert it to an array.
     *
     * @param array|object|null $row Row data
     * @phpstan-param row_array|object|null $row
     * @param bool $returnID Whether insert ID should be returned or not.
     *
     * @return bool|int|string insert ID or true on success. false on failure.
     * @phpstan-return ($returnID is true ? int|string|false : bool)
     *
     * @throws ReflectionException
     */
    public function insert($row = null, bool $returnID = true)
    {
        $this->insertID = 0;

        // Set $cleanValidationRules to false temporary.
        $cleanValidationRules       = $this->cleanValidationRules;
        $this->cleanValidationRules = false;

        $row = $this->transformDataToArray($row, 'insert');

        // Validate data before saving.
        if (! $this->skipValidation && ! $this->validate($row)) {
            // Restore $cleanValidationRules
            $this->cleanValidationRules = $cleanValidationRules;

            return false;
        }

        // Restore $cleanValidationRules
        $this->cleanValidationRules = $cleanValidationRules;

        // Must be called first, so we don't
        // strip out created_at values.
        $row = $this->doProtectFieldsForInsert($row);

        // doProtectFields() can further remove elements from
        // $row, so we need to check for empty dataset again
        if (! $this->allowEmptyInserts && $row === []) {
            throw DataException::forEmptyDataset('insert');
        }

        // Set created_at and updated_at with same time
        $date = $this->setDate();
        $row  = $this->setCreatedField($row, $date);
        $row  = $this->setUpdatedField($row, $date);

        $eventData = ['data' => $row];

        if ($this->tempAllowCallbacks) {
            $eventData = $this->trigger('beforeInsert', $eventData);
        }

        $result = $this->doInsert($eventData['data']);

        $eventData = [
            'id'     => $this->insertID,
            'data'   => $eventData['data'],
            'result' => $result,
        ];

        if ($this->tempAllowCallbacks) {
            // Trigger afterInsert events with the inserted data and new ID
            $this->trigger('afterInsert', $eventData);
        }

        $this->tempAllowCallbacks = $this->allowCallbacks;

        // If insertion failed, get out of here
        if (! $result) {
            return $result;
        }

        // otherwise return the insertID, if requested.
        return $returnID ? $this->insertID : $result;
    }

    /**
     * Set datetime to created field.
     *
     * @phpstan-param row_array $row
     * @param int|string $date timestamp or datetime string
     */
    protected function setCreatedField(array $row, $date): array
    {
        if ($this->useTimestamps && $this->createdField !== '' && ! array_key_exists($this->createdField, $row)) {
            $row[$this->createdField] = $date;
        }

        return $row;
    }

    /**
     * Set datetime to updated field.
     *
     * @phpstan-param row_array $row
     * @param int|string $date timestamp or datetime string
     */
    protected function setUpdatedField(array $row, $date): array
    {
        if ($this->useTimestamps && $this->updatedField !== '' && ! array_key_exists($this->updatedField, $row)) {
            $row[$this->updatedField] = $date;
        }

        return $row;
    }

    /**
     * Compiles batch insert runs the queries, validating each row prior.
     *
     * @param list<array|object>|null $set an associative array of insert values
     * @phpstan-param list<row_array|object>|null $set
     * @param bool|null $escape    Whether to escape values
     * @param int       $batchSize The size of the batch to run
     * @param bool      $testing   True means only number of records is returned, false will execute the query
     *
     * @return bool|int Number of rows inserted or FALSE on failure
     *
     * @throws ReflectionException
     */
    public function insertBatch(?array $set = null, ?bool $escape = null, int $batchSize = 100, bool $testing = false)
    {
        // Set $cleanValidationRules to false temporary.
        $cleanValidationRules       = $this->cleanValidationRules;
        $this->cleanValidationRules = false;

        if (is_array($set)) {
            foreach ($set as &$row) {
                // If $row is using a custom class with public or protected
                // properties representing the collection elements, we need to grab
                // them as an array.
                if (is_object($row) && ! $row instanceof stdClass) {
                    $row = $this->objectToArray($row, false, true);
                }

                // If it's still a stdClass, go ahead and convert to
                // an array so doProtectFields and other model methods
                // don't have to do special checks.
                if (is_object($row)) {
                    $row = (array) $row;
                }

                // Validate every row.
                if (! $this->skipValidation && ! $this->validate($row)) {
                    // Restore $cleanValidationRules
                    $this->cleanValidationRules = $cleanValidationRules;

                    return false;
                }

                // Must be called first so we don't
                // strip out created_at values.
                $row = $this->doProtectFieldsForInsert($row);

                // Set created_at and updated_at with same time
                $date = $this->setDate();
                $row  = $this->setCreatedField($row, $date);
                $row  = $this->setUpdatedField($row, $date);
            }
        }

        // Restore $cleanValidationRules
        $this->cleanValidationRules = $cleanValidationRules;

        $eventData = ['data' => $set];

        if ($this->tempAllowCallbacks) {
            $eventData = $this->trigger('beforeInsertBatch', $eventData);
        }

        $result = $this->doInsertBatch($eventData['data'], $escape, $batchSize, $testing);

        $eventData = [
            'data'   => $eventData['data'],
            'result' => $result,
        ];

        if ($this->tempAllowCallbacks) {
            // Trigger afterInsert events with the inserted data and new ID
            $this->trigger('afterInsertBatch', $eventData);
        }

        $this->tempAllowCallbacks = $this->allowCallbacks;

        return $result;
    }

    /**
     * Updates a single record in the database. If an object is provided,
     * it will attempt to convert it into an array.
     *
     * @param array|int|string|null $id
     * @param array|object|null     $row Row data
     * @phpstan-param row_array|object|null $row
     *
     * @throws ReflectionException
     */
    public function update($id = null, $row = null): bool
    {
        if (is_bool($id)) {
            throw new InvalidArgumentException('update(): argument #1 ($id) should not be boolean.');
        }

        if (is_numeric($id) || is_string($id)) {
            $id = [$id];
        }

        $row = $this->transformDataToArray($row, 'update');

        // Validate data before saving.
        if (! $this->skipValidation && ! $this->validate($row)) {
            return false;
        }

        // Must be called first, so we don't
        // strip out updated_at values.
        $row = $this->doProtectFields($row);

        // doProtectFields() can further remove elements from
        // $row, so we need to check for empty dataset again
        if ($row === []) {
            throw DataException::forEmptyDataset('update');
        }

        $row = $this->setUpdatedField($row, $this->setDate());

        $eventData = [
            'id'   => $id,
            'data' => $row,
        ];

        if ($this->tempAllowCallbacks) {
            $eventData = $this->trigger('beforeUpdate', $eventData);
        }

        $eventData = [
            'id'     => $id,
            'data'   => $eventData['data'],
            'result' => $this->doUpdate($id, $eventData['data']),
        ];

        if ($this->tempAllowCallbacks) {
            $this->trigger('afterUpdate', $eventData);
        }

        $this->tempAllowCallbacks = $this->allowCallbacks;

        return $eventData['result'];
    }

    /**
     * Compiles an update and runs the query.
     *
     * @param list<array|object>|null $set an associative array of insert values
     * @phpstan-param list<row_array|object>|null $set
     * @param string|null $index     The where key
     * @param int         $batchSize The size of the batch to run
     * @param bool        $returnSQL True means SQL is returned, false will execute the query
     *
     * @return false|int|string[] Number of rows affected or FALSE on failure, SQL array when testMode
     *
     * @throws DatabaseException
     * @throws ReflectionException
     */
    public function updateBatch(?array $set = null, ?string $index = null, int $batchSize = 100, bool $returnSQL = false)
    {
        if (is_array($set)) {
            foreach ($set as &$row) {
                // If $row is using a custom class with public or protected
                // properties representing the collection elements, we need to grab
                // them as an array.
                if (is_object($row) && ! $row instanceof stdClass) {
                    // For updates the index field is needed even if it is not changed.
                    // So set $onlyChanged to false.
                    $row = $this->objectToArray($row, false, true);
                }

                // If it's still a stdClass, go ahead and convert to
                // an array so doProtectFields and other model methods
                // don't have to do special checks.
                if (is_object($row)) {
                    $row = (array) $row;
                }

                // Validate data before saving.
                if (! $this->skipValidation && ! $this->validate($row)) {
                    return false;
                }

                // Save updateIndex for later
                $updateIndex = $row[$index] ?? null;

                if ($updateIndex === null) {
                    throw new InvalidArgumentException(
                        'The index ("' . $index . '") for updateBatch() is missing in the data: '
                        . json_encode($row)
                    );
                }

                // Must be called first so we don't
                // strip out updated_at values.
                $row = $this->doProtectFields($row);

                // Restore updateIndex value in case it was wiped out
                if ($updateIndex !== null) {
                    $row[$index] = $updateIndex;
                }

                $row = $this->setUpdatedField($row, $this->setDate());
            }
        }

        $eventData = ['data' => $set];

        if ($this->tempAllowCallbacks) {
            $eventData = $this->trigger('beforeUpdateBatch', $eventData);
        }

        $result = $this->doUpdateBatch($eventData['data'], $index, $batchSize, $returnSQL);

        $eventData = [
            'data'   => $eventData['data'],
            'result' => $result,
        ];

        if ($this->tempAllowCallbacks) {
            // Trigger afterInsert events with the inserted data and new ID
            $this->trigger('afterUpdateBatch', $eventData);
        }

        $this->tempAllowCallbacks = $this->allowCallbacks;

        return $result;
    }

    /**
     * Deletes a single record from the database where $id matches.
     *
     * @param array|int|string|null $id    The rows primary key(s)
     * @param bool                  $purge Allows overriding the soft deletes setting.
     *
     * @return BaseResult|bool
     *
     * @throws DatabaseException
     */
    public function delete($id = null, bool $purge = false)
    {
        if (is_bool($id)) {
            throw new InvalidArgumentException('delete(): argument #1 ($id) should not be boolean.');
        }

        if ($id && (is_numeric($id) || is_string($id))) {
            $id = [$id];
        }

        $eventData = [
            'id'    => $id,
            'purge' => $purge,
        ];

        if ($this->tempAllowCallbacks) {
            $this->trigger('beforeDelete', $eventData);
        }

        $eventData = [
            'id'     => $id,
            'data'   => null,
            'purge'  => $purge,
            'result' => $this->doDelete($id, $purge),
        ];

        if ($this->tempAllowCallbacks) {
            $this->trigger('afterDelete', $eventData);
        }

        $this->tempAllowCallbacks = $this->allowCallbacks;

        return $eventData['result'];
    }

    /**
     * Permanently deletes all rows that have been marked as deleted
     * through soft deletes (deleted = 1).
     *
     * @return bool|string Returns a string if in test mode.
     */
    public function purgeDeleted()
    {
        if (! $this->useSoftDeletes) {
            return true;
        }

        return $this->doPurgeDeleted();
    }

    /**
     * Sets $useSoftDeletes value so that we can temporarily override
     * the soft deletes settings. Can be used for all find* methods.
     *
     * @param bool $val Value
     *
     * @return $this
     */
    public function withDeleted(bool $val = true)
    {
        $this->tempUseSoftDeletes = ! $val;

        return $this;
    }

    /**
     * Works with the find* methods to return only the rows that
     * have been deleted.
     *
     * @return $this
     */
    public function onlyDeleted()
    {
        $this->tempUseSoftDeletes = false;
        $this->doOnlyDeleted();

        return $this;
    }

    /**
     * Compiles a replace and runs the query.
     *
     * @param array|null $row Row data
     * @phpstan-param row_array|null $row
     * @param bool $returnSQL Set to true to return Query String
     *
     * @return BaseResult|false|Query|string
     */
    public function replace(?array $row = null, bool $returnSQL = false)
    {
        // Validate data before saving.
        if (($row !== null) && ! $this->skipValidation && ! $this->validate($row)) {
            return false;
        }

        $row = $this->setUpdatedField((array) $row, $this->setDate());

        return $this->doReplace($row, $returnSQL);
    }

    /**
     * Grabs the last error(s) that occurred. If data was validated,
     * it will first check for errors there, otherwise will try to
     * grab the last error from the Database connection.
     *
     * The return array should be in the following format:
     *  ['source' => 'message']
     *
     * @param bool $forceDB Always grab the db error, not validation
     *
     * @return array<string,string>
     */
    public function errors(bool $forceDB = false)
    {
        if ($this->validation === null) {
            return $this->doErrors();
        }

        // Do we have validation errors?
        if (! $forceDB && ! $this->skipValidation && ($errors = $this->validation->getErrors())) {
            return $errors;
        }

        return $this->doErrors();
    }

    /**
     * Works with Pager to get the size and offset parameters.
     * Expects a GET variable (?page=2) that specifies the page of results
     * to display.
     *
     * @param int|null $perPage Items per page
     * @param string   $group   Will be used by the pagination library to identify a unique pagination set.
     * @param int|null $page    Optional page number (useful when the page number is provided in different way)
     * @param int      $segment Optional URI segment number (if page number is provided by URI segment)
     *
     * @return array|null
     */
    public function paginate(?int $perPage = null, string $group = 'default', ?int $page = null, int $segment = 0)
    {
        // Since multiple models may use the Pager, the Pager must be shared.
        $pager = Services::pager();

        if ($segment !== 0) {
            $pager->setSegment($segment, $group);
        }

        $page = $page >= 1 ? $page : $pager->getCurrentPage($group);
        // Store it in the Pager library, so it can be paginated in the views.
        $this->pager = $pager->store($group, $page, $perPage, $this->countAllResults(false), $segment);
        $perPage     = $this->pager->getPerPage($group);
        $offset      = ($pager->getCurrentPage($group) - 1) * $perPage;

        return $this->findAll($perPage, $offset);
    }

    /**
     * It could be used when you have to change default or override current allowed fields.
     *
     * @param array $allowedFields Array with names of fields
     *
     * @return $this
     */
    public function setAllowedFields(array $allowedFields)
    {
        $this->allowedFields = $allowedFields;

        return $this;
    }

    /**
     * Sets whether or not we should whitelist data set during
     * updates or inserts against $this->availableFields.
     *
     * @param bool $protect Value
     *
     * @return $this
     */
    public function protect(bool $protect = true)
    {
        $this->protectFields = $protect;

        return $this;
    }

    /**
     * Ensures that only the fields that are allowed to be updated are
     * in the data array.
     *
     * @used-by update() to protect against mass assignment vulnerabilities.
     * @used-by updateBatch() to protect against mass assignment vulnerabilities.
     *
     * @param array $row Row data
     * @phpstan-param row_array $row
     *
     * @throws DataException
     */
    protected function doProtectFields(array $row): array
    {
        if (! $this->protectFields) {
            return $row;
        }

        if ($this->allowedFields === []) {
            throw DataException::forInvalidAllowedFields(static::class);
        }

        foreach (array_keys($row) as $key) {
            if (! in_array($key, $this->allowedFields, true)) {
                unset($row[$key]);
            }
        }

        return $row;
    }

    /**
     * Ensures that only the fields that are allowed to be inserted are in
     * the data array.
     *
     * @used-by insert() to protect against mass assignment vulnerabilities.
     * @used-by insertBatch() to protect against mass assignment vulnerabilities.
     *
     * @param array $row Row data
     * @phpstan-param row_array $row
     *
     * @throws DataException
     */
    protected function doProtectFieldsForInsert(array $row): array
    {
        return $this->doProtectFields($row);
    }

    /**
     * Sets the date or current date if null value is passed.
     *
     * @param int|null $userData An optional PHP timestamp to be converted.
     *
     * @return int|string
     *
     * @throws ModelException
     */
    protected function setDate(?int $userData = null)
    {
        $currentDate = $userData ?? Time::now()->getTimestamp();

        return $this->intToDate($currentDate);
    }

    /**
     * A utility function to allow child models to use the type of
     * date/time format that they prefer. This is primarily used for
     * setting created_at, updated_at and deleted_at values, but can be
     * used by inheriting classes.
     *
     * The available time formats are:
     *  - 'int'      - Stores the date as an integer timestamp
     *  - 'datetime' - Stores the data in the SQL datetime format
     *  - 'date'     - Stores the date (only) in the SQL date format.
     *
     * @param int $value value
     *
     * @return int|string
     *
     * @throws ModelException
     */
    protected function intToDate(int $value)
    {
        switch ($this->dateFormat) {
            case 'int':
                return $value;

            case 'datetime':
                return date('Y-m-d H:i:s', $value);

            case 'date':
                return date('Y-m-d', $value);

            default:
                throw ModelException::forNoDateFormat(static::class);
        }
    }

    /**
     * Converts Time value to string using $this->dateFormat.
     *
     * The available time formats are:
     *  - 'int'      - Stores the date as an integer timestamp
     *  - 'datetime' - Stores the data in the SQL datetime format
     *  - 'date'     - Stores the date (only) in the SQL date format.
     *
     * @param Time $value value
     *
     * @return int|string
     */
    protected function timeToDate(Time $value)
    {
        switch ($this->dateFormat) {
            case 'datetime':
                return $value->format('Y-m-d H:i:s');

            case 'date':
                return $value->format('Y-m-d');

            case 'int':
                return $value->getTimestamp();

            default:
                return (string) $value;
        }
    }

    /**
     * Set the value of the skipValidation flag.
     *
     * @param bool $skip Value
     *
     * @return $this
     */
    public function skipValidation(bool $skip = true)
    {
        $this->skipValidation = $skip;

        return $this;
    }

    /**
     * Allows to set (and reset) validation messages.
     * It could be used when you have to change default or override current validate messages.
     *
     * @param array $validationMessages Value
     *
     * @return $this
     */
    public function setValidationMessages(array $validationMessages)
    {
        $this->validationMessages = $validationMessages;

        return $this;
    }

    /**
     * Allows to set field wise validation message.
     * It could be used when you have to change default or override current validate messages.
     *
     * @param string $field         Field Name
     * @param array  $fieldMessages Validation messages
     *
     * @return $this
     */
    public function setValidationMessage(string $field, array $fieldMessages)
    {
        $this->validationMessages[$field] = $fieldMessages;

        return $this;
    }

    /**
     * Allows to set (and reset) validation rules.
     * It could be used when you have to change default or override current validate rules.
     *
     * @param array $validationRules Value
     *
     * @return $this
     */
    public function setValidationRules(array $validationRules)
    {
        $this->validationRules = $validationRules;

        return $this;
    }

    /**
     * Allows to set field wise validation rules.
     * It could be used when you have to change default or override current validate rules.
     *
     * @param string       $field      Field Name
     * @param array|string $fieldRules Validation rules
     *
     * @return $this
     */
    public function setValidationRule(string $field, $fieldRules)
    {
        $rules = $this->validationRules;

        // ValidationRules can be either a string, which is the group name,
        // or an array of rules.
        if (is_string($rules)) {
            $this->ensureValidation();

            [$rules, $customErrors] = $this->validation->loadRuleGroup($rules);

            $this->validationRules = $rules;
            $this->validationMessages += $customErrors;
        }

        $this->validationRules[$field] = $fieldRules;

        return $this;
    }

    /**
     * Should validation rules be removed before saving?
     * Most handy when doing updates.
     *
     * @param bool $choice Value
     *
     * @return $this
     */
    public function cleanRules(bool $choice = false)
    {
        $this->cleanValidationRules = $choice;

        return $this;
    }

    /**
     * Validate the row data against the validation rules (or the validation group)
     * specified in the class property, $validationRules.
     *
     * @param array|object $row Row data
     * @phpstan-param row_array|object $row
     */
    public function validate($row): bool
    {
        if ($this->skipValidation || empty($row)) {
            return true;
        }

        $rules = $this->getValidationRules();

<<<<<<< HEAD
        if ($rules === []) {
            return true;
        }

=======
>>>>>>> eb252d2b
        // Validation requires array, so cast away.
        if (is_object($row)) {
            $row = (array) $row;
        }

        if ($this->skipValidation || $rules === [] || $row === []) {
            return true;
        }

        $rules = $this->cleanValidationRules ? $this->cleanValidationRules($rules, $row) : $rules;

        // If no data existed that needs validation
        // our job is done here.
        if ($rules === []) {
            return true;
        }

        $this->ensureValidation();

        $this->validation->reset()->setRules($rules, $this->validationMessages);

        return $this->validation->run($row, null, $this->DBGroup);
    }

    /**
     * Returns the model's defined validation rules so that they
     * can be used elsewhere, if needed.
     *
     * @param array $options Options
     */
    public function getValidationRules(array $options = []): array
    {
        $rules = $this->validationRules;

        // ValidationRules can be either a string, which is the group name,
        // or an array of rules.
        if (is_string($rules)) {
            $this->ensureValidation();

            [$rules, $customErrors] = $this->validation->loadRuleGroup($rules);

            $this->validationMessages += $customErrors;
        }

        if (isset($options['except'])) {
            $rules = array_diff_key($rules, array_flip($options['except']));
        } elseif (isset($options['only'])) {
            $rules = array_intersect_key($rules, array_flip($options['only']));
        }

        return $rules;
    }

    protected function ensureValidation(): void
    {
        if ($this->validation === null) {
            $this->validation = Services::validation(null, false);
        }
    }

    /**
     * Returns the model's validation messages, so they
     * can be used elsewhere, if needed.
     */
    public function getValidationMessages(): array
    {
        return $this->validationMessages;
    }

    /**
     * Removes any rules that apply to fields that have not been set
     * currently so that rules don't block updating when only updating
     * a partial row.
     *
     * @param array $rules Array containing field name and rule
     * @param array $row   Row data (@TODO Remove null in param type)
     * @phpstan-param row_array $row
     */
    protected function cleanValidationRules(array $rules, ?array $row = null): array
    {
        if ($row === null || $row === []) {
            return [];
        }

        foreach (array_keys($rules) as $field) {
            if (! array_key_exists($field, $row)) {
                unset($rules[$field]);
            }
        }

        return $rules;
    }

    /**
     * Sets $tempAllowCallbacks value so that we can temporarily override
     * the setting. Resets after the next method that uses triggers.
     *
     * @param bool $val value
     *
     * @return $this
     */
    public function allowCallbacks(bool $val = true)
    {
        $this->tempAllowCallbacks = $val;

        return $this;
    }

    /**
     * A simple event trigger for Model Events that allows additional
     * data manipulation within the model. Specifically intended for
     * usage by child models this can be used to format data,
     * save/load related classes, etc.
     *
     * It is the responsibility of the callback methods to return
     * the data itself.
     *
     * Each $eventData array MUST have a 'data' key with the relevant
     * data for callback methods (like an array of key/value pairs to insert
     * or update, an array of results, etc.)
     *
     * If callbacks are not allowed then returns $eventData immediately.
     *
     * @param string $event     Event
     * @param array  $eventData Event Data
     *
     * @return array
     *
     * @throws DataException
     */
    protected function trigger(string $event, array $eventData)
    {
        // Ensure it's a valid event
        if (! isset($this->{$event}) || $this->{$event} === []) {
            return $eventData;
        }

        foreach ($this->{$event} as $callback) {
            if (! method_exists($this, $callback)) {
                throw DataException::forInvalidMethodTriggered($callback);
            }

            $eventData = $this->{$callback}($eventData);
        }

        return $eventData;
    }

    /**
     * Sets the return type of the results to be as an associative array.
     *
     * @return $this
     */
    public function asArray()
    {
        $this->tempReturnType = 'array';

        return $this;
    }

    /**
     * Sets the return type to be of the specified type of object.
     * Defaults to a simple object, but can be any class that has
     * class vars with the same name as the collection columns,
     * or at least allows them to be created.
     *
     * @param string $class Class Name
     *
     * @return $this
     */
    public function asObject(string $class = 'object')
    {
        $this->tempReturnType = $class;

        return $this;
    }

    /**
     * Takes a class and returns an array of its public and protected
     * properties as an array suitable for use in creates and updates.
     * This method uses objectToRawArray() internally and does conversion
     * to string on all Time instances
     *
     * @param object $object      Object
     * @param bool   $onlyChanged Only Changed Property
     * @param bool   $recursive   If true, inner entities will be cast as array as well
     *
     * @return array<string, mixed>
     *
     * @throws ReflectionException
     */
    protected function objectToArray($object, bool $onlyChanged = true, bool $recursive = false): array
    {
        $properties = $this->objectToRawArray($object, $onlyChanged, $recursive);

        // Convert any Time instances to appropriate $dateFormat
        return $this->timeToString($properties);
    }

    /**
     * Convert any Time instances to appropriate $dateFormat.
     *
     * @param array<string, mixed> $properties
     *
     * @return array<string, mixed>
     */
    protected function timeToString(array $properties): array
    {
        if ($properties === []) {
            return [];
        }

        return array_map(function ($value) {
            if ($value instanceof Time) {
                return $this->timeToDate($value);
            }

            return $value;
        }, $properties);
    }

    /**
     * Takes a class and returns an array of its public and protected
     * properties as an array with raw values.
     *
     * @param object $object      Object
     * @param bool   $onlyChanged Only Changed Property
     * @param bool   $recursive   If true, inner entities will be casted as array as well
     *
     * @return array<string, mixed> Array with raw values.
     *
     * @throws ReflectionException
     */
    protected function objectToRawArray($object, bool $onlyChanged = true, bool $recursive = false): array
    {
        // Entity::toRawArray() returns array.
        if (method_exists($object, 'toRawArray')) {
            $properties = $object->toRawArray($onlyChanged, $recursive);
        } else {
            $mirror = new ReflectionClass($object);
            $props  = $mirror->getProperties(ReflectionProperty::IS_PUBLIC | ReflectionProperty::IS_PROTECTED);

            $properties = [];

            // Loop over each property,
            // saving the name/value in a new array we can return.
            foreach ($props as $prop) {
                // Must make protected values accessible.
                $prop->setAccessible(true);
                $properties[$prop->getName()] = $prop->getValue($object);
            }
        }

        return $properties;
    }

    /**
     * Transform data to array.
     *
     * @param array|object|null $row Row data
     * @phpstan-param row_array|object|null $row
     * @param string $type Type of data (insert|update)
     *
     * @throws DataException
     * @throws InvalidArgumentException
     * @throws ReflectionException
     */
    protected function transformDataToArray($row, string $type): array
    {
        if (! in_array($type, ['insert', 'update'], true)) {
            throw new InvalidArgumentException(sprintf('Invalid type "%s" used upon transforming data to array.', $type));
        }

        if (! $this->allowEmptyInserts && ($row === null || (array) $row === [])) {
            throw DataException::forEmptyDataset($type);
        }

        // If $row is using a custom class with public or protected
        // properties representing the collection elements, we need to grab
        // them as an array.
        if (is_object($row) && ! $row instanceof stdClass) {
            // If it validates with entire rules, all fields are needed.
            $onlyChanged = ($this->skipValidation === false && $this->cleanValidationRules === false)
                ? false : ($type === 'update');

            $row = $this->objectToArray($row, $onlyChanged, true);
        }

        // If it's still a stdClass, go ahead and convert to
        // an array so doProtectFields and other model methods
        // don't have to do special checks.
        if (is_object($row)) {
            $row = (array) $row;
        }

        // If it's still empty here, means $row is no change or is empty object
        if (! $this->allowEmptyInserts && ($row === null || $row === [])) {
            throw DataException::forEmptyDataset($type);
        }

        return $row;
    }

    /**
     * Provides the db connection and model's properties.
     *
     * @param string $name Name
     *
     * @return array|bool|float|int|object|string|null
     */
    public function __get(string $name)
    {
        if (property_exists($this, $name)) {
            return $this->{$name};
        }

        return $this->db->{$name} ?? null;
    }

    /**
     * Checks for the existence of properties across this model, and db connection.
     *
     * @param string $name Name
     */
    public function __isset(string $name): bool
    {
        if (property_exists($this, $name)) {
            return true;
        }

        return isset($this->db->{$name});
    }

    /**
     * Provides direct access to method in the database connection.
     *
     * @param string $name   Name
     * @param array  $params Params
     *
     * @return $this|null
     */
    public function __call(string $name, array $params)
    {
        if (method_exists($this->db, $name)) {
            return $this->db->{$name}(...$params);
        }

        return null;
    }

    /**
     * Sets $allowEmptyInserts.
     */
    public function allowEmptyInserts(bool $value = true): self
    {
        $this->allowEmptyInserts = $value;

        return $this;
    }
}<|MERGE_RESOLUTION|>--- conflicted
+++ resolved
@@ -1503,25 +1503,22 @@
      */
     public function validate($row): bool
     {
-        if ($this->skipValidation || empty($row)) {
+        if ($this->skipValidation) {
             return true;
         }
 
         $rules = $this->getValidationRules();
 
-<<<<<<< HEAD
         if ($rules === []) {
             return true;
         }
 
-=======
->>>>>>> eb252d2b
         // Validation requires array, so cast away.
         if (is_object($row)) {
             $row = (array) $row;
         }
 
-        if ($this->skipValidation || $rules === [] || $row === []) {
+        if ($row === []) {
             return true;
         }
 
