--- conflicted
+++ resolved
@@ -70,10 +70,10 @@
 	 * @param	string	$data	Input data
 	 * @param	array	$params	Over-ridden parameters, specifically the key
 	 * @return	string
+	 * @throws \CodeIgniter\Encryption\EncryptionException
 	 */
 	public function encrypt($data, $params = null)
 	{
-<<<<<<< HEAD
 		// Allow key over-ride
 		if ( ! empty($params))
 			if (isset($params['key']))
@@ -87,9 +87,6 @@
 		$secret = strcmp(phpversion(), '7.1.2') >= 0 ? \hash_hkdf($this->digest, $this->key) : Encryption::hkdf($this->key, $this->digest);
 
 		// basic encryption	
-=======
-		// basic encryption
->>>>>>> 4ac78341
 		$iv = ($iv_size = \openssl_cipher_iv_length($this->cipher)) ? \openssl_random_pseudo_bytes($iv_size) : null;
 
 		$data = \openssl_encrypt($data, $this->cipher, $this->secret, OPENSSL_RAW_DATA, $iv);
@@ -110,16 +107,10 @@
 	/**
 	 * Decrypt ciphertext, with optional HMAC and base64 encoding
 	 *
-<<<<<<< HEAD
 	 * @param	string	$data	Encrypted data
 	 * @param	array	$params	Over-ridden parameters, specifically the key
 	 * @return	string
-=======
-	 * @param    string $data Encrypted data
-	 *
-	 * @return    string
 	 * @throws \CodeIgniter\Encryption\EncryptionException
->>>>>>> 4ac78341
 	 */
 	public function decrypt($data, $params = null)
 	{
