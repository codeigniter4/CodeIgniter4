--- conflicted
+++ resolved
@@ -45,16 +45,7 @@
     strategy:
       fail-fast: false
       matrix:
-<<<<<<< HEAD
         php-versions: ['8.1', '8.3']
-        paths:
-          - app
-          - system
-          - tests
-          - utils
-=======
-        php-versions: ['7.4', '8.0']
->>>>>>> f82dc32a
     steps:
       - name: Checkout
         uses: actions/checkout@v4
