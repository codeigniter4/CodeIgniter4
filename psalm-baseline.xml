<?xml version="1.0" encoding="UTF-8"?>
<files psalm-version="5.12.0@f90118cdeacd0088e7215e64c0c99ceca819e176">
  <file src="system/Cache/Handlers/MemcachedHandler.php">
    <UndefinedClass>
      <code>Memcache</code>
      <code>Memcache</code>
      <code>Memcache</code>
    </UndefinedClass>
    <UndefinedDocblockClass>
      <code><![CDATA[$this->memcached]]></code>
      <code><![CDATA[$this->memcached]]></code>
      <code><![CDATA[$this->memcached]]></code>
      <code><![CDATA[$this->memcached]]></code>
      <code><![CDATA[$this->memcached]]></code>
      <code><![CDATA[$this->memcached]]></code>
      <code>Memcache|Memcached</code>
    </UndefinedDocblockClass>
  </file>
  <file src="system/Commands/Utilities/Routes/ControllerMethodReader.php">
    <DuplicateArrayKey>
      <code>$routeWithoutController</code>
      <code>$routeWithoutController</code>
    </DuplicateArrayKey>
  </file>
  <file src="system/Database/BasePreparedQuery.php">
    <InaccessibleProperty>
      <code><![CDATA[$this->db->transStatus]]></code>
    </InaccessibleProperty>
  </file>
  <file src="system/Database/OCI8/Connection.php">
    <UndefinedConstant>
      <code>OCI_COMMIT_ON_SUCCESS</code>
      <code>OCI_COMMIT_ON_SUCCESS</code>
      <code>OCI_COMMIT_ON_SUCCESS</code>
      <code>OCI_NO_AUTO_COMMIT</code>
      <code>SQLT_CHR</code>
    </UndefinedConstant>
  </file>
  <file src="system/Debug/Toolbar/Views/toolbar.tpl.php">
    <InaccessibleMethod>
      <code>renderTimeline</code>
    </InaccessibleMethod>
    <UndefinedGlobalVariable>
      <code>$config</code>
    </UndefinedGlobalVariable>
  </file>
  <file src="system/Email/Email.php">
    <LoopInvalidation>
      <code>$timestamp</code>
    </LoopInvalidation>
  </file>
  <file src="system/HTTP/Files/FileCollection.php">
    <EmptyArrayAccess>
      <code>$output[$name]</code>
    </EmptyArrayAccess>
  </file>
  <file src="system/Helpers/text_helper.php">
    <LoopInvalidation>
      <code>$count</code>
      <code>$count</code>
      <code>$count</code>
    </LoopInvalidation>
  </file>
  <file src="system/I18n/TimeTrait.php">
    <MissingImmutableAnnotation>
      <code>#[ReturnTypeWillChange]</code>
      <code>#[ReturnTypeWillChange]</code>
      <code>#[ReturnTypeWillChange]</code>
    </MissingImmutableAnnotation>
  </file>
  <file src="system/Test/ControllerResponse.php">
    <UnsupportedPropertyReferenceUsage>
      <code><![CDATA[$this->dom = &$this->domParser]]></code>
    </UnsupportedPropertyReferenceUsage>
  </file>
  <file src="tests/_support/Config/Filters.php">
    <UndefinedGlobalVariable>
      <code>$filters</code>
    </UndefinedGlobalVariable>
  </file>
  <file src="tests/_support/Config/Routes.php">
<<<<<<< HEAD
    <UndefinedGlobalVariable occurrences="5">
=======
    <UndefinedGlobalVariable>
      <code>$routes</code>
>>>>>>> da8ecfa9
      <code>$routes</code>
    </UndefinedGlobalVariable>
  </file>
  <file src="tests/_support/View/Cells/colors.php">
    <InvalidScope>
      <code>$this</code>
    </InvalidScope>
  </file>
  <file src="tests/system/CLI/ConsoleTest.php">
    <DuplicateArrayKey>
      <code>$command</code>
    </DuplicateArrayKey>
  </file>
  <file src="tests/system/CommonFunctionsTest.php">
    <UndefinedClass>
      <code>UnexsistenceClass</code>
    </UndefinedClass>
  </file>
  <file src="tests/system/Config/FactoriesTest.php">
    <UndefinedClass>
      <code><![CDATA['SomeWidget']]></code>
    </UndefinedClass>
  </file>
  <file src="tests/system/Database/BaseConnectionTest.php">
    <InaccessibleProperty>
      <code><![CDATA[$db->username]]></code>
      <code><![CDATA[$db->username]]></code>
    </InaccessibleProperty>
  </file>
  <file src="tests/system/Database/Live/OCI8/CallStoredProcedureTest.php">
    <UndefinedConstant>
      <code>OCI_ASSOC</code>
      <code>OCI_B_CURSOR</code>
      <code>OCI_RETURN_NULLS</code>
    </UndefinedConstant>
  </file>
  <file src="tests/system/Entity/EntityTest.php">
    <EmptyArrayAccess>
      <code>$current[$key]</code>
    </EmptyArrayAccess>
  </file>
  <file src="tests/system/HTTP/RedirectResponseTest.php">
    <EmptyArrayAccess>
      <code><![CDATA[$_SESSION['_ci_old_input']]]></code>
    </EmptyArrayAccess>
  </file>
  <file src="tests/system/Test/ControllerTestTraitTest.php">
    <UndefinedClass>
      <code>NeverHeardOfIt</code>
    </UndefinedClass>
  </file>
</files><|MERGE_RESOLUTION|>--- conflicted
+++ resolved
@@ -79,12 +79,11 @@
     </UndefinedGlobalVariable>
   </file>
   <file src="tests/_support/Config/Routes.php">
-<<<<<<< HEAD
-    <UndefinedGlobalVariable occurrences="5">
-=======
     <UndefinedGlobalVariable>
       <code>$routes</code>
->>>>>>> da8ecfa9
+      <code>$routes</code>
+      <code>$routes</code>
+      <code>$routes</code>
       <code>$routes</code>
     </UndefinedGlobalVariable>
   </file>
