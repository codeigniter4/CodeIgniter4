<?xml version="1.0" encoding="UTF-8"?>
<<<<<<< HEAD
<files psalm-version="5.20.0@3f284e96c9d9be6fe6b15c79416e1d1903dcfef4">
=======
<files psalm-version="5.21.1@8c473e2437be8b6a8fd8f630f0f11a16b114c494">
>>>>>>> a7184270
  <file src="app/Config/View.php">
    <UndefinedDocblockClass>
      <code><![CDATA[array<string, list<parser_callable_string>|parser_callable_string|parser_callable>]]></code>
      <code><![CDATA[array<string, list<parser_callable_string>|parser_callable_string|parser_callable>]]></code>
      <code><![CDATA[array<string, parser_callable_string>]]></code>
      <code>public $filters = [];</code>
      <code>public $plugins = [];</code>
      <code>public $plugins = [];</code>
    </UndefinedDocblockClass>
  </file>
  <file src="system/Cache/Handlers/MemcachedHandler.php">
    <UndefinedClass>
      <code>Memcache</code>
      <code>Memcache</code>
      <code>Memcache</code>
    </UndefinedClass>
    <UndefinedDocblockClass>
      <code><![CDATA[$this->memcached]]></code>
      <code><![CDATA[$this->memcached]]></code>
      <code><![CDATA[$this->memcached]]></code>
      <code><![CDATA[$this->memcached]]></code>
      <code><![CDATA[$this->memcached]]></code>
      <code><![CDATA[$this->memcached]]></code>
      <code>Memcache|Memcached</code>
    </UndefinedDocblockClass>
  </file>
  <file src="system/Config/View.php">
    <UndefinedDocblockClass>
      <code><![CDATA[array<string, list<parser_callable_string>|parser_callable_string|parser_callable>]]></code>
      <code><![CDATA[array<string, list<parser_callable_string>|parser_callable_string|parser_callable>]]></code>
      <code><![CDATA[array<string, parser_callable_string>]]></code>
      <code><![CDATA[protected $coreFilters = [
        'abs'            => '\abs',
        'capitalize'     => '\CodeIgniter\View\Filters::capitalize',
        'date'           => '\CodeIgniter\View\Filters::date',
        'date_modify'    => '\CodeIgniter\View\Filters::date_modify',
        'default'        => '\CodeIgniter\View\Filters::default',
        'esc'            => '\CodeIgniter\View\Filters::esc',
        'excerpt'        => '\CodeIgniter\View\Filters::excerpt',
        'highlight'      => '\CodeIgniter\View\Filters::highlight',
        'highlight_code' => '\CodeIgniter\View\Filters::highlight_code',
        'limit_words'    => '\CodeIgniter\View\Filters::limit_words',
        'limit_chars'    => '\CodeIgniter\View\Filters::limit_chars',
        'local_currency' => '\CodeIgniter\View\Filters::local_currency',
        'local_number'   => '\CodeIgniter\View\Filters::local_number',
        'lower'          => '\strtolower',
        'nl2br'          => '\CodeIgniter\View\Filters::nl2br',
        'number_format'  => '\number_format',
        'prose'          => '\CodeIgniter\View\Filters::prose',
        'round'          => '\CodeIgniter\View\Filters::round',
        'strip_tags'     => '\strip_tags',
        'title'          => '\CodeIgniter\View\Filters::title',
        'upper'          => '\strtoupper',
    ];]]></code>
      <code><![CDATA[protected $corePlugins = [
        'csp_script_nonce'  => '\CodeIgniter\View\Plugins::cspScriptNonce',
        'csp_style_nonce'   => '\CodeIgniter\View\Plugins::cspStyleNonce',
        'current_url'       => '\CodeIgniter\View\Plugins::currentURL',
        'previous_url'      => '\CodeIgniter\View\Plugins::previousURL',
        'mailto'            => '\CodeIgniter\View\Plugins::mailto',
        'safe_mailto'       => '\CodeIgniter\View\Plugins::safeMailto',
        'lang'              => '\CodeIgniter\View\Plugins::lang',
        'validation_errors' => '\CodeIgniter\View\Plugins::validationErrors',
        'route'             => '\CodeIgniter\View\Plugins::route',
        'siteURL'           => '\CodeIgniter\View\Plugins::siteURL',
    ];]]></code>
      <code><![CDATA[protected $corePlugins = [
        'csp_script_nonce'  => '\CodeIgniter\View\Plugins::cspScriptNonce',
        'csp_style_nonce'   => '\CodeIgniter\View\Plugins::cspStyleNonce',
        'current_url'       => '\CodeIgniter\View\Plugins::currentURL',
        'previous_url'      => '\CodeIgniter\View\Plugins::previousURL',
        'mailto'            => '\CodeIgniter\View\Plugins::mailto',
        'safe_mailto'       => '\CodeIgniter\View\Plugins::safeMailto',
        'lang'              => '\CodeIgniter\View\Plugins::lang',
        'validation_errors' => '\CodeIgniter\View\Plugins::validationErrors',
        'route'             => '\CodeIgniter\View\Plugins::route',
        'siteURL'           => '\CodeIgniter\View\Plugins::siteURL',
    ];]]></code>
    </UndefinedDocblockClass>
  </file>
  <file src="system/Database/BasePreparedQuery.php">
    <InaccessibleProperty>
      <code><![CDATA[$this->db->transStatus]]></code>
    </InaccessibleProperty>
  </file>
  <file src="system/Debug/Toolbar/Views/toolbar.tpl.php">
    <InaccessibleMethod>
      <code>renderTimeline</code>
    </InaccessibleMethod>
    <UndefinedGlobalVariable>
      <code>$config</code>
    </UndefinedGlobalVariable>
  </file>
  <file src="system/Email/Email.php">
    <LoopInvalidation>
      <code>$timestamp</code>
    </LoopInvalidation>
  </file>
  <file src="system/HTTP/Files/FileCollection.php">
    <EmptyArrayAccess>
      <code>$output[$name]</code>
    </EmptyArrayAccess>
  </file>
  <file src="system/Helpers/text_helper.php">
    <LoopInvalidation>
      <code>$count</code>
      <code>$count</code>
      <code>$count</code>
    </LoopInvalidation>
  </file>
  <file src="system/I18n/TimeTrait.php">
    <MissingImmutableAnnotation>
      <code>#[ReturnTypeWillChange]</code>
      <code>#[ReturnTypeWillChange]</code>
      <code>#[ReturnTypeWillChange]</code>
    </MissingImmutableAnnotation>
  </file>
  <file src="system/View/Parser.php">
    <UndefinedDocblockClass>
      <code><![CDATA[array<string, list<parser_callable_string>|parser_callable_string|parser_callable>]]></code>
      <code><![CDATA[array<string, list<parser_callable_string>|parser_callable_string|parser_callable>]]></code>
      <code>protected $plugins = [];</code>
      <code>protected $plugins = [];</code>
    </UndefinedDocblockClass>
  </file>
  <file src="tests/_support/Config/Filters.php">
    <UndefinedGlobalVariable>
      <code>$filters</code>
    </UndefinedGlobalVariable>
  </file>
  <file src="tests/_support/Config/Routes.php">
    <UndefinedGlobalVariable>
      <code>$routes</code>
      <code>$routes</code>
      <code>$routes</code>
      <code>$routes</code>
      <code>$routes</code>
    </UndefinedGlobalVariable>
  </file>
  <file src="tests/_support/View/Cells/colors.php">
    <InvalidScope>
      <code>$this</code>
    </InvalidScope>
  </file>
  <file src="tests/system/CommonFunctionsTest.php">
    <UndefinedClass>
      <code>UnexsistenceClass</code>
    </UndefinedClass>
  </file>
  <file src="tests/system/Config/FactoriesTest.php">
    <UndefinedClass>
      <code><![CDATA['App\Models\UserModel']]></code>
      <code><![CDATA['App\Models\UserModel']]></code>
      <code><![CDATA['Config\TestRegistrar']]></code>
    </UndefinedClass>
  </file>
<<<<<<< HEAD
=======
  <file src="tests/system/Database/Live/OCI8/CallStoredProcedureTest.php">
    <UndefinedConstant>
      <code>OCI_ASSOC</code>
      <code>OCI_B_CURSOR</code>
      <code>OCI_RETURN_NULLS</code>
    </UndefinedConstant>
  </file>
>>>>>>> a7184270
  <file src="tests/system/Entity/EntityTest.php">
    <EmptyArrayAccess>
      <code>$current[$key]</code>
    </EmptyArrayAccess>
  </file>
  <file src="tests/system/HTTP/RedirectResponseTest.php">
    <EmptyArrayAccess>
      <code><![CDATA[$_SESSION['_ci_old_input']]]></code>
    </EmptyArrayAccess>
  </file>
  <file src="tests/system/Test/ControllerTestTraitTest.php">
    <UndefinedClass>
      <code>NeverHeardOfIt</code>
    </UndefinedClass>
  </file>
</files><|MERGE_RESOLUTION|>--- conflicted
+++ resolved
@@ -1,9 +1,5 @@
 <?xml version="1.0" encoding="UTF-8"?>
-<<<<<<< HEAD
-<files psalm-version="5.20.0@3f284e96c9d9be6fe6b15c79416e1d1903dcfef4">
-=======
 <files psalm-version="5.21.1@8c473e2437be8b6a8fd8f630f0f11a16b114c494">
->>>>>>> a7184270
   <file src="app/Config/View.php">
     <UndefinedDocblockClass>
       <code><![CDATA[array<string, list<parser_callable_string>|parser_callable_string|parser_callable>]]></code>
@@ -160,8 +156,6 @@
       <code><![CDATA['Config\TestRegistrar']]></code>
     </UndefinedClass>
   </file>
-<<<<<<< HEAD
-=======
   <file src="tests/system/Database/Live/OCI8/CallStoredProcedureTest.php">
     <UndefinedConstant>
       <code>OCI_ASSOC</code>
@@ -169,7 +163,6 @@
       <code>OCI_RETURN_NULLS</code>
     </UndefinedConstant>
   </file>
->>>>>>> a7184270
   <file src="tests/system/Entity/EntityTest.php">
     <EmptyArrayAccess>
       <code>$current[$key]</code>
