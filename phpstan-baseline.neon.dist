parameters:
	ignoreErrors:
		-
			message: "#^Parameter \\#1 \\$callback of function spl_autoload_register expects \\(callable\\(string\\)\\: void\\)\\|null, array\\{\\$this\\(CodeIgniter\\\\Autoloader\\\\Autoloader\\), 'loadClass'\\} given\\.$#"
			count: 1
			path: system/Autoloader/Autoloader.php

		-
			message: "#^Parameter \\#1 \\$callback of function spl_autoload_register expects \\(callable\\(string\\)\\: void\\)\\|null, array\\{\\$this\\(CodeIgniter\\\\Autoloader\\\\Autoloader\\), 'loadClassmap'\\} given\\.$#"
			count: 1
			path: system/Autoloader/Autoloader.php

		-
<<<<<<< HEAD
			message: "#^Property Config\\\\Autoload\\:\\:\\$classmap \\(array\\<string, string\\>\\) in isset\\(\\) is not nullable\\.$#"
			count: 1
			path: system/Autoloader/Autoloader.php

		-
			message: "#^Property Config\\\\Autoload\\:\\:\\$files \\(array\\<int, string\\>\\) in isset\\(\\) is not nullable\\.$#"
			count: 1
			path: system/Autoloader/Autoloader.php

		-
			message: "#^Property Config\\\\Autoload\\:\\:\\$psr4 \\(array\\<string, string\\>\\) in isset\\(\\) is not nullable\\.$#"
			count: 1
			path: system/Autoloader/Autoloader.php
=======
			message: "#^Property Config\\\\Cache\\:\\:\\$backupHandler \\(string\\) in isset\\(\\) is not nullable\\.$#"
			count: 1
			path: system/Cache/CacheFactory.php

		-
			message: "#^Property Config\\\\Cache\\:\\:\\$handler \\(string\\) in isset\\(\\) is not nullable\\.$#"
			count: 1
			path: system/Cache/CacheFactory.php

		-
			message: "#^Property Config\\\\Cache\\:\\:\\$validHandlers \\(array\\<string, string\\>\\) in isset\\(\\) is not nullable\\.$#"
			count: 1
			path: system/Cache/CacheFactory.php
>>>>>>> 8e60c037

		-
			message: "#^Comparison operation \"\\>\" between int and \\(array\\|float\\|int\\) results in an error\\.$#"
			count: 1
			path: system/Cache/Handlers/FileHandler.php

		-
			message: "#^If condition is always true\\.$#"
			count: 1
			path: system/Cache/Handlers/FileHandler.php

		-
			message: "#^Unreachable statement \\- code above always terminates\\.$#"
			count: 1
			path: system/Cache/Handlers/MemcachedHandler.php

		-
			message: "#^Variable \\$data might not be defined\\.$#"
			count: 1
			path: system/Cache/Handlers/MemcachedHandler.php

		-
			message: "#^Property CodeIgniter\\\\Cache\\\\Handlers\\\\RedisHandler\\:\\:\\$redis \\(Redis\\) in isset\\(\\) is not nullable\\.$#"
			count: 1
			path: system/Cache/Handlers/RedisHandler.php

		-
			message: "#^Call to an undefined method CodeIgniter\\\\HTTP\\\\Request\\:\\:getPost\\(\\)\\.$#"
			count: 1
			path: system/CodeIgniter.php

		-
			message: "#^Call to an undefined method CodeIgniter\\\\HTTP\\\\Request\\:\\:setLocale\\(\\)\\.$#"
			count: 1
			path: system/CodeIgniter.php

		-
			message: "#^Property CodeIgniter\\\\Database\\\\BaseBuilder\\:\\:\\$db \\(CodeIgniter\\\\Database\\\\BaseConnection\\) in empty\\(\\) is not falsy\\.$#"
			count: 1
			path: system/Database/BaseBuilder.php

		-
			message: "#^Call to an undefined method CodeIgniter\\\\Database\\\\QueryInterface\\:\\:getOriginalQuery\\(\\)\\.$#"
			count: 1
			path: system/Database/BaseConnection.php

		-
			message: "#^Unreachable statement \\- code above always terminates\\.$#"
			count: 2
			path: system/Database/BaseResult.php

		-
			message: "#^While loop condition is always true\\.$#"
			count: 2
			path: system/Database/BaseResult.php

		-
			message: "#^Access to an undefined property CodeIgniter\\\\Database\\\\ConnectionInterface\\:\\:\\$DBDriver\\.$#"
			count: 2
			path: system/Database/Database.php

		-
			message: "#^Access to an undefined property CodeIgniter\\\\Database\\\\ConnectionInterface\\:\\:\\$connID\\.$#"
			count: 2
			path: system/Database/Database.php

		-
			message: "#^Property CodeIgniter\\\\Database\\\\Migration\\:\\:\\$DBGroup \\(string\\) on left side of \\?\\? is not nullable\\.$#"
			count: 1
			path: system/Database/Migration.php

		-
			message: "#^Property CodeIgniter\\\\Database\\\\BaseConnection\\<mysqli,mysqli_result\\>\\:\\:\\$strictOn \\(bool\\) in isset\\(\\) is not nullable\\.$#"
			count: 1
			path: system/Database/MySQLi/Connection.php

		-
			message: "#^Access to an undefined property CodeIgniter\\\\Database\\\\BaseConnection\\<mysqli, mysqli_result\\>\\:\\:\\$mysqli\\.$#"
			count: 3
			path: system/Database/MySQLi/PreparedQuery.php

		-
			message: "#^Strict comparison using \\=\\=\\= between array<string, int|string|null> and false will always evaluate to false\\.$#"
			count: 1
			path: system/Database/Postgre/Connection.php

		-
			message: "#^Access to an undefined property CodeIgniter\\\\Database\\\\BaseConnection\\:\\:\\$schema\\.$#"
			count: 2
			path: system/Database/SQLSRV/Builder.php

		-
			message: "#^Access to an undefined property CodeIgniter\\\\Database\\\\BaseConnection\\:\\:\\$schema\\.$#"
			count: 13
			path: system/Database/SQLSRV/Forge.php

		-
			message: "#^Call to an undefined method CodeIgniter\\\\View\\\\RendererInterface\\:\\:getPerformanceData\\(\\)\\.$#"
			count: 1
			path: system/Debug/Toolbar/Collectors/Events.php

		-
			message: "#^Property CodeIgniter\\\\Log\\\\Logger\\:\\:\\$logCache \\(array\\) on left side of \\?\\? is not nullable\\.$#"
			count: 1
			path: system/Debug/Toolbar/Collectors/Logs.php

		-
			message: "#^Call to an undefined method CodeIgniter\\\\View\\\\RendererInterface\\:\\:getData\\(\\)\\.$#"
			count: 1
			path: system/Debug/Toolbar/Collectors/Views.php

		-
			message: "#^Call to an undefined method CodeIgniter\\\\View\\\\RendererInterface\\:\\:getPerformanceData\\(\\)\\.$#"
			count: 2
			path: system/Debug/Toolbar/Collectors/Views.php

		-
			message: "#^Static property CodeIgniter\\\\Email\\\\Email\\:\\:\\$func_overload \\(bool\\) in isset\\(\\) is not nullable\\.$#"
			count: 1
			path: system/Email/Email.php

		-
			message: "#^Property CodeIgniter\\\\Files\\\\File\\:\\:\\$size \\(int\\) on left side of \\?\\? is not nullable\\.$#"
			count: 1
			path: system/Files/File.php

		-
			message: "#^Expression on left side of \\?\\? is not nullable\\.$#"
			count: 1
			path: system/Filters/Filters.php

		-
			message: "#^Expression on left side of \\?\\? is not nullable\\.$#"
			count: 1
			path: system/HTTP/Files/UploadedFile.php

		-
			message: "#^Property CodeIgniter\\\\HTTP\\\\Files\\\\UploadedFile\\:\\:\\$error \\(int\\) on left side of \\?\\? is not nullable\\.$#"
			count: 2
			path: system/HTTP/Files/UploadedFile.php

		-
			message: "#^Return type \\(bool\\) of method CodeIgniter\\\\HTTP\\\\Files\\\\UploadedFile\\:\\:move\\(\\) should be compatible with return type \\(CodeIgniter\\\\Files\\\\File\\) of method CodeIgniter\\\\Files\\\\File\\:\\:move\\(\\)$#"
			count: 1
			path: system/HTTP/Files/UploadedFile.php

		-
			message: "#^Property CodeIgniter\\\\HTTP\\\\IncomingRequest\\:\\:\\$locale \\(string\\) on left side of \\?\\? is not nullable\\.$#"
			count: 1
			path: system/HTTP/IncomingRequest.php

		-
			message: "#^Property CodeIgniter\\\\HTTP\\\\Message\\:\\:\\$protocolVersion \\(string\\) on left side of \\?\\? is not nullable\\.$#"
			count: 1
			path: system/HTTP/Message.php

		-
			message: "#^Variable \\$_GET on left side of \\?\\? always exists and is not nullable\\.$#"
			count: 1
			path: system/HTTP/RedirectResponse.php

		-
			message: "#^Variable \\$_POST on left side of \\?\\? always exists and is not nullable\\.$#"
			count: 1
			path: system/HTTP/RedirectResponse.php

		-
			message: "#^Property CodeIgniter\\\\HTTP\\\\Request\\:\\:\\$proxyIPs \\(array\\|string\\) on left side of \\?\\? is not nullable\\.$#"
			count: 1
			path: system/HTTP/Request.php

		-
			message: "#^Property CodeIgniter\\\\HTTP\\\\URI\\:\\:\\$fragment \\(string\\) on left side of \\?\\? is not nullable\\.$#"
			count: 1
			path: system/HTTP/URI.php

		-
			message: "#^Property CodeIgniter\\\\HTTP\\\\URI\\:\\:\\$host \\(string\\) on left side of \\?\\? is not nullable\\.$#"
			count: 1
			path: system/HTTP/URI.php

		-
			message: "#^Property CodeIgniter\\\\HTTP\\\\URI\\:\\:\\$path \\(string\\) on left side of \\?\\? is not nullable\\.$#"
			count: 1
			path: system/HTTP/URI.php

		-
			message: "#^Right side of && is always true\\.$#"
			count: 1
			path: system/Helpers/filesystem_helper.php

		-
			message: "#^Binary operation \"\\+\" between 0 and string results in an error\\.$#"
			count: 1
			path: system/Helpers/number_helper.php

		-
			message: "#^Variable \\$count might not be defined\\.$#"
			count: 1
			path: system/Helpers/url_helper.php

		-
			message: "#^Property CodeIgniter\\\\Images\\\\Handlers\\\\BaseHandler\\:\\:\\$image \\(CodeIgniter\\\\Images\\\\Image\\) in empty\\(\\) is not falsy\\.$#"
			count: 1
			path: system/Images/Handlers/BaseHandler.php

		-
			message: "#^Comparison operation \"\\>\\=\" between \\(array\\|float\\|int\\) and 0 results in an error\\.$#"
			count: 2
			path: system/Images/Handlers/ImageMagickHandler.php

		-
			message: "#^PHPDoc type string\\|null of property CodeIgniter\\\\Images\\\\Handlers\\\\ImageMagickHandler\\:\\:\\$resource is not covariant with PHPDoc type resource\\|null of overridden property CodeIgniter\\\\Images\\\\Handlers\\\\BaseHandler\\:\\:\\$resource\\.$#"
			count: 1
			path: system/Images/Handlers/ImageMagickHandler.php

		-
			message: "#^Property CodeIgniter\\\\Images\\\\Handlers\\\\BaseHandler\\:\\:\\$height \\(int\\) on left side of \\?\\? is not nullable\\.$#"
			count: 4
			path: system/Images/Handlers/ImageMagickHandler.php

		-
			message: "#^Property CodeIgniter\\\\Images\\\\Handlers\\\\BaseHandler\\:\\:\\$width \\(int\\) on left side of \\?\\? is not nullable\\.$#"
			count: 4
			path: system/Images/Handlers/ImageMagickHandler.php

		-
			message: "#^Variable \\$gravity might not be defined\\.$#"
			count: 1
			path: system/Images/Handlers/ImageMagickHandler.php

		-
			message: "#^Variable \\$xAxis might not be defined\\.$#"
			count: 1
			path: system/Images/Handlers/ImageMagickHandler.php

		-
			message: "#^Variable \\$yAxis might not be defined\\.$#"
			count: 1
			path: system/Images/Handlers/ImageMagickHandler.php

		-
			message: "#^Call to an undefined method CodeIgniter\\\\Router\\\\RouteCollectionInterface\\:\\:getDefaultNamespace\\(\\)\\.$#"
			count: 3
			path: system/Router/Router.php

		-
			message: "#^Call to an undefined method CodeIgniter\\\\Router\\\\RouteCollectionInterface\\:\\:getFilterForRoute\\(\\)\\.$#"
			count: 1
			path: system/Router/Router.php

		-
			message: "#^Call to an undefined method CodeIgniter\\\\Router\\\\RouteCollectionInterface\\:\\:getFiltersForRoute\\(\\)\\.$#"
			count: 1
			path: system/Router/Router.php

		-
			message: "#^Call to an undefined method CodeIgniter\\\\Router\\\\RouteCollectionInterface\\:\\:getRoutesOptions\\(\\)\\.$#"
			count: 1
			path: system/Router/Router.php

		-
			message: "#^Call to an undefined method CodeIgniter\\\\Router\\\\RouteCollectionInterface\\:\\:isFiltered\\(\\)\\.$#"
			count: 1
			path: system/Router/Router.php

		-
			message: "#^Call to an undefined method CodeIgniter\\\\Router\\\\RouteCollectionInterface\\:\\:setHTTPVerb\\(\\)\\.$#"
			count: 1
			path: system/Router/Router.php

		-
			message: "#^Call to an undefined method CodeIgniter\\\\Router\\\\RouteCollectionInterface\\:\\:getRegisteredControllers\\(.*\\)\\.$#"
			count: 2
			path: system/Router/Router.php

		-
			message: "#^Expression on left side of \\?\\? is not nullable\\.$#"
			count: 1
			path: system/Router/Router.php

		-
			message: "#^Method CodeIgniter\\\\Router\\\\RouteCollectionInterface\\:\\:getRoutes\\(\\) invoked with 1 parameter, 0 required\\.$#"
			count: 1
			path: system/Router/Router.php

		-
			message: "#^Strict comparison using \\=\\=\\= between string and true will always evaluate to false\\.$#"
			count: 1
			path: system/Session/Handlers/RedisHandler.php

		-
			message: "#^Property CodeIgniter\\\\Session\\\\Session\\:\\:\\$sessionExpiration \\(int\\) in isset\\(\\) is not nullable\\.$#"
			count: 1
			path: system/Session/Session.php

		-
			message: "#^Negated boolean expression is always false\\.$#"
			count: 1
			path: system/Test/CIUnitTestCase.php

		-
			message: "#^Access to an undefined property object\\:\\:\\$createdField\\.$#"
			count: 1
			path: system/Test/Fabricator.php

		-
			message: "#^Access to an undefined property object\\:\\:\\$deletedField\\.$#"
			count: 1
			path: system/Test/Fabricator.php

		-
			message: "#^Access to an undefined property object\\:\\:\\$updatedField\\.$#"
			count: 1
			path: system/Test/Fabricator.php

		-
			message: "#^Property CodeIgniter\\\\Test\\\\CIUnitTestCase\\:\\:\\$bodyFormat \\(string\\) in isset\\(\\) is not nullable\\.$#"
			count: 1
			path: system/Test/FeatureTestCase.php

		-
			message: "#^Property CodeIgniter\\\\Test\\\\CIUnitTestCase\\:\\:\\$clean \\(bool\\) in isset\\(\\) is not nullable\\.$#"
			count: 1
			path: system/Test/FeatureTestCase.php

		-
			message: "#^Property CodeIgniter\\\\Test\\\\CIUnitTestCase\\:\\:\\$session \\(array\\) on left side of \\?\\? is not nullable\\.$#"
			count: 1
			path: system/Test/FeatureTestCase.php

		-
			message: "#^Cannot access property \\$insert_id on object\\|resource\\|false\\.$#"
			count: 1
			path: system/Test/Mock/MockConnection.php

		-
			message: "#^Property CodeIgniter\\\\Throttle\\\\Throttler\\:\\:\\$testTime \\(int\\) on left side of \\?\\? is not nullable\\.$#"
			count: 1
			path: system/Throttle/Throttler.php

		-
			message: "#^Property CodeIgniter\\\\View\\\\Cell\\:\\:\\$cache \\(CodeIgniter\\\\Cache\\\\CacheInterface\\) in empty\\(\\) is not falsy\\.$#"
			count: 2
			path: system/View/Cell.php

		-
			message: "#^Call to an undefined static method CodeIgniter\\\\Config\\\\Factories\\:\\:cells\\(\\)\\.$#"
			count: 1
			path: system/View/Cell.php

		-
			message: "#^Property Config\\\\View\\:\\:\\$plugins \\(array\\) on left side of \\?\\? is not nullable\\.$#"
			count: 1
			path: system/View/Parser.php

		-
			message: "#^Constructor of class CodeIgniter\\\\HTTP\\\\CURLRequest has an unused parameter \\$config\\.$#"
			count: 1
			path: system/HTTP/CURLRequest.php<|MERGE_RESOLUTION|>--- conflicted
+++ resolved
@@ -9,37 +9,6 @@
 			message: "#^Parameter \\#1 \\$callback of function spl_autoload_register expects \\(callable\\(string\\)\\: void\\)\\|null, array\\{\\$this\\(CodeIgniter\\\\Autoloader\\\\Autoloader\\), 'loadClassmap'\\} given\\.$#"
 			count: 1
 			path: system/Autoloader/Autoloader.php
-
-		-
-<<<<<<< HEAD
-			message: "#^Property Config\\\\Autoload\\:\\:\\$classmap \\(array\\<string, string\\>\\) in isset\\(\\) is not nullable\\.$#"
-			count: 1
-			path: system/Autoloader/Autoloader.php
-
-		-
-			message: "#^Property Config\\\\Autoload\\:\\:\\$files \\(array\\<int, string\\>\\) in isset\\(\\) is not nullable\\.$#"
-			count: 1
-			path: system/Autoloader/Autoloader.php
-
-		-
-			message: "#^Property Config\\\\Autoload\\:\\:\\$psr4 \\(array\\<string, string\\>\\) in isset\\(\\) is not nullable\\.$#"
-			count: 1
-			path: system/Autoloader/Autoloader.php
-=======
-			message: "#^Property Config\\\\Cache\\:\\:\\$backupHandler \\(string\\) in isset\\(\\) is not nullable\\.$#"
-			count: 1
-			path: system/Cache/CacheFactory.php
-
-		-
-			message: "#^Property Config\\\\Cache\\:\\:\\$handler \\(string\\) in isset\\(\\) is not nullable\\.$#"
-			count: 1
-			path: system/Cache/CacheFactory.php
-
-		-
-			message: "#^Property Config\\\\Cache\\:\\:\\$validHandlers \\(array\\<string, string\\>\\) in isset\\(\\) is not nullable\\.$#"
-			count: 1
-			path: system/Cache/CacheFactory.php
->>>>>>> 8e60c037
 
 		-
 			message: "#^Comparison operation \"\\>\" between int and \\(array\\|float\\|int\\) results in an error\\.$#"
