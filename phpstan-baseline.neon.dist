--- conflicted
+++ resolved
@@ -386,28 +386,6 @@
 			path: system/Database/SQLite3/Result.php
 
 		-
-<<<<<<< HEAD
-			message: "#^Expression on left side of \\?\\? is not nullable\\.$#"
-=======
-			message: "#^Property Config\\\\Database\\:\\:\\$filesPath \\(string\\) on left side of \\?\\? is not nullable\\.$#"
-			count: 1
-			path: system/Database/Seeder.php
-
-		-
-			message: "#^Property Config\\\\Exceptions\\:\\:\\$sensitiveDataInTrace \\(array\\) in isset\\(\\) is not nullable\\.$#"
->>>>>>> 26b247de
-			count: 1
-			path: system/Debug/Exceptions.php
-
-		-
-<<<<<<< HEAD
-=======
-			message: "#^Property Config\\\\Toolbar\\:\\:\\$collectVarData \\(bool\\) on left side of \\?\\? is not nullable\\.$#"
-			count: 1
-			path: system/Debug/Toolbar.php
-
-		-
->>>>>>> 26b247de
 			message: "#^Call to an undefined method CodeIgniter\\\\View\\\\RendererInterface\\:\\:getPerformanceData\\(\\)\\.$#"
 			count: 1
 			path: system/Debug/Toolbar/Collectors/Events.php
