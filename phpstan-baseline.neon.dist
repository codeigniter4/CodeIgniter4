--- conflicted
+++ resolved
@@ -26,26 +26,7 @@
 			path: system/Autoloader/Autoloader.php
 
 		-
-<<<<<<< HEAD
-			message: "#^Comparison operation \"\\>\" between int\\<1, max\\> and \\(array\\|float\\|int\\) results in an error\\.$#"
-=======
-			message: "#^Property Config\\\\Cache\\:\\:\\$backupHandler \\(string\\) in isset\\(\\) is not nullable\\.$#"
-			count: 1
-			path: system/Cache/CacheFactory.php
-
-		-
-			message: "#^Property Config\\\\Cache\\:\\:\\$handler \\(string\\) in isset\\(\\) is not nullable\\.$#"
-			count: 1
-			path: system/Cache/CacheFactory.php
-
-		-
-			message: "#^Property Config\\\\Cache\\:\\:\\$validHandlers \\(array\\<string, string\\>\\) in isset\\(\\) is not nullable\\.$#"
-			count: 1
-			path: system/Cache/CacheFactory.php
-
-		-
 			message: "#^Comparison operation \"\\>\" between int and \\(array\\|float\\|int\\) results in an error\\.$#"
->>>>>>> 96e996a4
 			count: 1
 			path: system/Cache/Handlers/FileHandler.php
 
