--- conflicted
+++ resolved
@@ -34,22 +34,6 @@
 			message: "#^If condition is always true\\.$#"
 			count: 1
 			path: system/Cache/Handlers/FileHandler.php
-
-		-
-<<<<<<< HEAD
-			message: "#^Method MemcachePool\\:\\:decrement\\(\\) invoked with 4 parameters, 1\\-2 required\\.$#"
-			count: 1
-			path: system/Cache/Handlers/MemcachedHandler.php
-
-		-
-			message: "#^Method MemcachePool\\:\\:increment\\(\\) invoked with 4 parameters, 1\\-2 required\\.$#"
-			count: 1
-			path: system/Cache/Handlers/MemcachedHandler.php
-=======
-			message: "#^Property Config\\\\Cache\\:\\:\\$storePath \\(string\\) on left side of \\?\\? is not nullable\\.$#"
-			count: 1
-			path: system/Cache/Handlers/FileHandler.php
->>>>>>> 3ba1eb5e
 
 		-
 			message: "#^Unreachable statement \\- code above always terminates\\.$#"
