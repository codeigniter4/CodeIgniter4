<?php

declare(strict_types=1);

namespace Utils\PhpCsFixer;

use Nexus\CsConfig\Ruleset\AbstractRuleset;

/**
 * Defines the ruleset used for the CodeIgniter4 organization.
 *
 * @internal
 */
final class CodeIgniter4 extends AbstractRuleset
{
    public function __construct()
    {
        $this->name = 'CodeIgniter4 Revised Coding Standards';

        $this->rules = [
            'align_multiline_comment' => ['comment_type' => 'phpdocs_only'],
            'array_indentation'       => true,
            'array_push'              => true, // risky
            'array_syntax'            => ['syntax' => 'short'],
            'backtick_to_shell_exec'  => true,
            'binary_operator_spaces'  => [
                'default'   => 'single_space',
                'operators' => [
                    '='  => 'align_single_space_minimal',
                    '=>' => 'align_single_space_minimal',
                    '||' => 'align_single_space_minimal',
                    '.=' => 'align_single_space_minimal',
                ],
            ],
            'blank_line_after_namespace'   => true,
            'blank_line_after_opening_tag' => true,
            'blank_line_before_statement'  => [
                'statements' => [
                    'case',
                    'continue',
                    'declare',
                    'default',
                    'do',
                    'exit',
                    'for',
                    'foreach',
                    'goto',
                    'return',
                    'switch',
                    'throw',
                    'try',
                    'while',
                    'yield',
                    'yield_from',
                ],
            ],
            'braces' => [
                'allow_single_line_anonymous_class_with_empty_body' => true,
                'allow_single_line_closure'                         => true,
                'position_after_anonymous_constructs'               => 'same',
                'position_after_control_structures'                 => 'same',
                'position_after_functions_and_oop_constructs'       => 'next',
            ],
            'cast_spaces'                 => ['space' => 'single'],
            'class_attributes_separation' => [
                'elements' => [
                    // 'const' => 'one_if_phpdoc', // @todo Enable in php-cs-fixer v3.1
                    // 'property' => 'one_if_phpdoc', // @todo Enable in php-cs-fixer v3.1
                    'method' => 'one',
                ],
            ],
            'class_definition' => [
                'multi_line_extends_each_single_line' => true,
                'single_item_single_line'             => true,
                'single_line'                         => true,
            ],
            'class_keyword_remove'       => false,
            'clean_namespace'            => true,
            'combine_consecutive_issets' => true,
            'combine_consecutive_unsets' => true,
            'combine_nested_dirname'     => true,
            'comment_to_phpdoc'          => [
                'ignored_tags' => [
                    'todo',
                    'codeCoverageIgnore',
                    'codeCoverageIgnoreStart',
                    'codeCoverageIgnoreEnd',
                    'phpstan-ignore-line',
                    'phpstan-ignore-next-line',
                ],
            ],
            'compact_nullable_typehint'            => true,
            'concat_space'                         => ['spacing' => 'one'],
            'constant_case'                        => ['case' => 'lower'],
            'date_time_immutable'                  => false,
            'declare_equal_normalize'              => ['space' => 'none'],
            'declare_strict_types'                 => false,
            'dir_constant'                         => true,
            'doctrine_annotation_array_assignment' => false,
            'doctrine_annotation_braces'           => false,
            'doctrine_annotation_indentation'      => false,
            'doctrine_annotation_spaces'           => false,
<<<<<<< HEAD
            'explicit_indirect_variable'           => true,
            'final_class'                          => false,
            'final_internal_class'                 => [
=======
            'echo_tag_syntax'                      => [
                'format'                         => 'short',
                'long_function'                  => 'echo',
                'shorten_simple_statements_only' => false,
            ],
            'elseif'            => true,
            'encoding'          => true,
            'ereg_to_preg'      => true,
            'error_suppression' => [
                'mute_deprecation_error'         => true,
                'noise_remaining_usages'         => false,
                'noise_remaining_usages_exclude' => [],
            ],
            'explicit_string_variable' => true,
            'final_class'              => false,
            'final_internal_class'     => [
>>>>>>> 7b7d251f
                'annotation_exclude'                         => ['@no-final'],
                'annotation_include'                         => ['@internal'],
                'consider_absent_docblock_as_internal_class' => false,
            ],
            'function_to_constant'        => true,
            'heredoc_indentation'         => ['indentation' => 'start_plus_one'],
            'heredoc_to_nowdoc'           => true,
            'increment_style'             => ['style' => 'post'],
            'indentation_type'            => true,
            'lambda_not_used_import'      => true,
            'line_ending'                 => true,
            'linebreak_after_opening_tag' => true,
            'list_syntax'                 => ['syntax' => 'short'],
            'logical_operators'           => true,
            'lowercase_cast'              => true,
            'lowercase_keywords'          => true,
            'lowercase_static_reference'  => true,
            'magic_constant_casing'       => true,
            'magic_method_casing'         => true,
            'mb_str_functions'            => false,
            'method_argument_space'       => [
                'after_heredoc'                    => false,
                'keep_multiple_spaces_after_comma' => false,
                'on_multiline'                     => 'ensure_fully_multiline',
            ],
            'method_chaining_indentation'             => true,
            'modernize_types_casting'                 => true,
            'multiline_comment_opening_closing'       => true,
            'multiline_whitespace_before_semicolons'  => ['strategy' => 'no_multi_line'],
            'native_function_casing'                  => true,
            'native_function_type_declaration_casing' => true,
            'new_with_braces'                         => true,
            'no_alias_functions'                      => ['sets' => ['@all']],
            'no_alias_language_construct_call'        => true,
            'no_short_bool_cast'                      => true,
            'no_trailing_comma_in_singleline_array'   => true,
            'no_unset_cast'                           => true,
            'no_whitespace_before_comma_in_array'     => ['after_heredoc' => true],
            'not_operator_with_space'                 => false,
            'not_operator_with_successor_space'       => true,
            'normalize_index_brace'                   => true,
            'ordered_imports'                         => ['sort_algorithm' => 'alpha'],
            'php_unit_construct'                      => [
                'assertions' => [
                    'assertSame',
                    'assertEquals',
                    'assertNotEquals',
                    'assertNotSame',
                ],
            ],
            'php_unit_dedicate_assert'               => ['target' => 'newest'],
            'php_unit_dedicate_assert_internal_type' => ['target' => 'newest'],
            'php_unit_expectation'                   => ['target' => 'newest'],
            'php_unit_fqcn_annotation'               => true,
            'php_unit_internal_class'                => ['types' => ['normal', 'final']],
            'php_unit_method_casing'                 => ['case' => 'camel_case'],
            'php_unit_mock'                          => ['target' => 'newest'],
            'php_unit_mock_short_will_return'        => true,
            'php_unit_namespaced'                    => true,
            'php_unit_no_expectation_annotation'     => [
                'target'          => 'newest',
                'use_class_const' => true,
            ],
            'php_unit_set_up_tear_down_visibility' => true,
            'php_unit_size_class'                  => false,
            'php_unit_strict'                      => [
                'assertions' => [
                    'assertAttributeEquals',
                    'assertAttributeNotEquals',
                    'assertEquals',
                    'assertNotEquals',
                ],
            ],
            'php_unit_test_annotation'               => ['style' => 'prefix'],
            'php_unit_test_case_static_method_calls' => [
                'call_type' => 'this',
                'methods'   => [],
            ],
            'php_unit_test_class_requires_covers' => false,
            'phpdoc_align'                        => true,
            'phpdoc_indent'                       => true,
            'phpdoc_inline_tag_normalizer'        => [
                'tags' => [
                    'example',
                    'id',
                    'internal',
                    'inheritdoc',
                    'inheritdocs',
                    'link',
                    'source',
                    'toc',
                    'tutorial',
                ],
            ],
            'phpdoc_line_span' => [
                'const'    => 'multi',
                'method'   => 'multi',
                'property' => 'multi',
            ],
            'phpdoc_no_access'    => true,
            'phpdoc_no_alias_tag' => [
                'replacements' => [
                    'property-read'  => 'property',
                    'property-write' => 'property',
                    'type'           => 'var',
                    'link'           => 'see',
                ],
            ],
            'phpdoc_no_empty_return'       => false,
            'phpdoc_no_package'            => true,
            'phpdoc_no_useless_inheritdoc' => true,
            'phpdoc_order'                 => true,
            'phpdoc_order_by_value'        => [
                'annotations' => [
                    'author',
                    'covers',
                    'coversNothing',
                    'dataProvider',
                    'depends',
                    'group',
                    'internal',
                    'method',
                    'property',
                    'property-read',
                    'property-write',
                    'requires',
                    'throws',
                    'uses',
                ],
            ],
            'phpdoc_scalar' => [
                'types' => [
                    'boolean',
                    'callback',
                    'double',
                    'integer',
                    'real',
                    'str',
                ],
            ],
            'phpdoc_separation'                             => true,
            'phpdoc_trim'                                   => true,
            'phpdoc_trim_consecutive_blank_line_separation' => true,
            'phpdoc_types'                                  => ['groups' => ['simple', 'alias', 'meta']],
            'phpdoc_types_order'                            => [
                'null_adjustment' => 'always_last',
                'sort_algorithm'  => 'alpha',
            ],
            'phpdoc_var_annotation_correct_order' => true,
            'phpdoc_var_without_name'             => true,
            'pow_to_exponentiation'               => true,
            'protected_to_private'                => true,
            'psr_autoloading'                     => ['dir' => null],
            'set_type_to_cast'                    => true,
            'short_scalar_cast'                   => true,
            'simple_to_complex_string_variable'   => true,
            'standardize_increment'               => true,
            'static_lambda'                       => true,
            'switch_case_semicolon_to_colon'      => true,
            'switch_case_space'                   => true,
            'switch_continue_to_break'            => true,
            'ternary_operator_spaces'             => true,
            'ternary_to_elvis_operator'           => true,
            'ternary_to_null_coalescing'          => true,
            'trailing_comma_in_multiline'         => [
                'after_heredoc' => true,
                'elements'      => ['arrays'],
            ],
            'trim_array_spaces'               => true,
            'whitespace_after_comma_in_array' => true,
            'unary_operator_spaces'           => true,
            'visibility_required'             => ['elements' => ['const', 'method', 'property']],
            'yoda_style'                      => [
                'equal'                => false,
                'identical'            => null,
                'less_and_greater'     => false,
                'always_move_variable' => false,
            ],
        ];

        $this->requiredPHPVersion = 70300;

        $this->autoActivateIsRiskyAllowed = true;
    }
}<|MERGE_RESOLUTION|>--- conflicted
+++ resolved
@@ -100,11 +100,6 @@
             'doctrine_annotation_braces'           => false,
             'doctrine_annotation_indentation'      => false,
             'doctrine_annotation_spaces'           => false,
-<<<<<<< HEAD
-            'explicit_indirect_variable'           => true,
-            'final_class'                          => false,
-            'final_internal_class'                 => [
-=======
             'echo_tag_syntax'                      => [
                 'format'                         => 'short',
                 'long_function'                  => 'echo',
@@ -118,10 +113,10 @@
                 'noise_remaining_usages'         => false,
                 'noise_remaining_usages_exclude' => [],
             ],
-            'explicit_string_variable' => true,
-            'final_class'              => false,
-            'final_internal_class'     => [
->>>>>>> 7b7d251f
+            'explicit_indirect_variable' => true,
+            'explicit_string_variable'   => true,
+            'final_class'                => false,
+            'final_internal_class'       => [
                 'annotation_exclude'                         => ['@no-final'],
                 'annotation_include'                         => ['@internal'],
                 'consider_absent_docblock_as_internal_class' => false,
