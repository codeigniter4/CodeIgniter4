--- conflicted
+++ resolved
@@ -8,11 +8,7 @@
             path: ../../system/Controller.php
 
         -
-<<<<<<< HEAD
-            message: '#^Property class@anonymous/tests/system/API/ResponseTraitTest\.php\:621\:\:\$format \(''html''\|''json''\|''xml''\|null\) does not accept ''txt''\.$#'
-=======
-            message: '#^Property class@anonymous/tests/system/API/ResponseTraitTest\.php\:627\:\:\$format \(''html''\|''json''\|''xml''\|null\) does not accept ''txt''\.$#'
->>>>>>> c3ac0f94
+            message: '#^Property class@anonymous/tests/system/API/ResponseTraitTest\.php\:609\:\:\$format \(''html''\|''json''\|''xml''\|null\) does not accept ''txt''\.$#'
             count: 1
             path: ../../tests/system/API/ResponseTraitTest.php
 
