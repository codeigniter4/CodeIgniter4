--- conflicted
+++ resolved
@@ -1,8 +1,4 @@
-<<<<<<< HEAD
-# total 2815 errors
-=======
-# total 2788 errors
->>>>>>> 015e3df9
+# total 2782 errors
 
 includes:
     - argument.type.neon
@@ -14,7 +10,6 @@
     - codeigniter.superglobalAccessAssign.neon
     - deadCode.unreachable.neon
     - empty.notAllowed.neon
-    - isset.property.neon
     - method.alreadyNarrowedType.neon
     - method.childParameterType.neon
     - method.childReturnType.neon
