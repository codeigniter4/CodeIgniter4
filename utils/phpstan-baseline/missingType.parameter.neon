# total 68 errors

parameters:
    ignoreErrors:
        -
            message: '#^Method CodeIgniter\\Database\\BasePreparedQuery\:\:execute\(\) has parameter \$data with no type specified\.$#'
            count: 1
            path: ../../system/Database/BasePreparedQuery.php

        -
            message: '#^Method CodeIgniter\\Database\\PreparedQueryInterface\:\:execute\(\) has parameter \$data with no type specified\.$#'
            count: 1
            path: ../../system/Database/PreparedQueryInterface.php

        -
            message: '#^Method CodeIgniter\\Test\\Mock\\MockCURLRequest\:\:setOutput\(\) has parameter \$output with no type specified\.$#'
            count: 1
            path: ../../system/Test/Mock/MockCURLRequest.php

        -
            message: '#^Method CodeIgniter\\Test\\Mock\\MockTable\:\:__call\(\) has parameter \$method with no type specified\.$#'
            count: 1
            path: ../../system/Test/Mock/MockTable.php

        -
            message: '#^Method CodeIgniter\\Test\\Mock\\MockTable\:\:__call\(\) has parameter \$params with no type specified\.$#'
            count: 1
            path: ../../system/Test/Mock/MockTable.php

        -
            message: '#^Method Tests\\Support\\Cells\\StarterCell\:\:hello\(\) has parameter \$params with no type specified\.$#'
            count: 1
            path: ../../tests/_support/Cells/StarterCell.php

        -
            message: '#^Method Tests\\Support\\Controllers\\Newautorouting\:\:postSave\(\) has parameter \$c with no type specified\.$#'
            count: 1
            path: ../../tests/_support/Controllers/Newautorouting.php

        -
            message: '#^Method Tests\\Support\\Controllers\\Remap\:\:_remap\(\) has parameter \$method with no type specified\.$#'
            count: 1
            path: ../../tests/_support/Controllers/Remap.php

        -
            message: '#^Method Tests\\Support\\Controllers\\Remap\:\:_remap\(\) has parameter \$params with no type specified\.$#'
            count: 1
            path: ../../tests/_support/Controllers/Remap.php

        -
            message: '#^Method Tests\\Support\\Test\\TestForReflectionHelper\:\:privateMethod\(\) has parameter \$param1 with no type specified\.$#'
            count: 1
            path: ../../tests/_support/Test/TestForReflectionHelper.php

        -
            message: '#^Method Tests\\Support\\Test\\TestForReflectionHelper\:\:privateMethod\(\) has parameter \$param2 with no type specified\.$#'
            count: 1
            path: ../../tests/_support/Test/TestForReflectionHelper.php

        -
            message: '#^Method Tests\\Support\\Test\\TestForReflectionHelper\:\:privateStaticMethod\(\) has parameter \$param1 with no type specified\.$#'
            count: 1
            path: ../../tests/_support/Test/TestForReflectionHelper.php

        -
            message: '#^Method Tests\\Support\\Test\\TestForReflectionHelper\:\:privateStaticMethod\(\) has parameter \$param2 with no type specified\.$#'
            count: 1
            path: ../../tests/_support/Test/TestForReflectionHelper.php

        -
            message: '#^Method Tests\\Support\\Validation\\TestRules\:\:array_count\(\) has parameter \$count with no type specified\.$#'
            count: 1
            path: ../../tests/_support/Validation/TestRules.php

        -
            message: '#^Method Tests\\Support\\Validation\\TestRules\:\:array_count\(\) has parameter \$value with no type specified\.$#'
            count: 1
            path: ../../tests/_support/Validation/TestRules.php

        -
            message: '#^Method Tests\\Support\\View\\SampleClass\:\:echobox\(\) has parameter \$params with no type specified\.$#'
            count: 1
            path: ../../tests/_support/View/SampleClass.php

        -
            message: '#^Method Tests\\Support\\View\\SampleClass\:\:staticEcho\(\) has parameter \$params with no type specified\.$#'
            count: 1
            path: ../../tests/_support/View/SampleClass.php

        -
            message: '#^Method Tests\\Support\\View\\SampleClass\:\:work\(\) has parameter \$p1 with no type specified\.$#'
            count: 1
            path: ../../tests/_support/View/SampleClass.php

        -
            message: '#^Method Tests\\Support\\View\\SampleClass\:\:work\(\) has parameter \$p2 with no type specified\.$#'
            count: 1
            path: ../../tests/_support/View/SampleClass.php

        -
            message: '#^Method Tests\\Support\\View\\SampleClass\:\:work\(\) has parameter \$p4 with no type specified\.$#'
            count: 1
            path: ../../tests/_support/View/SampleClass.php

        -
            message: '#^Method App\\Controllers\\Mycontroller\:\:getSomemethod\(\) has parameter \$first with no type specified\.$#'
            count: 1
            path: ../../tests/_support/_controller/Mycontroller.php

        -
            message: '#^Method App\\Controllers\\foo\\bar\\baz\\Some_controller\:\:some_method\(\) has parameter \$first with no type specified\.$#'
            count: 1
            path: ../../tests/_support/_controller/foo/bar/baz/Some_controller.php

        -
            message: '#^Method class@anonymous/tests/system/API/ResponseTraitTest\.php\:116\:\:__construct\(\) has parameter \$formatter with no type specified\.$#'
            count: 1
            path: ../../tests/system/API/ResponseTraitTest.php

        -
            message: '#^Method class@anonymous/tests/system/API/ResponseTraitTest\.php\:116\:\:__construct\(\) has parameter \$request with no type specified\.$#'
            count: 1
            path: ../../tests/system/API/ResponseTraitTest.php

        -
            message: '#^Method class@anonymous/tests/system/API/ResponseTraitTest\.php\:116\:\:__construct\(\) has parameter \$response with no type specified\.$#'
            count: 1
            path: ../../tests/system/API/ResponseTraitTest.php

        -
            message: '#^Method class@anonymous/tests/system/API/ResponseTraitTest\.php\:173\:\:__construct\(\) has parameter \$formatter with no type specified\.$#'
            count: 1
            path: ../../tests/system/API/ResponseTraitTest.php

        -
            message: '#^Method class@anonymous/tests/system/API/ResponseTraitTest\.php\:173\:\:__construct\(\) has parameter \$request with no type specified\.$#'
            count: 1
            path: ../../tests/system/API/ResponseTraitTest.php

        -
            message: '#^Method class@anonymous/tests/system/API/ResponseTraitTest\.php\:173\:\:__construct\(\) has parameter \$response with no type specified\.$#'
            count: 1
            path: ../../tests/system/API/ResponseTraitTest.php

        -
            message: '#^Method class@anonymous/tests/system/API/ResponseTraitTest\.php\:291\:\:__construct\(\) has parameter \$formatter with no type specified\.$#'
            count: 1
            path: ../../tests/system/API/ResponseTraitTest.php

        -
            message: '#^Method class@anonymous/tests/system/API/ResponseTraitTest\.php\:291\:\:__construct\(\) has parameter \$request with no type specified\.$#'
            count: 1
            path: ../../tests/system/API/ResponseTraitTest.php

        -
            message: '#^Method class@anonymous/tests/system/API/ResponseTraitTest\.php\:291\:\:__construct\(\) has parameter \$response with no type specified\.$#'
            count: 1
            path: ../../tests/system/API/ResponseTraitTest.php

        -
<<<<<<< HEAD
            message: '#^Method class@anonymous/tests/system/API/ResponseTraitTest\.php\:621\:\:__construct\(\) has parameter \$request with no type specified\.$#'
=======
            message: '#^Method class@anonymous/tests/system/API/ResponseTraitTest\.php\:627\:\:__construct\(\) has parameter \$request with no type specified\.$#'
>>>>>>> c3ac0f94
            count: 1
            path: ../../tests/system/API/ResponseTraitTest.php

        -
<<<<<<< HEAD
            message: '#^Method class@anonymous/tests/system/API/ResponseTraitTest\.php\:621\:\:__construct\(\) has parameter \$response with no type specified\.$#'
=======
            message: '#^Method class@anonymous/tests/system/API/ResponseTraitTest\.php\:627\:\:__construct\(\) has parameter \$response with no type specified\.$#'
>>>>>>> c3ac0f94
            count: 1
            path: ../../tests/system/API/ResponseTraitTest.php

        -
            message: '#^Method CodeIgniter\\Commands\\Utilities\\Routes\\AutoRouterImproved\\Controllers\\Dash_folder\\Dash_controller\:\:getDash_method\(\) has parameter \$p1 with no type specified\.$#'
            count: 1
            path: ../../tests/system/Commands/Utilities/Routes/AutoRouterImproved/Controllers/Dash_folder/Dash_controller.php

        -
            message: '#^Method CodeIgniter\\Commands\\Utilities\\Routes\\AutoRouterImproved\\Controllers\\Dash_folder\\Dash_controller\:\:getDash_method\(\) has parameter \$p2 with no type specified\.$#'
            count: 1
            path: ../../tests/system/Commands/Utilities/Routes/AutoRouterImproved/Controllers/Dash_folder/Dash_controller.php

        -
            message: '#^Method CodeIgniter\\Commands\\Utilities\\Routes\\AutoRouterImproved\\Controllers\\Dash_folder\\Dash_controller\:\:getSomemethod\(\) has parameter \$p1 with no type specified\.$#'
            count: 1
            path: ../../tests/system/Commands/Utilities/Routes/AutoRouterImproved/Controllers/Dash_folder/Dash_controller.php

        -
            message: '#^Method CodeIgniter\\Commands\\Utilities\\Routes\\AutoRouterImproved\\Controllers\\SubDir\\BlogController\:\:getSomeMethod\(\) has parameter \$first with no type specified\.$#'
            count: 1
            path: ../../tests/system/Commands/Utilities/Routes/AutoRouterImproved/Controllers/SubDir/BlogController.php

        -
            message: '#^Method CodeIgniter\\Config\\FactoriesTest\:\:getFactoriesStaticProperty\(\) has parameter \$params with no type specified\.$#'
            count: 1
            path: ../../tests/system/Config/FactoriesTest.php

        -
            message: '#^Method CodeIgniter\\Database\\Migrations\\MigrationRunnerTest\:\:resetTables\(\) has parameter \$db with no type specified\.$#'
            count: 1
            path: ../../tests/system/Database/Migrations/MigrationRunnerTest.php

        -
            message: '#^Method CodeIgniter\\Entity\\EntityTest\:\:getCastEntity\(\) has parameter \$data with no type specified\.$#'
            count: 1
            path: ../../tests/system/Entity/EntityTest.php

        -
            message: '#^Method CodeIgniter\\Filters\\FiltersTest\:\:createFilters\(\) has parameter \$request with no type specified\.$#'
            count: 1
            path: ../../tests/system/Filters/FiltersTest.php

        -
            message: '#^Function CodeIgniter\\HTTP\\Files\\is_uploaded_file\(\) has parameter \$filename with no type specified\.$#'
            count: 1
            path: ../../tests/system/HTTP/Files/FileMovingTest.php

        -
            message: '#^Function CodeIgniter\\HTTP\\Files\\move_uploaded_file\(\) has parameter \$destination with no type specified\.$#'
            count: 1
            path: ../../tests/system/HTTP/Files/FileMovingTest.php

        -
            message: '#^Function CodeIgniter\\HTTP\\Files\\move_uploaded_file\(\) has parameter \$filename with no type specified\.$#'
            count: 1
            path: ../../tests/system/HTTP/Files/FileMovingTest.php

        -
            message: '#^Function CodeIgniter\\HTTP\\Files\\rrmdir\(\) has parameter \$src with no type specified\.$#'
            count: 1
            path: ../../tests/system/HTTP/Files/FileMovingTest.php

        -
            message: '#^Method CodeIgniter\\HTTP\\IncomingRequestTest\:\:createRequest\(\) has parameter \$body with no type specified\.$#'
            count: 1
            path: ../../tests/system/HTTP/IncomingRequestTest.php

        -
            message: '#^Method CodeIgniter\\Helpers\\URLHelper\\CurrentUrlTest\:\:createRequest\(\) has parameter \$body with no type specified\.$#'
            count: 1
            path: ../../tests/system/Helpers/URLHelper/CurrentUrlTest.php

        -
            message: '#^Method CodeIgniter\\Helpers\\URLHelper\\MiscUrlTest\:\:testUrlTo\(\) has parameter \$args with no type specified\.$#'
            count: 1
            path: ../../tests/system/Helpers/URLHelper/MiscUrlTest.php

        -
            message: '#^Method CodeIgniter\\Helpers\\URLHelper\\SiteUrlTest\:\:createRequest\(\) has parameter \$body with no type specified\.$#'
            count: 1
            path: ../../tests/system/Helpers/URLHelper/SiteUrlTest.php

        -
            message: '#^Method CodeIgniter\\Router\\Controllers\\BlogController\:\:getSomeMethod\(\) has parameter \$first with no type specified\.$#'
            count: 1
            path: ../../tests/system/Router/Controllers/BlogController.php

        -
            message: '#^Method CodeIgniter\\Router\\Controllers\\Index\:\:getIndex\(\) has parameter \$p1 with no type specified\.$#'
            count: 1
            path: ../../tests/system/Router/Controllers/Index.php

        -
            message: '#^Method CodeIgniter\\Router\\Controllers\\Mycontroller\:\:getSomemethod\(\) has parameter \$first with no type specified\.$#'
            count: 1
            path: ../../tests/system/Router/Controllers/Mycontroller.php

        -
            message: '#^Method CodeIgniter\\Router\\Controllers\\Remap\:\:_remap\(\) has parameter \$params with no type specified\.$#'
            count: 1
            path: ../../tests/system/Router/Controllers/Remap.php

        -
            message: '#^Method CodeIgniter\\Router\\Controllers\\SubDir\\BlogController\:\:getSomeMethod\(\) has parameter \$first with no type specified\.$#'
            count: 1
            path: ../../tests/system/Router/Controllers/SubDir/BlogController.php

        -
            message: '#^Method CodeIgniter\\Router\\Controllers\\Subfolder\\Home\:\:getIndex\(\) has parameter \$p1 with no type specified\.$#'
            count: 1
            path: ../../tests/system/Router/Controllers/Subfolder/Home.php

        -
            message: '#^Method CodeIgniter\\Router\\Controllers\\Subfolder\\Home\:\:getIndex\(\) has parameter \$p2 with no type specified\.$#'
            count: 1
            path: ../../tests/system/Router/Controllers/Subfolder/Home.php

        -
            message: '#^Method CodeIgniter\\Router\\Controllers\\Subfolder\\Sub\\BlogController\:\:getSomeMethod\(\) has parameter \$first with no type specified\.$#'
            count: 1
            path: ../../tests/system/Router/Controllers/Subfolder/Sub/BlogController.php

        -
            message: '#^Method CodeIgniter\\Router\\DefinedRouteCollectorTest\:\:createRouteCollection\(\) has parameter \$moduleConfig with no type specified\.$#'
            count: 1
            path: ../../tests/system/Router/DefinedRouteCollectorTest.php

        -
            message: '#^Method CodeIgniter\\Router\\RouteCollectionReverseRouteTest\:\:getCollector\(\) has parameter \$moduleConfig with no type specified\.$#'
            count: 1
            path: ../../tests/system/Router/RouteCollectionReverseRouteTest.php

        -
            message: '#^Method CodeIgniter\\Router\\RouteCollectionTest\:\:getCollector\(\) has parameter \$moduleConfig with no type specified\.$#'
            count: 1
            path: ../../tests/system/Router/RouteCollectionTest.php

        -
            message: '#^Method CodeIgniter\\Security\\SecurityCSRFSessionRandomizeTokenTest\:\:createSession\(\) has parameter \$options with no type specified\.$#'
            count: 1
            path: ../../tests/system/Security/SecurityCSRFSessionRandomizeTokenTest.php

        -
            message: '#^Method CodeIgniter\\Security\\SecurityCSRFSessionTest\:\:createSession\(\) has parameter \$options with no type specified\.$#'
            count: 1
            path: ../../tests/system/Security/SecurityCSRFSessionTest.php

        -
            message: '#^Method CodeIgniter\\Session\\Handlers\\Database\\AbstractHandlerTestCase\:\:getInstance\(\) has parameter \$options with no type specified\.$#'
            count: 1
            path: ../../tests/system/Session/Handlers/Database/AbstractHandlerTestCase.php

        -
            message: '#^Method CodeIgniter\\Session\\Handlers\\Database\\MySQLiHandlerTest\:\:getInstance\(\) has parameter \$options with no type specified\.$#'
            count: 1
            path: ../../tests/system/Session/Handlers/Database/MySQLiHandlerTest.php

        -
            message: '#^Method CodeIgniter\\Session\\Handlers\\Database\\PostgreHandlerTest\:\:getInstance\(\) has parameter \$options with no type specified\.$#'
            count: 1
            path: ../../tests/system/Session/Handlers/Database/PostgreHandlerTest.php

        -
            message: '#^Method CodeIgniter\\Session\\Handlers\\Database\\RedisHandlerTest\:\:getInstance\(\) has parameter \$options with no type specified\.$#'
            count: 1
            path: ../../tests/system/Session/Handlers/Database/RedisHandlerTest.php

        -
            message: '#^Method CodeIgniter\\Session\\SessionTest\:\:getInstance\(\) has parameter \$options with no type specified\.$#'
            count: 1
            path: ../../tests/system/Session/SessionTest.php

        -
            message: '#^Method CodeIgniter\\View\\ParserPluginTest\:\:setHints\(\) has parameter \$output with no type specified\.$#'
            count: 1
            path: ../../tests/system/View/ParserPluginTest.php<|MERGE_RESOLUTION|>--- conflicted
+++ resolved
@@ -158,20 +158,12 @@
             path: ../../tests/system/API/ResponseTraitTest.php
 
         -
-<<<<<<< HEAD
-            message: '#^Method class@anonymous/tests/system/API/ResponseTraitTest\.php\:621\:\:__construct\(\) has parameter \$request with no type specified\.$#'
-=======
-            message: '#^Method class@anonymous/tests/system/API/ResponseTraitTest\.php\:627\:\:__construct\(\) has parameter \$request with no type specified\.$#'
->>>>>>> c3ac0f94
-            count: 1
-            path: ../../tests/system/API/ResponseTraitTest.php
-
-        -
-<<<<<<< HEAD
-            message: '#^Method class@anonymous/tests/system/API/ResponseTraitTest\.php\:621\:\:__construct\(\) has parameter \$response with no type specified\.$#'
-=======
-            message: '#^Method class@anonymous/tests/system/API/ResponseTraitTest\.php\:627\:\:__construct\(\) has parameter \$response with no type specified\.$#'
->>>>>>> c3ac0f94
+            message: '#^Method class@anonymous/tests/system/API/ResponseTraitTest\.php\:609\:\:__construct\(\) has parameter \$request with no type specified\.$#'
+            count: 1
+            path: ../../tests/system/API/ResponseTraitTest.php
+
+        -
+            message: '#^Method class@anonymous/tests/system/API/ResponseTraitTest\.php\:609\:\:__construct\(\) has parameter \$response with no type specified\.$#'
             count: 1
             path: ../../tests/system/API/ResponseTraitTest.php
 
