--- conflicted
+++ resolved
@@ -1,8 +1,4 @@
-<<<<<<< HEAD
-# total 36 errors
-=======
-# total 30 errors
->>>>>>> a54e6277
+# total 29 errors
 
 parameters:
     ignoreErrors:
