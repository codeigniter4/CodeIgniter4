--- conflicted
+++ resolved
@@ -1,8 +1,4 @@
-<<<<<<< HEAD
-# total 11 errors
-=======
-# total 16 errors
->>>>>>> 05495dd6
+# total 8 errors
 
 parameters:
     ignoreErrors:
