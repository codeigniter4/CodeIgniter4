--- conflicted
+++ resolved
@@ -6568,56 +6568,32 @@
             path: ../../tests/system/API/ResponseTraitTest.php
 
         -
-<<<<<<< HEAD
-            message: '#^Method class@anonymous/tests/system/API/ResponseTraitTest\.php\:621\:\:fail\(\) has parameter \$messages with no value type specified in iterable type array\.$#'
-=======
-            message: '#^Method class@anonymous/tests/system/API/ResponseTraitTest\.php\:627\:\:fail\(\) has parameter \$messages with no value type specified in iterable type array\.$#'
->>>>>>> c3ac0f94
+            message: '#^Method class@anonymous/tests/system/API/ResponseTraitTest\.php\:609\:\:fail\(\) has parameter \$messages with no value type specified in iterable type array\.$#'
             count: 1
             path: ../../tests/system/API/ResponseTraitTest.php
 
         -
-<<<<<<< HEAD
-            message: '#^Method class@anonymous/tests/system/API/ResponseTraitTest\.php\:621\:\:format\(\) has parameter \$data with no value type specified in iterable type array\.$#'
-=======
-            message: '#^Method class@anonymous/tests/system/API/ResponseTraitTest\.php\:627\:\:format\(\) has parameter \$data with no value type specified in iterable type array\.$#'
->>>>>>> c3ac0f94
+            message: '#^Method class@anonymous/tests/system/API/ResponseTraitTest\.php\:609\:\:format\(\) has parameter \$data with no value type specified in iterable type array\.$#'
             count: 1
             path: ../../tests/system/API/ResponseTraitTest.php
 
         -
-<<<<<<< HEAD
-            message: '#^Method class@anonymous/tests/system/API/ResponseTraitTest\.php\:621\:\:respond\(\) has parameter \$data with no value type specified in iterable type array\.$#'
-=======
-            message: '#^Method class@anonymous/tests/system/API/ResponseTraitTest\.php\:627\:\:respond\(\) has parameter \$data with no value type specified in iterable type array\.$#'
->>>>>>> c3ac0f94
+            message: '#^Method class@anonymous/tests/system/API/ResponseTraitTest\.php\:609\:\:respond\(\) has parameter \$data with no value type specified in iterable type array\.$#'
             count: 1
             path: ../../tests/system/API/ResponseTraitTest.php
 
         -
-<<<<<<< HEAD
-            message: '#^Method class@anonymous/tests/system/API/ResponseTraitTest\.php\:621\:\:respondCreated\(\) has parameter \$data with no value type specified in iterable type array\.$#'
-=======
-            message: '#^Method class@anonymous/tests/system/API/ResponseTraitTest\.php\:627\:\:respondCreated\(\) has parameter \$data with no value type specified in iterable type array\.$#'
->>>>>>> c3ac0f94
+            message: '#^Method class@anonymous/tests/system/API/ResponseTraitTest\.php\:609\:\:respondCreated\(\) has parameter \$data with no value type specified in iterable type array\.$#'
             count: 1
             path: ../../tests/system/API/ResponseTraitTest.php
 
         -
-<<<<<<< HEAD
-            message: '#^Method class@anonymous/tests/system/API/ResponseTraitTest\.php\:621\:\:respondDeleted\(\) has parameter \$data with no value type specified in iterable type array\.$#'
-=======
-            message: '#^Method class@anonymous/tests/system/API/ResponseTraitTest\.php\:627\:\:respondDeleted\(\) has parameter \$data with no value type specified in iterable type array\.$#'
->>>>>>> c3ac0f94
+            message: '#^Method class@anonymous/tests/system/API/ResponseTraitTest\.php\:609\:\:respondDeleted\(\) has parameter \$data with no value type specified in iterable type array\.$#'
             count: 1
             path: ../../tests/system/API/ResponseTraitTest.php
 
         -
-<<<<<<< HEAD
-            message: '#^Method class@anonymous/tests/system/API/ResponseTraitTest\.php\:621\:\:respondUpdated\(\) has parameter \$data with no value type specified in iterable type array\.$#'
-=======
-            message: '#^Method class@anonymous/tests/system/API/ResponseTraitTest\.php\:627\:\:respondUpdated\(\) has parameter \$data with no value type specified in iterable type array\.$#'
->>>>>>> c3ac0f94
+            message: '#^Method class@anonymous/tests/system/API/ResponseTraitTest\.php\:609\:\:respondUpdated\(\) has parameter \$data with no value type specified in iterable type array\.$#'
             count: 1
             path: ../../tests/system/API/ResponseTraitTest.php
 
