<<<<<<< HEAD
# total 1371 errors
=======
# total 1375 errors
>>>>>>> 0e15d047

parameters:
    ignoreErrors:
        -
            message: '#^Method CodeIgniter\\BaseModel\:\:__call\(\) has parameter \$params with no value type specified in iterable type array\.$#'
            count: 1
            path: ../../system/BaseModel.php

        -
            message: '#^Method CodeIgniter\\BaseModel\:\:__get\(\) return type has no value type specified in iterable type array\.$#'
            count: 1
            path: ../../system/BaseModel.php

        -
            message: '#^Method CodeIgniter\\BaseModel\:\:cleanValidationRules\(\) has parameter \$rules with no value type specified in iterable type array\.$#'
            count: 1
            path: ../../system/BaseModel.php

        -
            message: '#^Method CodeIgniter\\BaseModel\:\:cleanValidationRules\(\) return type has no value type specified in iterable type array\.$#'
            count: 1
            path: ../../system/BaseModel.php

        -
            message: '#^Method CodeIgniter\\BaseModel\:\:convertToReturnType\(\) return type has no value type specified in iterable type array\.$#'
            count: 1
            path: ../../system/BaseModel.php

        -
            message: '#^Method CodeIgniter\\BaseModel\:\:doDelete\(\) has parameter \$id with no value type specified in iterable type array\.$#'
            count: 1
            path: ../../system/BaseModel.php

        -
            message: '#^Method CodeIgniter\\BaseModel\:\:doFind\(\) has parameter \$id with no value type specified in iterable type array\.$#'
            count: 1
            path: ../../system/BaseModel.php

        -
            message: '#^Method CodeIgniter\\BaseModel\:\:doFind\(\) return type has no value type specified in iterable type array\.$#'
            count: 1
            path: ../../system/BaseModel.php

        -
            message: '#^Method CodeIgniter\\BaseModel\:\:doFindAll\(\) return type has no value type specified in iterable type array\.$#'
            count: 1
            path: ../../system/BaseModel.php

        -
            message: '#^Method CodeIgniter\\BaseModel\:\:doFindColumn\(\) return type has no value type specified in iterable type array\.$#'
            count: 1
            path: ../../system/BaseModel.php

        -
            message: '#^Method CodeIgniter\\BaseModel\:\:doFirst\(\) return type has no value type specified in iterable type array\.$#'
            count: 1
            path: ../../system/BaseModel.php

        -
            message: '#^Method CodeIgniter\\BaseModel\:\:doInsertBatch\(\) has parameter \$set with no value type specified in iterable type array\.$#'
            count: 1
            path: ../../system/BaseModel.php

        -
            message: '#^Method CodeIgniter\\BaseModel\:\:doProtectFields\(\) return type has no value type specified in iterable type array\.$#'
            count: 1
            path: ../../system/BaseModel.php

        -
            message: '#^Method CodeIgniter\\BaseModel\:\:doProtectFieldsForInsert\(\) return type has no value type specified in iterable type array\.$#'
            count: 1
            path: ../../system/BaseModel.php

        -
            message: '#^Method CodeIgniter\\BaseModel\:\:doUpdate\(\) has parameter \$id with no value type specified in iterable type array\.$#'
            count: 1
            path: ../../system/BaseModel.php

        -
            message: '#^Method CodeIgniter\\BaseModel\:\:doUpdateBatch\(\) has parameter \$set with no value type specified in iterable type array\.$#'
            count: 1
            path: ../../system/BaseModel.php

        -
            message: '#^Method CodeIgniter\\BaseModel\:\:find\(\) has parameter \$id with no value type specified in iterable type array\.$#'
            count: 1
            path: ../../system/BaseModel.php

        -
            message: '#^Method CodeIgniter\\BaseModel\:\:findAll\(\) return type has no value type specified in iterable type array\.$#'
            count: 1
            path: ../../system/BaseModel.php

        -
            message: '#^Method CodeIgniter\\BaseModel\:\:findColumn\(\) return type has no value type specified in iterable type array\.$#'
            count: 1
            path: ../../system/BaseModel.php

        -
            message: '#^Method CodeIgniter\\BaseModel\:\:first\(\) return type has no value type specified in iterable type array\.$#'
            count: 1
            path: ../../system/BaseModel.php

        -
            message: '#^Method CodeIgniter\\BaseModel\:\:getIdValue\(\) return type has no value type specified in iterable type array\.$#'
            count: 1
            path: ../../system/BaseModel.php

        -
            message: '#^Method CodeIgniter\\BaseModel\:\:getValidationMessages\(\) return type has no value type specified in iterable type array\.$#'
            count: 1
            path: ../../system/BaseModel.php

        -
            message: '#^Method CodeIgniter\\BaseModel\:\:getValidationRules\(\) has parameter \$options with no value type specified in iterable type array\.$#'
            count: 1
            path: ../../system/BaseModel.php

        -
            message: '#^Method CodeIgniter\\BaseModel\:\:getValidationRules\(\) return type has no value type specified in iterable type array\.$#'
            count: 1
            path: ../../system/BaseModel.php

        -
            message: '#^Method CodeIgniter\\BaseModel\:\:paginate\(\) return type has no value type specified in iterable type array\.$#'
            count: 1
            path: ../../system/BaseModel.php

        -
            message: '#^Method CodeIgniter\\BaseModel\:\:setAllowedFields\(\) has parameter \$allowedFields with no value type specified in iterable type array\.$#'
            count: 1
            path: ../../system/BaseModel.php

        -
            message: '#^Method CodeIgniter\\BaseModel\:\:setCreatedField\(\) return type has no value type specified in iterable type array\.$#'
            count: 1
            path: ../../system/BaseModel.php

        -
            message: '#^Method CodeIgniter\\BaseModel\:\:setUpdatedField\(\) return type has no value type specified in iterable type array\.$#'
            count: 1
            path: ../../system/BaseModel.php

        -
            message: '#^Method CodeIgniter\\BaseModel\:\:setValidationMessage\(\) has parameter \$fieldMessages with no value type specified in iterable type array\.$#'
            count: 1
            path: ../../system/BaseModel.php

        -
            message: '#^Method CodeIgniter\\BaseModel\:\:setValidationMessages\(\) has parameter \$validationMessages with no value type specified in iterable type array\.$#'
            count: 1
            path: ../../system/BaseModel.php

        -
            message: '#^Method CodeIgniter\\BaseModel\:\:setValidationRule\(\) has parameter \$fieldRules with no value type specified in iterable type array\.$#'
            count: 1
            path: ../../system/BaseModel.php

        -
            message: '#^Method CodeIgniter\\BaseModel\:\:transformDataToArray\(\) return type has no value type specified in iterable type array\.$#'
            count: 1
            path: ../../system/BaseModel.php

        -
            message: '#^Method CodeIgniter\\BaseModel\:\:trigger\(\) has parameter \$eventData with no value type specified in iterable type array\.$#'
            count: 1
            path: ../../system/BaseModel.php

        -
            message: '#^Method CodeIgniter\\BaseModel\:\:trigger\(\) return type has no value type specified in iterable type array\.$#'
            count: 1
            path: ../../system/BaseModel.php

        -
            message: '#^Method CodeIgniter\\BaseModel\:\:update\(\) has parameter \$id with no value type specified in iterable type array\.$#'
            count: 1
            path: ../../system/BaseModel.php

        -
            message: '#^Method CodeIgniter\\CLI\\CLI\:\:isZeroOptions\(\) has parameter \$options with no value type specified in iterable type array\.$#'
            count: 1
            path: ../../system/CLI/CLI.php

        -
            message: '#^Method CodeIgniter\\CLI\\CLI\:\:printKeysAndValues\(\) has parameter \$options with no value type specified in iterable type array\.$#'
            count: 1
            path: ../../system/CLI/CLI.php

        -
            message: '#^Method CodeIgniter\\CLI\\CLI\:\:prompt\(\) has parameter \$validation with no value type specified in iterable type array\.$#'
            count: 1
            path: ../../system/CLI/CLI.php

        -
            message: '#^Method CodeIgniter\\CLI\\CLI\:\:promptByKey\(\) has parameter \$options with no value type specified in iterable type array\.$#'
            count: 1
            path: ../../system/CLI/CLI.php

        -
            message: '#^Method CodeIgniter\\CLI\\CLI\:\:promptByKey\(\) has parameter \$text with no value type specified in iterable type array\.$#'
            count: 1
            path: ../../system/CLI/CLI.php

        -
            message: '#^Method CodeIgniter\\CLI\\CLI\:\:promptByKey\(\) has parameter \$validation with no value type specified in iterable type array\.$#'
            count: 1
            path: ../../system/CLI/CLI.php

        -
            message: '#^Method CodeIgniter\\CLI\\CLI\:\:promptByMultipleKeys\(\) has parameter \$options with no value type specified in iterable type array\.$#'
            count: 1
            path: ../../system/CLI/CLI.php

        -
            message: '#^Method CodeIgniter\\CLI\\CLI\:\:promptByMultipleKeys\(\) return type has no value type specified in iterable type array\.$#'
            count: 1
            path: ../../system/CLI/CLI.php

        -
            message: '#^Method CodeIgniter\\CLI\\CLI\:\:table\(\) has parameter \$tbody with no value type specified in iterable type array\.$#'
            count: 1
            path: ../../system/CLI/CLI.php

        -
            message: '#^Method CodeIgniter\\CLI\\CLI\:\:table\(\) has parameter \$thead with no value type specified in iterable type array\.$#'
            count: 1
            path: ../../system/CLI/CLI.php

        -
            message: '#^Method CodeIgniter\\CLI\\CLI\:\:validate\(\) has parameter \$rules with no value type specified in iterable type array\.$#'
            count: 1
            path: ../../system/CLI/CLI.php

        -
            message: '#^Method CodeIgniter\\CLI\\Console\:\:parseParamsForHelpOption\(\) return type has no value type specified in iterable type array\.$#'
            count: 1
            path: ../../system/CLI/Console.php

        -
            message: '#^Method CodeIgniter\\CodeIgniter\:\:getPerformanceStats\(\) return type has no value type specified in iterable type array\.$#'
            count: 1
            path: ../../system/CodeIgniter.php

        -
            message: '#^Method CodeIgniter\\Commands\\ListCommands\:\:listFull\(\) has parameter \$commands with no value type specified in iterable type array\.$#'
            count: 1
            path: ../../system/Commands/ListCommands.php

        -
            message: '#^Method CodeIgniter\\Commands\\ListCommands\:\:listSimple\(\) has parameter \$commands with no value type specified in iterable type array\.$#'
            count: 1
            path: ../../system/Commands/ListCommands.php

        -
            message: '#^Method CodeIgniter\\Commands\\Translation\\LocalizationFinder\:\:arrayToTableRows\(\) has parameter \$array with no value type specified in iterable type array\.$#'
            count: 1
            path: ../../system/Commands/Translation/LocalizationFinder.php

        -
            message: '#^Method CodeIgniter\\Commands\\Translation\\LocalizationFinder\:\:arrayToTableRows\(\) return type has no value type specified in iterable type array\.$#'
            count: 1
            path: ../../system/Commands/Translation/LocalizationFinder.php

        -
            message: '#^Method CodeIgniter\\Commands\\Translation\\LocalizationFinder\:\:buildMultiArray\(\) has parameter \$fromKeys with no value type specified in iterable type array\.$#'
            count: 1
            path: ../../system/Commands/Translation/LocalizationFinder.php

        -
            message: '#^Method CodeIgniter\\Commands\\Translation\\LocalizationFinder\:\:buildMultiArray\(\) return type has no value type specified in iterable type array\.$#'
            count: 1
            path: ../../system/Commands/Translation/LocalizationFinder.php

        -
            message: '#^Method CodeIgniter\\Commands\\Translation\\LocalizationFinder\:\:findTranslationsInFile\(\) return type has no value type specified in iterable type array\.$#'
            count: 1
            path: ../../system/Commands/Translation/LocalizationFinder.php

        -
            message: '#^Method CodeIgniter\\Commands\\Translation\\LocalizationFinder\:\:templateFile\(\) has parameter \$language with no value type specified in iterable type array\.$#'
            count: 1
            path: ../../system/Commands/Translation/LocalizationFinder.php

        -
            message: '#^Method CodeIgniter\\Commands\\Utilities\\Namespaces\:\:outputAllNamespaces\(\) has parameter \$params with no value type specified in iterable type array\.$#'
            count: 1
            path: ../../system/Commands/Utilities/Namespaces.php

        -
            message: '#^Method CodeIgniter\\Commands\\Utilities\\Namespaces\:\:outputAllNamespaces\(\) return type has no value type specified in iterable type array\.$#'
            count: 1
            path: ../../system/Commands/Utilities/Namespaces.php

        -
            message: '#^Method CodeIgniter\\Commands\\Utilities\\Namespaces\:\:outputCINamespaces\(\) has parameter \$params with no value type specified in iterable type array\.$#'
            count: 1
            path: ../../system/Commands/Utilities/Namespaces.php

        -
            message: '#^Method CodeIgniter\\Commands\\Utilities\\Namespaces\:\:outputCINamespaces\(\) return type has no value type specified in iterable type array\.$#'
            count: 1
            path: ../../system/Commands/Utilities/Namespaces.php

        -
            message: '#^Method CodeIgniter\\Commands\\Utilities\\Routes\\AutoRouterImproved\\AutoRouteCollector\:\:addFilters\(\) has parameter \$routes with no value type specified in iterable type array\.$#'
            count: 1
            path: ../../system/Commands/Utilities/Routes/AutoRouterImproved/AutoRouteCollector.php

        -
            message: '#^Method CodeIgniter\\Commands\\Utilities\\Routes\\AutoRouterImproved\\AutoRouteCollector\:\:addFilters\(\) return type has no value type specified in iterable type array\.$#'
            count: 1
            path: ../../system/Commands/Utilities/Routes/AutoRouterImproved/AutoRouteCollector.php

        -
            message: '#^Method CodeIgniter\\Commands\\Utilities\\Routes\\AutoRouterImproved\\AutoRouteCollector\:\:generateSampleUri\(\) has parameter \$route with no value type specified in iterable type array\.$#'
            count: 1
            path: ../../system/Commands/Utilities/Routes/AutoRouterImproved/AutoRouteCollector.php

        -
            message: '#^Method CodeIgniter\\Commands\\Utilities\\Routes\\AutoRouterImproved\\ControllerMethodReader\:\:getParameters\(\) return type has no value type specified in iterable type array\.$#'
            count: 1
            path: ../../system/Commands/Utilities/Routes/AutoRouterImproved/ControllerMethodReader.php

        -
            message: '#^Method CodeIgniter\\Commands\\Utilities\\Routes\\AutoRouterImproved\\ControllerMethodReader\:\:read\(\) return type has no value type specified in iterable type array\.$#'
            count: 1
            path: ../../system/Commands/Utilities/Routes/AutoRouterImproved/ControllerMethodReader.php

        -
            message: '#^Method CodeIgniter\\Commands\\Utilities\\Routes\\ControllerMethodReader\:\:getRouteWithoutController\(\) return type has no value type specified in iterable type array\.$#'
            count: 1
            path: ../../system/Commands/Utilities/Routes/ControllerMethodReader.php

        -
            message: '#^Method CodeIgniter\\Commands\\Utilities\\Routes\\FilterFinder\:\:getRouteFilters\(\) return type has no value type specified in iterable type array\.$#'
            count: 1
            path: ../../system/Commands/Utilities/Routes/FilterFinder.php

        -
            message: '#^Function log_message\(\) has parameter \$context with no value type specified in iterable type array\.$#'
            count: 1
            path: ../../system/Common.php

        -
            message: '#^Function old\(\) return type has no value type specified in iterable type array\.$#'
            count: 1
            path: ../../system/Common.php

        -
            message: '#^Function service\(\) has parameter \$params with no value type specified in iterable type array\.$#'
            count: 1
            path: ../../system/Common.php

        -
            message: '#^Function single_service\(\) has parameter \$params with no value type specified in iterable type array\.$#'
            count: 1
            path: ../../system/Common.php

        -
            message: '#^Function stringify_attributes\(\) has parameter \$attributes with no value type specified in iterable type array\.$#'
            count: 1
            path: ../../system/Common.php

        -
            message: '#^Function view\(\) has parameter \$data with no value type specified in iterable type array\.$#'
            count: 1
            path: ../../system/Common.php

        -
            message: '#^Function view\(\) has parameter \$options with no value type specified in iterable type array\.$#'
            count: 1
            path: ../../system/Common.php

        -
            message: '#^Function view_cell\(\) has parameter \$params with no value type specified in iterable type array\.$#'
            count: 1
            path: ../../system/Common.php

        -
            message: '#^Method CodeIgniter\\Config\\BaseConfig\:\:__set_state\(\) has parameter \$array with no value type specified in iterable type array\.$#'
            count: 1
            path: ../../system/Config/BaseConfig.php

        -
            message: '#^Method CodeIgniter\\Config\\BaseConfig\:\:initEnvValue\(\) has parameter \$property with no value type specified in iterable type array\.$#'
            count: 1
            path: ../../system/Config/BaseConfig.php

        -
            message: '#^Property CodeIgniter\\Config\\BaseConfig\:\:\$registrars type has no value type specified in iterable type array\.$#'
            count: 1
            path: ../../system/Config/BaseConfig.php

        -
            message: '#^Class CodeIgniter\\Config\\BaseService has PHPDoc tag @method for method superglobals\(\) parameter \#1 \$server with no value type specified in iterable type array\.$#'
            count: 1
            path: ../../system/Config/BaseService.php

        -
            message: '#^Class CodeIgniter\\Config\\BaseService has PHPDoc tag @method for method superglobals\(\) parameter \#2 \$get with no value type specified in iterable type array\.$#'
            count: 1
            path: ../../system/Config/BaseService.php

        -
            message: '#^Method CodeIgniter\\Config\\BaseService\:\:__callStatic\(\) has parameter \$arguments with no value type specified in iterable type array\.$#'
            count: 1
            path: ../../system/Config/BaseService.php

        -
            message: '#^Method CodeIgniter\\Config\\BaseService\:\:getSharedInstance\(\) has parameter \$params with no value type specified in iterable type array\.$#'
            count: 1
            path: ../../system/Config/BaseService.php

        -
            message: '#^Property CodeIgniter\\Config\\BaseService\:\:\$services type has no value type specified in iterable type array\.$#'
            count: 1
            path: ../../system/Config/BaseService.php

        -
            message: '#^Method CodeIgniter\\Config\\DotEnv\:\:normaliseVariable\(\) return type has no value type specified in iterable type array\.$#'
            count: 1
            path: ../../system/Config/DotEnv.php

        -
            message: '#^Method CodeIgniter\\Config\\DotEnv\:\:parse\(\) return type has no value type specified in iterable type array\.$#'
            count: 1
            path: ../../system/Config/DotEnv.php

        -
            message: '#^Class CodeIgniter\\Config\\Factories has PHPDoc tag @method for method models\(\) parameter \#2 \$options with no value type specified in iterable type array\.$#'
            count: 1
            path: ../../system/Config/Factories.php

        -
            message: '#^Method CodeIgniter\\Config\\Factories\:\:__callStatic\(\) has parameter \$arguments with no value type specified in iterable type array\.$#'
            count: 1
            path: ../../system/Config/Factories.php

        -
            message: '#^Method CodeIgniter\\Config\\Factories\:\:createInstance\(\) has parameter \$arguments with no value type specified in iterable type array\.$#'
            count: 1
            path: ../../system/Config/Factories.php

        -
            message: '#^Method CodeIgniter\\Config\\Factories\:\:getDefinedInstance\(\) has parameter \$arguments with no value type specified in iterable type array\.$#'
            count: 1
            path: ../../system/Config/Factories.php

        -
            message: '#^Method CodeIgniter\\Config\\Factories\:\:getDefinedInstance\(\) has parameter \$options with no value type specified in iterable type array\.$#'
            count: 1
            path: ../../system/Config/Factories.php

        -
            message: '#^Method CodeIgniter\\Config\\Factories\:\:locateClass\(\) has parameter \$options with no value type specified in iterable type array\.$#'
            count: 1
            path: ../../system/Config/Factories.php

        -
            message: '#^Method CodeIgniter\\Config\\Factories\:\:setComponentInstances\(\) has parameter \$data with no value type specified in iterable type array\.$#'
            count: 1
            path: ../../system/Config/Factories.php

        -
            message: '#^Method CodeIgniter\\Config\\Factories\:\:setOptions\(\) has parameter \$values with no value type specified in iterable type array\.$#'
            count: 1
            path: ../../system/Config/Factories.php

        -
            message: '#^Method CodeIgniter\\Config\\Factories\:\:verifyInstanceOf\(\) has parameter \$options with no value type specified in iterable type array\.$#'
            count: 1
            path: ../../system/Config/Factories.php

        -
            message: '#^Method CodeIgniter\\Config\\Factories\:\:verifyPreferApp\(\) has parameter \$options with no value type specified in iterable type array\.$#'
            count: 1
            path: ../../system/Config/Factories.php

        -
            message: '#^Property CodeIgniter\\Config\\Factory\:\:\$default type has no value type specified in iterable type array\.$#'
            count: 1
            path: ../../system/Config/Factory.php

        -
            message: '#^Property CodeIgniter\\Config\\Factory\:\:\$models type has no value type specified in iterable type array\.$#'
            count: 1
            path: ../../system/Config/Factory.php

        -
            message: '#^Method CodeIgniter\\Config\\Services\:\:curlrequest\(\) has parameter \$options with no value type specified in iterable type array\.$#'
            count: 1
            path: ../../system/Config/Services.php

        -
            message: '#^Method CodeIgniter\\Config\\Services\:\:email\(\) has parameter \$config with no value type specified in iterable type array\.$#'
            count: 1
            path: ../../system/Config/Services.php

        -
            message: '#^Method CodeIgniter\\Config\\Services\:\:superglobals\(\) has parameter \$get with no value type specified in iterable type array\.$#'
            count: 1
            path: ../../system/Config/Services.php

        -
            message: '#^Method CodeIgniter\\Config\\Services\:\:superglobals\(\) has parameter \$server with no value type specified in iterable type array\.$#'
            count: 1
            path: ../../system/Config/Services.php

        -
            message: '#^Method CodeIgniter\\Controller\:\:setValidator\(\) has parameter \$messages with no value type specified in iterable type array\.$#'
            count: 1
            path: ../../system/Controller.php

        -
            message: '#^Method CodeIgniter\\Controller\:\:setValidator\(\) has parameter \$rules with no value type specified in iterable type array\.$#'
            count: 1
            path: ../../system/Controller.php

        -
            message: '#^Method CodeIgniter\\Controller\:\:validate\(\) has parameter \$messages with no value type specified in iterable type array\.$#'
            count: 1
            path: ../../system/Controller.php

        -
            message: '#^Method CodeIgniter\\Controller\:\:validate\(\) has parameter \$rules with no value type specified in iterable type array\.$#'
            count: 1
            path: ../../system/Controller.php

        -
            message: '#^Method CodeIgniter\\Controller\:\:validateData\(\) has parameter \$data with no value type specified in iterable type array\.$#'
            count: 1
            path: ../../system/Controller.php

        -
            message: '#^Method CodeIgniter\\Controller\:\:validateData\(\) has parameter \$messages with no value type specified in iterable type array\.$#'
            count: 1
            path: ../../system/Controller.php

        -
            message: '#^Method CodeIgniter\\Controller\:\:validateData\(\) has parameter \$rules with no value type specified in iterable type array\.$#'
            count: 1
            path: ../../system/Controller.php

        -
            message: '#^Method CodeIgniter\\Cookie\\CookieStore\:\:validateCookies\(\) has parameter \$cookies with no value type specified in iterable type array\.$#'
            count: 1
            path: ../../system/Cookie/CookieStore.php

        -
            message: '#^Method CodeIgniter\\DataCaster\\Cast\\ArrayCast\:\:get\(\) return type has no value type specified in iterable type array\.$#'
            count: 1
            path: ../../system/DataCaster/Cast/ArrayCast.php

        -
            message: '#^Method CodeIgniter\\DataCaster\\Cast\\CSVCast\:\:get\(\) return type has no value type specified in iterable type array\.$#'
            count: 1
            path: ../../system/DataCaster/Cast/CSVCast.php

        -
            message: '#^Method CodeIgniter\\DataCaster\\Cast\\JsonCast\:\:get\(\) return type has no value type specified in iterable type array\.$#'
            count: 1
            path: ../../system/DataCaster/Cast/JsonCast.php

        -
            message: '#^Method CodeIgniter\\DataConverter\\DataConverter\:\:fromDataSource\(\) return type has no value type specified in iterable type array\.$#'
            count: 1
            path: ../../system/DataConverter/DataConverter.php

        -
            message: '#^Method CodeIgniter\\DataConverter\\DataConverter\:\:toDataSource\(\) return type has no value type specified in iterable type array\.$#'
            count: 1
            path: ../../system/DataConverter/DataConverter.php

        -
            message: '#^Method CodeIgniter\\Database\\BaseBuilder\:\:__construct\(\) has parameter \$options with no value type specified in iterable type array\.$#'
            count: 1
            path: ../../system/Database/BaseBuilder.php

        -
            message: '#^Method CodeIgniter\\Database\\BaseBuilder\:\:__construct\(\) has parameter \$tableName with no value type specified in iterable type array\.$#'
            count: 1
            path: ../../system/Database/BaseBuilder.php

        -
            message: '#^Method CodeIgniter\\Database\\BaseBuilder\:\:_whereIn\(\) has parameter \$values with no value type specified in iterable type array\.$#'
            count: 1
            path: ../../system/Database/BaseBuilder.php

        -
            message: '#^Method CodeIgniter\\Database\\BaseBuilder\:\:batchObjectToArray\(\) has parameter \$object with no value type specified in iterable type array\.$#'
            count: 1
            path: ../../system/Database/BaseBuilder.php

        -
            message: '#^Method CodeIgniter\\Database\\BaseBuilder\:\:batchObjectToArray\(\) return type has no value type specified in iterable type array\.$#'
            count: 1
            path: ../../system/Database/BaseBuilder.php

        -
            message: '#^Method CodeIgniter\\Database\\BaseBuilder\:\:delete\(\) has parameter \$where with no value type specified in iterable type array\.$#'
            count: 1
            path: ../../system/Database/BaseBuilder.php

        -
            message: '#^Method CodeIgniter\\Database\\BaseBuilder\:\:deleteBatch\(\) has parameter \$constraints with no value type specified in iterable type array\.$#'
            count: 1
            path: ../../system/Database/BaseBuilder.php

        -
            message: '#^Method CodeIgniter\\Database\\BaseBuilder\:\:deleteBatch\(\) has parameter \$set with no value type specified in iterable type array\.$#'
            count: 1
            path: ../../system/Database/BaseBuilder.php

        -
            message: '#^Method CodeIgniter\\Database\\BaseBuilder\:\:fieldsFromQuery\(\) return type has no value type specified in iterable type array\.$#'
            count: 1
            path: ../../system/Database/BaseBuilder.php

        -
            message: '#^Method CodeIgniter\\Database\\BaseBuilder\:\:formatValues\(\) has parameter \$values with no value type specified in iterable type array\.$#'
            count: 1
            path: ../../system/Database/BaseBuilder.php

        -
            message: '#^Method CodeIgniter\\Database\\BaseBuilder\:\:formatValues\(\) return type has no value type specified in iterable type array\.$#'
            count: 1
            path: ../../system/Database/BaseBuilder.php

        -
            message: '#^Method CodeIgniter\\Database\\BaseBuilder\:\:from\(\) has parameter \$from with no value type specified in iterable type array\.$#'
            count: 1
            path: ../../system/Database/BaseBuilder.php

        -
            message: '#^Method CodeIgniter\\Database\\BaseBuilder\:\:getBinds\(\) return type has no value type specified in iterable type array\.$#'
            count: 1
            path: ../../system/Database/BaseBuilder.php

        -
            message: '#^Method CodeIgniter\\Database\\BaseBuilder\:\:getCompiledQBWhere\(\) return type has no value type specified in iterable type array\.$#'
            count: 1
            path: ../../system/Database/BaseBuilder.php

        -
            message: '#^Method CodeIgniter\\Database\\BaseBuilder\:\:getOperator\(\) return type has no value type specified in iterable type array\.$#'
            count: 1
            path: ../../system/Database/BaseBuilder.php

        -
            message: '#^Method CodeIgniter\\Database\\BaseBuilder\:\:getSetData\(\) return type has no value type specified in iterable type array\.$#'
            count: 1
            path: ../../system/Database/BaseBuilder.php

        -
            message: '#^Method CodeIgniter\\Database\\BaseBuilder\:\:getWhere\(\) has parameter \$where with no value type specified in iterable type array\.$#'
            count: 1
            path: ../../system/Database/BaseBuilder.php

        -
            message: '#^Method CodeIgniter\\Database\\BaseBuilder\:\:groupBy\(\) has parameter \$by with no value type specified in iterable type array\.$#'
            count: 1
            path: ../../system/Database/BaseBuilder.php

        -
            message: '#^Method CodeIgniter\\Database\\BaseBuilder\:\:having\(\) has parameter \$key with no value type specified in iterable type array\.$#'
            count: 1
            path: ../../system/Database/BaseBuilder.php

        -
            message: '#^Method CodeIgniter\\Database\\BaseBuilder\:\:havingIn\(\) has parameter \$values with no value type specified in iterable type array\.$#'
            count: 1
            path: ../../system/Database/BaseBuilder.php

        -
            message: '#^Method CodeIgniter\\Database\\BaseBuilder\:\:havingLike\(\) has parameter \$field with no value type specified in iterable type array\.$#'
            count: 1
            path: ../../system/Database/BaseBuilder.php

        -
            message: '#^Method CodeIgniter\\Database\\BaseBuilder\:\:havingNotIn\(\) has parameter \$values with no value type specified in iterable type array\.$#'
            count: 1
            path: ../../system/Database/BaseBuilder.php

        -
            message: '#^Method CodeIgniter\\Database\\BaseBuilder\:\:insert\(\) has parameter \$set with no value type specified in iterable type array\.$#'
            count: 1
            path: ../../system/Database/BaseBuilder.php

        -
            message: '#^Method CodeIgniter\\Database\\BaseBuilder\:\:insertBatch\(\) has parameter \$set with no value type specified in iterable type array\.$#'
            count: 1
            path: ../../system/Database/BaseBuilder.php

        -
            message: '#^Method CodeIgniter\\Database\\BaseBuilder\:\:like\(\) has parameter \$field with no value type specified in iterable type array\.$#'
            count: 1
            path: ../../system/Database/BaseBuilder.php

        -
            message: '#^Method CodeIgniter\\Database\\BaseBuilder\:\:notHavingLike\(\) has parameter \$field with no value type specified in iterable type array\.$#'
            count: 1
            path: ../../system/Database/BaseBuilder.php

        -
            message: '#^Method CodeIgniter\\Database\\BaseBuilder\:\:notLike\(\) has parameter \$field with no value type specified in iterable type array\.$#'
            count: 1
            path: ../../system/Database/BaseBuilder.php

        -
            message: '#^Method CodeIgniter\\Database\\BaseBuilder\:\:objectToArray\(\) has parameter \$object with no value type specified in iterable type array\.$#'
            count: 1
            path: ../../system/Database/BaseBuilder.php

        -
            message: '#^Method CodeIgniter\\Database\\BaseBuilder\:\:objectToArray\(\) return type has no value type specified in iterable type array\.$#'
            count: 1
            path: ../../system/Database/BaseBuilder.php

        -
            message: '#^Method CodeIgniter\\Database\\BaseBuilder\:\:onConstraint\(\) has parameter \$set with no value type specified in iterable type array\.$#'
            count: 1
            path: ../../system/Database/BaseBuilder.php

        -
            message: '#^Method CodeIgniter\\Database\\BaseBuilder\:\:orHaving\(\) has parameter \$key with no value type specified in iterable type array\.$#'
            count: 1
            path: ../../system/Database/BaseBuilder.php

        -
            message: '#^Method CodeIgniter\\Database\\BaseBuilder\:\:orHavingIn\(\) has parameter \$values with no value type specified in iterable type array\.$#'
            count: 1
            path: ../../system/Database/BaseBuilder.php

        -
            message: '#^Method CodeIgniter\\Database\\BaseBuilder\:\:orHavingLike\(\) has parameter \$field with no value type specified in iterable type array\.$#'
            count: 1
            path: ../../system/Database/BaseBuilder.php

        -
            message: '#^Method CodeIgniter\\Database\\BaseBuilder\:\:orHavingNotIn\(\) has parameter \$values with no value type specified in iterable type array\.$#'
            count: 1
            path: ../../system/Database/BaseBuilder.php

        -
            message: '#^Method CodeIgniter\\Database\\BaseBuilder\:\:orLike\(\) has parameter \$field with no value type specified in iterable type array\.$#'
            count: 1
            path: ../../system/Database/BaseBuilder.php

        -
            message: '#^Method CodeIgniter\\Database\\BaseBuilder\:\:orNotHavingLike\(\) has parameter \$field with no value type specified in iterable type array\.$#'
            count: 1
            path: ../../system/Database/BaseBuilder.php

        -
            message: '#^Method CodeIgniter\\Database\\BaseBuilder\:\:orNotLike\(\) has parameter \$field with no value type specified in iterable type array\.$#'
            count: 1
            path: ../../system/Database/BaseBuilder.php

        -
            message: '#^Method CodeIgniter\\Database\\BaseBuilder\:\:orWhere\(\) has parameter \$key with no value type specified in iterable type array\.$#'
            count: 1
            path: ../../system/Database/BaseBuilder.php

        -
            message: '#^Method CodeIgniter\\Database\\BaseBuilder\:\:orWhereIn\(\) has parameter \$values with no value type specified in iterable type array\.$#'
            count: 1
            path: ../../system/Database/BaseBuilder.php

        -
            message: '#^Method CodeIgniter\\Database\\BaseBuilder\:\:orWhereNotIn\(\) has parameter \$values with no value type specified in iterable type array\.$#'
            count: 1
            path: ../../system/Database/BaseBuilder.php

        -
            message: '#^Method CodeIgniter\\Database\\BaseBuilder\:\:replace\(\) has parameter \$set with no value type specified in iterable type array\.$#'
            count: 1
            path: ../../system/Database/BaseBuilder.php

        -
            message: '#^Method CodeIgniter\\Database\\BaseBuilder\:\:resetRun\(\) has parameter \$qbResetItems with no value type specified in iterable type array\.$#'
            count: 1
            path: ../../system/Database/BaseBuilder.php

        -
            message: '#^Method CodeIgniter\\Database\\BaseBuilder\:\:set\(\) has parameter \$key with no value type specified in iterable type array\.$#'
            count: 1
            path: ../../system/Database/BaseBuilder.php

        -
            message: '#^Method CodeIgniter\\Database\\BaseBuilder\:\:setData\(\) has parameter \$set with no value type specified in iterable type array\.$#'
            count: 1
            path: ../../system/Database/BaseBuilder.php

        -
            message: '#^Method CodeIgniter\\Database\\BaseBuilder\:\:setQueryAsData\(\) has parameter \$columns with no value type specified in iterable type array\.$#'
            count: 1
            path: ../../system/Database/BaseBuilder.php

        -
            message: '#^Method CodeIgniter\\Database\\BaseBuilder\:\:setUpdateBatch\(\) has parameter \$key with no value type specified in iterable type array\.$#'
            count: 1
            path: ../../system/Database/BaseBuilder.php

        -
            message: '#^Method CodeIgniter\\Database\\BaseBuilder\:\:trackAliases\(\) has parameter \$table with no value type specified in iterable type array\.$#'
            count: 1
            path: ../../system/Database/BaseBuilder.php

        -
            message: '#^Method CodeIgniter\\Database\\BaseBuilder\:\:update\(\) has parameter \$set with no value type specified in iterable type array\.$#'
            count: 1
            path: ../../system/Database/BaseBuilder.php

        -
            message: '#^Method CodeIgniter\\Database\\BaseBuilder\:\:update\(\) has parameter \$where with no value type specified in iterable type array\.$#'
            count: 1
            path: ../../system/Database/BaseBuilder.php

        -
            message: '#^Method CodeIgniter\\Database\\BaseBuilder\:\:updateBatch\(\) has parameter \$constraints with no value type specified in iterable type array\.$#'
            count: 1
            path: ../../system/Database/BaseBuilder.php

        -
            message: '#^Method CodeIgniter\\Database\\BaseBuilder\:\:updateBatch\(\) has parameter \$set with no value type specified in iterable type array\.$#'
            count: 1
            path: ../../system/Database/BaseBuilder.php

        -
            message: '#^Method CodeIgniter\\Database\\BaseBuilder\:\:updateFields\(\) has parameter \$ignore with no value type specified in iterable type array\.$#'
            count: 1
            path: ../../system/Database/BaseBuilder.php

        -
            message: '#^Method CodeIgniter\\Database\\BaseBuilder\:\:upsert\(\) has parameter \$set with no value type specified in iterable type array\.$#'
            count: 1
            path: ../../system/Database/BaseBuilder.php

        -
            message: '#^Method CodeIgniter\\Database\\BaseBuilder\:\:upsertBatch\(\) has parameter \$set with no value type specified in iterable type array\.$#'
            count: 1
            path: ../../system/Database/BaseBuilder.php

        -
            message: '#^Method CodeIgniter\\Database\\BaseBuilder\:\:where\(\) has parameter \$key with no value type specified in iterable type array\.$#'
            count: 1
            path: ../../system/Database/BaseBuilder.php

        -
            message: '#^Method CodeIgniter\\Database\\BaseBuilder\:\:whereHaving\(\) has parameter \$key with no value type specified in iterable type array\.$#'
            count: 1
            path: ../../system/Database/BaseBuilder.php

        -
            message: '#^Method CodeIgniter\\Database\\BaseBuilder\:\:whereIn\(\) has parameter \$values with no value type specified in iterable type array\.$#'
            count: 1
            path: ../../system/Database/BaseBuilder.php

        -
            message: '#^Method CodeIgniter\\Database\\BaseBuilder\:\:whereNotIn\(\) has parameter \$values with no value type specified in iterable type array\.$#'
            count: 1
            path: ../../system/Database/BaseBuilder.php

        -
            message: '#^Property CodeIgniter\\Database\\BaseBuilder\:\:\$QBFrom type has no value type specified in iterable type array\.$#'
            count: 1
            path: ../../system/Database/BaseBuilder.php

        -
            message: '#^Property CodeIgniter\\Database\\BaseBuilder\:\:\$QBGroupBy type has no value type specified in iterable type array\.$#'
            count: 1
            path: ../../system/Database/BaseBuilder.php

        -
            message: '#^Property CodeIgniter\\Database\\BaseBuilder\:\:\$QBHaving type has no value type specified in iterable type array\.$#'
            count: 1
            path: ../../system/Database/BaseBuilder.php

        -
            message: '#^Property CodeIgniter\\Database\\BaseBuilder\:\:\$QBJoin type has no value type specified in iterable type array\.$#'
            count: 1
            path: ../../system/Database/BaseBuilder.php

        -
            message: '#^Property CodeIgniter\\Database\\BaseBuilder\:\:\$QBOptions type has no value type specified in iterable type array\.$#'
            count: 3
            path: ../../system/Database/BaseBuilder.php

        -
            message: '#^Property CodeIgniter\\Database\\BaseBuilder\:\:\$QBOrderBy type has no value type specified in iterable type array\.$#'
            count: 1
            path: ../../system/Database/BaseBuilder.php

        -
            message: '#^Property CodeIgniter\\Database\\BaseBuilder\:\:\$QBWhere type has no value type specified in iterable type array\.$#'
            count: 1
            path: ../../system/Database/BaseBuilder.php

        -
            message: '#^Property CodeIgniter\\Database\\BaseBuilder\:\:\$binds type has no value type specified in iterable type array\.$#'
            count: 1
            path: ../../system/Database/BaseBuilder.php

        -
            message: '#^Property CodeIgniter\\Database\\BaseBuilder\:\:\$bindsKeyCount type has no value type specified in iterable type array\.$#'
            count: 1
            path: ../../system/Database/BaseBuilder.php

        -
            message: '#^Property CodeIgniter\\Database\\BaseBuilder\:\:\$joinTypes type has no value type specified in iterable type array\.$#'
            count: 1
            path: ../../system/Database/BaseBuilder.php

        -
            message: '#^Property CodeIgniter\\Database\\BaseBuilder\:\:\$randomKeyword type has no value type specified in iterable type array\.$#'
            count: 1
            path: ../../system/Database/BaseBuilder.php

        -
            message: '#^Class CodeIgniter\\Database\\BaseConnection has PHPDoc tag @property\-read for property \$aliasedTables with no value type specified in iterable type array\.$#'
            count: 1
            path: ../../system/Database/BaseConnection.php

        -
            message: '#^Class CodeIgniter\\Database\\BaseConnection has PHPDoc tag @property\-read for property \$dateFormat with no value type specified in iterable type array\.$#'
            count: 1
            path: ../../system/Database/BaseConnection.php

        -
            message: '#^Class CodeIgniter\\Database\\BaseConnection has PHPDoc tag @property\-read for property \$encrypt with no value type specified in iterable type array\.$#'
            count: 1
            path: ../../system/Database/BaseConnection.php

        -
            message: '#^Class CodeIgniter\\Database\\BaseConnection has PHPDoc tag @property\-read for property \$failover with no value type specified in iterable type array\.$#'
            count: 1
            path: ../../system/Database/BaseConnection.php

        -
            message: '#^Class CodeIgniter\\Database\\BaseConnection has PHPDoc tag @property\-read for property \$reservedIdentifiers with no value type specified in iterable type array\.$#'
            count: 1
            path: ../../system/Database/BaseConnection.php

        -
            message: '#^Method CodeIgniter\\Database\\BaseConnection\:\:__construct\(\) has parameter \$params with no value type specified in iterable type array\.$#'
            count: 1
            path: ../../system/Database/BaseConnection.php

        -
            message: '#^Method CodeIgniter\\Database\\BaseConnection\:\:__get\(\) return type has no value type specified in iterable type array\.$#'
            count: 1
            path: ../../system/Database/BaseConnection.php

        -
            message: '#^Method CodeIgniter\\Database\\BaseConnection\:\:callFunction\(\) has parameter \$params with no value type specified in iterable type array\.$#'
            count: 1
            path: ../../system/Database/BaseConnection.php

        -
            message: '#^Method CodeIgniter\\Database\\BaseConnection\:\:escape\(\) has parameter \$str with no value type specified in iterable type array\.$#'
            count: 1
            path: ../../system/Database/BaseConnection.php

        -
            message: '#^Method CodeIgniter\\Database\\BaseConnection\:\:escape\(\) return type has no value type specified in iterable type array\.$#'
            count: 1
            path: ../../system/Database/BaseConnection.php

        -
            message: '#^Method CodeIgniter\\Database\\BaseConnection\:\:escapeIdentifiers\(\) has parameter \$item with no value type specified in iterable type array\.$#'
            count: 1
            path: ../../system/Database/BaseConnection.php

        -
            message: '#^Method CodeIgniter\\Database\\BaseConnection\:\:escapeIdentifiers\(\) return type has no value type specified in iterable type array\.$#'
            count: 1
            path: ../../system/Database/BaseConnection.php

        -
            message: '#^Method CodeIgniter\\Database\\BaseConnection\:\:foreignKeyDataToObjects\(\) has parameter \$data with no value type specified in iterable type array\.$#'
            count: 1
            path: ../../system/Database/BaseConnection.php

        -
            message: '#^Method CodeIgniter\\Database\\BaseConnection\:\:prepare\(\) has parameter \$options with no value type specified in iterable type array\.$#'
            count: 1
            path: ../../system/Database/BaseConnection.php

        -
            message: '#^Method CodeIgniter\\Database\\BaseConnection\:\:protectIdentifiers\(\) has parameter \$item with no value type specified in iterable type array\.$#'
            count: 1
            path: ../../system/Database/BaseConnection.php

        -
            message: '#^Method CodeIgniter\\Database\\BaseConnection\:\:protectIdentifiers\(\) return type has no value type specified in iterable type array\.$#'
            count: 1
            path: ../../system/Database/BaseConnection.php

        -
            message: '#^Method CodeIgniter\\Database\\BaseConnection\:\:query\(\) has parameter \$binds with no value type specified in iterable type array\.$#'
            count: 1
            path: ../../system/Database/BaseConnection.php

        -
            message: '#^Method CodeIgniter\\Database\\BaseConnection\:\:setAliasedTables\(\) has parameter \$aliases with no value type specified in iterable type array\.$#'
            count: 1
            path: ../../system/Database/BaseConnection.php

        -
            message: '#^Method CodeIgniter\\Database\\BaseConnection\:\:table\(\) has parameter \$tableName with no value type specified in iterable type array\.$#'
            count: 1
            path: ../../system/Database/BaseConnection.php

        -
            message: '#^Property CodeIgniter\\Database\\BaseConnection\:\:\$dataCache type has no value type specified in iterable type array\.$#'
            count: 1
            path: ../../system/Database/BaseConnection.php

        -
            message: '#^Property CodeIgniter\\Database\\BaseConnection\:\:\$encrypt type has no value type specified in iterable type array\.$#'
            count: 1
            path: ../../system/Database/BaseConnection.php

        -
            message: '#^Property CodeIgniter\\Database\\BaseConnection\:\:\$escapeChar type has no value type specified in iterable type array\.$#'
            count: 1
            path: ../../system/Database/BaseConnection.php

        -
            message: '#^Property CodeIgniter\\Database\\BaseConnection\:\:\$failover type has no value type specified in iterable type array\.$#'
            count: 1
            path: ../../system/Database/BaseConnection.php

        -
            message: '#^Property CodeIgniter\\Database\\BaseConnection\:\:\$pregEscapeChar type has no value type specified in iterable type array\.$#'
            count: 1
            path: ../../system/Database/BaseConnection.php

        -
            message: '#^Property CodeIgniter\\Database\\BaseConnection\:\:\$reservedIdentifiers type has no value type specified in iterable type array\.$#'
            count: 1
            path: ../../system/Database/BaseConnection.php

        -
            message: '#^Method CodeIgniter\\Database\\BasePreparedQuery\:\:_execute\(\) has parameter \$data with no value type specified in iterable type array\.$#'
            count: 1
            path: ../../system/Database/BasePreparedQuery.php

        -
            message: '#^Method CodeIgniter\\Database\\BasePreparedQuery\:\:_prepare\(\) has parameter \$options with no value type specified in iterable type array\.$#'
            count: 1
            path: ../../system/Database/BasePreparedQuery.php

        -
            message: '#^Method CodeIgniter\\Database\\BasePreparedQuery\:\:prepare\(\) has parameter \$options with no value type specified in iterable type array\.$#'
            count: 1
            path: ../../system/Database/BasePreparedQuery.php

        -
            message: '#^Method CodeIgniter\\Database\\BaseResult\:\:fetchAssoc\(\) return type has no value type specified in iterable type array\.$#'
            count: 1
            path: ../../system/Database/BaseResult.php

        -
            message: '#^Method CodeIgniter\\Database\\BaseResult\:\:getCustomResultObject\(\) return type has no value type specified in iterable type array\.$#'
            count: 1
            path: ../../system/Database/BaseResult.php

        -
            message: '#^Method CodeIgniter\\Database\\BaseResult\:\:getFieldData\(\) return type has no value type specified in iterable type array\.$#'
            count: 1
            path: ../../system/Database/BaseResult.php

        -
            message: '#^Method CodeIgniter\\Database\\BaseResult\:\:getFieldNames\(\) return type has no value type specified in iterable type array\.$#'
            count: 1
            path: ../../system/Database/BaseResult.php

        -
            message: '#^Method CodeIgniter\\Database\\BaseResult\:\:getFirstRow\(\) return type has no value type specified in iterable type array\.$#'
            count: 1
            path: ../../system/Database/BaseResult.php

        -
            message: '#^Method CodeIgniter\\Database\\BaseResult\:\:getLastRow\(\) return type has no value type specified in iterable type array\.$#'
            count: 1
            path: ../../system/Database/BaseResult.php

        -
            message: '#^Method CodeIgniter\\Database\\BaseResult\:\:getNextRow\(\) return type has no value type specified in iterable type array\.$#'
            count: 1
            path: ../../system/Database/BaseResult.php

        -
            message: '#^Method CodeIgniter\\Database\\BaseResult\:\:getPreviousRow\(\) return type has no value type specified in iterable type array\.$#'
            count: 1
            path: ../../system/Database/BaseResult.php

        -
            message: '#^Method CodeIgniter\\Database\\BaseResult\:\:getResult\(\) return type has no value type specified in iterable type array\.$#'
            count: 1
            path: ../../system/Database/BaseResult.php

        -
            message: '#^Method CodeIgniter\\Database\\BaseResult\:\:getResultArray\(\) return type has no value type specified in iterable type array\.$#'
            count: 1
            path: ../../system/Database/BaseResult.php

        -
            message: '#^Method CodeIgniter\\Database\\BaseResult\:\:getRow\(\) return type has no value type specified in iterable type array\.$#'
            count: 1
            path: ../../system/Database/BaseResult.php

        -
            message: '#^Method CodeIgniter\\Database\\BaseResult\:\:getRowArray\(\) return type has no value type specified in iterable type array\.$#'
            count: 1
            path: ../../system/Database/BaseResult.php

        -
            message: '#^Method CodeIgniter\\Database\\BaseResult\:\:getUnbufferedRow\(\) return type has no value type specified in iterable type array\.$#'
            count: 1
            path: ../../system/Database/BaseResult.php

        -
            message: '#^Method CodeIgniter\\Database\\BaseResult\:\:setRow\(\) has parameter \$key with no value type specified in iterable type array\.$#'
            count: 1
            path: ../../system/Database/BaseResult.php

        -
            message: '#^Method CodeIgniter\\Database\\BaseResult\:\:setRow\(\) has parameter \$value with no value type specified in iterable type array\.$#'
            count: 1
            path: ../../system/Database/BaseResult.php

        -
            message: '#^Property CodeIgniter\\Database\\BaseResult\:\:\$customResultObject type has no value type specified in iterable type array\.$#'
            count: 1
            path: ../../system/Database/BaseResult.php

        -
            message: '#^Property CodeIgniter\\Database\\BaseResult\:\:\$rowData type has no value type specified in iterable type array\.$#'
            count: 1
            path: ../../system/Database/BaseResult.php

        -
            message: '#^Method CodeIgniter\\Database\\BaseUtils\:\:_backup\(\) has parameter \$prefs with no value type specified in iterable type array\.$#'
            count: 1
            path: ../../system/Database/BaseUtils.php

        -
            message: '#^Method CodeIgniter\\Database\\BaseUtils\:\:backup\(\) has parameter \$params with no value type specified in iterable type array\.$#'
            count: 1
            path: ../../system/Database/BaseUtils.php

        -
            message: '#^Method CodeIgniter\\Database\\BaseUtils\:\:getXMLFromResult\(\) has parameter \$params with no value type specified in iterable type array\.$#'
            count: 1
            path: ../../system/Database/BaseUtils.php

        -
            message: '#^Method CodeIgniter\\Database\\BaseUtils\:\:listDatabases\(\) return type has no value type specified in iterable type array\.$#'
            count: 1
            path: ../../system/Database/BaseUtils.php

        -
            message: '#^Method CodeIgniter\\Database\\Config\:\:connect\(\) has parameter \$group with no value type specified in iterable type array\.$#'
            count: 1
            path: ../../system/Database/Config.php

        -
            message: '#^Method CodeIgniter\\Database\\Config\:\:forge\(\) has parameter \$group with no value type specified in iterable type array\.$#'
            count: 1
            path: ../../system/Database/Config.php

        -
            message: '#^Method CodeIgniter\\Database\\Config\:\:getConnections\(\) return type has no value type specified in iterable type array\.$#'
            count: 1
            path: ../../system/Database/Config.php

        -
            message: '#^Method CodeIgniter\\Database\\Config\:\:utils\(\) has parameter \$group with no value type specified in iterable type array\.$#'
            count: 1
            path: ../../system/Database/Config.php

        -
            message: '#^Property CodeIgniter\\Database\\Config\:\:\$instances type has no value type specified in iterable type array\.$#'
            count: 1
            path: ../../system/Database/Config.php

        -
            message: '#^Method CodeIgniter\\Database\\ConnectionInterface\:\:callFunction\(\) has parameter \$params with no value type specified in iterable type array\.$#'
            count: 1
            path: ../../system/Database/ConnectionInterface.php

        -
            message: '#^Method CodeIgniter\\Database\\ConnectionInterface\:\:callFunction\(\) return type has no value type specified in iterable type array\.$#'
            count: 1
            path: ../../system/Database/ConnectionInterface.php

        -
            message: '#^Method CodeIgniter\\Database\\ConnectionInterface\:\:escape\(\) has parameter \$str with no value type specified in iterable type array\.$#'
            count: 1
            path: ../../system/Database/ConnectionInterface.php

        -
            message: '#^Method CodeIgniter\\Database\\ConnectionInterface\:\:escape\(\) return type has no value type specified in iterable type array\.$#'
            count: 1
            path: ../../system/Database/ConnectionInterface.php

        -
            message: '#^Method CodeIgniter\\Database\\ConnectionInterface\:\:query\(\) has parameter \$binds with no value type specified in iterable type array\.$#'
            count: 1
            path: ../../system/Database/ConnectionInterface.php

        -
            message: '#^Method CodeIgniter\\Database\\ConnectionInterface\:\:table\(\) has parameter \$tableName with no value type specified in iterable type array\.$#'
            count: 1
            path: ../../system/Database/ConnectionInterface.php

        -
            message: '#^Method CodeIgniter\\Database\\Database\:\:initDriver\(\) has parameter \$argument with no value type specified in iterable type array\.$#'
            count: 1
            path: ../../system/Database/Database.php

        -
            message: '#^Method CodeIgniter\\Database\\Database\:\:load\(\) has parameter \$params with no value type specified in iterable type array\.$#'
            count: 1
            path: ../../system/Database/Database.php

        -
            message: '#^Method CodeIgniter\\Database\\Database\:\:parseDSN\(\) has parameter \$params with no value type specified in iterable type array\.$#'
            count: 1
            path: ../../system/Database/Database.php

        -
            message: '#^Method CodeIgniter\\Database\\Database\:\:parseDSN\(\) return type has no value type specified in iterable type array\.$#'
            count: 1
            path: ../../system/Database/Database.php

        -
            message: '#^Property CodeIgniter\\Database\\Database\:\:\$connections type has no value type specified in iterable type array\.$#'
            count: 1
            path: ../../system/Database/Database.php

        -
            message: '#^Method CodeIgniter\\Database\\Forge\:\:_alterTable\(\) has parameter \$processedFields with no value type specified in iterable type array\.$#'
            count: 1
            path: ../../system/Database/Forge.php

        -
            message: '#^Method CodeIgniter\\Database\\Forge\:\:_attributeAutoIncrement\(\) has parameter \$attributes with no value type specified in iterable type array\.$#'
            count: 1
            path: ../../system/Database/Forge.php

        -
            message: '#^Method CodeIgniter\\Database\\Forge\:\:_attributeAutoIncrement\(\) has parameter \$field with no value type specified in iterable type array\.$#'
            count: 1
            path: ../../system/Database/Forge.php

        -
            message: '#^Method CodeIgniter\\Database\\Forge\:\:_attributeDefault\(\) has parameter \$attributes with no value type specified in iterable type array\.$#'
            count: 1
            path: ../../system/Database/Forge.php

        -
            message: '#^Method CodeIgniter\\Database\\Forge\:\:_attributeDefault\(\) has parameter \$field with no value type specified in iterable type array\.$#'
            count: 1
            path: ../../system/Database/Forge.php

        -
            message: '#^Method CodeIgniter\\Database\\Forge\:\:_attributeType\(\) has parameter \$attributes with no value type specified in iterable type array\.$#'
            count: 1
            path: ../../system/Database/Forge.php

        -
            message: '#^Method CodeIgniter\\Database\\Forge\:\:_attributeUnique\(\) has parameter \$attributes with no value type specified in iterable type array\.$#'
            count: 1
            path: ../../system/Database/Forge.php

        -
            message: '#^Method CodeIgniter\\Database\\Forge\:\:_attributeUnique\(\) has parameter \$field with no value type specified in iterable type array\.$#'
            count: 1
            path: ../../system/Database/Forge.php

        -
            message: '#^Method CodeIgniter\\Database\\Forge\:\:_attributeUnsigned\(\) has parameter \$attributes with no value type specified in iterable type array\.$#'
            count: 1
            path: ../../system/Database/Forge.php

        -
            message: '#^Method CodeIgniter\\Database\\Forge\:\:_attributeUnsigned\(\) has parameter \$field with no value type specified in iterable type array\.$#'
            count: 1
            path: ../../system/Database/Forge.php

        -
            message: '#^Method CodeIgniter\\Database\\Forge\:\:_createTable\(\) has parameter \$attributes with no value type specified in iterable type array\.$#'
            count: 1
            path: ../../system/Database/Forge.php

        -
            message: '#^Method CodeIgniter\\Database\\Forge\:\:_createTableAttributes\(\) has parameter \$attributes with no value type specified in iterable type array\.$#'
            count: 1
            path: ../../system/Database/Forge.php

        -
            message: '#^Method CodeIgniter\\Database\\Forge\:\:_processColumn\(\) has parameter \$processedField with no value type specified in iterable type array\.$#'
            count: 1
            path: ../../system/Database/Forge.php

        -
            message: '#^Method CodeIgniter\\Database\\Forge\:\:_processFields\(\) return type has no value type specified in iterable type array\.$#'
            count: 1
            path: ../../system/Database/Forge.php

        -
            message: '#^Method CodeIgniter\\Database\\Forge\:\:_processForeignKeys\(\) return type has no value type specified in iterable type array\.$#'
            count: 1
            path: ../../system/Database/Forge.php

        -
            message: '#^Method CodeIgniter\\Database\\Forge\:\:_processIndexes\(\) return type has no value type specified in iterable type array\.$#'
            count: 1
            path: ../../system/Database/Forge.php

        -
            message: '#^Method CodeIgniter\\Database\\Forge\:\:addColumn\(\) has parameter \$fields with no value type specified in iterable type array\.$#'
            count: 1
            path: ../../system/Database/Forge.php

        -
            message: '#^Method CodeIgniter\\Database\\Forge\:\:addField\(\) has parameter \$fields with no value type specified in iterable type array\.$#'
            count: 1
            path: ../../system/Database/Forge.php

        -
            message: '#^Method CodeIgniter\\Database\\Forge\:\:addKey\(\) has parameter \$key with no value type specified in iterable type array\.$#'
            count: 1
            path: ../../system/Database/Forge.php

        -
            message: '#^Method CodeIgniter\\Database\\Forge\:\:addPrimaryKey\(\) has parameter \$key with no value type specified in iterable type array\.$#'
            count: 1
            path: ../../system/Database/Forge.php

        -
            message: '#^Method CodeIgniter\\Database\\Forge\:\:addUniqueKey\(\) has parameter \$key with no value type specified in iterable type array\.$#'
            count: 1
            path: ../../system/Database/Forge.php

        -
            message: '#^Method CodeIgniter\\Database\\Forge\:\:createTable\(\) has parameter \$attributes with no value type specified in iterable type array\.$#'
            count: 1
            path: ../../system/Database/Forge.php

        -
            message: '#^Method CodeIgniter\\Database\\Forge\:\:modifyColumn\(\) has parameter \$fields with no value type specified in iterable type array\.$#'
            count: 1
            path: ../../system/Database/Forge.php

        -
            message: '#^Property CodeIgniter\\Database\\Forge\:\:\$fkAllowActions type has no value type specified in iterable type array\.$#'
            count: 1
            path: ../../system/Database/Forge.php

        -
            message: '#^Property CodeIgniter\\Database\\Forge\:\:\$foreignKeys type has no value type specified in iterable type array\.$#'
            count: 1
            path: ../../system/Database/Forge.php

        -
            message: '#^Property CodeIgniter\\Database\\Forge\:\:\$uniqueKeys type has no value type specified in iterable type array\.$#'
            count: 1
            path: ../../system/Database/Forge.php

        -
            message: '#^Property CodeIgniter\\Database\\Forge\:\:\$unsigned type has no value type specified in iterable type array\.$#'
            count: 1
            path: ../../system/Database/Forge.php

        -
            message: '#^Method CodeIgniter\\Database\\MigrationRunner\:\:__construct\(\) has parameter \$db with no value type specified in iterable type array\.$#'
            count: 1
            path: ../../system/Database/MigrationRunner.php

        -
            message: '#^Method CodeIgniter\\Database\\MigrationRunner\:\:findMigrations\(\) return type has no value type specified in iterable type array\.$#'
            count: 1
            path: ../../system/Database/MigrationRunner.php

        -
            message: '#^Method CodeIgniter\\Database\\MigrationRunner\:\:findNamespaceMigrations\(\) return type has no value type specified in iterable type array\.$#'
            count: 1
            path: ../../system/Database/MigrationRunner.php

        -
            message: '#^Method CodeIgniter\\Database\\MigrationRunner\:\:getBatchHistory\(\) return type has no value type specified in iterable type array\.$#'
            count: 1
            path: ../../system/Database/MigrationRunner.php

        -
            message: '#^Method CodeIgniter\\Database\\MigrationRunner\:\:getBatches\(\) return type has no value type specified in iterable type array\.$#'
            count: 1
            path: ../../system/Database/MigrationRunner.php

        -
            message: '#^Method CodeIgniter\\Database\\MigrationRunner\:\:getCliMessages\(\) return type has no value type specified in iterable type array\.$#'
            count: 1
            path: ../../system/Database/MigrationRunner.php

        -
            message: '#^Method CodeIgniter\\Database\\MigrationRunner\:\:getHistory\(\) return type has no value type specified in iterable type array\.$#'
            count: 1
            path: ../../system/Database/MigrationRunner.php

        -
            message: '#^Property CodeIgniter\\Database\\MigrationRunner\:\:\$cliMessages type has no value type specified in iterable type array\.$#'
            count: 1
            path: ../../system/Database/MigrationRunner.php

        -
            message: '#^Method CodeIgniter\\Database\\MySQLi\\Forge\:\:_alterTable\(\) has parameter \$processedFields with no value type specified in iterable type array\.$#'
            count: 1
            path: ../../system/Database/MySQLi/Forge.php

        -
            message: '#^Method CodeIgniter\\Database\\MySQLi\\Forge\:\:_createTableAttributes\(\) has parameter \$attributes with no value type specified in iterable type array\.$#'
            count: 1
            path: ../../system/Database/MySQLi/Forge.php

        -
            message: '#^Method CodeIgniter\\Database\\MySQLi\\Forge\:\:_processColumn\(\) has parameter \$processedField with no value type specified in iterable type array\.$#'
            count: 1
            path: ../../system/Database/MySQLi/Forge.php

        -
            message: '#^Method CodeIgniter\\Database\\MySQLi\\Forge\:\:_processIndexes\(\) return type has no value type specified in iterable type array\.$#'
            count: 1
            path: ../../system/Database/MySQLi/Forge.php

        -
            message: '#^Property CodeIgniter\\Database\\MySQLi\\Forge\:\:\$_quoted_table_options type has no value type specified in iterable type array\.$#'
            count: 1
            path: ../../system/Database/MySQLi/Forge.php

        -
            message: '#^Property CodeIgniter\\Database\\MySQLi\\Forge\:\:\$_unsigned type has no value type specified in iterable type array\.$#'
            count: 1
            path: ../../system/Database/MySQLi/Forge.php

        -
            message: '#^Method CodeIgniter\\Database\\MySQLi\\PreparedQuery\:\:_execute\(\) has parameter \$data with no value type specified in iterable type array\.$#'
            count: 1
            path: ../../system/Database/MySQLi/PreparedQuery.php

        -
            message: '#^Method CodeIgniter\\Database\\MySQLi\\PreparedQuery\:\:_prepare\(\) has parameter \$options with no value type specified in iterable type array\.$#'
            count: 1
            path: ../../system/Database/MySQLi/PreparedQuery.php

        -
            message: '#^Method CodeIgniter\\Database\\MySQLi\\Result\:\:fetchAssoc\(\) return type has no value type specified in iterable type array\.$#'
            count: 1
            path: ../../system/Database/MySQLi/Result.php

        -
            message: '#^Method CodeIgniter\\Database\\MySQLi\\Result\:\:getFieldData\(\) return type has no value type specified in iterable type array\.$#'
            count: 1
            path: ../../system/Database/MySQLi/Result.php

        -
            message: '#^Method CodeIgniter\\Database\\MySQLi\\Result\:\:getFieldNames\(\) return type has no value type specified in iterable type array\.$#'
            count: 1
            path: ../../system/Database/MySQLi/Result.php

        -
            message: '#^Method CodeIgniter\\Database\\MySQLi\\Utils\:\:_backup\(\) has parameter \$prefs with no value type specified in iterable type array\.$#'
            count: 1
            path: ../../system/Database/MySQLi/Utils.php

        -
            message: '#^Method CodeIgniter\\Database\\OCI8\\Builder\:\:fieldsFromQuery\(\) return type has no value type specified in iterable type array\.$#'
            count: 1
            path: ../../system/Database/OCI8/Builder.php

        -
            message: '#^Property CodeIgniter\\Database\\OCI8\\Builder\:\:\$randomKeyword type has no value type specified in iterable type array\.$#'
            count: 1
            path: ../../system/Database/OCI8/Builder.php

        -
            message: '#^Method CodeIgniter\\Database\\OCI8\\Connection\:\:bindParams\(\) has parameter \$params with no value type specified in iterable type array\.$#'
            count: 1
            path: ../../system/Database/OCI8/Connection.php

        -
            message: '#^Method CodeIgniter\\Database\\OCI8\\Connection\:\:storedProcedure\(\) has parameter \$params with no value type specified in iterable type array\.$#'
            count: 1
            path: ../../system/Database/OCI8/Connection.php

        -
            message: '#^Property CodeIgniter\\Database\\OCI8\\Connection\:\:\$reservedIdentifiers type has no value type specified in iterable type array\.$#'
            count: 1
            path: ../../system/Database/OCI8/Connection.php

        -
            message: '#^Method CodeIgniter\\Database\\OCI8\\Forge\:\:_alterTable\(\) has parameter \$processedFields with no value type specified in iterable type array\.$#'
            count: 1
            path: ../../system/Database/OCI8/Forge.php

        -
            message: '#^Method CodeIgniter\\Database\\OCI8\\Forge\:\:_attributeAutoIncrement\(\) has parameter \$attributes with no value type specified in iterable type array\.$#'
            count: 1
            path: ../../system/Database/OCI8/Forge.php

        -
            message: '#^Method CodeIgniter\\Database\\OCI8\\Forge\:\:_attributeAutoIncrement\(\) has parameter \$field with no value type specified in iterable type array\.$#'
            count: 1
            path: ../../system/Database/OCI8/Forge.php

        -
            message: '#^Method CodeIgniter\\Database\\OCI8\\Forge\:\:_attributeType\(\) has parameter \$attributes with no value type specified in iterable type array\.$#'
            count: 1
            path: ../../system/Database/OCI8/Forge.php

        -
            message: '#^Method CodeIgniter\\Database\\OCI8\\Forge\:\:_processColumn\(\) has parameter \$processedField with no value type specified in iterable type array\.$#'
            count: 1
            path: ../../system/Database/OCI8/Forge.php

        -
            message: '#^Property CodeIgniter\\Database\\OCI8\\Forge\:\:\$fkAllowActions type has no value type specified in iterable type array\.$#'
            count: 1
            path: ../../system/Database/OCI8/Forge.php

        -
            message: '#^Property CodeIgniter\\Database\\OCI8\\Forge\:\:\$unsigned type has no value type specified in iterable type array\.$#'
            count: 1
            path: ../../system/Database/OCI8/Forge.php

        -
            message: '#^Method CodeIgniter\\Database\\OCI8\\PreparedQuery\:\:_execute\(\) has parameter \$data with no value type specified in iterable type array\.$#'
            count: 1
            path: ../../system/Database/OCI8/PreparedQuery.php

        -
            message: '#^Method CodeIgniter\\Database\\OCI8\\PreparedQuery\:\:_prepare\(\) has parameter \$options with no value type specified in iterable type array\.$#'
            count: 1
            path: ../../system/Database/OCI8/PreparedQuery.php

        -
            message: '#^Method CodeIgniter\\Database\\OCI8\\Result\:\:fetchAssoc\(\) return type has no value type specified in iterable type array\.$#'
            count: 1
            path: ../../system/Database/OCI8/Result.php

        -
            message: '#^Method CodeIgniter\\Database\\OCI8\\Result\:\:getFieldData\(\) return type has no value type specified in iterable type array\.$#'
            count: 1
            path: ../../system/Database/OCI8/Result.php

        -
            message: '#^Method CodeIgniter\\Database\\OCI8\\Result\:\:getFieldNames\(\) return type has no value type specified in iterable type array\.$#'
            count: 1
            path: ../../system/Database/OCI8/Result.php

        -
            message: '#^Method CodeIgniter\\Database\\OCI8\\Utils\:\:_backup\(\) has parameter \$prefs with no value type specified in iterable type array\.$#'
            count: 1
            path: ../../system/Database/OCI8/Utils.php

        -
            message: '#^Method CodeIgniter\\Database\\Postgre\\Builder\:\:replace\(\) has parameter \$set with no value type specified in iterable type array\.$#'
            count: 1
            path: ../../system/Database/Postgre/Builder.php

        -
            message: '#^Property CodeIgniter\\Database\\Postgre\\Builder\:\:\$randomKeyword type has no value type specified in iterable type array\.$#'
            count: 1
            path: ../../system/Database/Postgre/Builder.php

        -
            message: '#^Method CodeIgniter\\Database\\Postgre\\Connection\:\:escape\(\) has parameter \$str with no value type specified in iterable type array\.$#'
            count: 1
            path: ../../system/Database/Postgre/Connection.php

        -
            message: '#^Method CodeIgniter\\Database\\Postgre\\Connection\:\:escape\(\) return type has no value type specified in iterable type array\.$#'
            count: 1
            path: ../../system/Database/Postgre/Connection.php

        -
            message: '#^Method CodeIgniter\\Database\\Postgre\\Forge\:\:_alterTable\(\) has parameter \$processedFields with no value type specified in iterable type array\.$#'
            count: 1
            path: ../../system/Database/Postgre/Forge.php

        -
            message: '#^Method CodeIgniter\\Database\\Postgre\\Forge\:\:_attributeAutoIncrement\(\) has parameter \$attributes with no value type specified in iterable type array\.$#'
            count: 1
            path: ../../system/Database/Postgre/Forge.php

        -
            message: '#^Method CodeIgniter\\Database\\Postgre\\Forge\:\:_attributeAutoIncrement\(\) has parameter \$field with no value type specified in iterable type array\.$#'
            count: 1
            path: ../../system/Database/Postgre/Forge.php

        -
            message: '#^Method CodeIgniter\\Database\\Postgre\\Forge\:\:_attributeType\(\) has parameter \$attributes with no value type specified in iterable type array\.$#'
            count: 1
            path: ../../system/Database/Postgre/Forge.php

        -
            message: '#^Method CodeIgniter\\Database\\Postgre\\Forge\:\:_createTableAttributes\(\) has parameter \$attributes with no value type specified in iterable type array\.$#'
            count: 1
            path: ../../system/Database/Postgre/Forge.php

        -
            message: '#^Method CodeIgniter\\Database\\Postgre\\Forge\:\:_processColumn\(\) has parameter \$processedField with no value type specified in iterable type array\.$#'
            count: 1
            path: ../../system/Database/Postgre/Forge.php

        -
            message: '#^Property CodeIgniter\\Database\\Postgre\\Forge\:\:\$_unsigned type has no value type specified in iterable type array\.$#'
            count: 1
            path: ../../system/Database/Postgre/Forge.php

        -
            message: '#^Method CodeIgniter\\Database\\Postgre\\PreparedQuery\:\:_execute\(\) has parameter \$data with no value type specified in iterable type array\.$#'
            count: 1
            path: ../../system/Database/Postgre/PreparedQuery.php

        -
            message: '#^Method CodeIgniter\\Database\\Postgre\\PreparedQuery\:\:_prepare\(\) has parameter \$options with no value type specified in iterable type array\.$#'
            count: 1
            path: ../../system/Database/Postgre/PreparedQuery.php

        -
            message: '#^Method CodeIgniter\\Database\\Postgre\\Result\:\:fetchAssoc\(\) return type has no value type specified in iterable type array\.$#'
            count: 1
            path: ../../system/Database/Postgre/Result.php

        -
            message: '#^Method CodeIgniter\\Database\\Postgre\\Result\:\:getFieldData\(\) return type has no value type specified in iterable type array\.$#'
            count: 1
            path: ../../system/Database/Postgre/Result.php

        -
            message: '#^Method CodeIgniter\\Database\\Postgre\\Result\:\:getFieldNames\(\) return type has no value type specified in iterable type array\.$#'
            count: 1
            path: ../../system/Database/Postgre/Result.php

        -
            message: '#^Method CodeIgniter\\Database\\Postgre\\Utils\:\:_backup\(\) has parameter \$prefs with no value type specified in iterable type array\.$#'
            count: 1
            path: ../../system/Database/Postgre/Utils.php

        -
            message: '#^Method CodeIgniter\\Database\\PreparedQueryInterface\:\:prepare\(\) has parameter \$options with no value type specified in iterable type array\.$#'
            count: 1
            path: ../../system/Database/PreparedQueryInterface.php

        -
            message: '#^Method CodeIgniter\\Database\\Query\:\:matchNamedBinds\(\) has parameter \$binds with no value type specified in iterable type array\.$#'
            count: 1
            path: ../../system/Database/Query.php

        -
            message: '#^Method CodeIgniter\\Database\\Query\:\:matchSimpleBinds\(\) has parameter \$binds with no value type specified in iterable type array\.$#'
            count: 1
            path: ../../system/Database/Query.php

        -
            message: '#^Method CodeIgniter\\Database\\Query\:\:setBinds\(\) has parameter \$binds with no value type specified in iterable type array\.$#'
            count: 1
            path: ../../system/Database/Query.php

        -
            message: '#^Property CodeIgniter\\Database\\Query\:\:\$binds type has no value type specified in iterable type array\.$#'
            count: 1
            path: ../../system/Database/Query.php

        -
            message: '#^Method CodeIgniter\\Database\\ResultInterface\:\:getCustomResultObject\(\) return type has no value type specified in iterable type array\.$#'
            count: 1
            path: ../../system/Database/ResultInterface.php

        -
            message: '#^Method CodeIgniter\\Database\\ResultInterface\:\:getFieldData\(\) return type has no value type specified in iterable type array\.$#'
            count: 1
            path: ../../system/Database/ResultInterface.php

        -
            message: '#^Method CodeIgniter\\Database\\ResultInterface\:\:getFieldNames\(\) return type has no value type specified in iterable type array\.$#'
            count: 1
            path: ../../system/Database/ResultInterface.php

        -
            message: '#^Method CodeIgniter\\Database\\ResultInterface\:\:getFirstRow\(\) return type has no value type specified in iterable type array\.$#'
            count: 1
            path: ../../system/Database/ResultInterface.php

        -
            message: '#^Method CodeIgniter\\Database\\ResultInterface\:\:getLastRow\(\) return type has no value type specified in iterable type array\.$#'
            count: 1
            path: ../../system/Database/ResultInterface.php

        -
            message: '#^Method CodeIgniter\\Database\\ResultInterface\:\:getNextRow\(\) return type has no value type specified in iterable type array\.$#'
            count: 1
            path: ../../system/Database/ResultInterface.php

        -
            message: '#^Method CodeIgniter\\Database\\ResultInterface\:\:getPreviousRow\(\) return type has no value type specified in iterable type array\.$#'
            count: 1
            path: ../../system/Database/ResultInterface.php

        -
            message: '#^Method CodeIgniter\\Database\\ResultInterface\:\:getResult\(\) return type has no value type specified in iterable type array\.$#'
            count: 1
            path: ../../system/Database/ResultInterface.php

        -
            message: '#^Method CodeIgniter\\Database\\ResultInterface\:\:getResultArray\(\) return type has no value type specified in iterable type array\.$#'
            count: 1
            path: ../../system/Database/ResultInterface.php

        -
            message: '#^Method CodeIgniter\\Database\\ResultInterface\:\:getResultObject\(\) return type has no value type specified in iterable type array\.$#'
            count: 1
            path: ../../system/Database/ResultInterface.php

        -
            message: '#^Method CodeIgniter\\Database\\ResultInterface\:\:getRow\(\) return type has no value type specified in iterable type array\.$#'
            count: 1
            path: ../../system/Database/ResultInterface.php

        -
            message: '#^Method CodeIgniter\\Database\\ResultInterface\:\:getRowArray\(\) return type has no value type specified in iterable type array\.$#'
            count: 1
            path: ../../system/Database/ResultInterface.php

        -
            message: '#^Method CodeIgniter\\Database\\ResultInterface\:\:getUnbufferedRow\(\) return type has no value type specified in iterable type array\.$#'
            count: 1
            path: ../../system/Database/ResultInterface.php

        -
            message: '#^Method CodeIgniter\\Database\\ResultInterface\:\:setRow\(\) has parameter \$key with no value type specified in iterable type array\.$#'
            count: 1
            path: ../../system/Database/ResultInterface.php

        -
            message: '#^Method CodeIgniter\\Database\\ResultInterface\:\:setRow\(\) has parameter \$value with no value type specified in iterable type array\.$#'
            count: 1
            path: ../../system/Database/ResultInterface.php

        -
            message: '#^Method CodeIgniter\\Database\\SQLSRV\\Builder\:\:fieldsFromQuery\(\) return type has no value type specified in iterable type array\.$#'
            count: 1
            path: ../../system/Database/SQLSRV/Builder.php

        -
            message: '#^Method CodeIgniter\\Database\\SQLSRV\\Builder\:\:replace\(\) has parameter \$set with no value type specified in iterable type array\.$#'
            count: 1
            path: ../../system/Database/SQLSRV/Builder.php

        -
            message: '#^Property CodeIgniter\\Database\\SQLSRV\\Builder\:\:\$randomKeyword type has no value type specified in iterable type array\.$#'
            count: 1
            path: ../../system/Database/SQLSRV/Builder.php

        -
            message: '#^Method CodeIgniter\\Database\\SQLSRV\\Connection\:\:__construct\(\) has parameter \$params with no value type specified in iterable type array\.$#'
            count: 1
            path: ../../system/Database/SQLSRV/Connection.php

        -
            message: '#^Method CodeIgniter\\Database\\SQLSRV\\Forge\:\:_alterTable\(\) has parameter \$processedFields with no value type specified in iterable type array\.$#'
            count: 1
            path: ../../system/Database/SQLSRV/Forge.php

        -
            message: '#^Method CodeIgniter\\Database\\SQLSRV\\Forge\:\:_attributeAutoIncrement\(\) has parameter \$attributes with no value type specified in iterable type array\.$#'
            count: 1
            path: ../../system/Database/SQLSRV/Forge.php

        -
            message: '#^Method CodeIgniter\\Database\\SQLSRV\\Forge\:\:_attributeAutoIncrement\(\) has parameter \$field with no value type specified in iterable type array\.$#'
            count: 1
            path: ../../system/Database/SQLSRV/Forge.php

        -
            message: '#^Method CodeIgniter\\Database\\SQLSRV\\Forge\:\:_attributeType\(\) has parameter \$attributes with no value type specified in iterable type array\.$#'
            count: 1
            path: ../../system/Database/SQLSRV/Forge.php

        -
            message: '#^Method CodeIgniter\\Database\\SQLSRV\\Forge\:\:_createTableAttributes\(\) has parameter \$attributes with no value type specified in iterable type array\.$#'
            count: 1
            path: ../../system/Database/SQLSRV/Forge.php

        -
            message: '#^Method CodeIgniter\\Database\\SQLSRV\\Forge\:\:_processColumn\(\) has parameter \$processedField with no value type specified in iterable type array\.$#'
            count: 1
            path: ../../system/Database/SQLSRV/Forge.php

        -
            message: '#^Method CodeIgniter\\Database\\SQLSRV\\Forge\:\:_processIndexes\(\) return type has no value type specified in iterable type array\.$#'
            count: 1
            path: ../../system/Database/SQLSRV/Forge.php

        -
            message: '#^Property CodeIgniter\\Database\\SQLSRV\\Forge\:\:\$fkAllowActions type has no value type specified in iterable type array\.$#'
            count: 1
            path: ../../system/Database/SQLSRV/Forge.php

        -
            message: '#^Property CodeIgniter\\Database\\SQLSRV\\Forge\:\:\$unsigned type has no value type specified in iterable type array\.$#'
            count: 1
            path: ../../system/Database/SQLSRV/Forge.php

        -
            message: '#^Method CodeIgniter\\Database\\SQLSRV\\PreparedQuery\:\:_execute\(\) has parameter \$data with no value type specified in iterable type array\.$#'
            count: 1
            path: ../../system/Database/SQLSRV/PreparedQuery.php

        -
            message: '#^Method CodeIgniter\\Database\\SQLSRV\\PreparedQuery\:\:_prepare\(\) has parameter \$options with no value type specified in iterable type array\.$#'
            count: 1
            path: ../../system/Database/SQLSRV/PreparedQuery.php

        -
            message: '#^Method CodeIgniter\\Database\\SQLSRV\\PreparedQuery\:\:parameterize\(\) return type has no value type specified in iterable type array\.$#'
            count: 1
            path: ../../system/Database/SQLSRV/PreparedQuery.php

        -
            message: '#^Property CodeIgniter\\Database\\SQLSRV\\PreparedQuery\:\:\$parameters type has no value type specified in iterable type array\.$#'
            count: 1
            path: ../../system/Database/SQLSRV/PreparedQuery.php

        -
            message: '#^Method CodeIgniter\\Database\\SQLSRV\\Result\:\:fetchAssoc\(\) return type has no value type specified in iterable type array\.$#'
            count: 1
            path: ../../system/Database/SQLSRV/Result.php

        -
            message: '#^Method CodeIgniter\\Database\\SQLSRV\\Result\:\:getFieldData\(\) return type has no value type specified in iterable type array\.$#'
            count: 1
            path: ../../system/Database/SQLSRV/Result.php

        -
            message: '#^Method CodeIgniter\\Database\\SQLSRV\\Result\:\:getFieldNames\(\) return type has no value type specified in iterable type array\.$#'
            count: 1
            path: ../../system/Database/SQLSRV/Result.php

        -
            message: '#^Method CodeIgniter\\Database\\SQLSRV\\Utils\:\:_backup\(\) has parameter \$prefs with no value type specified in iterable type array\.$#'
            count: 1
            path: ../../system/Database/SQLSRV/Utils.php

        -
            message: '#^Property CodeIgniter\\Database\\SQLite3\\Builder\:\:\$randomKeyword type has no value type specified in iterable type array\.$#'
            count: 1
            path: ../../system/Database/SQLite3/Builder.php

        -
            message: '#^Method CodeIgniter\\Database\\SQLite3\\Forge\:\:_alterTable\(\) has parameter \$processedFields with no value type specified in iterable type array\.$#'
            count: 1
            path: ../../system/Database/SQLite3/Forge.php

        -
            message: '#^Method CodeIgniter\\Database\\SQLite3\\Forge\:\:_attributeAutoIncrement\(\) has parameter \$attributes with no value type specified in iterable type array\.$#'
            count: 1
            path: ../../system/Database/SQLite3/Forge.php

        -
            message: '#^Method CodeIgniter\\Database\\SQLite3\\Forge\:\:_attributeAutoIncrement\(\) has parameter \$field with no value type specified in iterable type array\.$#'
            count: 1
            path: ../../system/Database/SQLite3/Forge.php

        -
            message: '#^Method CodeIgniter\\Database\\SQLite3\\Forge\:\:_attributeType\(\) has parameter \$attributes with no value type specified in iterable type array\.$#'
            count: 1
            path: ../../system/Database/SQLite3/Forge.php

        -
            message: '#^Method CodeIgniter\\Database\\SQLite3\\Forge\:\:_processColumn\(\) has parameter \$processedField with no value type specified in iterable type array\.$#'
            count: 1
            path: ../../system/Database/SQLite3/Forge.php

        -
            message: '#^Method CodeIgniter\\Database\\SQLite3\\Forge\:\:_processForeignKeys\(\) return type has no value type specified in iterable type array\.$#'
            count: 1
            path: ../../system/Database/SQLite3/Forge.php

        -
            message: '#^Property CodeIgniter\\Database\\SQLite3\\Forge\:\:\$_unsigned type has no value type specified in iterable type array\.$#'
            count: 1
            path: ../../system/Database/SQLite3/Forge.php

        -
            message: '#^Method CodeIgniter\\Database\\SQLite3\\PreparedQuery\:\:_execute\(\) has parameter \$data with no value type specified in iterable type array\.$#'
            count: 1
            path: ../../system/Database/SQLite3/PreparedQuery.php

        -
            message: '#^Method CodeIgniter\\Database\\SQLite3\\PreparedQuery\:\:_prepare\(\) has parameter \$options with no value type specified in iterable type array\.$#'
            count: 1
            path: ../../system/Database/SQLite3/PreparedQuery.php

        -
            message: '#^Method CodeIgniter\\Database\\SQLite3\\Result\:\:fetchAssoc\(\) return type has no value type specified in iterable type array\.$#'
            count: 1
            path: ../../system/Database/SQLite3/Result.php

        -
            message: '#^Method CodeIgniter\\Database\\SQLite3\\Result\:\:getFieldData\(\) return type has no value type specified in iterable type array\.$#'
            count: 1
            path: ../../system/Database/SQLite3/Result.php

        -
            message: '#^Method CodeIgniter\\Database\\SQLite3\\Result\:\:getFieldNames\(\) return type has no value type specified in iterable type array\.$#'
            count: 1
            path: ../../system/Database/SQLite3/Result.php

        -
            message: '#^Method CodeIgniter\\Database\\SQLite3\\Table\:\:addForeignKey\(\) has parameter \$foreignKeys with no value type specified in iterable type array\.$#'
            count: 1
            path: ../../system/Database/SQLite3/Table.php

        -
            message: '#^Method CodeIgniter\\Database\\SQLite3\\Table\:\:addPrimaryKey\(\) has parameter \$fields with no value type specified in iterable type array\.$#'
            count: 1
            path: ../../system/Database/SQLite3/Table.php

        -
            message: '#^Method CodeIgniter\\Database\\SQLite3\\Table\:\:formatFields\(\) has parameter \$fields with no value type specified in iterable type array\.$#'
            count: 1
            path: ../../system/Database/SQLite3/Table.php

        -
            message: '#^Method CodeIgniter\\Database\\SQLite3\\Table\:\:formatFields\(\) return type has no value type specified in iterable type array\.$#'
            count: 1
            path: ../../system/Database/SQLite3/Table.php

        -
            message: '#^Property CodeIgniter\\Database\\SQLite3\\Table\:\:\$foreignKeys type has no value type specified in iterable type array\.$#'
            count: 1
            path: ../../system/Database/SQLite3/Table.php

        -
            message: '#^Property CodeIgniter\\Database\\SQLite3\\Table\:\:\$keys type has no value type specified in iterable type array\.$#'
            count: 1
            path: ../../system/Database/SQLite3/Table.php

        -
            message: '#^Method CodeIgniter\\Database\\SQLite3\\Utils\:\:_backup\(\) has parameter \$prefs with no value type specified in iterable type array\.$#'
            count: 1
            path: ../../system/Database/SQLite3/Utils.php

        -
            message: '#^Method CodeIgniter\\Debug\\BaseExceptionHandler\:\:collectVars\(\) return type has no value type specified in iterable type array\.$#'
            count: 1
            path: ../../system/Debug/BaseExceptionHandler.php

        -
            message: '#^Method CodeIgniter\\Debug\\BaseExceptionHandler\:\:maskData\(\) has parameter \$args with no value type specified in iterable type array\.$#'
            count: 1
            path: ../../system/Debug/BaseExceptionHandler.php

        -
            message: '#^Method CodeIgniter\\Debug\\BaseExceptionHandler\:\:maskData\(\) has parameter \$keysToMask with no value type specified in iterable type array\.$#'
            count: 1
            path: ../../system/Debug/BaseExceptionHandler.php

        -
            message: '#^Method CodeIgniter\\Debug\\BaseExceptionHandler\:\:maskData\(\) return type has no value type specified in iterable type array\.$#'
            count: 1
            path: ../../system/Debug/BaseExceptionHandler.php

        -
            message: '#^Method CodeIgniter\\Debug\\BaseExceptionHandler\:\:maskSensitiveData\(\) has parameter \$keysToMask with no value type specified in iterable type array\.$#'
            count: 1
            path: ../../system/Debug/BaseExceptionHandler.php

        -
            message: '#^Method CodeIgniter\\Debug\\BaseExceptionHandler\:\:maskSensitiveData\(\) has parameter \$trace with no value type specified in iterable type array\.$#'
            count: 1
            path: ../../system/Debug/BaseExceptionHandler.php

        -
            message: '#^Method CodeIgniter\\Debug\\BaseExceptionHandler\:\:maskSensitiveData\(\) return type has no value type specified in iterable type array\.$#'
            count: 1
            path: ../../system/Debug/BaseExceptionHandler.php

        -
            message: '#^Method CodeIgniter\\Debug\\Exceptions\:\:collectVars\(\) return type has no value type specified in iterable type array\.$#'
            count: 1
            path: ../../system/Debug/Exceptions.php

        -
            message: '#^Method CodeIgniter\\Debug\\Exceptions\:\:determineCodes\(\) return type has no value type specified in iterable type array\.$#'
            count: 1
            path: ../../system/Debug/Exceptions.php

        -
            message: '#^Method CodeIgniter\\Debug\\Exceptions\:\:maskData\(\) has parameter \$args with no value type specified in iterable type array\.$#'
            count: 1
            path: ../../system/Debug/Exceptions.php

        -
            message: '#^Method CodeIgniter\\Debug\\Exceptions\:\:maskData\(\) has parameter \$keysToMask with no value type specified in iterable type array\.$#'
            count: 1
            path: ../../system/Debug/Exceptions.php

        -
            message: '#^Method CodeIgniter\\Debug\\Exceptions\:\:maskData\(\) return type has no value type specified in iterable type array\.$#'
            count: 1
            path: ../../system/Debug/Exceptions.php

        -
            message: '#^Method CodeIgniter\\Debug\\Exceptions\:\:maskSensitiveData\(\) has parameter \$keysToMask with no value type specified in iterable type array\.$#'
            count: 1
            path: ../../system/Debug/Exceptions.php

        -
            message: '#^Method CodeIgniter\\Debug\\Exceptions\:\:maskSensitiveData\(\) has parameter \$trace with no value type specified in iterable type array\.$#'
            count: 1
            path: ../../system/Debug/Exceptions.php

        -
            message: '#^Method CodeIgniter\\Debug\\Exceptions\:\:maskSensitiveData\(\) return type has no value type specified in iterable type array\.$#'
            count: 1
            path: ../../system/Debug/Exceptions.php

        -
            message: '#^Property CodeIgniter\\Debug\\Iterator\:\:\$results type has no value type specified in iterable type array\.$#'
            count: 1
            path: ../../system/Debug/Iterator.php

        -
            message: '#^Property CodeIgniter\\Debug\\Iterator\:\:\$tests type has no value type specified in iterable type array\.$#'
            count: 1
            path: ../../system/Debug/Iterator.php

        -
            message: '#^Method CodeIgniter\\Debug\\Timer\:\:getTimers\(\) return type has no value type specified in iterable type array\.$#'
            count: 1
            path: ../../system/Debug/Timer.php

        -
            message: '#^Property CodeIgniter\\Debug\\Timer\:\:\$timers type has no value type specified in iterable type array\.$#'
            count: 1
            path: ../../system/Debug/Timer.php

        -
            message: '#^Method CodeIgniter\\Debug\\Toolbar\:\:collectTimelineData\(\) has parameter \$collectors with no value type specified in iterable type array\.$#'
            count: 1
            path: ../../system/Debug/Toolbar.php

        -
            message: '#^Method CodeIgniter\\Debug\\Toolbar\:\:collectTimelineData\(\) return type has no value type specified in iterable type array\.$#'
            count: 1
            path: ../../system/Debug/Toolbar.php

        -
            message: '#^Method CodeIgniter\\Debug\\Toolbar\:\:collectVarData\(\) return type has no value type specified in iterable type array\.$#'
            count: 1
            path: ../../system/Debug/Toolbar.php

        -
            message: '#^Method CodeIgniter\\Debug\\Toolbar\:\:renderTimeline\(\) has parameter \$collectors with no value type specified in iterable type array\.$#'
            count: 1
            path: ../../system/Debug/Toolbar.php

        -
            message: '#^Method CodeIgniter\\Debug\\Toolbar\:\:renderTimeline\(\) has parameter \$styles with no value type specified in iterable type array\.$#'
            count: 1
            path: ../../system/Debug/Toolbar.php

        -
            message: '#^Method CodeIgniter\\Debug\\Toolbar\:\:renderTimelineRecursive\(\) has parameter \$rows with no value type specified in iterable type array\.$#'
            count: 1
            path: ../../system/Debug/Toolbar.php

        -
            message: '#^Method CodeIgniter\\Debug\\Toolbar\:\:renderTimelineRecursive\(\) has parameter \$styles with no value type specified in iterable type array\.$#'
            count: 1
            path: ../../system/Debug/Toolbar.php

        -
            message: '#^Method CodeIgniter\\Debug\\Toolbar\:\:structureTimelineData\(\) has parameter \$elements with no value type specified in iterable type array\.$#'
            count: 1
            path: ../../system/Debug/Toolbar.php

        -
            message: '#^Method CodeIgniter\\Debug\\Toolbar\:\:structureTimelineData\(\) return type has no value type specified in iterable type array\.$#'
            count: 1
            path: ../../system/Debug/Toolbar.php

        -
            message: '#^Method CodeIgniter\\Debug\\Toolbar\\Collectors\\BaseCollector\:\:display\(\) return type has no value type specified in iterable type array\.$#'
            count: 1
            path: ../../system/Debug/Toolbar/Collectors/BaseCollector.php

        -
            message: '#^Method CodeIgniter\\Debug\\Toolbar\\Collectors\\BaseCollector\:\:formatTimelineData\(\) return type has no value type specified in iterable type array\.$#'
            count: 1
            path: ../../system/Debug/Toolbar/Collectors/BaseCollector.php

        -
            message: '#^Method CodeIgniter\\Debug\\Toolbar\\Collectors\\BaseCollector\:\:getAsArray\(\) return type has no value type specified in iterable type array\.$#'
            count: 1
            path: ../../system/Debug/Toolbar/Collectors/BaseCollector.php

        -
            message: '#^Method CodeIgniter\\Debug\\Toolbar\\Collectors\\BaseCollector\:\:getVarData\(\) return type has no value type specified in iterable type array\.$#'
            count: 1
            path: ../../system/Debug/Toolbar/Collectors/BaseCollector.php

        -
            message: '#^Method CodeIgniter\\Debug\\Toolbar\\Collectors\\BaseCollector\:\:timelineData\(\) return type has no value type specified in iterable type array\.$#'
            count: 1
            path: ../../system/Debug/Toolbar/Collectors/BaseCollector.php

        -
            message: '#^Method CodeIgniter\\Debug\\Toolbar\\Collectors\\Config\:\:display\(\) return type has no value type specified in iterable type array\.$#'
            count: 1
            path: ../../system/Debug/Toolbar/Collectors/Config.php

        -
            message: '#^Method CodeIgniter\\Debug\\Toolbar\\Collectors\\Database\:\:display\(\) return type has no value type specified in iterable type array\.$#'
            count: 1
            path: ../../system/Debug/Toolbar/Collectors/Database.php

        -
            message: '#^Method CodeIgniter\\Debug\\Toolbar\\Collectors\\Database\:\:formatTimelineData\(\) return type has no value type specified in iterable type array\.$#'
            count: 1
            path: ../../system/Debug/Toolbar/Collectors/Database.php

        -
            message: '#^Property CodeIgniter\\Debug\\Toolbar\\Collectors\\Database\:\:\$connections type has no value type specified in iterable type array\.$#'
            count: 1
            path: ../../system/Debug/Toolbar/Collectors/Database.php

        -
            message: '#^Property CodeIgniter\\Debug\\Toolbar\\Collectors\\Database\:\:\$queries type has no value type specified in iterable type array\.$#'
            count: 1
            path: ../../system/Debug/Toolbar/Collectors/Database.php

        -
            message: '#^Method CodeIgniter\\Debug\\Toolbar\\Collectors\\Events\:\:display\(\) return type has no value type specified in iterable type array\.$#'
            count: 1
            path: ../../system/Debug/Toolbar/Collectors/Events.php

        -
            message: '#^Method CodeIgniter\\Debug\\Toolbar\\Collectors\\Events\:\:formatTimelineData\(\) return type has no value type specified in iterable type array\.$#'
            count: 1
            path: ../../system/Debug/Toolbar/Collectors/Events.php

        -
            message: '#^Method CodeIgniter\\Debug\\Toolbar\\Collectors\\Files\:\:display\(\) return type has no value type specified in iterable type array\.$#'
            count: 1
            path: ../../system/Debug/Toolbar/Collectors/Files.php

        -
            message: '#^Method CodeIgniter\\Debug\\Toolbar\\Collectors\\History\:\:display\(\) return type has no value type specified in iterable type array\.$#'
            count: 1
            path: ../../system/Debug/Toolbar/Collectors/History.php

        -
            message: '#^Property CodeIgniter\\Debug\\Toolbar\\Collectors\\History\:\:\$files type has no value type specified in iterable type array\.$#'
            count: 1
            path: ../../system/Debug/Toolbar/Collectors/History.php

        -
            message: '#^Method CodeIgniter\\Debug\\Toolbar\\Collectors\\Timers\:\:formatTimelineData\(\) return type has no value type specified in iterable type array\.$#'
            count: 1
            path: ../../system/Debug/Toolbar/Collectors/Timers.php

        -
            message: '#^Method CodeIgniter\\Debug\\Toolbar\\Collectors\\Views\:\:formatTimelineData\(\) return type has no value type specified in iterable type array\.$#'
            count: 1
            path: ../../system/Debug/Toolbar/Collectors/Views.php

        -
            message: '#^Method CodeIgniter\\Debug\\Toolbar\\Collectors\\Views\:\:getVarData\(\) return type has no value type specified in iterable type array\.$#'
            count: 1
            path: ../../system/Debug/Toolbar/Collectors/Views.php

        -
            message: '#^Property CodeIgniter\\Debug\\Toolbar\\Collectors\\Views\:\:\$views type has no value type specified in iterable type array\.$#'
            count: 1
            path: ../../system/Debug/Toolbar/Collectors/Views.php

        -
            message: '#^Method CodeIgniter\\Email\\Email\:\:__construct\(\) has parameter \$config with no value type specified in iterable type array\.$#'
            count: 1
            path: ../../system/Email/Email.php

        -
            message: '#^Method CodeIgniter\\Email\\Email\:\:cleanEmail\(\) has parameter \$email with no value type specified in iterable type array\.$#'
            count: 1
            path: ../../system/Email/Email.php

        -
            message: '#^Method CodeIgniter\\Email\\Email\:\:cleanEmail\(\) return type has no value type specified in iterable type array\.$#'
            count: 1
            path: ../../system/Email/Email.php

        -
            message: '#^Method CodeIgniter\\Email\\Email\:\:initialize\(\) has parameter \$config with no value type specified in iterable type array\.$#'
            count: 1
            path: ../../system/Email/Email.php

        -
            message: '#^Method CodeIgniter\\Email\\Email\:\:printDebugger\(\) has parameter \$include with no value type specified in iterable type array\.$#'
            count: 1
            path: ../../system/Email/Email.php

        -
            message: '#^Method CodeIgniter\\Email\\Email\:\:setArchiveValues\(\) return type has no value type specified in iterable type array\.$#'
            count: 1
            path: ../../system/Email/Email.php

        -
            message: '#^Method CodeIgniter\\Email\\Email\:\:setTo\(\) has parameter \$to with no value type specified in iterable type array\.$#'
            count: 1
            path: ../../system/Email/Email.php

        -
            message: '#^Method CodeIgniter\\Email\\Email\:\:validateEmail\(\) has parameter \$email with no value type specified in iterable type array\.$#'
            count: 1
            path: ../../system/Email/Email.php

        -
            message: '#^Property CodeIgniter\\Email\\Email\:\:\$BCCArray type has no value type specified in iterable type array\.$#'
            count: 1
            path: ../../system/Email/Email.php

        -
            message: '#^Property CodeIgniter\\Email\\Email\:\:\$CCArray type has no value type specified in iterable type array\.$#'
            count: 1
            path: ../../system/Email/Email.php

        -
            message: '#^Property CodeIgniter\\Email\\Email\:\:\$archive type has no value type specified in iterable type array\.$#'
            count: 1
            path: ../../system/Email/Email.php

        -
            message: '#^Property CodeIgniter\\Email\\Email\:\:\$attachments type has no value type specified in iterable type array\.$#'
            count: 1
            path: ../../system/Email/Email.php

        -
            message: '#^Property CodeIgniter\\Email\\Email\:\:\$debugMessage type has no value type specified in iterable type array\.$#'
            count: 1
            path: ../../system/Email/Email.php

        -
            message: '#^Property CodeIgniter\\Email\\Email\:\:\$headers type has no value type specified in iterable type array\.$#'
            count: 1
            path: ../../system/Email/Email.php

        -
            message: '#^Property CodeIgniter\\Email\\Email\:\:\$recipients type has no value type specified in iterable type array\.$#'
            count: 1
            path: ../../system/Email/Email.php

        -
            message: '#^Property CodeIgniter\\Email\\Email\:\:\$tmpArchive type has no value type specified in iterable type array\.$#'
            count: 1
            path: ../../system/Email/Email.php

        -
            message: '#^Method CodeIgniter\\Encryption\\EncrypterInterface\:\:decrypt\(\) has parameter \$params with no value type specified in iterable type array\.$#'
            count: 1
            path: ../../system/Encryption/EncrypterInterface.php

        -
            message: '#^Method CodeIgniter\\Encryption\\EncrypterInterface\:\:encrypt\(\) has parameter \$params with no value type specified in iterable type array\.$#'
            count: 1
            path: ../../system/Encryption/EncrypterInterface.php

        -
            message: '#^Method CodeIgniter\\Encryption\\Encryption\:\:__get\(\) return type has no value type specified in iterable type array\.$#'
            count: 1
            path: ../../system/Encryption/Encryption.php

        -
            message: '#^Property CodeIgniter\\Encryption\\Encryption\:\:\$drivers type has no value type specified in iterable type array\.$#'
            count: 1
            path: ../../system/Encryption/Encryption.php

        -
            message: '#^Method CodeIgniter\\Encryption\\Handlers\\BaseHandler\:\:__get\(\) return type has no value type specified in iterable type array\.$#'
            count: 1
            path: ../../system/Encryption/Handlers/BaseHandler.php

        -
            message: '#^Method CodeIgniter\\Encryption\\Handlers\\OpenSSLHandler\:\:decrypt\(\) has parameter \$params with no value type specified in iterable type array\.$#'
            count: 1
            path: ../../system/Encryption/Handlers/OpenSSLHandler.php

        -
            message: '#^Method CodeIgniter\\Encryption\\Handlers\\OpenSSLHandler\:\:encrypt\(\) has parameter \$params with no value type specified in iterable type array\.$#'
            count: 1
            path: ../../system/Encryption/Handlers/OpenSSLHandler.php

        -
            message: '#^Property CodeIgniter\\Encryption\\Handlers\\OpenSSLHandler\:\:\$digestSize type has no value type specified in iterable type array\.$#'
            count: 1
            path: ../../system/Encryption/Handlers/OpenSSLHandler.php

        -
            message: '#^Method CodeIgniter\\Encryption\\Handlers\\SodiumHandler\:\:decrypt\(\) has parameter \$params with no value type specified in iterable type array\.$#'
            count: 1
            path: ../../system/Encryption/Handlers/SodiumHandler.php

        -
            message: '#^Method CodeIgniter\\Encryption\\Handlers\\SodiumHandler\:\:encrypt\(\) has parameter \$params with no value type specified in iterable type array\.$#'
            count: 1
            path: ../../system/Encryption/Handlers/SodiumHandler.php

        -
            message: '#^Method CodeIgniter\\Encryption\\Handlers\\SodiumHandler\:\:parseParams\(\) has parameter \$params with no value type specified in iterable type array\.$#'
            count: 1
            path: ../../system/Encryption/Handlers/SodiumHandler.php

        -
            message: '#^Method CodeIgniter\\Entity\\Cast\\ArrayCast\:\:get\(\) has parameter \$value with no value type specified in iterable type array\.$#'
            count: 1
            path: ../../system/Entity/Cast/ArrayCast.php

        -
            message: '#^Method CodeIgniter\\Entity\\Cast\\ArrayCast\:\:get\(\) return type has no value type specified in iterable type array\.$#'
            count: 1
            path: ../../system/Entity/Cast/ArrayCast.php

        -
            message: '#^Method CodeIgniter\\Entity\\Cast\\ArrayCast\:\:set\(\) has parameter \$value with no value type specified in iterable type array\.$#'
            count: 1
            path: ../../system/Entity/Cast/ArrayCast.php

        -
            message: '#^Method CodeIgniter\\Entity\\Cast\\BaseCast\:\:get\(\) has parameter \$value with no value type specified in iterable type array\.$#'
            count: 1
            path: ../../system/Entity/Cast/BaseCast.php

        -
            message: '#^Method CodeIgniter\\Entity\\Cast\\BaseCast\:\:get\(\) return type has no value type specified in iterable type array\.$#'
            count: 1
            path: ../../system/Entity/Cast/BaseCast.php

        -
            message: '#^Method CodeIgniter\\Entity\\Cast\\BaseCast\:\:set\(\) has parameter \$value with no value type specified in iterable type array\.$#'
            count: 1
            path: ../../system/Entity/Cast/BaseCast.php

        -
            message: '#^Method CodeIgniter\\Entity\\Cast\\BaseCast\:\:set\(\) return type has no value type specified in iterable type array\.$#'
            count: 1
            path: ../../system/Entity/Cast/BaseCast.php

        -
            message: '#^Method CodeIgniter\\Entity\\Cast\\BooleanCast\:\:get\(\) has parameter \$value with no value type specified in iterable type array\.$#'
            count: 1
            path: ../../system/Entity/Cast/BooleanCast.php

        -
            message: '#^Method CodeIgniter\\Entity\\Cast\\CSVCast\:\:get\(\) has parameter \$value with no value type specified in iterable type array\.$#'
            count: 1
            path: ../../system/Entity/Cast/CSVCast.php

        -
            message: '#^Method CodeIgniter\\Entity\\Cast\\CSVCast\:\:get\(\) return type has no value type specified in iterable type array\.$#'
            count: 1
            path: ../../system/Entity/Cast/CSVCast.php

        -
            message: '#^Method CodeIgniter\\Entity\\Cast\\CSVCast\:\:set\(\) has parameter \$value with no value type specified in iterable type array\.$#'
            count: 1
            path: ../../system/Entity/Cast/CSVCast.php

        -
            message: '#^Method CodeIgniter\\Entity\\Cast\\CastInterface\:\:get\(\) has parameter \$value with no value type specified in iterable type array\.$#'
            count: 1
            path: ../../system/Entity/Cast/CastInterface.php

        -
            message: '#^Method CodeIgniter\\Entity\\Cast\\CastInterface\:\:get\(\) return type has no value type specified in iterable type array\.$#'
            count: 1
            path: ../../system/Entity/Cast/CastInterface.php

        -
            message: '#^Method CodeIgniter\\Entity\\Cast\\CastInterface\:\:set\(\) has parameter \$value with no value type specified in iterable type array\.$#'
            count: 1
            path: ../../system/Entity/Cast/CastInterface.php

        -
            message: '#^Method CodeIgniter\\Entity\\Cast\\CastInterface\:\:set\(\) return type has no value type specified in iterable type array\.$#'
            count: 1
            path: ../../system/Entity/Cast/CastInterface.php

        -
            message: '#^Method CodeIgniter\\Entity\\Cast\\DatetimeCast\:\:get\(\) has parameter \$value with no value type specified in iterable type array\.$#'
            count: 1
            path: ../../system/Entity/Cast/DatetimeCast.php

        -
            message: '#^Method CodeIgniter\\Entity\\Cast\\EnumCast\:\:get\(\) has parameter \$value with no value type specified in iterable type array\.$#'
            count: 1
            path: ../../system/Entity/Cast/EnumCast.php

        -
            message: '#^Method CodeIgniter\\Entity\\Cast\\EnumCast\:\:set\(\) has parameter \$value with no value type specified in iterable type array\.$#'
            count: 1
            path: ../../system/Entity/Cast/EnumCast.php

        -
            message: '#^Method CodeIgniter\\Entity\\Cast\\FloatCast\:\:get\(\) has parameter \$value with no value type specified in iterable type array\.$#'
            count: 1
            path: ../../system/Entity/Cast/FloatCast.php

        -
            message: '#^Method CodeIgniter\\Entity\\Cast\\IntegerCast\:\:get\(\) has parameter \$value with no value type specified in iterable type array\.$#'
            count: 1
            path: ../../system/Entity/Cast/IntegerCast.php

        -
            message: '#^Method CodeIgniter\\Entity\\Cast\\JsonCast\:\:get\(\) has parameter \$value with no value type specified in iterable type array\.$#'
            count: 1
            path: ../../system/Entity/Cast/JsonCast.php

        -
            message: '#^Method CodeIgniter\\Entity\\Cast\\JsonCast\:\:get\(\) return type has no value type specified in iterable type array\.$#'
            count: 1
            path: ../../system/Entity/Cast/JsonCast.php

        -
            message: '#^Method CodeIgniter\\Entity\\Cast\\JsonCast\:\:set\(\) has parameter \$value with no value type specified in iterable type array\.$#'
            count: 1
            path: ../../system/Entity/Cast/JsonCast.php

        -
            message: '#^Method CodeIgniter\\Entity\\Cast\\ObjectCast\:\:get\(\) has parameter \$value with no value type specified in iterable type array\.$#'
            count: 1
            path: ../../system/Entity/Cast/ObjectCast.php

        -
            message: '#^Method CodeIgniter\\Entity\\Cast\\StringCast\:\:get\(\) has parameter \$value with no value type specified in iterable type array\.$#'
            count: 1
            path: ../../system/Entity/Cast/StringCast.php

        -
            message: '#^Method CodeIgniter\\Entity\\Cast\\TimestampCast\:\:get\(\) has parameter \$value with no value type specified in iterable type array\.$#'
            count: 1
            path: ../../system/Entity/Cast/TimestampCast.php

        -
            message: '#^Method CodeIgniter\\Entity\\Cast\\TimestampCast\:\:get\(\) return type has no value type specified in iterable type array\.$#'
            count: 1
            path: ../../system/Entity/Cast/TimestampCast.php

        -
            message: '#^Method CodeIgniter\\Entity\\Cast\\URICast\:\:get\(\) has parameter \$value with no value type specified in iterable type array\.$#'
            count: 1
            path: ../../system/Entity/Cast/URICast.php

        -
            message: '#^Method CodeIgniter\\Entity\\Entity\:\:__construct\(\) has parameter \$data with no value type specified in iterable type array\.$#'
            count: 1
            path: ../../system/Entity/Entity.php

        -
            message: '#^Method CodeIgniter\\Entity\\Entity\:\:__get\(\) return type has no value type specified in iterable type array\.$#'
            count: 1
            path: ../../system/Entity/Entity.php

        -
            message: '#^Method CodeIgniter\\Entity\\Entity\:\:__set\(\) has parameter \$value with no value type specified in iterable type array\.$#'
            count: 1
            path: ../../system/Entity/Entity.php

        -
            message: '#^Method CodeIgniter\\Entity\\Entity\:\:castAs\(\) return type has no value type specified in iterable type array\.$#'
            count: 1
            path: ../../system/Entity/Entity.php

        -
            message: '#^Method CodeIgniter\\Entity\\Entity\:\:fill\(\) has parameter \$data with no value type specified in iterable type array\.$#'
            count: 1
            path: ../../system/Entity/Entity.php

        -
            message: '#^Method CodeIgniter\\Entity\\Entity\:\:injectRawData\(\) has parameter \$data with no value type specified in iterable type array\.$#'
            count: 1
            path: ../../system/Entity/Entity.php

        -
            message: '#^Method CodeIgniter\\Entity\\Entity\:\:jsonSerialize\(\) return type has no value type specified in iterable type array\.$#'
            count: 1
            path: ../../system/Entity/Entity.php

        -
            message: '#^Method CodeIgniter\\Entity\\Entity\:\:setAttributes\(\) has parameter \$data with no value type specified in iterable type array\.$#'
            count: 1
            path: ../../system/Entity/Entity.php

        -
            message: '#^Method CodeIgniter\\Entity\\Entity\:\:toArray\(\) return type has no value type specified in iterable type array\.$#'
            count: 1
            path: ../../system/Entity/Entity.php

        -
            message: '#^Method CodeIgniter\\Entity\\Entity\:\:toRawArray\(\) return type has no value type specified in iterable type array\.$#'
            count: 1
            path: ../../system/Entity/Entity.php

        -
            message: '#^Method CodeIgniter\\Exceptions\\PageNotFoundException\:\:lang\(\) has parameter \$args with no value type specified in iterable type array\.$#'
            count: 1
            path: ../../system/Exceptions/PageNotFoundException.php

        -
            message: '#^Method CodeIgniter\\Filters\\Filters\:\:checkExcept\(\) has parameter \$paths with no value type specified in iterable type array\.$#'
            count: 1
            path: ../../system/Filters/Filters.php

        -
            message: '#^Method CodeIgniter\\Filters\\Filters\:\:checkPseudoRegex\(\) has parameter \$paths with no value type specified in iterable type array\.$#'
            count: 1
            path: ../../system/Filters/Filters.php

        -
            message: '#^Method CodeIgniter\\Filters\\Filters\:\:getRequiredFilters\(\) return type has no value type specified in iterable type array\.$#'
            count: 1
            path: ../../system/Filters/Filters.php

        -
            message: '#^Method CodeIgniter\\Filters\\Filters\:\:pathApplies\(\) has parameter \$paths with no value type specified in iterable type array\.$#'
            count: 1
            path: ../../system/Filters/Filters.php

        -
            message: '#^Method CodeIgniter\\Filters\\Filters\:\:setToolbarToLast\(\) return type has no value type specified in iterable type array\.$#'
            count: 1
            path: ../../system/Filters/Filters.php

        -
            message: '#^Method CodeIgniter\\Filters\\ForceHTTPS\:\:after\(\) has parameter \$arguments with no value type specified in iterable type array\.$#'
            count: 1
            path: ../../system/Filters/ForceHTTPS.php

        -
            message: '#^Method CodeIgniter\\Filters\\ForceHTTPS\:\:before\(\) has parameter \$arguments with no value type specified in iterable type array\.$#'
            count: 1
            path: ../../system/Filters/ForceHTTPS.php

        -
            message: '#^Method CodeIgniter\\Filters\\InvalidChars\:\:checkControl\(\) has parameter \$value with no value type specified in iterable type array\.$#'
            count: 1
            path: ../../system/Filters/InvalidChars.php

        -
            message: '#^Method CodeIgniter\\Filters\\InvalidChars\:\:checkControl\(\) return type has no value type specified in iterable type array\.$#'
            count: 1
            path: ../../system/Filters/InvalidChars.php

        -
            message: '#^Method CodeIgniter\\Filters\\InvalidChars\:\:checkEncoding\(\) has parameter \$value with no value type specified in iterable type array\.$#'
            count: 1
            path: ../../system/Filters/InvalidChars.php

        -
            message: '#^Method CodeIgniter\\Filters\\InvalidChars\:\:checkEncoding\(\) return type has no value type specified in iterable type array\.$#'
            count: 1
            path: ../../system/Filters/InvalidChars.php

        -
            message: '#^Method CodeIgniter\\Filters\\PageCache\:\:after\(\) has parameter \$arguments with no value type specified in iterable type array\.$#'
            count: 1
            path: ../../system/Filters/PageCache.php

        -
            message: '#^Method CodeIgniter\\Filters\\PageCache\:\:before\(\) has parameter \$arguments with no value type specified in iterable type array\.$#'
            count: 1
            path: ../../system/Filters/PageCache.php

        -
            message: '#^Method CodeIgniter\\Filters\\PerformanceMetrics\:\:after\(\) has parameter \$arguments with no value type specified in iterable type array\.$#'
            count: 1
            path: ../../system/Filters/PerformanceMetrics.php

        -
            message: '#^Method CodeIgniter\\Filters\\PerformanceMetrics\:\:before\(\) has parameter \$arguments with no value type specified in iterable type array\.$#'
            count: 1
            path: ../../system/Filters/PerformanceMetrics.php

        -
            message: '#^Method CodeIgniter\\HTTP\\CLIRequest\:\:getArgs\(\) return type has no value type specified in iterable type array\.$#'
            count: 1
            path: ../../system/HTTP/CLIRequest.php

        -
            message: '#^Method CodeIgniter\\HTTP\\CLIRequest\:\:getCookie\(\) has parameter \$index with no value type specified in iterable type array\.$#'
            count: 1
            path: ../../system/HTTP/CLIRequest.php

        -
            message: '#^Method CodeIgniter\\HTTP\\CLIRequest\:\:getCookie\(\) return type has no value type specified in iterable type array\.$#'
            count: 1
            path: ../../system/HTTP/CLIRequest.php

        -
            message: '#^Method CodeIgniter\\HTTP\\CLIRequest\:\:getGet\(\) has parameter \$flags with no value type specified in iterable type array\.$#'
            count: 1
            path: ../../system/HTTP/CLIRequest.php

        -
            message: '#^Method CodeIgniter\\HTTP\\CLIRequest\:\:getGet\(\) has parameter \$index with no value type specified in iterable type array\.$#'
            count: 1
            path: ../../system/HTTP/CLIRequest.php

        -
            message: '#^Method CodeIgniter\\HTTP\\CLIRequest\:\:getGet\(\) return type has no value type specified in iterable type array\.$#'
            count: 1
            path: ../../system/HTTP/CLIRequest.php

        -
            message: '#^Method CodeIgniter\\HTTP\\CLIRequest\:\:getGetPost\(\) has parameter \$flags with no value type specified in iterable type array\.$#'
            count: 1
            path: ../../system/HTTP/CLIRequest.php

        -
            message: '#^Method CodeIgniter\\HTTP\\CLIRequest\:\:getGetPost\(\) has parameter \$index with no value type specified in iterable type array\.$#'
            count: 1
            path: ../../system/HTTP/CLIRequest.php

        -
            message: '#^Method CodeIgniter\\HTTP\\CLIRequest\:\:getGetPost\(\) return type has no value type specified in iterable type array\.$#'
            count: 1
            path: ../../system/HTTP/CLIRequest.php

        -
            message: '#^Method CodeIgniter\\HTTP\\CLIRequest\:\:getOptions\(\) return type has no value type specified in iterable type array\.$#'
            count: 1
            path: ../../system/HTTP/CLIRequest.php

        -
            message: '#^Method CodeIgniter\\HTTP\\CLIRequest\:\:getPost\(\) has parameter \$flags with no value type specified in iterable type array\.$#'
            count: 1
            path: ../../system/HTTP/CLIRequest.php

        -
            message: '#^Method CodeIgniter\\HTTP\\CLIRequest\:\:getPost\(\) has parameter \$index with no value type specified in iterable type array\.$#'
            count: 1
            path: ../../system/HTTP/CLIRequest.php

        -
            message: '#^Method CodeIgniter\\HTTP\\CLIRequest\:\:getPost\(\) return type has no value type specified in iterable type array\.$#'
            count: 1
            path: ../../system/HTTP/CLIRequest.php

        -
            message: '#^Method CodeIgniter\\HTTP\\CLIRequest\:\:getPostGet\(\) has parameter \$flags with no value type specified in iterable type array\.$#'
            count: 1
            path: ../../system/HTTP/CLIRequest.php

        -
            message: '#^Method CodeIgniter\\HTTP\\CLIRequest\:\:getPostGet\(\) has parameter \$index with no value type specified in iterable type array\.$#'
            count: 1
            path: ../../system/HTTP/CLIRequest.php

        -
            message: '#^Method CodeIgniter\\HTTP\\CLIRequest\:\:getPostGet\(\) return type has no value type specified in iterable type array\.$#'
            count: 1
            path: ../../system/HTTP/CLIRequest.php

        -
            message: '#^Method CodeIgniter\\HTTP\\CLIRequest\:\:getSegments\(\) return type has no value type specified in iterable type array\.$#'
            count: 1
            path: ../../system/HTTP/CLIRequest.php

        -
            message: '#^Method CodeIgniter\\HTTP\\CLIRequest\:\:returnNullOrEmptyArray\(\) has parameter \$index with no value type specified in iterable type array\.$#'
            count: 1
            path: ../../system/HTTP/CLIRequest.php

        -
            message: '#^Method CodeIgniter\\HTTP\\CLIRequest\:\:returnNullOrEmptyArray\(\) return type has no value type specified in iterable type array\.$#'
            count: 1
            path: ../../system/HTTP/CLIRequest.php

        -
            message: '#^Property CodeIgniter\\HTTP\\CLIRequest\:\:\$args type has no value type specified in iterable type array\.$#'
            count: 1
            path: ../../system/HTTP/CLIRequest.php

        -
            message: '#^Property CodeIgniter\\HTTP\\CLIRequest\:\:\$options type has no value type specified in iterable type array\.$#'
            count: 1
            path: ../../system/HTTP/CLIRequest.php

        -
            message: '#^Property CodeIgniter\\HTTP\\CLIRequest\:\:\$segments type has no value type specified in iterable type array\.$#'
            count: 1
            path: ../../system/HTTP/CLIRequest.php

        -
            message: '#^Method CodeIgniter\\HTTP\\CURLRequest\:\:applyBody\(\) has parameter \$curlOptions with no value type specified in iterable type array\.$#'
            count: 1
            path: ../../system/HTTP/CURLRequest.php

        -
            message: '#^Method CodeIgniter\\HTTP\\CURLRequest\:\:applyBody\(\) return type has no value type specified in iterable type array\.$#'
            count: 1
            path: ../../system/HTTP/CURLRequest.php

        -
            message: '#^Method CodeIgniter\\HTTP\\CURLRequest\:\:applyMethod\(\) has parameter \$curlOptions with no value type specified in iterable type array\.$#'
            count: 1
            path: ../../system/HTTP/CURLRequest.php

        -
            message: '#^Method CodeIgniter\\HTTP\\CURLRequest\:\:applyMethod\(\) return type has no value type specified in iterable type array\.$#'
            count: 1
            path: ../../system/HTTP/CURLRequest.php

        -
            message: '#^Method CodeIgniter\\HTTP\\CURLRequest\:\:applyRequestHeaders\(\) has parameter \$curlOptions with no value type specified in iterable type array\.$#'
            count: 1
            path: ../../system/HTTP/CURLRequest.php

        -
            message: '#^Method CodeIgniter\\HTTP\\CURLRequest\:\:applyRequestHeaders\(\) return type has no value type specified in iterable type array\.$#'
            count: 1
            path: ../../system/HTTP/CURLRequest.php

        -
            message: '#^Method CodeIgniter\\HTTP\\CURLRequest\:\:delete\(\) has parameter \$options with no value type specified in iterable type array\.$#'
            count: 1
            path: ../../system/HTTP/CURLRequest.php

        -
            message: '#^Method CodeIgniter\\HTTP\\CURLRequest\:\:get\(\) has parameter \$options with no value type specified in iterable type array\.$#'
            count: 1
            path: ../../system/HTTP/CURLRequest.php

        -
            message: '#^Method CodeIgniter\\HTTP\\CURLRequest\:\:head\(\) has parameter \$options with no value type specified in iterable type array\.$#'
            count: 1
            path: ../../system/HTTP/CURLRequest.php

        -
            message: '#^Method CodeIgniter\\HTTP\\CURLRequest\:\:options\(\) has parameter \$options with no value type specified in iterable type array\.$#'
            count: 1
            path: ../../system/HTTP/CURLRequest.php

        -
            message: '#^Method CodeIgniter\\HTTP\\CURLRequest\:\:parseOptions\(\) has parameter \$options with no value type specified in iterable type array\.$#'
            count: 1
            path: ../../system/HTTP/CURLRequest.php

        -
            message: '#^Method CodeIgniter\\HTTP\\CURLRequest\:\:patch\(\) has parameter \$options with no value type specified in iterable type array\.$#'
            count: 1
            path: ../../system/HTTP/CURLRequest.php

        -
            message: '#^Method CodeIgniter\\HTTP\\CURLRequest\:\:post\(\) has parameter \$options with no value type specified in iterable type array\.$#'
            count: 1
            path: ../../system/HTTP/CURLRequest.php

        -
            message: '#^Method CodeIgniter\\HTTP\\CURLRequest\:\:put\(\) has parameter \$options with no value type specified in iterable type array\.$#'
            count: 1
            path: ../../system/HTTP/CURLRequest.php

        -
            message: '#^Method CodeIgniter\\HTTP\\CURLRequest\:\:request\(\) has parameter \$options with no value type specified in iterable type array\.$#'
            count: 1
            path: ../../system/HTTP/CURLRequest.php

        -
            message: '#^Method CodeIgniter\\HTTP\\CURLRequest\:\:setCURLOptions\(\) has parameter \$config with no value type specified in iterable type array\.$#'
            count: 1
            path: ../../system/HTTP/CURLRequest.php

        -
            message: '#^Method CodeIgniter\\HTTP\\CURLRequest\:\:setCURLOptions\(\) has parameter \$curlOptions with no value type specified in iterable type array\.$#'
            count: 1
            path: ../../system/HTTP/CURLRequest.php

        -
            message: '#^Method CodeIgniter\\HTTP\\CURLRequest\:\:setCURLOptions\(\) return type has no value type specified in iterable type array\.$#'
            count: 1
            path: ../../system/HTTP/CURLRequest.php

        -
            message: '#^Method CodeIgniter\\HTTP\\CURLRequest\:\:setForm\(\) has parameter \$params with no value type specified in iterable type array\.$#'
            count: 1
            path: ../../system/HTTP/CURLRequest.php

        -
            message: '#^Method CodeIgniter\\HTTP\\CURLRequest\:\:setJSON\(\) has parameter \$data with no value type specified in iterable type array\.$#'
            count: 1
            path: ../../system/HTTP/CURLRequest.php

        -
            message: '#^Method CodeIgniter\\HTTP\\CURLRequest\:\:setResponseHeaders\(\) has parameter \$headers with no value type specified in iterable type array\.$#'
            count: 1
            path: ../../system/HTTP/CURLRequest.php

        -
            message: '#^Property CodeIgniter\\HTTP\\CURLRequest\:\:\$config type has no value type specified in iterable type array\.$#'
            count: 1
            path: ../../system/HTTP/CURLRequest.php

        -
            message: '#^Property CodeIgniter\\HTTP\\CURLRequest\:\:\$defaultConfig type has no value type specified in iterable type array\.$#'
            count: 1
            path: ../../system/HTTP/CURLRequest.php

        -
            message: '#^Property CodeIgniter\\HTTP\\CURLRequest\:\:\$defaultOptions type has no value type specified in iterable type array\.$#'
            count: 1
            path: ../../system/HTTP/CURLRequest.php

        -
            message: '#^Property CodeIgniter\\HTTP\\CURLRequest\:\:\$redirectDefaults type has no value type specified in iterable type array\.$#'
            count: 1
            path: ../../system/HTTP/CURLRequest.php

        -
            message: '#^Method CodeIgniter\\HTTP\\ContentSecurityPolicy\:\:addBaseURI\(\) has parameter \$uri with no value type specified in iterable type array\.$#'
            count: 1
            path: ../../system/HTTP/ContentSecurityPolicy.php

        -
            message: '#^Method CodeIgniter\\HTTP\\ContentSecurityPolicy\:\:addChildSrc\(\) has parameter \$uri with no value type specified in iterable type array\.$#'
            count: 1
            path: ../../system/HTTP/ContentSecurityPolicy.php

        -
            message: '#^Method CodeIgniter\\HTTP\\ContentSecurityPolicy\:\:addConnectSrc\(\) has parameter \$uri with no value type specified in iterable type array\.$#'
            count: 1
            path: ../../system/HTTP/ContentSecurityPolicy.php

        -
            message: '#^Method CodeIgniter\\HTTP\\ContentSecurityPolicy\:\:addFontSrc\(\) has parameter \$uri with no value type specified in iterable type array\.$#'
            count: 1
            path: ../../system/HTTP/ContentSecurityPolicy.php

        -
            message: '#^Method CodeIgniter\\HTTP\\ContentSecurityPolicy\:\:addFormAction\(\) has parameter \$uri with no value type specified in iterable type array\.$#'
            count: 1
            path: ../../system/HTTP/ContentSecurityPolicy.php

        -
            message: '#^Method CodeIgniter\\HTTP\\ContentSecurityPolicy\:\:addFrameAncestor\(\) has parameter \$uri with no value type specified in iterable type array\.$#'
            count: 1
            path: ../../system/HTTP/ContentSecurityPolicy.php

        -
            message: '#^Method CodeIgniter\\HTTP\\ContentSecurityPolicy\:\:addFrameSrc\(\) has parameter \$uri with no value type specified in iterable type array\.$#'
            count: 1
            path: ../../system/HTTP/ContentSecurityPolicy.php

        -
            message: '#^Method CodeIgniter\\HTTP\\ContentSecurityPolicy\:\:addImageSrc\(\) has parameter \$uri with no value type specified in iterable type array\.$#'
            count: 1
            path: ../../system/HTTP/ContentSecurityPolicy.php

        -
            message: '#^Method CodeIgniter\\HTTP\\ContentSecurityPolicy\:\:addManifestSrc\(\) has parameter \$uri with no value type specified in iterable type array\.$#'
            count: 1
            path: ../../system/HTTP/ContentSecurityPolicy.php

        -
            message: '#^Method CodeIgniter\\HTTP\\ContentSecurityPolicy\:\:addMediaSrc\(\) has parameter \$uri with no value type specified in iterable type array\.$#'
            count: 1
            path: ../../system/HTTP/ContentSecurityPolicy.php

        -
            message: '#^Method CodeIgniter\\HTTP\\ContentSecurityPolicy\:\:addObjectSrc\(\) has parameter \$uri with no value type specified in iterable type array\.$#'
            count: 1
            path: ../../system/HTTP/ContentSecurityPolicy.php

        -
            message: '#^Method CodeIgniter\\HTTP\\ContentSecurityPolicy\:\:addPluginType\(\) has parameter \$mime with no value type specified in iterable type array\.$#'
            count: 1
            path: ../../system/HTTP/ContentSecurityPolicy.php

        -
            message: '#^Method CodeIgniter\\HTTP\\ContentSecurityPolicy\:\:addSandbox\(\) has parameter \$flags with no value type specified in iterable type array\.$#'
            count: 1
            path: ../../system/HTTP/ContentSecurityPolicy.php

        -
            message: '#^Method CodeIgniter\\HTTP\\ContentSecurityPolicy\:\:addScriptSrc\(\) has parameter \$uri with no value type specified in iterable type array\.$#'
            count: 1
            path: ../../system/HTTP/ContentSecurityPolicy.php

        -
            message: '#^Method CodeIgniter\\HTTP\\ContentSecurityPolicy\:\:addStyleSrc\(\) has parameter \$uri with no value type specified in iterable type array\.$#'
            count: 1
            path: ../../system/HTTP/ContentSecurityPolicy.php

        -
            message: '#^Method CodeIgniter\\HTTP\\ContentSecurityPolicy\:\:addToHeader\(\) has parameter \$values with no value type specified in iterable type array\.$#'
            count: 1
            path: ../../system/HTTP/ContentSecurityPolicy.php

        -
            message: '#^Method CodeIgniter\\HTTP\\ContentSecurityPolicy\:\:setDefaultSrc\(\) has parameter \$uri with no value type specified in iterable type array\.$#'
            count: 1
            path: ../../system/HTTP/ContentSecurityPolicy.php

        -
            message: '#^Property CodeIgniter\\HTTP\\ContentSecurityPolicy\:\:\$baseURI type has no value type specified in iterable type array\.$#'
            count: 1
            path: ../../system/HTTP/ContentSecurityPolicy.php

        -
            message: '#^Property CodeIgniter\\HTTP\\ContentSecurityPolicy\:\:\$childSrc type has no value type specified in iterable type array\.$#'
            count: 1
            path: ../../system/HTTP/ContentSecurityPolicy.php

        -
            message: '#^Property CodeIgniter\\HTTP\\ContentSecurityPolicy\:\:\$connectSrc type has no value type specified in iterable type array\.$#'
            count: 1
            path: ../../system/HTTP/ContentSecurityPolicy.php

        -
            message: '#^Property CodeIgniter\\HTTP\\ContentSecurityPolicy\:\:\$defaultSrc type has no value type specified in iterable type array\.$#'
            count: 1
            path: ../../system/HTTP/ContentSecurityPolicy.php

        -
            message: '#^Property CodeIgniter\\HTTP\\ContentSecurityPolicy\:\:\$fontSrc type has no value type specified in iterable type array\.$#'
            count: 1
            path: ../../system/HTTP/ContentSecurityPolicy.php

        -
            message: '#^Property CodeIgniter\\HTTP\\ContentSecurityPolicy\:\:\$formAction type has no value type specified in iterable type array\.$#'
            count: 1
            path: ../../system/HTTP/ContentSecurityPolicy.php

        -
            message: '#^Property CodeIgniter\\HTTP\\ContentSecurityPolicy\:\:\$frameAncestors type has no value type specified in iterable type array\.$#'
            count: 1
            path: ../../system/HTTP/ContentSecurityPolicy.php

        -
            message: '#^Property CodeIgniter\\HTTP\\ContentSecurityPolicy\:\:\$frameSrc type has no value type specified in iterable type array\.$#'
            count: 1
            path: ../../system/HTTP/ContentSecurityPolicy.php

        -
            message: '#^Property CodeIgniter\\HTTP\\ContentSecurityPolicy\:\:\$imageSrc type has no value type specified in iterable type array\.$#'
            count: 1
            path: ../../system/HTTP/ContentSecurityPolicy.php

        -
            message: '#^Property CodeIgniter\\HTTP\\ContentSecurityPolicy\:\:\$manifestSrc type has no value type specified in iterable type array\.$#'
            count: 1
            path: ../../system/HTTP/ContentSecurityPolicy.php

        -
            message: '#^Property CodeIgniter\\HTTP\\ContentSecurityPolicy\:\:\$mediaSrc type has no value type specified in iterable type array\.$#'
            count: 1
            path: ../../system/HTTP/ContentSecurityPolicy.php

        -
            message: '#^Property CodeIgniter\\HTTP\\ContentSecurityPolicy\:\:\$nonces type has no value type specified in iterable type array\.$#'
            count: 1
            path: ../../system/HTTP/ContentSecurityPolicy.php

        -
            message: '#^Property CodeIgniter\\HTTP\\ContentSecurityPolicy\:\:\$objectSrc type has no value type specified in iterable type array\.$#'
            count: 1
            path: ../../system/HTTP/ContentSecurityPolicy.php

        -
            message: '#^Property CodeIgniter\\HTTP\\ContentSecurityPolicy\:\:\$pluginTypes type has no value type specified in iterable type array\.$#'
            count: 1
            path: ../../system/HTTP/ContentSecurityPolicy.php

        -
            message: '#^Property CodeIgniter\\HTTP\\ContentSecurityPolicy\:\:\$reportOnlyHeaders type has no value type specified in iterable type array\.$#'
            count: 1
            path: ../../system/HTTP/ContentSecurityPolicy.php

        -
            message: '#^Property CodeIgniter\\HTTP\\ContentSecurityPolicy\:\:\$sandbox type has no value type specified in iterable type array\.$#'
            count: 1
            path: ../../system/HTTP/ContentSecurityPolicy.php

        -
            message: '#^Property CodeIgniter\\HTTP\\ContentSecurityPolicy\:\:\$scriptSrc type has no value type specified in iterable type array\.$#'
            count: 1
            path: ../../system/HTTP/ContentSecurityPolicy.php

        -
            message: '#^Property CodeIgniter\\HTTP\\ContentSecurityPolicy\:\:\$styleSrc type has no value type specified in iterable type array\.$#'
            count: 1
            path: ../../system/HTTP/ContentSecurityPolicy.php

        -
            message: '#^Property CodeIgniter\\HTTP\\ContentSecurityPolicy\:\:\$tempHeaders type has no value type specified in iterable type array\.$#'
            count: 1
            path: ../../system/HTTP/ContentSecurityPolicy.php

        -
            message: '#^Method CodeIgniter\\HTTP\\Files\\FileCollection\:\:all\(\) return type has no value type specified in iterable type array\.$#'
            count: 1
            path: ../../system/HTTP/Files/FileCollection.php

        -
            message: '#^Method CodeIgniter\\HTTP\\Files\\FileCollection\:\:createFileObject\(\) has parameter \$array with no value type specified in iterable type array\.$#'
            count: 1
            path: ../../system/HTTP/Files/FileCollection.php

        -
            message: '#^Method CodeIgniter\\HTTP\\Files\\FileCollection\:\:fixFilesArray\(\) has parameter \$data with no value type specified in iterable type array\.$#'
            count: 1
            path: ../../system/HTTP/Files/FileCollection.php

        -
            message: '#^Method CodeIgniter\\HTTP\\Files\\FileCollection\:\:fixFilesArray\(\) return type has no value type specified in iterable type array\.$#'
            count: 1
            path: ../../system/HTTP/Files/FileCollection.php

        -
            message: '#^Method CodeIgniter\\HTTP\\Files\\FileCollection\:\:getValueDotNotationSyntax\(\) has parameter \$index with no value type specified in iterable type array\.$#'
            count: 1
            path: ../../system/HTTP/Files/FileCollection.php

        -
            message: '#^Method CodeIgniter\\HTTP\\Files\\FileCollection\:\:getValueDotNotationSyntax\(\) has parameter \$value with no value type specified in iterable type array\.$#'
            count: 1
            path: ../../system/HTTP/Files/FileCollection.php

        -
            message: '#^Property CodeIgniter\\HTTP\\Files\\FileCollection\:\:\$files type has no value type specified in iterable type array\.$#'
            count: 1
            path: ../../system/HTTP/Files/FileCollection.php

        -
            message: '#^Method CodeIgniter\\HTTP\\IncomingRequest\:\:getCookie\(\) has parameter \$flags with no value type specified in iterable type array\.$#'
            count: 1
            path: ../../system/HTTP/IncomingRequest.php

        -
            message: '#^Method CodeIgniter\\HTTP\\IncomingRequest\:\:getCookie\(\) has parameter \$index with no value type specified in iterable type array\.$#'
            count: 1
            path: ../../system/HTTP/IncomingRequest.php

        -
            message: '#^Method CodeIgniter\\HTTP\\IncomingRequest\:\:getCookie\(\) return type has no value type specified in iterable type array\.$#'
            count: 1
            path: ../../system/HTTP/IncomingRequest.php

        -
            message: '#^Method CodeIgniter\\HTTP\\IncomingRequest\:\:getFileMultiple\(\) return type has no value type specified in iterable type array\.$#'
            count: 1
            path: ../../system/HTTP/IncomingRequest.php

        -
            message: '#^Method CodeIgniter\\HTTP\\IncomingRequest\:\:getFiles\(\) return type has no value type specified in iterable type array\.$#'
            count: 1
            path: ../../system/HTTP/IncomingRequest.php

        -
            message: '#^Method CodeIgniter\\HTTP\\IncomingRequest\:\:getGet\(\) has parameter \$flags with no value type specified in iterable type array\.$#'
            count: 1
            path: ../../system/HTTP/IncomingRequest.php

        -
            message: '#^Method CodeIgniter\\HTTP\\IncomingRequest\:\:getGet\(\) has parameter \$index with no value type specified in iterable type array\.$#'
            count: 1
            path: ../../system/HTTP/IncomingRequest.php

        -
            message: '#^Method CodeIgniter\\HTTP\\IncomingRequest\:\:getGet\(\) return type has no value type specified in iterable type array\.$#'
            count: 1
            path: ../../system/HTTP/IncomingRequest.php

        -
            message: '#^Method CodeIgniter\\HTTP\\IncomingRequest\:\:getGetPost\(\) has parameter \$flags with no value type specified in iterable type array\.$#'
            count: 1
            path: ../../system/HTTP/IncomingRequest.php

        -
            message: '#^Method CodeIgniter\\HTTP\\IncomingRequest\:\:getGetPost\(\) has parameter \$index with no value type specified in iterable type array\.$#'
            count: 1
            path: ../../system/HTTP/IncomingRequest.php

        -
            message: '#^Method CodeIgniter\\HTTP\\IncomingRequest\:\:getGetPost\(\) return type has no value type specified in iterable type array\.$#'
            count: 1
            path: ../../system/HTTP/IncomingRequest.php

        -
            message: '#^Method CodeIgniter\\HTTP\\IncomingRequest\:\:getJSON\(\) return type has no value type specified in iterable type array\.$#'
            count: 1
            path: ../../system/HTTP/IncomingRequest.php

        -
            message: '#^Method CodeIgniter\\HTTP\\IncomingRequest\:\:getJsonVar\(\) has parameter \$flags with no value type specified in iterable type array\.$#'
            count: 1
            path: ../../system/HTTP/IncomingRequest.php

        -
            message: '#^Method CodeIgniter\\HTTP\\IncomingRequest\:\:getJsonVar\(\) has parameter \$index with no value type specified in iterable type array\.$#'
            count: 1
            path: ../../system/HTTP/IncomingRequest.php

        -
            message: '#^Method CodeIgniter\\HTTP\\IncomingRequest\:\:getJsonVar\(\) return type has no value type specified in iterable type array\.$#'
            count: 1
            path: ../../system/HTTP/IncomingRequest.php

        -
            message: '#^Method CodeIgniter\\HTTP\\IncomingRequest\:\:getOldInput\(\) return type has no value type specified in iterable type array\.$#'
            count: 1
            path: ../../system/HTTP/IncomingRequest.php

        -
            message: '#^Method CodeIgniter\\HTTP\\IncomingRequest\:\:getPost\(\) has parameter \$flags with no value type specified in iterable type array\.$#'
            count: 1
            path: ../../system/HTTP/IncomingRequest.php

        -
            message: '#^Method CodeIgniter\\HTTP\\IncomingRequest\:\:getPost\(\) has parameter \$index with no value type specified in iterable type array\.$#'
            count: 1
            path: ../../system/HTTP/IncomingRequest.php

        -
            message: '#^Method CodeIgniter\\HTTP\\IncomingRequest\:\:getPost\(\) return type has no value type specified in iterable type array\.$#'
            count: 1
            path: ../../system/HTTP/IncomingRequest.php

        -
            message: '#^Method CodeIgniter\\HTTP\\IncomingRequest\:\:getPostGet\(\) has parameter \$flags with no value type specified in iterable type array\.$#'
            count: 1
            path: ../../system/HTTP/IncomingRequest.php

        -
            message: '#^Method CodeIgniter\\HTTP\\IncomingRequest\:\:getPostGet\(\) has parameter \$index with no value type specified in iterable type array\.$#'
            count: 1
            path: ../../system/HTTP/IncomingRequest.php

        -
            message: '#^Method CodeIgniter\\HTTP\\IncomingRequest\:\:getPostGet\(\) return type has no value type specified in iterable type array\.$#'
            count: 1
            path: ../../system/HTTP/IncomingRequest.php

        -
            message: '#^Method CodeIgniter\\HTTP\\IncomingRequest\:\:getRawInput\(\) return type has no value type specified in iterable type array\.$#'
            count: 1
            path: ../../system/HTTP/IncomingRequest.php

        -
            message: '#^Method CodeIgniter\\HTTP\\IncomingRequest\:\:getRawInputVar\(\) has parameter \$flags with no value type specified in iterable type array\.$#'
            count: 1
            path: ../../system/HTTP/IncomingRequest.php

        -
            message: '#^Method CodeIgniter\\HTTP\\IncomingRequest\:\:getRawInputVar\(\) has parameter \$index with no value type specified in iterable type array\.$#'
            count: 1
            path: ../../system/HTTP/IncomingRequest.php

        -
            message: '#^Method CodeIgniter\\HTTP\\IncomingRequest\:\:getRawInputVar\(\) return type has no value type specified in iterable type array\.$#'
            count: 1
            path: ../../system/HTTP/IncomingRequest.php

        -
            message: '#^Method CodeIgniter\\HTTP\\IncomingRequest\:\:getVar\(\) has parameter \$flags with no value type specified in iterable type array\.$#'
            count: 1
            path: ../../system/HTTP/IncomingRequest.php

        -
            message: '#^Method CodeIgniter\\HTTP\\IncomingRequest\:\:getVar\(\) has parameter \$index with no value type specified in iterable type array\.$#'
            count: 1
            path: ../../system/HTTP/IncomingRequest.php

        -
            message: '#^Method CodeIgniter\\HTTP\\IncomingRequest\:\:getVar\(\) return type has no value type specified in iterable type array\.$#'
            count: 1
            path: ../../system/HTTP/IncomingRequest.php

        -
            message: '#^Method CodeIgniter\\HTTP\\IncomingRequest\:\:negotiate\(\) has parameter \$supported with no value type specified in iterable type array\.$#'
            count: 1
            path: ../../system/HTTP/IncomingRequest.php

        -
            message: '#^Method CodeIgniter\\HTTP\\IncomingRequest\:\:setValidLocales\(\) has parameter \$locales with no value type specified in iterable type array\.$#'
            count: 1
            path: ../../system/HTTP/IncomingRequest.php

        -
            message: '#^Property CodeIgniter\\HTTP\\IncomingRequest\:\:\$oldInput type has no value type specified in iterable type array\.$#'
            count: 1
            path: ../../system/HTTP/IncomingRequest.php

        -
            message: '#^Property CodeIgniter\\HTTP\\IncomingRequest\:\:\$validLocales type has no value type specified in iterable type array\.$#'
            count: 1
            path: ../../system/HTTP/IncomingRequest.php

        -
            message: '#^Method CodeIgniter\\HTTP\\Message\:\:getHeader\(\) return type has no value type specified in iterable type array\.$#'
            count: 1
            path: ../../system/HTTP/Message.php

        -
            message: '#^Method CodeIgniter\\HTTP\\Message\:\:setHeader\(\) has parameter \$value with no value type specified in iterable type array\.$#'
            count: 1
            path: ../../system/HTTP/Message.php

        -
            message: '#^Property CodeIgniter\\HTTP\\Message\:\:\$headerMap type has no value type specified in iterable type array\.$#'
            count: 1
            path: ../../system/HTTP/Message.php

        -
            message: '#^Property CodeIgniter\\HTTP\\Message\:\:\$validProtocolVersions type has no value type specified in iterable type array\.$#'
            count: 1
            path: ../../system/HTTP/Message.php

        -
            message: '#^Method CodeIgniter\\HTTP\\MessageInterface\:\:setHeader\(\) has parameter \$value with no value type specified in iterable type array\.$#'
            count: 1
            path: ../../system/HTTP/MessageInterface.php

        -
            message: '#^Method CodeIgniter\\HTTP\\Negotiate\:\:charset\(\) has parameter \$supported with no value type specified in iterable type array\.$#'
            count: 1
            path: ../../system/HTTP/Negotiate.php

        -
            message: '#^Method CodeIgniter\\HTTP\\Negotiate\:\:encoding\(\) has parameter \$supported with no value type specified in iterable type array\.$#'
            count: 1
            path: ../../system/HTTP/Negotiate.php

        -
            message: '#^Method CodeIgniter\\HTTP\\Negotiate\:\:getBestMatch\(\) has parameter \$supported with no value type specified in iterable type array\.$#'
            count: 1
            path: ../../system/HTTP/Negotiate.php

        -
            message: '#^Method CodeIgniter\\HTTP\\Negotiate\:\:language\(\) has parameter \$supported with no value type specified in iterable type array\.$#'
            count: 1
            path: ../../system/HTTP/Negotiate.php

        -
            message: '#^Method CodeIgniter\\HTTP\\Negotiate\:\:match\(\) has parameter \$acceptable with no value type specified in iterable type array\.$#'
            count: 1
            path: ../../system/HTTP/Negotiate.php

        -
            message: '#^Method CodeIgniter\\HTTP\\Negotiate\:\:matchLocales\(\) has parameter \$acceptable with no value type specified in iterable type array\.$#'
            count: 1
            path: ../../system/HTTP/Negotiate.php

        -
            message: '#^Method CodeIgniter\\HTTP\\Negotiate\:\:matchLocales\(\) has parameter \$supported with no value type specified in iterable type array\.$#'
            count: 1
            path: ../../system/HTTP/Negotiate.php

        -
            message: '#^Method CodeIgniter\\HTTP\\Negotiate\:\:matchParameters\(\) has parameter \$acceptable with no value type specified in iterable type array\.$#'
            count: 1
            path: ../../system/HTTP/Negotiate.php

        -
            message: '#^Method CodeIgniter\\HTTP\\Negotiate\:\:matchParameters\(\) has parameter \$supported with no value type specified in iterable type array\.$#'
            count: 1
            path: ../../system/HTTP/Negotiate.php

        -
            message: '#^Method CodeIgniter\\HTTP\\Negotiate\:\:matchTypes\(\) has parameter \$acceptable with no value type specified in iterable type array\.$#'
            count: 1
            path: ../../system/HTTP/Negotiate.php

        -
            message: '#^Method CodeIgniter\\HTTP\\Negotiate\:\:matchTypes\(\) has parameter \$supported with no value type specified in iterable type array\.$#'
            count: 1
            path: ../../system/HTTP/Negotiate.php

        -
            message: '#^Method CodeIgniter\\HTTP\\Negotiate\:\:media\(\) has parameter \$supported with no value type specified in iterable type array\.$#'
            count: 1
            path: ../../system/HTTP/Negotiate.php

        -
            message: '#^Method CodeIgniter\\HTTP\\Negotiate\:\:parseHeader\(\) return type has no value type specified in iterable type array\.$#'
            count: 1
            path: ../../system/HTTP/Negotiate.php

        -
            message: '#^Method CodeIgniter\\HTTP\\OutgoingRequest\:\:__construct\(\) has parameter \$headers with no value type specified in iterable type array\.$#'
            count: 1
            path: ../../system/HTTP/OutgoingRequest.php

        -
            message: '#^Method CodeIgniter\\HTTP\\RedirectResponse\:\:route\(\) has parameter \$params with no value type specified in iterable type array\.$#'
            count: 1
            path: ../../system/HTTP/RedirectResponse.php

        -
            message: '#^Method CodeIgniter\\HTTP\\RedirectResponse\:\:with\(\) has parameter \$message with no value type specified in iterable type array\.$#'
            count: 1
            path: ../../system/HTTP/RedirectResponse.php

        -
            message: '#^Method CodeIgniter\\HTTP\\Request\:\:fetchGlobal\(\) has parameter \$flags with no value type specified in iterable type array\.$#'
            count: 1
            path: ../../system/HTTP/Request.php

        -
            message: '#^Method CodeIgniter\\HTTP\\Request\:\:fetchGlobal\(\) has parameter \$index with no value type specified in iterable type array\.$#'
            count: 1
            path: ../../system/HTTP/Request.php

        -
            message: '#^Method CodeIgniter\\HTTP\\Request\:\:fetchGlobal\(\) return type has no value type specified in iterable type array\.$#'
            count: 1
            path: ../../system/HTTP/Request.php

        -
            message: '#^Method CodeIgniter\\HTTP\\Request\:\:getEnv\(\) has parameter \$flags with no value type specified in iterable type array\.$#'
            count: 1
            path: ../../system/HTTP/Request.php

        -
            message: '#^Method CodeIgniter\\HTTP\\Request\:\:getEnv\(\) has parameter \$index with no value type specified in iterable type array\.$#'
            count: 1
            path: ../../system/HTTP/Request.php

        -
            message: '#^Method CodeIgniter\\HTTP\\Request\:\:getServer\(\) has parameter \$flags with no value type specified in iterable type array\.$#'
            count: 1
            path: ../../system/HTTP/Request.php

        -
            message: '#^Method CodeIgniter\\HTTP\\Request\:\:getServer\(\) has parameter \$index with no value type specified in iterable type array\.$#'
            count: 1
            path: ../../system/HTTP/Request.php

        -
            message: '#^Property CodeIgniter\\HTTP\\Request\:\:\$globals type has no value type specified in iterable type array\.$#'
            count: 5
            path: ../../system/HTTP/Request.php

        -
            message: '#^Method CodeIgniter\\HTTP\\RequestInterface\:\:getServer\(\) has parameter \$index with no value type specified in iterable type array\.$#'
            count: 1
            path: ../../system/HTTP/RequestInterface.php

        -
            message: '#^Method CodeIgniter\\HTTP\\Response\:\:doSetCookie\(\) has parameter \$options with no value type specified in iterable type array\.$#'
            count: 1
            path: ../../system/HTTP/Response.php

        -
            message: '#^Method CodeIgniter\\HTTP\\Response\:\:doSetRawCookie\(\) has parameter \$options with no value type specified in iterable type array\.$#'
            count: 1
            path: ../../system/HTTP/Response.php

        -
            message: '#^Method CodeIgniter\\HTTP\\Response\:\:formatBody\(\) has parameter \$body with no value type specified in iterable type array\.$#'
            count: 1
            path: ../../system/HTTP/Response.php

        -
            message: '#^Method CodeIgniter\\HTTP\\Response\:\:setCache\(\) has parameter \$options with no value type specified in iterable type array\.$#'
            count: 1
            path: ../../system/HTTP/Response.php

        -
            message: '#^Method CodeIgniter\\HTTP\\Response\:\:setCookie\(\) has parameter \$name with no value type specified in iterable type array\.$#'
            count: 1
            path: ../../system/HTTP/Response.php

        -
            message: '#^Method CodeIgniter\\HTTP\\Response\:\:setJSON\(\) has parameter \$body with no value type specified in iterable type array\.$#'
            count: 1
            path: ../../system/HTTP/Response.php

        -
            message: '#^Method CodeIgniter\\HTTP\\Response\:\:setXML\(\) has parameter \$body with no value type specified in iterable type array\.$#'
            count: 1
            path: ../../system/HTTP/Response.php

        -
            message: '#^Property CodeIgniter\\HTTP\\Response\:\:\$statusCodes type has no value type specified in iterable type array\.$#'
            count: 1
            path: ../../system/HTTP/Response.php

        -
            message: '#^Method CodeIgniter\\HTTP\\ResponseInterface\:\:setCache\(\) has parameter \$options with no value type specified in iterable type array\.$#'
            count: 1
            path: ../../system/HTTP/ResponseInterface.php

        -
            message: '#^Method CodeIgniter\\HTTP\\ResponseInterface\:\:setCookie\(\) has parameter \$name with no value type specified in iterable type array\.$#'
            count: 1
            path: ../../system/HTTP/ResponseInterface.php

        -
            message: '#^Method CodeIgniter\\HTTP\\ResponseInterface\:\:setJSON\(\) has parameter \$body with no value type specified in iterable type array\.$#'
            count: 1
            path: ../../system/HTTP/ResponseInterface.php

        -
            message: '#^Method CodeIgniter\\HTTP\\ResponseInterface\:\:setXML\(\) has parameter \$body with no value type specified in iterable type array\.$#'
            count: 1
            path: ../../system/HTTP/ResponseInterface.php

        -
            message: '#^Method CodeIgniter\\HTTP\\SiteURI\:\:baseUrl\(\) has parameter \$relativePath with no value type specified in iterable type array\.$#'
            count: 1
            path: ../../system/HTTP/SiteURI.php

        -
            message: '#^Method CodeIgniter\\HTTP\\SiteURI\:\:convertToSegments\(\) return type has no value type specified in iterable type array\.$#'
            count: 1
            path: ../../system/HTTP/SiteURI.php

        -
            message: '#^Method CodeIgniter\\HTTP\\SiteURI\:\:parseRelativePath\(\) return type has no value type specified in iterable type array\.$#'
            count: 1
            path: ../../system/HTTP/SiteURI.php

        -
            message: '#^Method CodeIgniter\\HTTP\\SiteURI\:\:siteUrl\(\) has parameter \$relativePath with no value type specified in iterable type array\.$#'
            count: 1
            path: ../../system/HTTP/SiteURI.php

        -
            message: '#^Method CodeIgniter\\HTTP\\SiteURI\:\:stringifyRelativePath\(\) has parameter \$relativePath with no value type specified in iterable type array\.$#'
            count: 1
            path: ../../system/HTTP/SiteURI.php

        -
            message: '#^Property CodeIgniter\\HTTP\\SiteURI\:\:\$baseSegments type has no value type specified in iterable type array\.$#'
            count: 1
            path: ../../system/HTTP/SiteURI.php

        -
            message: '#^Method CodeIgniter\\HTTP\\URI\:\:setQueryArray\(\) has parameter \$query with no value type specified in iterable type array\.$#'
            count: 1
            path: ../../system/HTTP/URI.php

        -
            message: '#^Method CodeIgniter\\Helpers\\Array\\ArrayHelper\:\:arrayAttachIndexedValue\(\) has parameter \$indexes with no value type specified in iterable type array\.$#'
            count: 1
            path: ../../system/Helpers/Array/ArrayHelper.php

        -
            message: '#^Method CodeIgniter\\Helpers\\Array\\ArrayHelper\:\:arrayAttachIndexedValue\(\) has parameter \$result with no value type specified in iterable type array\.$#'
            count: 1
            path: ../../system/Helpers/Array/ArrayHelper.php

        -
            message: '#^Method CodeIgniter\\Helpers\\Array\\ArrayHelper\:\:arrayAttachIndexedValue\(\) has parameter \$row with no value type specified in iterable type array\.$#'
            count: 1
            path: ../../system/Helpers/Array/ArrayHelper.php

        -
            message: '#^Method CodeIgniter\\Helpers\\Array\\ArrayHelper\:\:arrayAttachIndexedValue\(\) return type has no value type specified in iterable type array\.$#'
            count: 1
            path: ../../system/Helpers/Array/ArrayHelper.php

        -
            message: '#^Method CodeIgniter\\Helpers\\Array\\ArrayHelper\:\:arraySearchDot\(\) has parameter \$array with no value type specified in iterable type array\.$#'
            count: 1
            path: ../../system/Helpers/Array/ArrayHelper.php

        -
            message: '#^Method CodeIgniter\\Helpers\\Array\\ArrayHelper\:\:arraySearchDot\(\) has parameter \$indexes with no value type specified in iterable type array\.$#'
            count: 1
            path: ../../system/Helpers/Array/ArrayHelper.php

        -
            message: '#^Method CodeIgniter\\Helpers\\Array\\ArrayHelper\:\:arraySearchDot\(\) return type has no value type specified in iterable type array\.$#'
            count: 1
            path: ../../system/Helpers/Array/ArrayHelper.php

        -
            message: '#^Method CodeIgniter\\Helpers\\Array\\ArrayHelper\:\:dotKeyExists\(\) has parameter \$array with no value type specified in iterable type array\.$#'
            count: 1
            path: ../../system/Helpers/Array/ArrayHelper.php

        -
            message: '#^Method CodeIgniter\\Helpers\\Array\\ArrayHelper\:\:dotSearch\(\) has parameter \$array with no value type specified in iterable type array\.$#'
            count: 1
            path: ../../system/Helpers/Array/ArrayHelper.php

        -
            message: '#^Method CodeIgniter\\Helpers\\Array\\ArrayHelper\:\:dotSearch\(\) return type has no value type specified in iterable type array\.$#'
            count: 1
            path: ../../system/Helpers/Array/ArrayHelper.php

        -
            message: '#^Method CodeIgniter\\Helpers\\Array\\ArrayHelper\:\:groupBy\(\) has parameter \$array with no value type specified in iterable type array\.$#'
            count: 1
            path: ../../system/Helpers/Array/ArrayHelper.php

        -
            message: '#^Method CodeIgniter\\Helpers\\Array\\ArrayHelper\:\:groupBy\(\) has parameter \$indexes with no value type specified in iterable type array\.$#'
            count: 1
            path: ../../system/Helpers/Array/ArrayHelper.php

        -
            message: '#^Method CodeIgniter\\Helpers\\Array\\ArrayHelper\:\:groupBy\(\) return type has no value type specified in iterable type array\.$#'
            count: 1
            path: ../../system/Helpers/Array/ArrayHelper.php

        -
            message: '#^Method CodeIgniter\\Helpers\\Array\\ArrayHelper\:\:recursiveCount\(\) has parameter \$array with no value type specified in iterable type array\.$#'
            count: 1
            path: ../../system/Helpers/Array/ArrayHelper.php

        -
            message: '#^Method CodeIgniter\\Helpers\\Array\\ArrayHelper\:\:recursiveDiff\(\) has parameter \$compareWith with no value type specified in iterable type array\.$#'
            count: 1
            path: ../../system/Helpers/Array/ArrayHelper.php

        -
            message: '#^Method CodeIgniter\\Helpers\\Array\\ArrayHelper\:\:recursiveDiff\(\) has parameter \$original with no value type specified in iterable type array\.$#'
            count: 1
            path: ../../system/Helpers/Array/ArrayHelper.php

        -
            message: '#^Method CodeIgniter\\Helpers\\Array\\ArrayHelper\:\:recursiveDiff\(\) return type has no value type specified in iterable type array\.$#'
            count: 1
            path: ../../system/Helpers/Array/ArrayHelper.php

        -
            message: '#^Function array_deep_search\(\) has parameter \$array with no value type specified in iterable type array\.$#'
            count: 1
            path: ../../system/Helpers/array_helper.php

        -
            message: '#^Function array_deep_search\(\) return type has no value type specified in iterable type array\.$#'
            count: 1
            path: ../../system/Helpers/array_helper.php

        -
            message: '#^Function array_flatten_with_dots\(\) has parameter \$array with no value type specified in iterable type iterable\.$#'
            count: 1
            path: ../../system/Helpers/array_helper.php

        -
            message: '#^Function array_flatten_with_dots\(\) return type has no value type specified in iterable type array\.$#'
            count: 1
            path: ../../system/Helpers/array_helper.php

        -
            message: '#^Function array_group_by\(\) has parameter \$array with no value type specified in iterable type array\.$#'
            count: 1
            path: ../../system/Helpers/array_helper.php

        -
            message: '#^Function array_group_by\(\) has parameter \$indexes with no value type specified in iterable type array\.$#'
            count: 1
            path: ../../system/Helpers/array_helper.php

        -
            message: '#^Function array_group_by\(\) return type has no value type specified in iterable type array\.$#'
            count: 1
            path: ../../system/Helpers/array_helper.php

        -
            message: '#^Function array_sort_by_multiple_keys\(\) has parameter \$array with no value type specified in iterable type array\.$#'
            count: 1
            path: ../../system/Helpers/array_helper.php

        -
            message: '#^Function array_sort_by_multiple_keys\(\) has parameter \$sortColumns with no value type specified in iterable type array\.$#'
            count: 1
            path: ../../system/Helpers/array_helper.php

        -
            message: '#^Function dot_array_search\(\) has parameter \$array with no value type specified in iterable type array\.$#'
            count: 1
            path: ../../system/Helpers/array_helper.php

        -
            message: '#^Function dot_array_search\(\) return type has no value type specified in iterable type array\.$#'
            count: 1
            path: ../../system/Helpers/array_helper.php

        -
            message: '#^Function directory_map\(\) return type has no value type specified in iterable type array\.$#'
            count: 1
            path: ../../system/Helpers/filesystem_helper.php

        -
            message: '#^Function get_filenames\(\) return type has no value type specified in iterable type array\.$#'
            count: 1
            path: ../../system/Helpers/filesystem_helper.php

        -
            message: '#^Function form_button\(\) has parameter \$data with no value type specified in iterable type array\.$#'
            count: 1
            path: ../../system/Helpers/form_helper.php

        -
            message: '#^Function form_button\(\) has parameter \$extra with no value type specified in iterable type array\.$#'
            count: 1
            path: ../../system/Helpers/form_helper.php

        -
            message: '#^Function form_checkbox\(\) has parameter \$data with no value type specified in iterable type array\.$#'
            count: 1
            path: ../../system/Helpers/form_helper.php

        -
            message: '#^Function form_checkbox\(\) has parameter \$extra with no value type specified in iterable type array\.$#'
            count: 1
            path: ../../system/Helpers/form_helper.php

        -
            message: '#^Function form_datalist\(\) has parameter \$options with no value type specified in iterable type array\.$#'
            count: 1
            path: ../../system/Helpers/form_helper.php

        -
            message: '#^Function form_dropdown\(\) has parameter \$data with no value type specified in iterable type array\.$#'
            count: 1
            path: ../../system/Helpers/form_helper.php

        -
            message: '#^Function form_dropdown\(\) has parameter \$extra with no value type specified in iterable type array\.$#'
            count: 1
            path: ../../system/Helpers/form_helper.php

        -
            message: '#^Function form_dropdown\(\) has parameter \$options with no value type specified in iterable type array\.$#'
            count: 1
            path: ../../system/Helpers/form_helper.php

        -
            message: '#^Function form_dropdown\(\) has parameter \$selected with no value type specified in iterable type array\.$#'
            count: 1
            path: ../../system/Helpers/form_helper.php

        -
            message: '#^Function form_fieldset\(\) has parameter \$attributes with no value type specified in iterable type array\.$#'
            count: 1
            path: ../../system/Helpers/form_helper.php

        -
            message: '#^Function form_hidden\(\) has parameter \$name with no value type specified in iterable type array\.$#'
            count: 1
            path: ../../system/Helpers/form_helper.php

        -
            message: '#^Function form_hidden\(\) has parameter \$value with no value type specified in iterable type array\.$#'
            count: 1
            path: ../../system/Helpers/form_helper.php

        -
            message: '#^Function form_input\(\) has parameter \$data with no value type specified in iterable type array\.$#'
            count: 1
            path: ../../system/Helpers/form_helper.php

        -
            message: '#^Function form_input\(\) has parameter \$extra with no value type specified in iterable type array\.$#'
            count: 1
            path: ../../system/Helpers/form_helper.php

        -
            message: '#^Function form_label\(\) has parameter \$attributes with no value type specified in iterable type array\.$#'
            count: 1
            path: ../../system/Helpers/form_helper.php

        -
            message: '#^Function form_multiselect\(\) has parameter \$extra with no value type specified in iterable type array\.$#'
            count: 1
            path: ../../system/Helpers/form_helper.php

        -
            message: '#^Function form_multiselect\(\) has parameter \$name with no value type specified in iterable type array\.$#'
            count: 1
            path: ../../system/Helpers/form_helper.php

        -
            message: '#^Function form_multiselect\(\) has parameter \$options with no value type specified in iterable type array\.$#'
            count: 1
            path: ../../system/Helpers/form_helper.php

        -
            message: '#^Function form_multiselect\(\) has parameter \$selected with no value type specified in iterable type array\.$#'
            count: 1
            path: ../../system/Helpers/form_helper.php

        -
            message: '#^Function form_open\(\) has parameter \$attributes with no value type specified in iterable type array\.$#'
            count: 1
            path: ../../system/Helpers/form_helper.php

        -
            message: '#^Function form_open\(\) has parameter \$hidden with no value type specified in iterable type array\.$#'
            count: 1
            path: ../../system/Helpers/form_helper.php

        -
            message: '#^Function form_open_multipart\(\) has parameter \$attributes with no value type specified in iterable type array\.$#'
            count: 1
            path: ../../system/Helpers/form_helper.php

        -
            message: '#^Function form_open_multipart\(\) has parameter \$hidden with no value type specified in iterable type array\.$#'
            count: 1
            path: ../../system/Helpers/form_helper.php

        -
            message: '#^Function form_password\(\) has parameter \$data with no value type specified in iterable type array\.$#'
            count: 1
            path: ../../system/Helpers/form_helper.php

        -
            message: '#^Function form_password\(\) has parameter \$extra with no value type specified in iterable type array\.$#'
            count: 1
            path: ../../system/Helpers/form_helper.php

        -
            message: '#^Function form_radio\(\) has parameter \$data with no value type specified in iterable type array\.$#'
            count: 1
            path: ../../system/Helpers/form_helper.php

        -
            message: '#^Function form_radio\(\) has parameter \$extra with no value type specified in iterable type array\.$#'
            count: 1
            path: ../../system/Helpers/form_helper.php

        -
            message: '#^Function form_reset\(\) has parameter \$data with no value type specified in iterable type array\.$#'
            count: 1
            path: ../../system/Helpers/form_helper.php

        -
            message: '#^Function form_reset\(\) has parameter \$extra with no value type specified in iterable type array\.$#'
            count: 1
            path: ../../system/Helpers/form_helper.php

        -
            message: '#^Function form_submit\(\) has parameter \$data with no value type specified in iterable type array\.$#'
            count: 1
            path: ../../system/Helpers/form_helper.php

        -
            message: '#^Function form_submit\(\) has parameter \$extra with no value type specified in iterable type array\.$#'
            count: 1
            path: ../../system/Helpers/form_helper.php

        -
            message: '#^Function form_textarea\(\) has parameter \$data with no value type specified in iterable type array\.$#'
            count: 1
            path: ../../system/Helpers/form_helper.php

        -
            message: '#^Function form_textarea\(\) has parameter \$extra with no value type specified in iterable type array\.$#'
            count: 1
            path: ../../system/Helpers/form_helper.php

        -
            message: '#^Function form_upload\(\) has parameter \$data with no value type specified in iterable type array\.$#'
            count: 1
            path: ../../system/Helpers/form_helper.php

        -
            message: '#^Function form_upload\(\) has parameter \$extra with no value type specified in iterable type array\.$#'
            count: 1
            path: ../../system/Helpers/form_helper.php

        -
            message: '#^Function parse_form_attributes\(\) has parameter \$attributes with no value type specified in iterable type array\.$#'
            count: 1
            path: ../../system/Helpers/form_helper.php

        -
            message: '#^Function parse_form_attributes\(\) has parameter \$default with no value type specified in iterable type array\.$#'
            count: 1
            path: ../../system/Helpers/form_helper.php

        -
            message: '#^Function _list\(\) has parameter \$attributes with no value type specified in iterable type array\.$#'
            count: 1
            path: ../../system/Helpers/html_helper.php

        -
            message: '#^Function _list\(\) has parameter \$list with no value type specified in iterable type array\.$#'
            count: 1
            path: ../../system/Helpers/html_helper.php

        -
            message: '#^Function _media\(\) has parameter \$tracks with no value type specified in iterable type array\.$#'
            count: 1
            path: ../../system/Helpers/html_helper.php

        -
            message: '#^Function _media\(\) has parameter \$types with no value type specified in iterable type array\.$#'
            count: 1
            path: ../../system/Helpers/html_helper.php

        -
            message: '#^Function audio\(\) has parameter \$src with no value type specified in iterable type array\.$#'
            count: 1
            path: ../../system/Helpers/html_helper.php

        -
            message: '#^Function audio\(\) has parameter \$tracks with no value type specified in iterable type array\.$#'
            count: 1
            path: ../../system/Helpers/html_helper.php

        -
            message: '#^Function img\(\) has parameter \$attributes with no value type specified in iterable type array\.$#'
            count: 1
            path: ../../system/Helpers/html_helper.php

        -
            message: '#^Function img\(\) has parameter \$src with no value type specified in iterable type array\.$#'
            count: 1
            path: ../../system/Helpers/html_helper.php

        -
            message: '#^Function object\(\) has parameter \$params with no value type specified in iterable type array\.$#'
            count: 1
            path: ../../system/Helpers/html_helper.php

        -
            message: '#^Function ol\(\) has parameter \$attributes with no value type specified in iterable type array\.$#'
            count: 1
            path: ../../system/Helpers/html_helper.php

        -
            message: '#^Function ol\(\) has parameter \$list with no value type specified in iterable type array\.$#'
            count: 1
            path: ../../system/Helpers/html_helper.php

        -
            message: '#^Function script_tag\(\) has parameter \$src with no value type specified in iterable type array\.$#'
            count: 1
            path: ../../system/Helpers/html_helper.php

        -
            message: '#^Function ul\(\) has parameter \$attributes with no value type specified in iterable type array\.$#'
            count: 1
            path: ../../system/Helpers/html_helper.php

        -
            message: '#^Function ul\(\) has parameter \$list with no value type specified in iterable type array\.$#'
            count: 1
            path: ../../system/Helpers/html_helper.php

        -
            message: '#^Function video\(\) has parameter \$src with no value type specified in iterable type array\.$#'
            count: 1
            path: ../../system/Helpers/html_helper.php

        -
            message: '#^Function video\(\) has parameter \$tracks with no value type specified in iterable type array\.$#'
            count: 1
            path: ../../system/Helpers/html_helper.php

        -
            message: '#^Function d\(\) has parameter \$vars with no value type specified in iterable type array\.$#'
            count: 1
            path: ../../system/Helpers/kint_helper.php

        -
            message: '#^Function dd\(\) has parameter \$vars with no value type specified in iterable type array\.$#'
            count: 2
            path: ../../system/Helpers/kint_helper.php

        -
            message: '#^Function format_number\(\) has parameter \$options with no value type specified in iterable type array\.$#'
            count: 1
            path: ../../system/Helpers/number_helper.php

        -
            message: '#^Function fake\(\) has parameter \$overrides with no value type specified in iterable type array\.$#'
            count: 1
            path: ../../system/Helpers/test_helper.php

        -
            message: '#^Function fake\(\) return type has no value type specified in iterable type array\.$#'
            count: 1
            path: ../../system/Helpers/test_helper.php

        -
            message: '#^Function strip_slashes\(\) has parameter \$str with no value type specified in iterable type array\.$#'
            count: 1
            path: ../../system/Helpers/text_helper.php

        -
            message: '#^Function strip_slashes\(\) return type has no value type specified in iterable type array\.$#'
            count: 1
            path: ../../system/Helpers/text_helper.php

        -
            message: '#^Function word_censor\(\) has parameter \$censored with no value type specified in iterable type array\.$#'
            count: 1
            path: ../../system/Helpers/text_helper.php

        -
            message: '#^Function anchor\(\) has parameter \$attributes with no value type specified in iterable type array\.$#'
            count: 1
            path: ../../system/Helpers/url_helper.php

        -
            message: '#^Function anchor\(\) has parameter \$uri with no value type specified in iterable type array\.$#'
            count: 1
            path: ../../system/Helpers/url_helper.php

        -
            message: '#^Function anchor_popup\(\) has parameter \$attributes with no value type specified in iterable type array\.$#'
            count: 1
            path: ../../system/Helpers/url_helper.php

        -
            message: '#^Function base_url\(\) has parameter \$relativePath with no value type specified in iterable type array\.$#'
            count: 1
            path: ../../system/Helpers/url_helper.php

        -
            message: '#^Function mailto\(\) has parameter \$attributes with no value type specified in iterable type array\.$#'
            count: 1
            path: ../../system/Helpers/url_helper.php

        -
            message: '#^Function safe_mailto\(\) has parameter \$attributes with no value type specified in iterable type array\.$#'
            count: 1
            path: ../../system/Helpers/url_helper.php

        -
            message: '#^Function site_url\(\) has parameter \$relativePath with no value type specified in iterable type array\.$#'
            count: 1
            path: ../../system/Helpers/url_helper.php

        -
            message: '#^Method CodeIgniter\\HotReloader\\DirectoryHasher\:\:hashApp\(\) return type has no value type specified in iterable type array\.$#'
            count: 1
            path: ../../system/HotReloader/DirectoryHasher.php

        -
            message: '#^Method CodeIgniter\\HotReloader\\HotReloader\:\:sendEvent\(\) has parameter \$data with no value type specified in iterable type array\.$#'
            count: 1
            path: ../../system/HotReloader/HotReloader.php

        -
            message: '#^Property CodeIgniter\\HotReloader\\IteratorFilter\:\:\$watchedExtensions type has no value type specified in iterable type array\.$#'
            count: 1
            path: ../../system/HotReloader/IteratorFilter.php

        -
            message: '#^Method CodeIgniter\\I18n\\Time\:\:__get\(\) return type has no value type specified in iterable type array\.$#'
            count: 1
            path: ../../system/I18n/Time.php

        -
            message: '#^Method CodeIgniter\\I18n\\TimeLegacy\:\:__get\(\) return type has no value type specified in iterable type array\.$#'
            count: 1
            path: ../../system/I18n/TimeLegacy.php

        -
            message: '#^Method CodeIgniter\\Images\\Handlers\\BaseHandler\:\:__call\(\) has parameter \$args with no value type specified in iterable type array\.$#'
            count: 1
            path: ../../system/Images/Handlers/BaseHandler.php

        -
            message: '#^Method CodeIgniter\\Images\\Handlers\\BaseHandler\:\:calcAspectRatio\(\) return type has no value type specified in iterable type array\.$#'
            count: 1
            path: ../../system/Images/Handlers/BaseHandler.php

        -
            message: '#^Method CodeIgniter\\Images\\Handlers\\BaseHandler\:\:calcCropCoords\(\) return type has no value type specified in iterable type array\.$#'
            count: 1
            path: ../../system/Images/Handlers/BaseHandler.php

        -
            message: '#^Property CodeIgniter\\Images\\Handlers\\BaseHandler\:\:\$supportTransparency type has no value type specified in iterable type array\.$#'
            count: 1
            path: ../../system/Images/Handlers/BaseHandler.php

        -
            message: '#^Property CodeIgniter\\Images\\Handlers\\BaseHandler\:\:\$textDefaults type has no value type specified in iterable type array\.$#'
            count: 1
            path: ../../system/Images/Handlers/BaseHandler.php

        -
            message: '#^Method CodeIgniter\\Images\\Image\:\:getProperties\(\) return type has no value type specified in iterable type array\.$#'
            count: 1
            path: ../../system/Images/Image.php

        -
            message: '#^Method CodeIgniter\\Model\:\:__call\(\) has parameter \$params with no value type specified in iterable type array\.$#'
            count: 1
            path: ../../system/Model.php

        -
            message: '#^Method CodeIgniter\\Model\:\:__call\(\) return type has no value type specified in iterable type array\.$#'
            count: 1
            path: ../../system/Model.php

        -
            message: '#^Method CodeIgniter\\Model\:\:__get\(\) return type has no value type specified in iterable type array\.$#'
            count: 1
            path: ../../system/Model.php

        -
            message: '#^Method CodeIgniter\\Model\:\:doDelete\(\) has parameter \$id with no value type specified in iterable type array\.$#'
            count: 1
            path: ../../system/Model.php

        -
            message: '#^Method CodeIgniter\\Model\:\:doFind\(\) has parameter \$id with no value type specified in iterable type array\.$#'
            count: 1
            path: ../../system/Model.php

        -
            message: '#^Method CodeIgniter\\Model\:\:doInsertBatch\(\) has parameter \$set with no value type specified in iterable type array\.$#'
            count: 1
            path: ../../system/Model.php

        -
            message: '#^Method CodeIgniter\\Model\:\:doProtectFieldsForInsert\(\) return type has no value type specified in iterable type array\.$#'
            count: 1
            path: ../../system/Model.php

        -
            message: '#^Method CodeIgniter\\Model\:\:doUpdate\(\) has parameter \$id with no value type specified in iterable type array\.$#'
            count: 1
            path: ../../system/Model.php

        -
            message: '#^Method CodeIgniter\\Model\:\:doUpdateBatch\(\) has parameter \$set with no value type specified in iterable type array\.$#'
            count: 1
            path: ../../system/Model.php

        -
            message: '#^Method CodeIgniter\\Model\:\:getIdValue\(\) return type has no value type specified in iterable type array\.$#'
            count: 1
            path: ../../system/Model.php

        -
            message: '#^Method CodeIgniter\\Model\:\:set\(\) has parameter \$key with no value type specified in iterable type array\.$#'
            count: 1
            path: ../../system/Model.php

        -
            message: '#^Method CodeIgniter\\Model\:\:shouldUpdate\(\) has parameter \$row with no value type specified in iterable type array\.$#'
            count: 1
            path: ../../system/Model.php

        -
            message: '#^Method CodeIgniter\\Model\:\:update\(\) has parameter \$id with no value type specified in iterable type array\.$#'
            count: 1
            path: ../../system/Model.php

        -
            message: '#^Property CodeIgniter\\Model\:\:\$escape type has no value type specified in iterable type array\.$#'
            count: 1
            path: ../../system/Model.php

        -
            message: '#^Method CodeIgniter\\Modules\\Modules\:\:__set_state\(\) has parameter \$array with no value type specified in iterable type array\.$#'
            count: 1
            path: ../../system/Modules/Modules.php

        -
            message: '#^Method CodeIgniter\\Pager\\Pager\:\:getDetails\(\) return type has no value type specified in iterable type array\.$#'
            count: 1
            path: ../../system/Pager/Pager.php

        -
            message: '#^Method CodeIgniter\\Pager\\Pager\:\:only\(\) has parameter \$queries with no value type specified in iterable type array\.$#'
            count: 1
            path: ../../system/Pager/Pager.php

        -
            message: '#^Property CodeIgniter\\Pager\\Pager\:\:\$groups type has no value type specified in iterable type array\.$#'
            count: 1
            path: ../../system/Pager/Pager.php

        -
            message: '#^Property CodeIgniter\\Pager\\Pager\:\:\$segment type has no value type specified in iterable type array\.$#'
            count: 1
            path: ../../system/Pager/Pager.php

        -
            message: '#^Method CodeIgniter\\Pager\\PagerInterface\:\:getDetails\(\) return type has no value type specified in iterable type array\.$#'
            count: 1
            path: ../../system/Pager/PagerInterface.php

        -
            message: '#^Method CodeIgniter\\Pager\\PagerRenderer\:\:__construct\(\) has parameter \$details with no value type specified in iterable type array\.$#'
            count: 1
            path: ../../system/Pager/PagerRenderer.php

        -
            message: '#^Method CodeIgniter\\Publisher\\ContentReplacer\:\:replace\(\) has parameter \$replaces with no value type specified in iterable type array\.$#'
            count: 1
            path: ../../system/Publisher/ContentReplacer.php

        -
            message: '#^Method CodeIgniter\\Publisher\\Publisher\:\:replace\(\) has parameter \$replaces with no value type specified in iterable type array\.$#'
            count: 1
            path: ../../system/Publisher/Publisher.php

        -
            message: '#^Method CodeIgniter\\Router\\Attributes\\Filter\:\:__construct\(\) has parameter \$having with no value type specified in iterable type array\.$#'
            count: 1
            path: ../../system/Router/Attributes/Filter.php

        -
            message: '#^Method CodeIgniter\\Router\\Attributes\\Filter\:\:getFilters\(\) return type has no value type specified in iterable type array\.$#'
            count: 1
            path: ../../system/Router/Attributes/Filter.php

        -
            message: '#^Method CodeIgniter\\Router\\Attributes\\Restrict\:\:__construct\(\) has parameter \$environment with no value type specified in iterable type array\.$#'
            count: 1
            path: ../../system/Router/Attributes/Restrict.php

        -
            message: '#^Method CodeIgniter\\Router\\Attributes\\Restrict\:\:__construct\(\) has parameter \$hostname with no value type specified in iterable type array\.$#'
            count: 1
            path: ../../system/Router/Attributes/Restrict.php

        -
            message: '#^Method CodeIgniter\\Router\\Attributes\\Restrict\:\:__construct\(\) has parameter \$subdomain with no value type specified in iterable type array\.$#'
            count: 1
            path: ../../system/Router/Attributes/Restrict.php

        -
            message: '#^Method CodeIgniter\\Router\\AutoRouter\:\:getRoute\(\) return type has no value type specified in iterable type array\.$#'
            count: 1
            path: ../../system/Router/AutoRouter.php

        -
            message: '#^Method CodeIgniter\\Router\\AutoRouter\:\:scanControllers\(\) has parameter \$segments with no value type specified in iterable type array\.$#'
            count: 1
            path: ../../system/Router/AutoRouter.php

        -
            message: '#^Method CodeIgniter\\Router\\AutoRouter\:\:scanControllers\(\) return type has no value type specified in iterable type array\.$#'
            count: 1
            path: ../../system/Router/AutoRouter.php

        -
            message: '#^PHPDoc tag @var for variable \$params has no value type specified in iterable type array\.$#'
            count: 1
            path: ../../system/Router/AutoRouter.php

        -
            message: '#^Method CodeIgniter\\Router\\AutoRouterImproved\:\:createSegments\(\) return type has no value type specified in iterable type array\.$#'
            count: 1
            path: ../../system/Router/AutoRouterImproved.php

        -
            message: '#^Method CodeIgniter\\Router\\AutoRouterImproved\:\:getRoute\(\) return type has no value type specified in iterable type array\.$#'
            count: 1
            path: ../../system/Router/AutoRouterImproved.php

        -
            message: '#^Property CodeIgniter\\Router\\AutoRouterImproved\:\:\$moduleRoutes type has no value type specified in iterable type array\.$#'
            count: 1
            path: ../../system/Router/AutoRouterImproved.php

        -
            message: '#^Method CodeIgniter\\Router\\AutoRouterInterface\:\:getRoute\(\) return type has no value type specified in iterable type array\.$#'
            count: 1
            path: ../../system/Router/AutoRouterInterface.php

        -
            message: '#^Method CodeIgniter\\Router\\RouteCollection\:\:add\(\) has parameter \$options with no value type specified in iterable type array\.$#'
            count: 1
            path: ../../system/Router/RouteCollection.php

        -
            message: '#^Method CodeIgniter\\Router\\RouteCollection\:\:add\(\) has parameter \$to with no value type specified in iterable type array\.$#'
            count: 1
            path: ../../system/Router/RouteCollection.php

        -
            message: '#^Method CodeIgniter\\Router\\RouteCollection\:\:addPlaceholder\(\) has parameter \$placeholder with no value type specified in iterable type array\.$#'
            count: 1
            path: ../../system/Router/RouteCollection.php

        -
            message: '#^Method CodeIgniter\\Router\\RouteCollection\:\:buildReverseRoute\(\) has parameter \$params with no value type specified in iterable type array\.$#'
            count: 1
            path: ../../system/Router/RouteCollection.php

        -
            message: '#^Method CodeIgniter\\Router\\RouteCollection\:\:cli\(\) has parameter \$options with no value type specified in iterable type array\.$#'
            count: 1
            path: ../../system/Router/RouteCollection.php

        -
            message: '#^Method CodeIgniter\\Router\\RouteCollection\:\:cli\(\) has parameter \$to with no value type specified in iterable type array\.$#'
            count: 1
            path: ../../system/Router/RouteCollection.php

        -
            message: '#^Method CodeIgniter\\Router\\RouteCollection\:\:create\(\) has parameter \$options with no value type specified in iterable type array\.$#'
            count: 1
            path: ../../system/Router/RouteCollection.php

        -
            message: '#^Method CodeIgniter\\Router\\RouteCollection\:\:create\(\) has parameter \$to with no value type specified in iterable type array\.$#'
            count: 1
            path: ../../system/Router/RouteCollection.php

        -
            message: '#^Method CodeIgniter\\Router\\RouteCollection\:\:delete\(\) has parameter \$options with no value type specified in iterable type array\.$#'
            count: 1
            path: ../../system/Router/RouteCollection.php

        -
            message: '#^Method CodeIgniter\\Router\\RouteCollection\:\:delete\(\) has parameter \$to with no value type specified in iterable type array\.$#'
            count: 1
            path: ../../system/Router/RouteCollection.php

        -
            message: '#^Method CodeIgniter\\Router\\RouteCollection\:\:fillRouteParams\(\) has parameter \$params with no value type specified in iterable type array\.$#'
            count: 1
            path: ../../system/Router/RouteCollection.php

        -
            message: '#^Method CodeIgniter\\Router\\RouteCollection\:\:get\(\) has parameter \$options with no value type specified in iterable type array\.$#'
            count: 1
            path: ../../system/Router/RouteCollection.php

        -
            message: '#^Method CodeIgniter\\Router\\RouteCollection\:\:get\(\) has parameter \$to with no value type specified in iterable type array\.$#'
            count: 1
            path: ../../system/Router/RouteCollection.php

        -
            message: '#^Method CodeIgniter\\Router\\RouteCollection\:\:getRoutes\(\) return type has no value type specified in iterable type array\.$#'
            count: 1
            path: ../../system/Router/RouteCollection.php

        -
            message: '#^Method CodeIgniter\\Router\\RouteCollection\:\:group\(\) has parameter \$params with no value type specified in iterable type array\.$#'
            count: 1
            path: ../../system/Router/RouteCollection.php

        -
            message: '#^Method CodeIgniter\\Router\\RouteCollection\:\:head\(\) has parameter \$options with no value type specified in iterable type array\.$#'
            count: 1
            path: ../../system/Router/RouteCollection.php

        -
            message: '#^Method CodeIgniter\\Router\\RouteCollection\:\:head\(\) has parameter \$to with no value type specified in iterable type array\.$#'
            count: 1
            path: ../../system/Router/RouteCollection.php

        -
            message: '#^Method CodeIgniter\\Router\\RouteCollection\:\:map\(\) has parameter \$options with no value type specified in iterable type array\.$#'
            count: 1
            path: ../../system/Router/RouteCollection.php

        -
            message: '#^Method CodeIgniter\\Router\\RouteCollection\:\:map\(\) has parameter \$routes with no value type specified in iterable type array\.$#'
            count: 1
            path: ../../system/Router/RouteCollection.php

        -
            message: '#^Method CodeIgniter\\Router\\RouteCollection\:\:match\(\) has parameter \$options with no value type specified in iterable type array\.$#'
            count: 1
            path: ../../system/Router/RouteCollection.php

        -
            message: '#^Method CodeIgniter\\Router\\RouteCollection\:\:match\(\) has parameter \$to with no value type specified in iterable type array\.$#'
            count: 1
            path: ../../system/Router/RouteCollection.php

        -
            message: '#^Method CodeIgniter\\Router\\RouteCollection\:\:match\(\) has parameter \$verbs with no value type specified in iterable type array\.$#'
            count: 1
            path: ../../system/Router/RouteCollection.php

        -
            message: '#^Method CodeIgniter\\Router\\RouteCollection\:\:options\(\) has parameter \$options with no value type specified in iterable type array\.$#'
            count: 1
            path: ../../system/Router/RouteCollection.php

        -
            message: '#^Method CodeIgniter\\Router\\RouteCollection\:\:options\(\) has parameter \$to with no value type specified in iterable type array\.$#'
            count: 1
            path: ../../system/Router/RouteCollection.php

        -
            message: '#^Method CodeIgniter\\Router\\RouteCollection\:\:patch\(\) has parameter \$options with no value type specified in iterable type array\.$#'
            count: 1
            path: ../../system/Router/RouteCollection.php

        -
            message: '#^Method CodeIgniter\\Router\\RouteCollection\:\:patch\(\) has parameter \$to with no value type specified in iterable type array\.$#'
            count: 1
            path: ../../system/Router/RouteCollection.php

        -
            message: '#^Method CodeIgniter\\Router\\RouteCollection\:\:post\(\) has parameter \$options with no value type specified in iterable type array\.$#'
            count: 1
            path: ../../system/Router/RouteCollection.php

        -
            message: '#^Method CodeIgniter\\Router\\RouteCollection\:\:post\(\) has parameter \$to with no value type specified in iterable type array\.$#'
            count: 1
            path: ../../system/Router/RouteCollection.php

        -
            message: '#^Method CodeIgniter\\Router\\RouteCollection\:\:presenter\(\) has parameter \$options with no value type specified in iterable type array\.$#'
            count: 1
            path: ../../system/Router/RouteCollection.php

        -
            message: '#^Method CodeIgniter\\Router\\RouteCollection\:\:processArrayCallableSyntax\(\) has parameter \$to with no value type specified in iterable type array\.$#'
            count: 1
            path: ../../system/Router/RouteCollection.php

        -
            message: '#^Method CodeIgniter\\Router\\RouteCollection\:\:put\(\) has parameter \$options with no value type specified in iterable type array\.$#'
            count: 1
            path: ../../system/Router/RouteCollection.php

        -
            message: '#^Method CodeIgniter\\Router\\RouteCollection\:\:put\(\) has parameter \$to with no value type specified in iterable type array\.$#'
            count: 1
            path: ../../system/Router/RouteCollection.php

        -
            message: '#^Method CodeIgniter\\Router\\RouteCollection\:\:resource\(\) has parameter \$options with no value type specified in iterable type array\.$#'
            count: 1
            path: ../../system/Router/RouteCollection.php

        -
            message: '#^Method CodeIgniter\\Router\\RouteCollection\:\:view\(\) has parameter \$options with no value type specified in iterable type array\.$#'
            count: 1
            path: ../../system/Router/RouteCollection.php

        -
            message: '#^Property CodeIgniter\\Router\\RouteCollection\:\:\$currentOptions type has no value type specified in iterable type array\.$#'
            count: 1
            path: ../../system/Router/RouteCollection.php

        -
            message: '#^Property CodeIgniter\\Router\\RouteCollection\:\:\$routeFiles type has no value type specified in iterable type array\.$#'
            count: 1
            path: ../../system/Router/RouteCollection.php

        -
            message: '#^Property CodeIgniter\\Router\\RouteCollection\:\:\$routes type has no value type specified in iterable type array\.$#'
            count: 1
            path: ../../system/Router/RouteCollection.php

        -
            message: '#^Property CodeIgniter\\Router\\RouteCollection\:\:\$routesNames type has no value type specified in iterable type array\.$#'
            count: 1
            path: ../../system/Router/RouteCollection.php

        -
            message: '#^Property CodeIgniter\\Router\\RouteCollection\:\:\$routesOptions type has no value type specified in iterable type array\.$#'
            count: 1
            path: ../../system/Router/RouteCollection.php

        -
            message: '#^Method CodeIgniter\\Router\\RouteCollectionInterface\:\:add\(\) has parameter \$options with no value type specified in iterable type array\.$#'
            count: 1
            path: ../../system/Router/RouteCollectionInterface.php

        -
            message: '#^Method CodeIgniter\\Router\\RouteCollectionInterface\:\:add\(\) has parameter \$to with no value type specified in iterable type array\.$#'
            count: 1
            path: ../../system/Router/RouteCollectionInterface.php

        -
            message: '#^Method CodeIgniter\\Router\\RouteCollectionInterface\:\:addPlaceholder\(\) has parameter \$placeholder with no value type specified in iterable type array\.$#'
            count: 1
            path: ../../system/Router/RouteCollectionInterface.php

        -
            message: '#^Method CodeIgniter\\Router\\RouteCollectionInterface\:\:getRoutes\(\) return type has no value type specified in iterable type array\.$#'
            count: 1
            path: ../../system/Router/RouteCollectionInterface.php

        -
            message: '#^Method CodeIgniter\\Router\\Router\:\:getMatchedRoute\(\) return type has no value type specified in iterable type array\.$#'
            count: 1
            path: ../../system/Router/Router.php

        -
            message: '#^Method CodeIgniter\\Router\\Router\:\:getMatchedRouteOptions\(\) return type has no value type specified in iterable type array\.$#'
            count: 1
            path: ../../system/Router/Router.php

        -
            message: '#^Method CodeIgniter\\Router\\Router\:\:params\(\) return type has no value type specified in iterable type array\.$#'
            count: 1
            path: ../../system/Router/Router.php

        -
            message: '#^Method CodeIgniter\\Router\\Router\:\:replaceBackReferences\(\) has parameter \$matches with no value type specified in iterable type array\.$#'
            count: 1
            path: ../../system/Router/Router.php

        -
            message: '#^Method CodeIgniter\\Router\\Router\:\:scanControllers\(\) has parameter \$segments with no value type specified in iterable type array\.$#'
            count: 1
            path: ../../system/Router/Router.php

        -
            message: '#^Method CodeIgniter\\Router\\Router\:\:scanControllers\(\) return type has no value type specified in iterable type array\.$#'
            count: 1
            path: ../../system/Router/Router.php

        -
            message: '#^Method CodeIgniter\\Router\\Router\:\:setRequest\(\) has parameter \$segments with no value type specified in iterable type array\.$#'
            count: 1
            path: ../../system/Router/Router.php

        -
            message: '#^Method CodeIgniter\\Router\\Router\:\:validateRequest\(\) has parameter \$segments with no value type specified in iterable type array\.$#'
            count: 1
            path: ../../system/Router/Router.php

        -
            message: '#^Method CodeIgniter\\Router\\Router\:\:validateRequest\(\) return type has no value type specified in iterable type array\.$#'
            count: 1
            path: ../../system/Router/Router.php

        -
            message: '#^Property CodeIgniter\\Router\\Router\:\:\$matchedRoute type has no value type specified in iterable type array\.$#'
            count: 1
            path: ../../system/Router/Router.php

        -
            message: '#^Property CodeIgniter\\Router\\Router\:\:\$matchedRouteOptions type has no value type specified in iterable type array\.$#'
            count: 1
            path: ../../system/Router/Router.php

        -
            message: '#^Property CodeIgniter\\Router\\Router\:\:\$params type has no value type specified in iterable type array\.$#'
            count: 1
            path: ../../system/Router/Router.php

        -
            message: '#^Method CodeIgniter\\Router\\RouterInterface\:\:params\(\) return type has no value type specified in iterable type array\.$#'
            count: 1
            path: ../../system/Router/RouterInterface.php

        -
            message: '#^Property CodeIgniter\\Session\\Handlers\\BaseHandler\:\:\$savePath type has no value type specified in iterable type array\.$#'
            count: 1
            path: ../../system/Session/Handlers/BaseHandler.php

        -
            message: '#^Method CodeIgniter\\Superglobals\:\:__construct\(\) has parameter \$get with no value type specified in iterable type array\.$#'
            count: 1
            path: ../../system/Superglobals.php

        -
            message: '#^Method CodeIgniter\\Superglobals\:\:__construct\(\) has parameter \$server with no value type specified in iterable type array\.$#'
            count: 1
            path: ../../system/Superglobals.php

        -
            message: '#^Method CodeIgniter\\Superglobals\:\:get\(\) return type has no value type specified in iterable type array\.$#'
            count: 1
            path: ../../system/Superglobals.php

        -
            message: '#^Method CodeIgniter\\Superglobals\:\:setGetArray\(\) has parameter \$array with no value type specified in iterable type array\.$#'
            count: 1
            path: ../../system/Superglobals.php

        -
            message: '#^Property CodeIgniter\\Superglobals\:\:\$get type has no value type specified in iterable type array\.$#'
            count: 1
            path: ../../system/Superglobals.php

        -
            message: '#^Property CodeIgniter\\Superglobals\:\:\$server type has no value type specified in iterable type array\.$#'
            count: 1
            path: ../../system/Superglobals.php

        -
            message: '#^Method CodeIgniter\\Test\\Constraints\\SeeInDatabase\:\:__construct\(\) has parameter \$data with no value type specified in iterable type array\.$#'
            count: 1
            path: ../../system/Test/Constraints/SeeInDatabase.php

        -
            message: '#^Property CodeIgniter\\Test\\Constraints\\SeeInDatabase\:\:\$data type has no value type specified in iterable type array\.$#'
            count: 1
            path: ../../system/Test/Constraints/SeeInDatabase.php

        -
            message: '#^Method CodeIgniter\\Test\\DOMParser\:\:doXPath\(\) has parameter \$paths with no value type specified in iterable type array\.$#'
            count: 1
            path: ../../system/Test/DOMParser.php

        -
            message: '#^Method CodeIgniter\\Test\\Fabricator\:\:__construct\(\) has parameter \$formatters with no value type specified in iterable type array\.$#'
            count: 1
            path: ../../system/Test/Fabricator.php

        -
            message: '#^Method CodeIgniter\\Test\\Fabricator\:\:create\(\) return type has no value type specified in iterable type array\.$#'
            count: 1
            path: ../../system/Test/Fabricator.php

        -
            message: '#^Method CodeIgniter\\Test\\Fabricator\:\:createMock\(\) return type has no value type specified in iterable type array\.$#'
            count: 1
            path: ../../system/Test/Fabricator.php

        -
            message: '#^Method CodeIgniter\\Test\\Fabricator\:\:getFormatters\(\) return type has no value type specified in iterable type array\.$#'
            count: 1
            path: ../../system/Test/Fabricator.php

        -
            message: '#^Method CodeIgniter\\Test\\Fabricator\:\:getOverrides\(\) return type has no value type specified in iterable type array\.$#'
            count: 1
            path: ../../system/Test/Fabricator.php

        -
            message: '#^Method CodeIgniter\\Test\\Fabricator\:\:make\(\) return type has no value type specified in iterable type array\.$#'
            count: 1
            path: ../../system/Test/Fabricator.php

        -
            message: '#^Method CodeIgniter\\Test\\Fabricator\:\:makeArray\(\) return type has no value type specified in iterable type array\.$#'
            count: 1
            path: ../../system/Test/Fabricator.php

        -
            message: '#^Method CodeIgniter\\Test\\Fabricator\:\:setFormatters\(\) has parameter \$formatters with no value type specified in iterable type array\.$#'
            count: 1
            path: ../../system/Test/Fabricator.php

        -
            message: '#^Method CodeIgniter\\Test\\Fabricator\:\:setOverrides\(\) has parameter \$overrides with no value type specified in iterable type array\.$#'
            count: 1
            path: ../../system/Test/Fabricator.php

        -
            message: '#^Property CodeIgniter\\Test\\Fabricator\:\:\$dateFields type has no value type specified in iterable type array\.$#'
            count: 1
            path: ../../system/Test/Fabricator.php

        -
            message: '#^Property CodeIgniter\\Test\\Fabricator\:\:\$formatters type has no value type specified in iterable type array\.$#'
            count: 1
            path: ../../system/Test/Fabricator.php

        -
            message: '#^Property CodeIgniter\\Test\\Fabricator\:\:\$overrides type has no value type specified in iterable type array\.$#'
            count: 1
            path: ../../system/Test/Fabricator.php

        -
            message: '#^Property CodeIgniter\\Test\\Fabricator\:\:\$tableCounts type has no value type specified in iterable type array\.$#'
            count: 1
            path: ../../system/Test/Fabricator.php

        -
            message: '#^Property CodeIgniter\\Test\\Fabricator\:\:\$tempOverrides type has no value type specified in iterable type array\.$#'
            count: 1
            path: ../../system/Test/Fabricator.php

        -
            message: '#^Method CodeIgniter\\Test\\TestResponse\:\:assertJSONExact\(\) has parameter \$test with no value type specified in iterable type array\.$#'
            count: 1
            path: ../../system/Test/TestResponse.php

        -
            message: '#^Method CodeIgniter\\Test\\TestResponse\:\:assertJSONFragment\(\) has parameter \$fragment with no value type specified in iterable type array\.$#'
            count: 1
            path: ../../system/Test/TestResponse.php

        -
            message: '#^Method CodeIgniter\\Typography\\Typography\:\:protectCharacters\(\) has parameter \$match with no value type specified in iterable type array\.$#'
            count: 1
            path: ../../system/Typography/Typography.php

        -
            message: '#^Property CodeIgniter\\Typography\\Typography\:\:\$innerBlockRequired type has no value type specified in iterable type array\.$#'
            count: 1
            path: ../../system/Typography/Typography.php

        -
            message: '#^Property CodeIgniter\\Validation\\CreditCardRules\:\:\$cards type has no value type specified in iterable type array\.$#'
            count: 1
            path: ../../system/Validation/CreditCardRules.php

        -
            message: '#^Method CodeIgniter\\Validation\\DotArrayFilter\:\:filter\(\) has parameter \$array with no value type specified in iterable type array\.$#'
            count: 1
            path: ../../system/Validation/DotArrayFilter.php

        -
            message: '#^Method CodeIgniter\\Validation\\DotArrayFilter\:\:filter\(\) has parameter \$indexes with no value type specified in iterable type array\.$#'
            count: 1
            path: ../../system/Validation/DotArrayFilter.php

        -
            message: '#^Method CodeIgniter\\Validation\\DotArrayFilter\:\:filter\(\) return type has no value type specified in iterable type array\.$#'
            count: 1
            path: ../../system/Validation/DotArrayFilter.php

        -
            message: '#^Method CodeIgniter\\Validation\\DotArrayFilter\:\:run\(\) has parameter \$array with no value type specified in iterable type array\.$#'
            count: 1
            path: ../../system/Validation/DotArrayFilter.php

        -
            message: '#^Method CodeIgniter\\Validation\\DotArrayFilter\:\:run\(\) has parameter \$indexes with no value type specified in iterable type array\.$#'
            count: 1
            path: ../../system/Validation/DotArrayFilter.php

        -
            message: '#^Method CodeIgniter\\Validation\\DotArrayFilter\:\:run\(\) return type has no value type specified in iterable type array\.$#'
            count: 1
            path: ../../system/Validation/DotArrayFilter.php

        -
            message: '#^Method CodeIgniter\\Validation\\Rules\:\:differs\(\) has parameter \$data with no value type specified in iterable type array\.$#'
            count: 1
            path: ../../system/Validation/Rules.php

        -
            message: '#^Method CodeIgniter\\Validation\\Rules\:\:field_exists\(\) has parameter \$data with no value type specified in iterable type array\.$#'
            count: 1
            path: ../../system/Validation/Rules.php

        -
            message: '#^Method CodeIgniter\\Validation\\Rules\:\:field_exists\(\) has parameter \$value with no value type specified in iterable type array\.$#'
            count: 1
            path: ../../system/Validation/Rules.php

        -
            message: '#^Method CodeIgniter\\Validation\\Rules\:\:is_not_unique\(\) has parameter \$data with no value type specified in iterable type array\.$#'
            count: 1
            path: ../../system/Validation/Rules.php

        -
            message: '#^Method CodeIgniter\\Validation\\Rules\:\:is_unique\(\) has parameter \$data with no value type specified in iterable type array\.$#'
            count: 1
            path: ../../system/Validation/Rules.php

        -
            message: '#^Method CodeIgniter\\Validation\\Rules\:\:matches\(\) has parameter \$data with no value type specified in iterable type array\.$#'
            count: 1
            path: ../../system/Validation/Rules.php

        -
            message: '#^Method CodeIgniter\\Validation\\Rules\:\:required\(\) has parameter \$str with no value type specified in iterable type array\.$#'
            count: 1
            path: ../../system/Validation/Rules.php

        -
            message: '#^Method CodeIgniter\\Validation\\Rules\:\:required_with\(\) has parameter \$data with no value type specified in iterable type array\.$#'
            count: 1
            path: ../../system/Validation/Rules.php

        -
            message: '#^Method CodeIgniter\\Validation\\Rules\:\:required_without\(\) has parameter \$data with no value type specified in iterable type array\.$#'
            count: 1
            path: ../../system/Validation/Rules.php

        -
            message: '#^Method CodeIgniter\\Validation\\StrictRules\\CreditCardRules\:\:valid_cc_number\(\) has parameter \$ccNumber with no value type specified in iterable type array\.$#'
            count: 1
            path: ../../system/Validation/StrictRules/CreditCardRules.php

        -
            message: '#^Method CodeIgniter\\Validation\\StrictRules\\FormatRules\:\:alpha\(\) has parameter \$str with no value type specified in iterable type array\.$#'
            count: 1
            path: ../../system/Validation/StrictRules/FormatRules.php

        -
            message: '#^Method CodeIgniter\\Validation\\StrictRules\\FormatRules\:\:alpha_dash\(\) has parameter \$str with no value type specified in iterable type array\.$#'
            count: 1
            path: ../../system/Validation/StrictRules/FormatRules.php

        -
            message: '#^Method CodeIgniter\\Validation\\StrictRules\\FormatRules\:\:alpha_numeric\(\) has parameter \$str with no value type specified in iterable type array\.$#'
            count: 1
            path: ../../system/Validation/StrictRules/FormatRules.php

        -
            message: '#^Method CodeIgniter\\Validation\\StrictRules\\FormatRules\:\:alpha_numeric_punct\(\) has parameter \$str with no value type specified in iterable type array\.$#'
            count: 1
            path: ../../system/Validation/StrictRules/FormatRules.php

        -
            message: '#^Method CodeIgniter\\Validation\\StrictRules\\FormatRules\:\:alpha_numeric_space\(\) has parameter \$str with no value type specified in iterable type array\.$#'
            count: 1
            path: ../../system/Validation/StrictRules/FormatRules.php

        -
            message: '#^Method CodeIgniter\\Validation\\StrictRules\\FormatRules\:\:alpha_space\(\) has parameter \$value with no value type specified in iterable type array\.$#'
            count: 1
            path: ../../system/Validation/StrictRules/FormatRules.php

        -
            message: '#^Method CodeIgniter\\Validation\\StrictRules\\FormatRules\:\:decimal\(\) has parameter \$str with no value type specified in iterable type array\.$#'
            count: 1
            path: ../../system/Validation/StrictRules/FormatRules.php

        -
            message: '#^Method CodeIgniter\\Validation\\StrictRules\\FormatRules\:\:hex\(\) has parameter \$str with no value type specified in iterable type array\.$#'
            count: 1
            path: ../../system/Validation/StrictRules/FormatRules.php

        -
            message: '#^Method CodeIgniter\\Validation\\StrictRules\\FormatRules\:\:integer\(\) has parameter \$str with no value type specified in iterable type array\.$#'
            count: 1
            path: ../../system/Validation/StrictRules/FormatRules.php

        -
            message: '#^Method CodeIgniter\\Validation\\StrictRules\\FormatRules\:\:is_natural\(\) has parameter \$str with no value type specified in iterable type array\.$#'
            count: 1
            path: ../../system/Validation/StrictRules/FormatRules.php

        -
            message: '#^Method CodeIgniter\\Validation\\StrictRules\\FormatRules\:\:is_natural_no_zero\(\) has parameter \$str with no value type specified in iterable type array\.$#'
            count: 1
            path: ../../system/Validation/StrictRules/FormatRules.php

        -
            message: '#^Method CodeIgniter\\Validation\\StrictRules\\FormatRules\:\:numeric\(\) has parameter \$str with no value type specified in iterable type array\.$#'
            count: 1
            path: ../../system/Validation/StrictRules/FormatRules.php

        -
            message: '#^Method CodeIgniter\\Validation\\StrictRules\\FormatRules\:\:regex_match\(\) has parameter \$str with no value type specified in iterable type array\.$#'
            count: 1
            path: ../../system/Validation/StrictRules/FormatRules.php

        -
            message: '#^Method CodeIgniter\\Validation\\StrictRules\\FormatRules\:\:string\(\) has parameter \$str with no value type specified in iterable type array\.$#'
            count: 1
            path: ../../system/Validation/StrictRules/FormatRules.php

        -
            message: '#^Method CodeIgniter\\Validation\\StrictRules\\FormatRules\:\:timezone\(\) has parameter \$str with no value type specified in iterable type array\.$#'
            count: 1
            path: ../../system/Validation/StrictRules/FormatRules.php

        -
            message: '#^Method CodeIgniter\\Validation\\StrictRules\\FormatRules\:\:valid_base64\(\) has parameter \$str with no value type specified in iterable type array\.$#'
            count: 1
            path: ../../system/Validation/StrictRules/FormatRules.php

        -
            message: '#^Method CodeIgniter\\Validation\\StrictRules\\FormatRules\:\:valid_date\(\) has parameter \$str with no value type specified in iterable type array\.$#'
            count: 1
            path: ../../system/Validation/StrictRules/FormatRules.php

        -
            message: '#^Method CodeIgniter\\Validation\\StrictRules\\FormatRules\:\:valid_email\(\) has parameter \$str with no value type specified in iterable type array\.$#'
            count: 1
            path: ../../system/Validation/StrictRules/FormatRules.php

        -
            message: '#^Method CodeIgniter\\Validation\\StrictRules\\FormatRules\:\:valid_emails\(\) has parameter \$str with no value type specified in iterable type array\.$#'
            count: 1
            path: ../../system/Validation/StrictRules/FormatRules.php

        -
            message: '#^Method CodeIgniter\\Validation\\StrictRules\\FormatRules\:\:valid_ip\(\) has parameter \$ip with no value type specified in iterable type array\.$#'
            count: 1
            path: ../../system/Validation/StrictRules/FormatRules.php

        -
            message: '#^Method CodeIgniter\\Validation\\StrictRules\\FormatRules\:\:valid_json\(\) has parameter \$str with no value type specified in iterable type array\.$#'
            count: 1
            path: ../../system/Validation/StrictRules/FormatRules.php

        -
            message: '#^Method CodeIgniter\\Validation\\StrictRules\\FormatRules\:\:valid_url\(\) has parameter \$str with no value type specified in iterable type array\.$#'
            count: 1
            path: ../../system/Validation/StrictRules/FormatRules.php

        -
            message: '#^Method CodeIgniter\\Validation\\StrictRules\\FormatRules\:\:valid_url_strict\(\) has parameter \$str with no value type specified in iterable type array\.$#'
            count: 1
            path: ../../system/Validation/StrictRules/FormatRules.php

        -
            message: '#^Method CodeIgniter\\Validation\\StrictRules\\Rules\:\:differs\(\) has parameter \$data with no value type specified in iterable type array\.$#'
            count: 1
            path: ../../system/Validation/StrictRules/Rules.php

        -
            message: '#^Method CodeIgniter\\Validation\\StrictRules\\Rules\:\:differs\(\) has parameter \$str with no value type specified in iterable type array\.$#'
            count: 1
            path: ../../system/Validation/StrictRules/Rules.php

        -
            message: '#^Method CodeIgniter\\Validation\\StrictRules\\Rules\:\:equals\(\) has parameter \$str with no value type specified in iterable type array\.$#'
            count: 1
            path: ../../system/Validation/StrictRules/Rules.php

        -
            message: '#^Method CodeIgniter\\Validation\\StrictRules\\Rules\:\:exact_length\(\) has parameter \$str with no value type specified in iterable type array\.$#'
            count: 1
            path: ../../system/Validation/StrictRules/Rules.php

        -
            message: '#^Method CodeIgniter\\Validation\\StrictRules\\Rules\:\:field_exists\(\) has parameter \$data with no value type specified in iterable type array\.$#'
            count: 1
            path: ../../system/Validation/StrictRules/Rules.php

        -
            message: '#^Method CodeIgniter\\Validation\\StrictRules\\Rules\:\:field_exists\(\) has parameter \$value with no value type specified in iterable type array\.$#'
            count: 1
            path: ../../system/Validation/StrictRules/Rules.php

        -
            message: '#^Method CodeIgniter\\Validation\\StrictRules\\Rules\:\:greater_than\(\) has parameter \$str with no value type specified in iterable type array\.$#'
            count: 1
            path: ../../system/Validation/StrictRules/Rules.php

        -
            message: '#^Method CodeIgniter\\Validation\\StrictRules\\Rules\:\:greater_than_equal_to\(\) has parameter \$str with no value type specified in iterable type array\.$#'
            count: 1
            path: ../../system/Validation/StrictRules/Rules.php

        -
            message: '#^Method CodeIgniter\\Validation\\StrictRules\\Rules\:\:in_list\(\) has parameter \$value with no value type specified in iterable type array\.$#'
            count: 1
            path: ../../system/Validation/StrictRules/Rules.php

        -
            message: '#^Method CodeIgniter\\Validation\\StrictRules\\Rules\:\:is_not_unique\(\) has parameter \$data with no value type specified in iterable type array\.$#'
            count: 1
            path: ../../system/Validation/StrictRules/Rules.php

        -
            message: '#^Method CodeIgniter\\Validation\\StrictRules\\Rules\:\:is_not_unique\(\) has parameter \$str with no value type specified in iterable type array\.$#'
            count: 1
            path: ../../system/Validation/StrictRules/Rules.php

        -
            message: '#^Method CodeIgniter\\Validation\\StrictRules\\Rules\:\:is_unique\(\) has parameter \$data with no value type specified in iterable type array\.$#'
            count: 1
            path: ../../system/Validation/StrictRules/Rules.php

        -
            message: '#^Method CodeIgniter\\Validation\\StrictRules\\Rules\:\:is_unique\(\) has parameter \$str with no value type specified in iterable type array\.$#'
            count: 1
            path: ../../system/Validation/StrictRules/Rules.php

        -
            message: '#^Method CodeIgniter\\Validation\\StrictRules\\Rules\:\:less_than\(\) has parameter \$str with no value type specified in iterable type array\.$#'
            count: 1
            path: ../../system/Validation/StrictRules/Rules.php

        -
            message: '#^Method CodeIgniter\\Validation\\StrictRules\\Rules\:\:less_than_equal_to\(\) has parameter \$str with no value type specified in iterable type array\.$#'
            count: 1
            path: ../../system/Validation/StrictRules/Rules.php

        -
            message: '#^Method CodeIgniter\\Validation\\StrictRules\\Rules\:\:matches\(\) has parameter \$data with no value type specified in iterable type array\.$#'
            count: 1
            path: ../../system/Validation/StrictRules/Rules.php

        -
            message: '#^Method CodeIgniter\\Validation\\StrictRules\\Rules\:\:matches\(\) has parameter \$str with no value type specified in iterable type array\.$#'
            count: 1
            path: ../../system/Validation/StrictRules/Rules.php

        -
            message: '#^Method CodeIgniter\\Validation\\StrictRules\\Rules\:\:max_length\(\) has parameter \$str with no value type specified in iterable type array\.$#'
            count: 1
            path: ../../system/Validation/StrictRules/Rules.php

        -
            message: '#^Method CodeIgniter\\Validation\\StrictRules\\Rules\:\:min_length\(\) has parameter \$str with no value type specified in iterable type array\.$#'
            count: 1
            path: ../../system/Validation/StrictRules/Rules.php

        -
            message: '#^Method CodeIgniter\\Validation\\StrictRules\\Rules\:\:not_equals\(\) has parameter \$str with no value type specified in iterable type array\.$#'
            count: 1
            path: ../../system/Validation/StrictRules/Rules.php

        -
            message: '#^Method CodeIgniter\\Validation\\StrictRules\\Rules\:\:not_in_list\(\) has parameter \$value with no value type specified in iterable type array\.$#'
            count: 1
            path: ../../system/Validation/StrictRules/Rules.php

        -
            message: '#^Method CodeIgniter\\Validation\\StrictRules\\Rules\:\:required\(\) has parameter \$str with no value type specified in iterable type array\.$#'
            count: 1
            path: ../../system/Validation/StrictRules/Rules.php

        -
            message: '#^Method CodeIgniter\\Validation\\StrictRules\\Rules\:\:required_with\(\) has parameter \$data with no value type specified in iterable type array\.$#'
            count: 1
            path: ../../system/Validation/StrictRules/Rules.php

        -
            message: '#^Method CodeIgniter\\Validation\\StrictRules\\Rules\:\:required_with\(\) has parameter \$str with no value type specified in iterable type array\.$#'
            count: 1
            path: ../../system/Validation/StrictRules/Rules.php

        -
            message: '#^Method CodeIgniter\\Validation\\StrictRules\\Rules\:\:required_without\(\) has parameter \$data with no value type specified in iterable type array\.$#'
            count: 1
            path: ../../system/Validation/StrictRules/Rules.php

        -
            message: '#^Method CodeIgniter\\Validation\\StrictRules\\Rules\:\:required_without\(\) has parameter \$str with no value type specified in iterable type array\.$#'
            count: 1
            path: ../../system/Validation/StrictRules/Rules.php

        -
            message: '#^Method CodeIgniter\\Validation\\Validation\:\:check\(\) has parameter \$rules with no value type specified in iterable type array\.$#'
            count: 1
            path: ../../system/Validation/Validation.php

        -
            message: '#^Method CodeIgniter\\Validation\\Validation\:\:check\(\) has parameter \$value with no value type specified in iterable type array\.$#'
            count: 1
            path: ../../system/Validation/Validation.php

        -
            message: '#^Method CodeIgniter\\Validation\\Validation\:\:fillPlaceholders\(\) has parameter \$data with no value type specified in iterable type array\.$#'
            count: 1
            path: ../../system/Validation/Validation.php

        -
            message: '#^Method CodeIgniter\\Validation\\Validation\:\:fillPlaceholders\(\) has parameter \$rules with no value type specified in iterable type array\.$#'
            count: 1
            path: ../../system/Validation/Validation.php

        -
            message: '#^Method CodeIgniter\\Validation\\Validation\:\:fillPlaceholders\(\) return type has no value type specified in iterable type array\.$#'
            count: 1
            path: ../../system/Validation/Validation.php

        -
            message: '#^Method CodeIgniter\\Validation\\Validation\:\:getRules\(\) return type has no value type specified in iterable type array\.$#'
            count: 1
            path: ../../system/Validation/Validation.php

        -
            message: '#^Method CodeIgniter\\Validation\\Validation\:\:getValidated\(\) return type has no value type specified in iterable type array\.$#'
            count: 1
            path: ../../system/Validation/Validation.php

        -
            message: '#^Method CodeIgniter\\Validation\\Validation\:\:isStringList\(\) has parameter \$array with no value type specified in iterable type array\.$#'
            count: 1
            path: ../../system/Validation/Validation.php

        -
            message: '#^Method CodeIgniter\\Validation\\Validation\:\:loadRuleGroup\(\) return type has no value type specified in iterable type array\.$#'
            count: 1
            path: ../../system/Validation/Validation.php

        -
            message: '#^Method CodeIgniter\\Validation\\Validation\:\:processIfExist\(\) has parameter \$data with no value type specified in iterable type array\.$#'
            count: 1
            path: ../../system/Validation/Validation.php

        -
            message: '#^Method CodeIgniter\\Validation\\Validation\:\:processIfExist\(\) has parameter \$rules with no value type specified in iterable type array\.$#'
            count: 1
            path: ../../system/Validation/Validation.php

        -
            message: '#^Method CodeIgniter\\Validation\\Validation\:\:processIfExist\(\) return type has no value type specified in iterable type array\.$#'
            count: 1
            path: ../../system/Validation/Validation.php

        -
            message: '#^Method CodeIgniter\\Validation\\Validation\:\:processPermitEmpty\(\) has parameter \$data with no value type specified in iterable type array\.$#'
            count: 1
            path: ../../system/Validation/Validation.php

        -
            message: '#^Method CodeIgniter\\Validation\\Validation\:\:processPermitEmpty\(\) has parameter \$rules with no value type specified in iterable type array\.$#'
            count: 1
            path: ../../system/Validation/Validation.php

        -
            message: '#^Method CodeIgniter\\Validation\\Validation\:\:processPermitEmpty\(\) has parameter \$value with no value type specified in iterable type array\.$#'
            count: 1
            path: ../../system/Validation/Validation.php

        -
            message: '#^Method CodeIgniter\\Validation\\Validation\:\:processPermitEmpty\(\) return type has no value type specified in iterable type array\.$#'
            count: 1
            path: ../../system/Validation/Validation.php

        -
            message: '#^Method CodeIgniter\\Validation\\Validation\:\:processRules\(\) has parameter \$data with no value type specified in iterable type array\.$#'
            count: 1
            path: ../../system/Validation/Validation.php

        -
            message: '#^Method CodeIgniter\\Validation\\Validation\:\:processRules\(\) has parameter \$rules with no value type specified in iterable type array\.$#'
            count: 1
            path: ../../system/Validation/Validation.php

        -
            message: '#^Method CodeIgniter\\Validation\\Validation\:\:processRules\(\) has parameter \$value with no value type specified in iterable type array\.$#'
            count: 1
            path: ../../system/Validation/Validation.php

        -
            message: '#^Method CodeIgniter\\Validation\\Validation\:\:retrievePlaceholders\(\) has parameter \$data with no value type specified in iterable type array\.$#'
            count: 1
            path: ../../system/Validation/Validation.php

        -
            message: '#^Method CodeIgniter\\Validation\\Validation\:\:retrievePlaceholders\(\) return type has no value type specified in iterable type array\.$#'
            count: 1
            path: ../../system/Validation/Validation.php

        -
            message: '#^Method CodeIgniter\\Validation\\Validation\:\:run\(\) has parameter \$data with no value type specified in iterable type array\.$#'
            count: 1
            path: ../../system/Validation/Validation.php

        -
            message: '#^Method CodeIgniter\\Validation\\Validation\:\:run\(\) has parameter \$dbGroup with no value type specified in iterable type array\.$#'
            count: 1
            path: ../../system/Validation/Validation.php

        -
            message: '#^Method CodeIgniter\\Validation\\Validation\:\:setRule\(\) has parameter \$errors with no value type specified in iterable type array\.$#'
            count: 1
            path: ../../system/Validation/Validation.php

        -
            message: '#^Method CodeIgniter\\Validation\\Validation\:\:setRule\(\) has parameter \$rules with no value type specified in iterable type array\.$#'
            count: 1
            path: ../../system/Validation/Validation.php

        -
            message: '#^Method CodeIgniter\\Validation\\Validation\:\:setRules\(\) has parameter \$errors with no value type specified in iterable type array\.$#'
            count: 1
            path: ../../system/Validation/Validation.php

        -
            message: '#^Method CodeIgniter\\Validation\\Validation\:\:setRules\(\) has parameter \$rules with no value type specified in iterable type array\.$#'
            count: 1
            path: ../../system/Validation/Validation.php

        -
            message: '#^Method CodeIgniter\\Validation\\Validation\:\:splitRules\(\) return type has no value type specified in iterable type array\.$#'
            count: 1
            path: ../../system/Validation/Validation.php

        -
            message: '#^Property CodeIgniter\\Validation\\Validation\:\:\$customErrors type has no value type specified in iterable type array\.$#'
            count: 1
            path: ../../system/Validation/Validation.php

        -
            message: '#^Property CodeIgniter\\Validation\\Validation\:\:\$data type has no value type specified in iterable type array\.$#'
            count: 1
            path: ../../system/Validation/Validation.php

        -
            message: '#^Property CodeIgniter\\Validation\\Validation\:\:\$errors type has no value type specified in iterable type array\.$#'
            count: 1
            path: ../../system/Validation/Validation.php

        -
            message: '#^Property CodeIgniter\\Validation\\Validation\:\:\$ruleSetFiles type has no value type specified in iterable type array\.$#'
            count: 1
            path: ../../system/Validation/Validation.php

        -
            message: '#^Property CodeIgniter\\Validation\\Validation\:\:\$ruleSetInstances type has no value type specified in iterable type array\.$#'
            count: 1
            path: ../../system/Validation/Validation.php

        -
            message: '#^Property CodeIgniter\\Validation\\Validation\:\:\$validated type has no value type specified in iterable type array\.$#'
            count: 1
            path: ../../system/Validation/Validation.php

        -
            message: '#^Method CodeIgniter\\Validation\\ValidationInterface\:\:check\(\) has parameter \$rules with no value type specified in iterable type array\.$#'
            count: 1
            path: ../../system/Validation/ValidationInterface.php

        -
            message: '#^Method CodeIgniter\\Validation\\ValidationInterface\:\:check\(\) has parameter \$value with no value type specified in iterable type array\.$#'
            count: 1
            path: ../../system/Validation/ValidationInterface.php

        -
            message: '#^Method CodeIgniter\\Validation\\ValidationInterface\:\:getRules\(\) return type has no value type specified in iterable type array\.$#'
            count: 1
            path: ../../system/Validation/ValidationInterface.php

        -
            message: '#^Method CodeIgniter\\Validation\\ValidationInterface\:\:getValidated\(\) return type has no value type specified in iterable type array\.$#'
            count: 1
            path: ../../system/Validation/ValidationInterface.php

        -
            message: '#^Method CodeIgniter\\Validation\\ValidationInterface\:\:loadRuleGroup\(\) return type has no value type specified in iterable type array\.$#'
            count: 1
            path: ../../system/Validation/ValidationInterface.php

        -
            message: '#^Method CodeIgniter\\Validation\\ValidationInterface\:\:run\(\) has parameter \$data with no value type specified in iterable type array\.$#'
            count: 1
            path: ../../system/Validation/ValidationInterface.php

        -
            message: '#^Method CodeIgniter\\Validation\\ValidationInterface\:\:run\(\) has parameter \$dbGroup with no value type specified in iterable type array\.$#'
            count: 1
            path: ../../system/Validation/ValidationInterface.php

        -
            message: '#^Method CodeIgniter\\Validation\\ValidationInterface\:\:setRule\(\) has parameter \$errors with no value type specified in iterable type array\.$#'
            count: 1
            path: ../../system/Validation/ValidationInterface.php

        -
            message: '#^Method CodeIgniter\\Validation\\ValidationInterface\:\:setRule\(\) has parameter \$rules with no value type specified in iterable type array\.$#'
            count: 1
            path: ../../system/Validation/ValidationInterface.php

        -
            message: '#^Method CodeIgniter\\Validation\\ValidationInterface\:\:setRules\(\) has parameter \$messages with no value type specified in iterable type array\.$#'
            count: 1
            path: ../../system/Validation/ValidationInterface.php

        -
            message: '#^Method CodeIgniter\\Validation\\ValidationInterface\:\:setRules\(\) has parameter \$rules with no value type specified in iterable type array\.$#'
            count: 1
            path: ../../system/Validation/ValidationInterface.php

        -
            message: '#^Method CodeIgniter\\View\\Cell\:\:determineClass\(\) return type has no value type specified in iterable type array\.$#'
            count: 1
            path: ../../system/View/Cell.php

        -
            message: '#^Method CodeIgniter\\View\\Cell\:\:getMethodParams\(\) has parameter \$params with no value type specified in iterable type array\.$#'
            count: 1
            path: ../../system/View/Cell.php

        -
            message: '#^Method CodeIgniter\\View\\Cell\:\:getMethodParams\(\) return type has no value type specified in iterable type array\.$#'
            count: 1
            path: ../../system/View/Cell.php

        -
            message: '#^Method CodeIgniter\\View\\Cell\:\:renderCell\(\) has parameter \$params with no value type specified in iterable type array\.$#'
            count: 1
            path: ../../system/View/Cell.php

        -
            message: '#^Method CodeIgniter\\View\\Cell\:\:renderSimpleClass\(\) has parameter \$params with no value type specified in iterable type array\.$#'
            count: 1
            path: ../../system/View/Cell.php

        -
            message: '#^Method CodeIgniter\\View\\Cells\\Cell\:\:fill\(\) has parameter \$params with no value type specified in iterable type array\.$#'
            count: 1
            path: ../../system/View/Cells/Cell.php

        -
            message: '#^Method CodeIgniter\\View\\Cells\\Cell\:\:getNonPublicProperties\(\) return type has no value type specified in iterable type array\.$#'
            count: 1
            path: ../../system/View/Cells/Cell.php

        -
            message: '#^Method CodeIgniter\\View\\Cells\\Cell\:\:getPublicProperties\(\) return type has no value type specified in iterable type array\.$#'
            count: 1
            path: ../../system/View/Cells/Cell.php

        -
            message: '#^Method CodeIgniter\\View\\Cells\\Cell\:\:includeComputedProperties\(\) has parameter \$properties with no value type specified in iterable type array\.$#'
            count: 1
            path: ../../system/View/Cells/Cell.php

        -
            message: '#^Method CodeIgniter\\View\\Cells\\Cell\:\:includeComputedProperties\(\) return type has no value type specified in iterable type array\.$#'
            count: 1
            path: ../../system/View/Cells/Cell.php

        -
            message: '#^Method CodeIgniter\\View\\Cells\\Cell\:\:view\(\) has parameter \$data with no value type specified in iterable type array\.$#'
            count: 1
            path: ../../system/View/Cells/Cell.php

        -
            message: '#^Method class@anonymous/system/Traits/PropertiesTrait\.php\:49\:\:getProperties\(\) return type has no value type specified in iterable type array\.$#'
            count: 1
            path: ../../system/View/Cells/Cell.php

        -
            message: '#^Method CodeIgniter\\View\\Parser\:\:replaceSingle\(\) has parameter \$pattern with no value type specified in iterable type array\.$#'
            count: 1
            path: ../../system/View/Parser.php

        -
            message: '#^Method CodeIgniter\\API\\BaseTransformer@anonymous/tests/system/API/TransformerTest\.php\:313\:\:includePosts\(\) return type has no value type specified in iterable type array\.$#'
            count: 1
            path: ../../tests/system/API/TransformerTest.php

        -
            message: '#^Method CodeIgniter\\API\\BaseTransformer@anonymous/tests/system/API/TransformerTest\.php\:336\:\:includePosts\(\) return type has no value type specified in iterable type array\.$#'
            count: 1
            path: ../../tests/system/API/TransformerTest.php

        -
            message: '#^Method CodeIgniter\\API\\BaseTransformer@anonymous/tests/system/API/TransformerTest\.php\:362\:\:includeComments\(\) return type has no value type specified in iterable type array\.$#'
            count: 1
            path: ../../tests/system/API/TransformerTest.php

        -
            message: '#^Method CodeIgniter\\API\\BaseTransformer@anonymous/tests/system/API/TransformerTest\.php\:362\:\:includePosts\(\) return type has no value type specified in iterable type array\.$#'
            count: 1
            path: ../../tests/system/API/TransformerTest.php

        -
            message: '#^Method CodeIgniter\\API\\BaseTransformer@anonymous/tests/system/API/TransformerTest\.php\:394\:\:includePosts\(\) return type has no value type specified in iterable type array\.$#'
            count: 1
            path: ../../tests/system/API/TransformerTest.php

        -
            message: '#^Method CodeIgniter\\API\\BaseTransformer@anonymous/tests/system/API/TransformerTest\.php\:417\:\:includePosts\(\) return type has no value type specified in iterable type array\.$#'
            count: 1
            path: ../../tests/system/API/TransformerTest.php

        -
            message: '#^Method CodeIgniter\\API\\BaseTransformer@anonymous/tests/system/API/TransformerTest\.php\:445\:\:includePosts\(\) return type has no value type specified in iterable type array\.$#'
            count: 1
            path: ../../tests/system/API/TransformerTest.php

        -
            message: '#^Method CodeIgniter\\API\\BaseTransformer@anonymous/tests/system/API/TransformerTest\.php\:497\:\:includePosts\(\) return type has no value type specified in iterable type array\.$#'
            count: 1
            path: ../../tests/system/API/TransformerTest.php

        -
            message: '#^Method CodeIgniter\\API\\BaseTransformer@anonymous/tests/system/API/TransformerTest\.php\:556\:\:includePosts\(\) return type has no value type specified in iterable type array\.$#'
            count: 1
            path: ../../tests/system/API/TransformerTest.php

        -
            message: '#^Method CodeIgniter\\API\\BaseTransformer@anonymous/tests/system/API/TransformerTest\.php\:579\:\:includePosts\(\) return type has no value type specified in iterable type array\.$#'
            count: 1
            path: ../../tests/system/API/TransformerTest.php

        -
            message: '#^Method CodeIgniter\\AutoReview\\ComposerJsonTest\:\:checkConfig\(\) has parameter \$fromComponent with no value type specified in iterable type array\.$#'
            count: 1
            path: ../../tests/system/AutoReview/ComposerJsonTest.php

        -
            message: '#^Method CodeIgniter\\AutoReview\\ComposerJsonTest\:\:checkConfig\(\) has parameter \$fromMain with no value type specified in iterable type array\.$#'
            count: 1
            path: ../../tests/system/AutoReview/ComposerJsonTest.php

        -
            message: '#^Method CodeIgniter\\AutoReview\\ComposerJsonTest\:\:getComposerJson\(\) return type has no value type specified in iterable type array\.$#'
            count: 1
            path: ../../tests/system/AutoReview/ComposerJsonTest.php

        -
            message: '#^Property CodeIgniter\\AutoReview\\ComposerJsonTest\:\:\$devComposer type has no value type specified in iterable type array\.$#'
            count: 1
            path: ../../tests/system/AutoReview/ComposerJsonTest.php

        -
            message: '#^Property CodeIgniter\\AutoReview\\ComposerJsonTest\:\:\$frameworkComposer type has no value type specified in iterable type array\.$#'
            count: 1
            path: ../../tests/system/AutoReview/ComposerJsonTest.php

        -
            message: '#^Property CodeIgniter\\AutoReview\\ComposerJsonTest\:\:\$starterComposer type has no value type specified in iterable type array\.$#'
            count: 1
            path: ../../tests/system/AutoReview/ComposerJsonTest.php

        -
            message: '#^Method CodeIgniter\\AutoReview\\FrameworkCodeTest\:\:getTestClasses\(\) return type has no value type specified in iterable type array\.$#'
            count: 1
            path: ../../tests/system/AutoReview/FrameworkCodeTest.php

        -
            message: '#^Method CodeIgniter\\AutoReview\\FrameworkCodeTest\:\:provideEachTestClassHasCorrectGroupAttributeName\(\) return type has no value type specified in iterable type iterable\.$#'
            count: 1
            path: ../../tests/system/AutoReview/FrameworkCodeTest.php

        -
            message: '#^Property CodeIgniter\\AutoReview\\FrameworkCodeTest\:\:\$recognizedGroupAttributeNames type has no value type specified in iterable type array\.$#'
            count: 1
            path: ../../tests/system/AutoReview/FrameworkCodeTest.php

        -
            message: '#^Property CodeIgniter\\AutoReview\\FrameworkCodeTest\:\:\$testClasses type has no value type specified in iterable type array\.$#'
            count: 1
            path: ../../tests/system/AutoReview/FrameworkCodeTest.php

        -
            message: '#^Method CodeIgniter\\CLI\\CLITest\:\:provideTable\(\) return type has no value type specified in iterable type iterable\.$#'
            count: 1
            path: ../../tests/system/CLI/CLITest.php

        -
            message: '#^Method CodeIgniter\\CLI\\CLITest\:\:testTable\(\) has parameter \$expected with no value type specified in iterable type array\.$#'
            count: 1
            path: ../../tests/system/CLI/CLITest.php

        -
            message: '#^Method CodeIgniter\\CLI\\CLITest\:\:testTable\(\) has parameter \$tbody with no value type specified in iterable type array\.$#'
            count: 1
            path: ../../tests/system/CLI/CLITest.php

        -
            message: '#^Method CodeIgniter\\CLI\\CLITest\:\:testTable\(\) has parameter \$thead with no value type specified in iterable type array\.$#'
            count: 1
            path: ../../tests/system/CLI/CLITest.php

        -
            message: '#^Method CodeIgniter\\CodeIgniterTest\:\:providePageCacheWithCacheQueryString\(\) return type has no value type specified in iterable type iterable\.$#'
            count: 1
            path: ../../tests/system/CodeIgniterTest.php

        -
            message: '#^Method CodeIgniter\\CodeIgniterTest\:\:testPageCacheWithCacheQueryString\(\) has parameter \$cacheQueryStringValue with no value type specified in iterable type array\.$#'
            count: 1
            path: ../../tests/system/CodeIgniterTest.php

        -
            message: '#^Method CodeIgniter\\CodeIgniterTest\:\:testPageCacheWithCacheQueryString\(\) has parameter \$testingUrls with no value type specified in iterable type array\.$#'
            count: 1
            path: ../../tests/system/CodeIgniterTest.php

        -
            message: '#^Method CodeIgniter\\Commands\\CommandTest\:\:provideCommandParsesArgsCorrectly\(\) return type has no value type specified in iterable type iterable\.$#'
            count: 1
            path: ../../tests/system/Commands/CommandTest.php

        -
            message: '#^Method CodeIgniter\\Commands\\Translation\\LocalizationFinderTest\:\:getActualTranslationFourKeys\(\) return type has no value type specified in iterable type array\.$#'
            count: 1
            path: ../../tests/system/Commands/Translation/LocalizationFinderTest.php

        -
            message: '#^Method CodeIgniter\\Commands\\Translation\\LocalizationFinderTest\:\:getActualTranslationOneKeys\(\) return type has no value type specified in iterable type array\.$#'
            count: 1
            path: ../../tests/system/Commands/Translation/LocalizationFinderTest.php

        -
            message: '#^Method CodeIgniter\\Commands\\Translation\\LocalizationFinderTest\:\:getActualTranslationThreeKeys\(\) return type has no value type specified in iterable type array\.$#'
            count: 1
            path: ../../tests/system/Commands/Translation/LocalizationFinderTest.php

        -
            message: '#^Method CodeIgniter\\Commands\\Utilities\\Routes\\AutoRouterImproved\\AutoRouteCollectorTest\:\:createAutoRouteCollector\(\) has parameter \$filterConfigFilters with no value type specified in iterable type array\.$#'
            count: 1
            path: ../../tests/system/Commands/Utilities/Routes/AutoRouterImproved/AutoRouteCollectorTest.php

        -
            message: '#^Method CodeIgniter\\Commands\\Utilities\\Routes\\FilterFinderTest\:\:createFilters\(\) has parameter \$config with no value type specified in iterable type array\.$#'
            count: 1
            path: ../../tests/system/Commands/Utilities/Routes/FilterFinderTest.php

        -
            message: '#^Method CodeIgniter\\Commands\\Utilities\\Routes\\FilterFinderTest\:\:createRouteCollection\(\) has parameter \$routes with no value type specified in iterable type array\.$#'
            count: 1
            path: ../../tests/system/Commands/Utilities/Routes/FilterFinderTest.php

        -
            message: '#^Method CodeIgniter\\Commands\\Utilities\\Routes\\SampleURIGeneratorTest\:\:provideGet\(\) return type has no value type specified in iterable type iterable\.$#'
            count: 1
            path: ../../tests/system/Commands/Utilities/Routes/SampleURIGeneratorTest.php

        -
            message: '#^Method CodeIgniter\\CommonFunctionsTest\:\:provideCleanPathActuallyCleaningThePaths\(\) return type has no value type specified in iterable type iterable\.$#'
            count: 1
            path: ../../tests/system/CommonFunctionsTest.php

        -
            message: '#^Property CodeIgniter\\CommonHelperTest\:\:\$dummyHelpers type has no value type specified in iterable type array\.$#'
            count: 1
            path: ../../tests/system/CommonHelperTest.php

        -
            message: '#^Method CodeIgniter\\Config\\DotEnvTest\:\:provideLoadsVars\(\) return type has no value type specified in iterable type iterable\.$#'
            count: 1
            path: ../../tests/system/Config/DotEnvTest.php

        -
            message: '#^Method CodeIgniter\\Config\\MimesTest\:\:provideGuessExtensionFromType\(\) return type has no value type specified in iterable type iterable\.$#'
            count: 1
            path: ../../tests/system/Config/MimesTest.php

        -
            message: '#^Method CodeIgniter\\Config\\MimesTest\:\:provideGuessTypeFromExtension\(\) return type has no value type specified in iterable type iterable\.$#'
            count: 1
            path: ../../tests/system/Config/MimesTest.php

        -
            message: '#^Property CodeIgniter\\Config\\ServicesTest\:\:\$original type has no value type specified in iterable type array\.$#'
            count: 1
            path: ../../tests/system/Config/ServicesTest.php

        -
            message: '#^Property CodeIgniter\\Cookie\\CookieStoreTest\:\:\$defaults type has no value type specified in iterable type array\.$#'
            count: 1
            path: ../../tests/system/Cookie/CookieStoreTest.php

        -
            message: '#^Method CodeIgniter\\Cookie\\CookieTest\:\:provideConfigPrefix\(\) return type has no value type specified in iterable type iterable\.$#'
            count: 1
            path: ../../tests/system/Cookie/CookieTest.php

        -
            message: '#^Method CodeIgniter\\Cookie\\CookieTest\:\:provideInvalidExpires\(\) return type has no value type specified in iterable type iterable\.$#'
            count: 1
            path: ../../tests/system/Cookie/CookieTest.php

        -
            message: '#^Method CodeIgniter\\Cookie\\CookieTest\:\:provideSetCookieHeaderCreation\(\) return type has no value type specified in iterable type iterable\.$#'
            count: 1
            path: ../../tests/system/Cookie/CookieTest.php

        -
            message: '#^Method CodeIgniter\\Cookie\\CookieTest\:\:testSetCookieHeaderCreation\(\) has parameter \$changed with no value type specified in iterable type array\.$#'
            count: 1
            path: ../../tests/system/Cookie/CookieTest.php

        -
            message: '#^Property CodeIgniter\\Cookie\\CookieTest\:\:\$defaults type has no value type specified in iterable type array\.$#'
            count: 1
            path: ../../tests/system/Cookie/CookieTest.php

        -
            message: '#^Method CodeIgniter\\DataConverter\\DataConverterTest\:\:createDataConverter\(\) has parameter \$handlers with no value type specified in iterable type array\.$#'
            count: 1
            path: ../../tests/system/DataConverter/DataConverterTest.php

        -
            message: '#^Method CodeIgniter\\DataConverter\\DataConverterTest\:\:createDataConverter\(\) has parameter \$types with no value type specified in iterable type array\.$#'
            count: 1
            path: ../../tests/system/DataConverter/DataConverterTest.php

        -
            message: '#^Method CodeIgniter\\DataConverter\\DataConverterTest\:\:provideConvertDataFromDB\(\) return type has no value type specified in iterable type iterable\.$#'
            count: 1
            path: ../../tests/system/DataConverter/DataConverterTest.php

        -
            message: '#^Method CodeIgniter\\DataConverter\\DataConverterTest\:\:provideConvertDataToDB\(\) return type has no value type specified in iterable type iterable\.$#'
            count: 1
            path: ../../tests/system/DataConverter/DataConverterTest.php

        -
            message: '#^Method CodeIgniter\\DataConverter\\DataConverterTest\:\:testConvertDataFromDB\(\) has parameter \$dbData with no value type specified in iterable type array\.$#'
            count: 1
            path: ../../tests/system/DataConverter/DataConverterTest.php

        -
            message: '#^Method CodeIgniter\\DataConverter\\DataConverterTest\:\:testConvertDataFromDB\(\) has parameter \$expected with no value type specified in iterable type array\.$#'
            count: 1
            path: ../../tests/system/DataConverter/DataConverterTest.php

        -
            message: '#^Method CodeIgniter\\DataConverter\\DataConverterTest\:\:testConvertDataFromDB\(\) has parameter \$types with no value type specified in iterable type array\.$#'
            count: 1
            path: ../../tests/system/DataConverter/DataConverterTest.php

        -
            message: '#^Method CodeIgniter\\DataConverter\\DataConverterTest\:\:testConvertDataToDB\(\) has parameter \$expected with no value type specified in iterable type array\.$#'
            count: 1
            path: ../../tests/system/DataConverter/DataConverterTest.php

        -
            message: '#^Method CodeIgniter\\DataConverter\\DataConverterTest\:\:testConvertDataToDB\(\) has parameter \$phpData with no value type specified in iterable type array\.$#'
            count: 1
            path: ../../tests/system/DataConverter/DataConverterTest.php

        -
            message: '#^Method CodeIgniter\\DataConverter\\DataConverterTest\:\:testConvertDataToDB\(\) has parameter \$types with no value type specified in iterable type array\.$#'
            count: 1
            path: ../../tests/system/DataConverter/DataConverterTest.php

        -
            message: '#^Method CodeIgniter\\Database\\BaseConnectionTest\:\:provideProtectIdentifiers\(\) return type has no value type specified in iterable type iterable\.$#'
            count: 1
            path: ../../tests/system/Database/BaseConnectionTest.php

        -
            message: '#^Property CodeIgniter\\Database\\BaseConnectionTest\:\:\$failoverOptions type has no value type specified in iterable type array\.$#'
            count: 1
            path: ../../tests/system/Database/BaseConnectionTest.php

        -
            message: '#^Property CodeIgniter\\Database\\BaseConnectionTest\:\:\$options type has no value type specified in iterable type array\.$#'
            count: 1
            path: ../../tests/system/Database/BaseConnectionTest.php

        -
            message: '#^Method CodeIgniter\\Database\\BaseQueryTest\:\:provideHighlightQueryKeywords\(\) return type has no value type specified in iterable type iterable\.$#'
            count: 1
            path: ../../tests/system/Database/BaseQueryTest.php

        -
            message: '#^Method CodeIgniter\\Database\\BaseQueryTest\:\:provideIsWriteType\(\) return type has no value type specified in iterable type iterable\.$#'
            count: 1
            path: ../../tests/system/Database/BaseQueryTest.php

        -
            message: '#^Method CodeIgniter\\Database\\Builder\\WhereTest\:\:provideWhereInEmptyValuesThrowInvalidArgumentException\(\) return type has no value type specified in iterable type iterable\.$#'
            count: 1
            path: ../../tests/system/Database/Builder/WhereTest.php

        -
            message: '#^Method CodeIgniter\\Database\\Builder\\WhereTest\:\:provideWhereInvalidKeyThrowInvalidArgumentException\(\) return type has no value type specified in iterable type iterable\.$#'
            count: 1
            path: ../../tests/system/Database/Builder/WhereTest.php

        -
            message: '#^Method CodeIgniter\\Database\\ConfigTest\:\:provideConvertDSN\(\) return type has no value type specified in iterable type iterable\.$#'
            count: 1
            path: ../../tests/system/Database/ConfigTest.php

        -
            message: '#^Property CodeIgniter\\Database\\ConfigTest\:\:\$dsnGroup type has no value type specified in iterable type array\.$#'
            count: 1
            path: ../../tests/system/Database/ConfigTest.php

        -
            message: '#^Property CodeIgniter\\Database\\ConfigTest\:\:\$dsnGroupPostgre type has no value type specified in iterable type array\.$#'
            count: 1
            path: ../../tests/system/Database/ConfigTest.php

        -
            message: '#^Property CodeIgniter\\Database\\ConfigTest\:\:\$dsnGroupPostgreNative type has no value type specified in iterable type array\.$#'
            count: 1
            path: ../../tests/system/Database/ConfigTest.php

        -
            message: '#^Property CodeIgniter\\Database\\ConfigTest\:\:\$group type has no value type specified in iterable type array\.$#'
            count: 1
            path: ../../tests/system/Database/ConfigTest.php

        -
            message: '#^Property CodeIgniter\\Database\\Live\\MetadataTest\:\:\$expectedTables type has no value type specified in iterable type array\.$#'
            count: 1
            path: ../../tests/system/Database/Live/MetadataTest.php

        -
            message: '#^Method CodeIgniter\\Database\\Live\\UpdateTest\:\:provideUpdateBatch\(\) return type has no value type specified in iterable type iterable\.$#'
            count: 1
            path: ../../tests/system/Database/Live/UpdateTest.php

        -
            message: '#^Method CodeIgniter\\Database\\Live\\UpdateTest\:\:testUpdateBatch\(\) has parameter \$data with no value type specified in iterable type array\.$#'
            count: 1
            path: ../../tests/system/Database/Live/UpdateTest.php

        -
            message: '#^Method CodeIgniter\\Debug\\ExceptionHandlerTest\:\:backupIniValues\(\) has parameter \$keys with no value type specified in iterable type array\.$#'
            count: 1
            path: ../../tests/system/Debug/ExceptionHandlerTest.php

        -
            message: '#^Property CodeIgniter\\Debug\\ExceptionHandlerTest\:\:\$iniSettings type has no value type specified in iterable type array\.$#'
            count: 1
            path: ../../tests/system/Debug/ExceptionHandlerTest.php

        -
            message: '#^Method CodeIgniter\\Email\\EmailTest\:\:provideEmailSendWithClearance\(\) return type has no value type specified in iterable type iterable\.$#'
            count: 1
            path: ../../tests/system/Email/EmailTest.php

        -
            message: '#^Method CodeIgniter\\Filters\\FiltersTest\:\:provideBeforeExcept\(\) return type has no value type specified in iterable type iterable\.$#'
            count: 1
            path: ../../tests/system/Filters/FiltersTest.php

        -
            message: '#^Method CodeIgniter\\Filters\\FiltersTest\:\:provideProcessMethodProcessGlobalsWithExcept\(\) return type has no value type specified in iterable type iterable\.$#'
            count: 1
            path: ../../tests/system/Filters/FiltersTest.php

        -
            message: '#^Method CodeIgniter\\Filters\\FiltersTest\:\:testBeforeExcept\(\) has parameter \$except with no value type specified in iterable type array\.$#'
            count: 1
            path: ../../tests/system/Filters/FiltersTest.php

        -
            message: '#^Method CodeIgniter\\Filters\\FiltersTest\:\:testBeforeExcept\(\) has parameter \$expected with no value type specified in iterable type array\.$#'
            count: 1
            path: ../../tests/system/Filters/FiltersTest.php

        -
            message: '#^Method CodeIgniter\\Filters\\FiltersTest\:\:testProcessMethodProcessGlobalsWithExcept\(\) has parameter \$except with no value type specified in iterable type array\.$#'
            count: 1
            path: ../../tests/system/Filters/FiltersTest.php

        -
            message: '#^Method CodeIgniter\\Filters\\InvalidCharsTest\:\:provideCheckControlStringWithControlCharsCausesException\(\) return type has no value type specified in iterable type iterable\.$#'
            count: 1
            path: ../../tests/system/Filters/InvalidCharsTest.php

        -
            message: '#^Method CodeIgniter\\Filters\\InvalidCharsTest\:\:provideCheckControlStringWithLineBreakAndTabReturnsTheString\(\) return type has no value type specified in iterable type iterable\.$#'
            count: 1
            path: ../../tests/system/Filters/InvalidCharsTest.php

        -
            message: '#^Method CodeIgniter\\HTTP\\IncomingRequestTest\:\:provideCanGrabGetRawInputVar\(\) return type has no value type specified in iterable type iterable\.$#'
            count: 1
            path: ../../tests/system/HTTP/IncomingRequestTest.php

        -
            message: '#^Method CodeIgniter\\HTTP\\IncomingRequestTest\:\:provideExtensionPHP\(\) return type has no value type specified in iterable type iterable\.$#'
            count: 1
            path: ../../tests/system/HTTP/IncomingRequestTest.php

        -
            message: '#^Method CodeIgniter\\HTTP\\IncomingRequestTest\:\:provideIsHTTPMethods\(\) return type has no value type specified in iterable type iterable\.$#'
            count: 1
            path: ../../tests/system/HTTP/IncomingRequestTest.php

        -
            message: '#^Method CodeIgniter\\HTTP\\MessageTest\:\:provideArrayHeaderValue\(\) return type has no value type specified in iterable type iterable\.$#'
            count: 1
            path: ../../tests/system/HTTP/MessageTest.php

        -
            message: '#^Method CodeIgniter\\HTTP\\MessageTest\:\:testSetHeaderWithExistingArrayValuesAppendArrayValue\(\) has parameter \$arrayHeaderValue with no value type specified in iterable type array\.$#'
            count: 1
            path: ../../tests/system/HTTP/MessageTest.php

        -
            message: '#^Method CodeIgniter\\HTTP\\MessageTest\:\:testSetHeaderWithExistingArrayValuesAppendStringValue\(\) has parameter \$arrayHeaderValue with no value type specified in iterable type array\.$#'
            count: 1
            path: ../../tests/system/HTTP/MessageTest.php

        -
            message: '#^Property CodeIgniter\\HTTP\\ResponseCookieTest\:\:\$defaults type has no value type specified in iterable type array\.$#'
            count: 1
            path: ../../tests/system/HTTP/ResponseCookieTest.php

        -
            message: '#^Method CodeIgniter\\HTTP\\ResponseTest\:\:provideRedirect\(\) return type has no value type specified in iterable type iterable\.$#'
            count: 1
            path: ../../tests/system/HTTP/ResponseTest.php

        -
            message: '#^Method CodeIgniter\\HTTP\\ResponseTest\:\:provideRedirectWithIIS\(\) return type has no value type specified in iterable type iterable\.$#'
            count: 1
            path: ../../tests/system/HTTP/ResponseTest.php

        -
            message: '#^Property CodeIgniter\\HTTP\\ResponseTest\:\:\$server type has no value type specified in iterable type array\.$#'
            count: 1
            path: ../../tests/system/HTTP/ResponseTest.php

        -
            message: '#^Method CodeIgniter\\HTTP\\SiteURIFactoryDetectRoutePathTest\:\:createSiteURIFactory\(\) has parameter \$server with no value type specified in iterable type array\.$#'
            count: 1
            path: ../../tests/system/HTTP/SiteURIFactoryDetectRoutePathTest.php

        -
            message: '#^Method CodeIgniter\\HTTP\\SiteURIFactoryDetectRoutePathTest\:\:provideExtensionPHP\(\) return type has no value type specified in iterable type iterable\.$#'
            count: 1
            path: ../../tests/system/HTTP/SiteURIFactoryDetectRoutePathTest.php

        -
            message: '#^Method CodeIgniter\\HTTP\\SiteURIFactoryTest\:\:provideCreateFromStringWithIndexPage\(\) return type has no value type specified in iterable type iterable\.$#'
            count: 1
            path: ../../tests/system/HTTP/SiteURIFactoryTest.php

        -
            message: '#^Method CodeIgniter\\HTTP\\SiteURIFactoryTest\:\:provideCreateFromStringWithoutIndexPage\(\) return type has no value type specified in iterable type iterable\.$#'
            count: 1
            path: ../../tests/system/HTTP/SiteURIFactoryTest.php

        -
            message: '#^Method CodeIgniter\\HTTP\\SiteURITest\:\:provideConstructor\(\) return type has no value type specified in iterable type iterable\.$#'
            count: 1
            path: ../../tests/system/HTTP/SiteURITest.php

        -
            message: '#^Method CodeIgniter\\HTTP\\SiteURITest\:\:provideRelativePathWithQueryOrFragment\(\) return type has no value type specified in iterable type iterable\.$#'
            count: 1
            path: ../../tests/system/HTTP/SiteURITest.php

        -
            message: '#^Method CodeIgniter\\HTTP\\SiteURITest\:\:provideSetPath\(\) return type has no value type specified in iterable type iterable\.$#'
            count: 1
            path: ../../tests/system/HTTP/SiteURITest.php

        -
            message: '#^Method CodeIgniter\\HTTP\\SiteURITest\:\:testConstructor\(\) has parameter \$expectedSegments with no value type specified in iterable type array\.$#'
            count: 1
            path: ../../tests/system/HTTP/SiteURITest.php

        -
            message: '#^Method CodeIgniter\\HTTP\\SiteURITest\:\:testSetPath\(\) has parameter \$expectedSegments with no value type specified in iterable type array\.$#'
            count: 1
            path: ../../tests/system/HTTP/SiteURITest.php

        -
            message: '#^Method CodeIgniter\\HTTP\\URITest\:\:defaultResolutions\(\) return type has no value type specified in iterable type iterable\.$#'
            count: 1
            path: ../../tests/system/HTTP/URITest.php

        -
            message: '#^Method CodeIgniter\\HTTP\\URITest\:\:provideAuthorityRemovesDefaultPorts\(\) return type has no value type specified in iterable type iterable\.$#'
            count: 1
            path: ../../tests/system/HTTP/URITest.php

        -
            message: '#^Method CodeIgniter\\HTTP\\URITest\:\:provideAuthorityReturnsExceptedValues\(\) return type has no value type specified in iterable type iterable\.$#'
            count: 1
            path: ../../tests/system/HTTP/URITest.php

        -
            message: '#^Method CodeIgniter\\HTTP\\URITest\:\:providePathGetsFiltered\(\) return type has no value type specified in iterable type iterable\.$#'
            count: 1
            path: ../../tests/system/HTTP/URITest.php

        -
            message: '#^Method CodeIgniter\\HTTP\\URITest\:\:provideRemoveDotSegments\(\) return type has no value type specified in iterable type iterable\.$#'
            count: 1
            path: ../../tests/system/HTTP/URITest.php

        -
            message: '#^Method CodeIgniter\\HTTP\\URITest\:\:provideSetPath\(\) return type has no value type specified in iterable type iterable\.$#'
            count: 1
            path: ../../tests/system/HTTP/URITest.php

        -
            message: '#^Method CodeIgniter\\HTTP\\URITest\:\:provideSimpleUri\(\) return type has no value type specified in iterable type iterable\.$#'
            count: 1
            path: ../../tests/system/HTTP/URITest.php

        -
            message: '#^Property CodeIgniter\\Helpers\\Array\\ArrayHelperDotKeyExistsTest\:\:\$array type has no value type specified in iterable type array\.$#'
            count: 1
            path: ../../tests/system/Helpers/Array/ArrayHelperDotKeyExistsTest.php

        -
            message: '#^Property CodeIgniter\\Helpers\\Array\\ArrayHelperRecursiveDiffTest\:\:\$compareWith type has no value type specified in iterable type array\.$#'
            count: 1
            path: ../../tests/system/Helpers/Array/ArrayHelperRecursiveDiffTest.php

        -
            message: '#^Property CodeIgniter\\Helpers\\Array\\ArrayHelperSortValuesByNaturalTest\:\:\$arrayWithArrayValues type has no value type specified in iterable type array\.$#'
            count: 1
            path: ../../tests/system/Helpers/Array/ArrayHelperSortValuesByNaturalTest.php

        -
            message: '#^Property CodeIgniter\\Helpers\\Array\\ArrayHelperSortValuesByNaturalTest\:\:\$arrayWithStringValues type has no value type specified in iterable type array\.$#'
            count: 1
            path: ../../tests/system/Helpers/Array/ArrayHelperSortValuesByNaturalTest.php

        -
            message: '#^Method CodeIgniter\\Helpers\\ArrayHelperTest\:\:provideArrayDeepSearch\(\) return type has no value type specified in iterable type iterable\.$#'
            count: 1
            path: ../../tests/system/Helpers/ArrayHelperTest.php

        -
            message: '#^Method CodeIgniter\\Helpers\\ArrayHelperTest\:\:provideArrayFlattening\(\) return type has no value type specified in iterable type iterable\.$#'
            count: 1
            path: ../../tests/system/Helpers/ArrayHelperTest.php

        -
            message: '#^Method CodeIgniter\\Helpers\\ArrayHelperTest\:\:provideArrayGroupByExcludeEmpty\(\) return type has no value type specified in iterable type iterable\.$#'
            count: 1
            path: ../../tests/system/Helpers/ArrayHelperTest.php

        -
            message: '#^Method CodeIgniter\\Helpers\\ArrayHelperTest\:\:provideArrayGroupByIncludeEmpty\(\) return type has no value type specified in iterable type iterable\.$#'
            count: 1
            path: ../../tests/system/Helpers/ArrayHelperTest.php

        -
            message: '#^Method CodeIgniter\\Helpers\\ArrayHelperTest\:\:provideSortByMultipleKeys\(\) return type has no value type specified in iterable type iterable\.$#'
            count: 1
            path: ../../tests/system/Helpers/ArrayHelperTest.php

        -
            message: '#^Method CodeIgniter\\Helpers\\ArrayHelperTest\:\:testArrayDeepSearch\(\) has parameter \$expected with no value type specified in iterable type array\.$#'
            count: 1
            path: ../../tests/system/Helpers/ArrayHelperTest.php

        -
            message: '#^Method CodeIgniter\\Helpers\\ArrayHelperTest\:\:testArrayFlattening\(\) has parameter \$expected with no value type specified in iterable type array\.$#'
            count: 1
            path: ../../tests/system/Helpers/ArrayHelperTest.php

        -
            message: '#^Method CodeIgniter\\Helpers\\ArrayHelperTest\:\:testArrayFlattening\(\) has parameter \$input with no value type specified in iterable type array\.$#'
            count: 1
            path: ../../tests/system/Helpers/ArrayHelperTest.php

        -
            message: '#^Method CodeIgniter\\Helpers\\ArrayHelperTest\:\:testArrayGroupByExcludeEmpty\(\) has parameter \$data with no value type specified in iterable type array\.$#'
            count: 1
            path: ../../tests/system/Helpers/ArrayHelperTest.php

        -
            message: '#^Method CodeIgniter\\Helpers\\ArrayHelperTest\:\:testArrayGroupByExcludeEmpty\(\) has parameter \$expected with no value type specified in iterable type array\.$#'
            count: 1
            path: ../../tests/system/Helpers/ArrayHelperTest.php

        -
            message: '#^Method CodeIgniter\\Helpers\\ArrayHelperTest\:\:testArrayGroupByExcludeEmpty\(\) has parameter \$indexes with no value type specified in iterable type array\.$#'
            count: 1
            path: ../../tests/system/Helpers/ArrayHelperTest.php

        -
            message: '#^Method CodeIgniter\\Helpers\\ArrayHelperTest\:\:testArrayGroupByIncludeEmpty\(\) has parameter \$data with no value type specified in iterable type array\.$#'
            count: 1
            path: ../../tests/system/Helpers/ArrayHelperTest.php

        -
            message: '#^Method CodeIgniter\\Helpers\\ArrayHelperTest\:\:testArrayGroupByIncludeEmpty\(\) has parameter \$expected with no value type specified in iterable type array\.$#'
            count: 1
            path: ../../tests/system/Helpers/ArrayHelperTest.php

        -
            message: '#^Method CodeIgniter\\Helpers\\ArrayHelperTest\:\:testArrayGroupByIncludeEmpty\(\) has parameter \$indexes with no value type specified in iterable type array\.$#'
            count: 1
            path: ../../tests/system/Helpers/ArrayHelperTest.php

        -
            message: '#^Method CodeIgniter\\Helpers\\ArrayHelperTest\:\:testArraySortByMultipleKeysFailsEmptyParameter\(\) has parameter \$data with no value type specified in iterable type array\.$#'
            count: 1
            path: ../../tests/system/Helpers/ArrayHelperTest.php

        -
            message: '#^Method CodeIgniter\\Helpers\\ArrayHelperTest\:\:testArraySortByMultipleKeysFailsEmptyParameter\(\) has parameter \$expected with no value type specified in iterable type array\.$#'
            count: 1
            path: ../../tests/system/Helpers/ArrayHelperTest.php

        -
            message: '#^Method CodeIgniter\\Helpers\\ArrayHelperTest\:\:testArraySortByMultipleKeysFailsEmptyParameter\(\) has parameter \$sortColumns with no value type specified in iterable type array\.$#'
            count: 1
            path: ../../tests/system/Helpers/ArrayHelperTest.php

        -
            message: '#^Method CodeIgniter\\Helpers\\ArrayHelperTest\:\:testArraySortByMultipleKeysWithArray\(\) has parameter \$data with no value type specified in iterable type array\.$#'
            count: 1
            path: ../../tests/system/Helpers/ArrayHelperTest.php

        -
            message: '#^Method CodeIgniter\\Helpers\\ArrayHelperTest\:\:testArraySortByMultipleKeysWithArray\(\) has parameter \$expected with no value type specified in iterable type array\.$#'
            count: 1
            path: ../../tests/system/Helpers/ArrayHelperTest.php

        -
            message: '#^Method CodeIgniter\\Helpers\\ArrayHelperTest\:\:testArraySortByMultipleKeysWithArray\(\) has parameter \$sortColumns with no value type specified in iterable type array\.$#'
            count: 1
            path: ../../tests/system/Helpers/ArrayHelperTest.php

        -
            message: '#^Method CodeIgniter\\Helpers\\ArrayHelperTest\:\:testArraySortByMultipleKeysWithObjects\(\) has parameter \$data with no value type specified in iterable type array\.$#'
            count: 1
            path: ../../tests/system/Helpers/ArrayHelperTest.php

        -
            message: '#^Method CodeIgniter\\Helpers\\ArrayHelperTest\:\:testArraySortByMultipleKeysWithObjects\(\) has parameter \$expected with no value type specified in iterable type array\.$#'
            count: 1
            path: ../../tests/system/Helpers/ArrayHelperTest.php

        -
            message: '#^Method CodeIgniter\\Helpers\\ArrayHelperTest\:\:testArraySortByMultipleKeysWithObjects\(\) has parameter \$sortColumns with no value type specified in iterable type array\.$#'
            count: 1
            path: ../../tests/system/Helpers/ArrayHelperTest.php

        -
            message: '#^Property CodeIgniter\\Helpers\\HTMLHelperTest\:\:\$tracks type has no value type specified in iterable type array\.$#'
            count: 1
            path: ../../tests/system/Helpers/HTMLHelperTest.php

        -
            message: '#^Method CodeIgniter\\Helpers\\InflectorHelperTest\:\:provideOrdinal\(\) return type has no value type specified in iterable type iterable\.$#'
            count: 1
            path: ../../tests/system/Helpers/InflectorHelperTest.php

        -
            message: '#^Method CodeIgniter\\Helpers\\URLHelper\\CurrentUrlTest\:\:provideUrlIs\(\) return type has no value type specified in iterable type iterable\.$#'
            count: 1
            path: ../../tests/system/Helpers/URLHelper/CurrentUrlTest.php

        -
            message: '#^Method CodeIgniter\\Helpers\\URLHelper\\MiscUrlTest\:\:provideAnchor\(\) return type has no value type specified in iterable type iterable\.$#'
            count: 1
            path: ../../tests/system/Helpers/URLHelper/MiscUrlTest.php

        -
            message: '#^Method CodeIgniter\\Helpers\\URLHelper\\MiscUrlTest\:\:provideAnchorExamples\(\) return type has no value type specified in iterable type iterable\.$#'
            count: 1
            path: ../../tests/system/Helpers/URLHelper/MiscUrlTest.php

        -
            message: '#^Method CodeIgniter\\Helpers\\URLHelper\\MiscUrlTest\:\:provideAnchorNoindex\(\) return type has no value type specified in iterable type iterable\.$#'
            count: 1
            path: ../../tests/system/Helpers/URLHelper/MiscUrlTest.php

        -
            message: '#^Method CodeIgniter\\Helpers\\URLHelper\\MiscUrlTest\:\:provideAnchorPopup\(\) return type has no value type specified in iterable type iterable\.$#'
            count: 1
            path: ../../tests/system/Helpers/URLHelper/MiscUrlTest.php

        -
            message: '#^Method CodeIgniter\\Helpers\\URLHelper\\MiscUrlTest\:\:provideAnchorTargetted\(\) return type has no value type specified in iterable type iterable\.$#'
            count: 1
            path: ../../tests/system/Helpers/URLHelper/MiscUrlTest.php

        -
            message: '#^Method CodeIgniter\\Helpers\\URLHelper\\MiscUrlTest\:\:provideAutoLinkEmail\(\) return type has no value type specified in iterable type iterable\.$#'
            count: 1
            path: ../../tests/system/Helpers/URLHelper/MiscUrlTest.php

        -
            message: '#^Method CodeIgniter\\Helpers\\URLHelper\\MiscUrlTest\:\:provideAutoLinkPopup\(\) return type has no value type specified in iterable type iterable\.$#'
            count: 1
            path: ../../tests/system/Helpers/URLHelper/MiscUrlTest.php

        -
            message: '#^Method CodeIgniter\\Helpers\\URLHelper\\MiscUrlTest\:\:provideAutoLinkUrl\(\) return type has no value type specified in iterable type iterable\.$#'
            count: 1
            path: ../../tests/system/Helpers/URLHelper/MiscUrlTest.php

        -
            message: '#^Method CodeIgniter\\Helpers\\URLHelper\\MiscUrlTest\:\:provideAutolinkBoth\(\) return type has no value type specified in iterable type iterable\.$#'
            count: 1
            path: ../../tests/system/Helpers/URLHelper/MiscUrlTest.php

        -
            message: '#^Method CodeIgniter\\Helpers\\URLHelper\\MiscUrlTest\:\:provideMailto\(\) return type has no value type specified in iterable type iterable\.$#'
            count: 1
            path: ../../tests/system/Helpers/URLHelper/MiscUrlTest.php

        -
            message: '#^Method CodeIgniter\\Helpers\\URLHelper\\MiscUrlTest\:\:providePrepUrl\(\) return type has no value type specified in iterable type iterable\.$#'
            count: 1
            path: ../../tests/system/Helpers/URLHelper/MiscUrlTest.php

        -
            message: '#^Method CodeIgniter\\Helpers\\URLHelper\\MiscUrlTest\:\:provideSafeMailto\(\) return type has no value type specified in iterable type iterable\.$#'
            count: 1
            path: ../../tests/system/Helpers/URLHelper/MiscUrlTest.php

        -
            message: '#^Method CodeIgniter\\Helpers\\URLHelper\\MiscUrlTest\:\:provideUrlTo\(\) return type has no value type specified in iterable type iterable\.$#'
            count: 1
            path: ../../tests/system/Helpers/URLHelper/MiscUrlTest.php

        -
            message: '#^Method CodeIgniter\\Helpers\\URLHelper\\MiscUrlTest\:\:provideUrlToThrowsOnEmptyOrMissingRoute\(\) return type has no value type specified in iterable type iterable\.$#'
            count: 1
            path: ../../tests/system/Helpers/URLHelper/MiscUrlTest.php

        -
            message: '#^Method CodeIgniter\\Helpers\\URLHelper\\SiteUrlCliTest\:\:provideUrls\(\) return type has no value type specified in iterable type iterable\.$#'
            count: 1
            path: ../../tests/system/Helpers/URLHelper/SiteUrlCliTest.php

        -
            message: '#^Method CodeIgniter\\Helpers\\URLHelper\\SiteUrlTest\:\:provideUrls\(\) return type has no value type specified in iterable type iterable\.$#'
            count: 1
            path: ../../tests/system/Helpers/URLHelper/SiteUrlTest.php

        -
            message: '#^Method CodeIgniter\\HomeTest\:\:call\(\) has parameter \$params with no value type specified in iterable type array\.$#'
            count: 1
            path: ../../tests/system/HomeTest.php

        -
            message: '#^Method CodeIgniter\\HomeTest\:\:delete\(\) has parameter \$params with no value type specified in iterable type array\.$#'
            count: 1
            path: ../../tests/system/HomeTest.php

        -
            message: '#^Method CodeIgniter\\HomeTest\:\:get\(\) has parameter \$params with no value type specified in iterable type array\.$#'
            count: 1
            path: ../../tests/system/HomeTest.php

        -
            message: '#^Method CodeIgniter\\HomeTest\:\:options\(\) has parameter \$params with no value type specified in iterable type array\.$#'
            count: 1
            path: ../../tests/system/HomeTest.php

        -
            message: '#^Method CodeIgniter\\HomeTest\:\:patch\(\) has parameter \$params with no value type specified in iterable type array\.$#'
            count: 1
            path: ../../tests/system/HomeTest.php

        -
            message: '#^Method CodeIgniter\\HomeTest\:\:populateGlobals\(\) has parameter \$params with no value type specified in iterable type array\.$#'
            count: 1
            path: ../../tests/system/HomeTest.php

        -
            message: '#^Method CodeIgniter\\HomeTest\:\:post\(\) has parameter \$params with no value type specified in iterable type array\.$#'
            count: 1
            path: ../../tests/system/HomeTest.php

        -
            message: '#^Method CodeIgniter\\HomeTest\:\:put\(\) has parameter \$params with no value type specified in iterable type array\.$#'
            count: 1
            path: ../../tests/system/HomeTest.php

        -
            message: '#^Method CodeIgniter\\HomeTest\:\:setRequestBody\(\) has parameter \$params with no value type specified in iterable type array\.$#'
            count: 1
            path: ../../tests/system/HomeTest.php

        -
            message: '#^Method CodeIgniter\\I18n\\TimeLegacyTest\:\:provideToStringDoesNotDependOnLocale\(\) return type has no value type specified in iterable type iterable\.$#'
            count: 1
            path: ../../tests/system/I18n/TimeLegacyTest.php

        -
            message: '#^Method CodeIgniter\\I18n\\TimeTest\:\:provideToStringDoesNotDependOnLocale\(\) return type has no value type specified in iterable type iterable\.$#'
            count: 1
            path: ../../tests/system/I18n/TimeTest.php

        -
            message: '#^Method CodeIgniter\\Models\\DeleteModelTest\:\:emptyPkValues\(\) return type has no value type specified in iterable type iterable\.$#'
            count: 1
            path: ../../tests/system/Models/DeleteModelTest.php

        -
            message: '#^Method CodeIgniter\\Models\\FindModelTest\:\:provideAggregateAndGroupBy\(\) return type has no value type specified in iterable type iterable\.$#'
            count: 1
            path: ../../tests/system/Models/FindModelTest.php

        -
            message: '#^Method CodeIgniter\\Models\\FindModelTest\:\:provideFirstAggregate\(\) return type has no value type specified in iterable type iterable\.$#'
            count: 1
            path: ../../tests/system/Models/FindModelTest.php

        -
            message: '#^Method CodeIgniter\\Models\\TimestampModelTest\:\:allowDatesPrepareOneRecord\(\) has parameter \$data with no value type specified in iterable type array\.$#'
            count: 1
            path: ../../tests/system/Models/TimestampModelTest.php

        -
            message: '#^Method CodeIgniter\\Models\\TimestampModelTest\:\:doNotAllowDatesPrepareOneRecord\(\) has parameter \$data with no value type specified in iterable type array\.$#'
            count: 1
            path: ../../tests/system/Models/TimestampModelTest.php

        -
            message: '#^Method CodeIgniter\\Models\\UpdateModelTest\:\:provideUpdateThrowDatabaseExceptionWithoutWhereClause\(\) return type has no value type specified in iterable type iterable\.$#'
            count: 1
            path: ../../tests/system/Models/UpdateModelTest.php

        -
            message: '#^Method CodeIgniter\\Publisher\\PublisherRestrictionsTest\:\:provideDefaultPublicRestrictions\(\) return type has no value type specified in iterable type iterable\.$#'
            count: 1
            path: ../../tests/system/Publisher/PublisherRestrictionsTest.php

        -
            message: '#^Method CodeIgniter\\Publisher\\PublisherRestrictionsTest\:\:provideDestinations\(\) return type has no value type specified in iterable type iterable\.$#'
            count: 1
            path: ../../tests/system/Publisher/PublisherRestrictionsTest.php

        -
            message: '#^Method CodeIgniter\\RESTful\\ResourceControllerTest\:\:invoke\(\) has parameter \$args with no value type specified in iterable type array\.$#'
            count: 1
            path: ../../tests/system/RESTful/ResourceControllerTest.php

        -
            message: '#^Method CodeIgniter\\Router\\AutoRouterImprovedTest\:\:provideRejectTranslateUriToCamelCase\(\) return type has no value type specified in iterable type iterable\.$#'
            count: 1
            path: ../../tests/system/Router/AutoRouterImprovedTest.php

        -
            message: '#^Method CodeIgniter\\Router\\AutoRouterImprovedTest\:\:provideTranslateUriToCamelCase\(\) return type has no value type specified in iterable type iterable\.$#'
            count: 1
            path: ../../tests/system/Router/AutoRouterImprovedTest.php

        -
            message: '#^Method CodeIgniter\\Router\\DefinedRouteCollectorTest\:\:createRouteCollection\(\) has parameter \$config with no value type specified in iterable type array\.$#'
            count: 1
            path: ../../tests/system/Router/DefinedRouteCollectorTest.php

        -
            message: '#^Method CodeIgniter\\Router\\RouteCollectionReverseRouteTest\:\:getCollector\(\) has parameter \$config with no value type specified in iterable type array\.$#'
            count: 1
            path: ../../tests/system/Router/RouteCollectionReverseRouteTest.php

        -
            message: '#^Method CodeIgniter\\Router\\RouteCollectionReverseRouteTest\:\:getCollector\(\) has parameter \$files with no value type specified in iterable type array\.$#'
            count: 1
            path: ../../tests/system/Router/RouteCollectionReverseRouteTest.php

        -
            message: '#^Method CodeIgniter\\Router\\RouteCollectionReverseRouteTest\:\:provideReverseRoutingDefaultNamespaceAppController\(\) return type has no value type specified in iterable type iterable\.$#'
            count: 1
            path: ../../tests/system/Router/RouteCollectionReverseRouteTest.php

        -
            message: '#^Method CodeIgniter\\Router\\RouteCollectionTest\:\:getCollector\(\) has parameter \$config with no value type specified in iterable type array\.$#'
            count: 1
            path: ../../tests/system/Router/RouteCollectionTest.php

        -
            message: '#^Method CodeIgniter\\Router\\RouteCollectionTest\:\:getCollector\(\) has parameter \$files with no value type specified in iterable type array\.$#'
            count: 1
            path: ../../tests/system/Router/RouteCollectionTest.php

        -
            message: '#^Method CodeIgniter\\Router\\RouteCollectionTest\:\:provideNestedGroupingWorksWithRootPrefix\(\) return type has no value type specified in iterable type iterable\.$#'
            count: 1
            path: ../../tests/system/Router/RouteCollectionTest.php

        -
            message: '#^Method CodeIgniter\\Router\\RouteCollectionTest\:\:provideRouteDefaultNamespace\(\) return type has no value type specified in iterable type iterable\.$#'
            count: 1
            path: ../../tests/system/Router/RouteCollectionTest.php

        -
            message: '#^Method CodeIgniter\\Router\\RouteCollectionTest\:\:provideRoutesOptionsWithSameFromTwoRoutes\(\) return type has no value type specified in iterable type iterable\.$#'
            count: 1
            path: ../../tests/system/Router/RouteCollectionTest.php

        -
            message: '#^Method CodeIgniter\\Router\\RouteCollectionTest\:\:testNestedGroupingWorksWithRootPrefix\(\) has parameter \$expected with no value type specified in iterable type array\.$#'
            count: 1
            path: ../../tests/system/Router/RouteCollectionTest.php

        -
            message: '#^Method CodeIgniter\\Router\\RouteCollectionTest\:\:testRoutesOptionsWithSameFromTwoRoutes\(\) has parameter \$options1 with no value type specified in iterable type array\.$#'
            count: 1
            path: ../../tests/system/Router/RouteCollectionTest.php

        -
            message: '#^Method CodeIgniter\\Router\\RouteCollectionTest\:\:testRoutesOptionsWithSameFromTwoRoutes\(\) has parameter \$options2 with no value type specified in iterable type array\.$#'
            count: 1
            path: ../../tests/system/Router/RouteCollectionTest.php

        -
            message: '#^Method CodeIgniter\\Router\\RouterTest\:\:provideRedirectRoute\(\) return type has no value type specified in iterable type iterable\.$#'
            count: 1
            path: ../../tests/system/Router/RouterTest.php

        -
            message: '#^Method CodeIgniter\\Session\\Handlers\\Database\\RedisHandlerTest\:\:provideSetSavePath\(\) return type has no value type specified in iterable type iterable\.$#'
            count: 1
            path: ../../tests/system/Session/Handlers/Database/RedisHandlerTest.php

        -
            message: '#^Method CodeIgniter\\Session\\Handlers\\Database\\RedisHandlerTest\:\:testSetSavePath\(\) has parameter \$expected with no value type specified in iterable type array\.$#'
            count: 1
            path: ../../tests/system/Session/Handlers/Database/RedisHandlerTest.php

        -
            message: '#^Method CodeIgniter\\Test\\ControllerTestTraitTest\:\:execute\(\) has parameter \$params with no value type specified in iterable type array\.$#'
            count: 1
            path: ../../tests/system/Test/ControllerTestTraitTest.php

        -
            message: '#^Method CodeIgniter\\Test\\DOMParserTest\:\:provideText\(\) return type has no value type specified in iterable type iterable\.$#'
            count: 1
            path: ../../tests/system/Test/DOMParserTest.php

        -
            message: '#^Property CodeIgniter\\Test\\FabricatorTest\:\:\$formatters type has no value type specified in iterable type array\.$#'
            count: 1
            path: ../../tests/system/Test/FabricatorTest.php

        -
            message: '#^Method CodeIgniter\\Test\\FeatureTestAutoRoutingImprovedTest\:\:call\(\) has parameter \$params with no value type specified in iterable type array\.$#'
            count: 1
            path: ../../tests/system/Test/FeatureTestAutoRoutingImprovedTest.php

        -
            message: '#^Method CodeIgniter\\Test\\FeatureTestAutoRoutingImprovedTest\:\:delete\(\) has parameter \$params with no value type specified in iterable type array\.$#'
            count: 1
            path: ../../tests/system/Test/FeatureTestAutoRoutingImprovedTest.php

        -
            message: '#^Method CodeIgniter\\Test\\FeatureTestAutoRoutingImprovedTest\:\:get\(\) has parameter \$params with no value type specified in iterable type array\.$#'
            count: 1
            path: ../../tests/system/Test/FeatureTestAutoRoutingImprovedTest.php

        -
            message: '#^Method CodeIgniter\\Test\\FeatureTestAutoRoutingImprovedTest\:\:options\(\) has parameter \$params with no value type specified in iterable type array\.$#'
            count: 1
            path: ../../tests/system/Test/FeatureTestAutoRoutingImprovedTest.php

        -
            message: '#^Method CodeIgniter\\Test\\FeatureTestAutoRoutingImprovedTest\:\:patch\(\) has parameter \$params with no value type specified in iterable type array\.$#'
            count: 1
            path: ../../tests/system/Test/FeatureTestAutoRoutingImprovedTest.php

        -
            message: '#^Method CodeIgniter\\Test\\FeatureTestAutoRoutingImprovedTest\:\:populateGlobals\(\) has parameter \$params with no value type specified in iterable type array\.$#'
            count: 1
            path: ../../tests/system/Test/FeatureTestAutoRoutingImprovedTest.php

        -
            message: '#^Method CodeIgniter\\Test\\FeatureTestAutoRoutingImprovedTest\:\:post\(\) has parameter \$params with no value type specified in iterable type array\.$#'
            count: 1
            path: ../../tests/system/Test/FeatureTestAutoRoutingImprovedTest.php

        -
            message: '#^Method CodeIgniter\\Test\\FeatureTestAutoRoutingImprovedTest\:\:put\(\) has parameter \$params with no value type specified in iterable type array\.$#'
            count: 1
            path: ../../tests/system/Test/FeatureTestAutoRoutingImprovedTest.php

        -
            message: '#^Method CodeIgniter\\Test\\FeatureTestAutoRoutingImprovedTest\:\:setRequestBody\(\) has parameter \$params with no value type specified in iterable type array\.$#'
            count: 1
            path: ../../tests/system/Test/FeatureTestAutoRoutingImprovedTest.php

        -
            message: '#^Method CodeIgniter\\Test\\FeatureTestTraitTest\:\:call\(\) has parameter \$params with no value type specified in iterable type array\.$#'
            count: 1
            path: ../../tests/system/Test/FeatureTestTraitTest.php

        -
            message: '#^Method CodeIgniter\\Test\\FeatureTestTraitTest\:\:delete\(\) has parameter \$params with no value type specified in iterable type array\.$#'
            count: 1
            path: ../../tests/system/Test/FeatureTestTraitTest.php

        -
            message: '#^Method CodeIgniter\\Test\\FeatureTestTraitTest\:\:get\(\) has parameter \$params with no value type specified in iterable type array\.$#'
            count: 1
            path: ../../tests/system/Test/FeatureTestTraitTest.php

        -
            message: '#^Method CodeIgniter\\Test\\FeatureTestTraitTest\:\:options\(\) has parameter \$params with no value type specified in iterable type array\.$#'
            count: 1
            path: ../../tests/system/Test/FeatureTestTraitTest.php

        -
            message: '#^Method CodeIgniter\\Test\\FeatureTestTraitTest\:\:patch\(\) has parameter \$params with no value type specified in iterable type array\.$#'
            count: 1
            path: ../../tests/system/Test/FeatureTestTraitTest.php

        -
            message: '#^Method CodeIgniter\\Test\\FeatureTestTraitTest\:\:populateGlobals\(\) has parameter \$params with no value type specified in iterable type array\.$#'
            count: 1
            path: ../../tests/system/Test/FeatureTestTraitTest.php

        -
            message: '#^Method CodeIgniter\\Test\\FeatureTestTraitTest\:\:post\(\) has parameter \$params with no value type specified in iterable type array\.$#'
            count: 1
            path: ../../tests/system/Test/FeatureTestTraitTest.php

        -
            message: '#^Method CodeIgniter\\Test\\FeatureTestTraitTest\:\:provideOpenCliRoutesFromHttpGot404\(\) return type has no value type specified in iterable type iterable\.$#'
            count: 1
            path: ../../tests/system/Test/FeatureTestTraitTest.php

        -
            message: '#^Method CodeIgniter\\Test\\FeatureTestTraitTest\:\:put\(\) has parameter \$params with no value type specified in iterable type array\.$#'
            count: 1
            path: ../../tests/system/Test/FeatureTestTraitTest.php

        -
            message: '#^Method CodeIgniter\\Test\\FeatureTestTraitTest\:\:setRequestBody\(\) has parameter \$params with no value type specified in iterable type array\.$#'
            count: 1
            path: ../../tests/system/Test/FeatureTestTraitTest.php

        -
            message: '#^Method CodeIgniter\\Test\\IniTestTraitTest\:\:backupIniValues\(\) has parameter \$keys with no value type specified in iterable type array\.$#'
            count: 1
            path: ../../tests/system/Test/IniTestTraitTest.php

        -
            message: '#^Property CodeIgniter\\Test\\IniTestTraitTest\:\:\$iniSettings type has no value type specified in iterable type array\.$#'
            count: 1
            path: ../../tests/system/Test/IniTestTraitTest.php

        -
            message: '#^Method CodeIgniter\\Test\\TestLoggerTest\:\:provideDidLogMethod\(\) return type has no value type specified in iterable type iterable\.$#'
            count: 1
            path: ../../tests/system/Test/TestLoggerTest.php

        -
            message: '#^Method CodeIgniter\\Test\\TestResponseTest\:\:getTestResponse\(\) has parameter \$headers with no value type specified in iterable type array\.$#'
            count: 1
            path: ../../tests/system/Test/TestResponseTest.php

        -
            message: '#^Method CodeIgniter\\Test\\TestResponseTest\:\:getTestResponse\(\) has parameter \$responseOptions with no value type specified in iterable type array\.$#'
            count: 1
            path: ../../tests/system/Test/TestResponseTest.php

        -
            message: '#^Method CodeIgniter\\Test\\TestResponseTest\:\:provideHttpStatusCodes\(\) return type has no value type specified in iterable type iterable\.$#'
            count: 1
            path: ../../tests/system/Test/TestResponseTest.php

        -
            message: '#^Method CodeIgniter\\Throttle\\ThrottleTest\:\:provideTokenTimeCalculationUCs\(\) return type has no value type specified in iterable type iterable\.$#'
            count: 1
            path: ../../tests/system/Throttle/ThrottleTest.php

        -
            message: '#^Method CodeIgniter\\Throttle\\ThrottleTest\:\:testTokenTimeCalculationUCs\(\) has parameter \$checkInputs with no value type specified in iterable type array\.$#'
            count: 1
            path: ../../tests/system/Throttle/ThrottleTest.php

        -
            message: '#^Method CodeIgniter\\Validation\\FormatRulesTest\:\:alphaNumericProvider\(\) return type has no value type specified in iterable type iterable\.$#'
            count: 1
            path: ../../tests/system/Validation/FormatRulesTest.php

        -
            message: '#^Method CodeIgniter\\Validation\\FormatRulesTest\:\:provideAlpha\(\) return type has no value type specified in iterable type iterable\.$#'
            count: 1
            path: ../../tests/system/Validation/FormatRulesTest.php

        -
            message: '#^Method CodeIgniter\\Validation\\FormatRulesTest\:\:provideAlphaDash\(\) return type has no value type specified in iterable type iterable\.$#'
            count: 1
            path: ../../tests/system/Validation/FormatRulesTest.php

        -
            message: '#^Method CodeIgniter\\Validation\\FormatRulesTest\:\:provideAlphaNumericPunct\(\) return type has no value type specified in iterable type iterable\.$#'
            count: 1
            path: ../../tests/system/Validation/FormatRulesTest.php

        -
            message: '#^Method CodeIgniter\\Validation\\FormatRulesTest\:\:provideAlphaSpace\(\) return type has no value type specified in iterable type iterable\.$#'
            count: 1
            path: ../../tests/system/Validation/FormatRulesTest.php

        -
            message: '#^Method CodeIgniter\\Validation\\FormatRulesTest\:\:provideBase64\(\) return type has no value type specified in iterable type iterable\.$#'
            count: 1
            path: ../../tests/system/Validation/FormatRulesTest.php

        -
            message: '#^Method CodeIgniter\\Validation\\FormatRulesTest\:\:provideDecimal\(\) return type has no value type specified in iterable type iterable\.$#'
            count: 1
            path: ../../tests/system/Validation/FormatRulesTest.php

        -
            message: '#^Method CodeIgniter\\Validation\\FormatRulesTest\:\:provideHex\(\) return type has no value type specified in iterable type iterable\.$#'
            count: 1
            path: ../../tests/system/Validation/FormatRulesTest.php

        -
            message: '#^Method CodeIgniter\\Validation\\FormatRulesTest\:\:provideInteger\(\) return type has no value type specified in iterable type iterable\.$#'
            count: 1
            path: ../../tests/system/Validation/FormatRulesTest.php

        -
            message: '#^Method CodeIgniter\\Validation\\FormatRulesTest\:\:provideInvalidIntegerType\(\) return type has no value type specified in iterable type iterable\.$#'
            count: 1
            path: ../../tests/system/Validation/FormatRulesTest.php

        -
            message: '#^Method CodeIgniter\\Validation\\FormatRulesTest\:\:provideJson\(\) return type has no value type specified in iterable type iterable\.$#'
            count: 1
            path: ../../tests/system/Validation/FormatRulesTest.php

        -
            message: '#^Method CodeIgniter\\Validation\\FormatRulesTest\:\:provideNatural\(\) return type has no value type specified in iterable type iterable\.$#'
            count: 1
            path: ../../tests/system/Validation/FormatRulesTest.php

        -
            message: '#^Method CodeIgniter\\Validation\\FormatRulesTest\:\:provideNaturalNoZero\(\) return type has no value type specified in iterable type iterable\.$#'
            count: 1
            path: ../../tests/system/Validation/FormatRulesTest.php

        -
            message: '#^Method CodeIgniter\\Validation\\FormatRulesTest\:\:provideNumeric\(\) return type has no value type specified in iterable type iterable\.$#'
            count: 1
            path: ../../tests/system/Validation/FormatRulesTest.php

        -
            message: '#^Method CodeIgniter\\Validation\\FormatRulesTest\:\:provideString\(\) return type has no value type specified in iterable type iterable\.$#'
            count: 1
            path: ../../tests/system/Validation/FormatRulesTest.php

        -
            message: '#^Method CodeIgniter\\Validation\\FormatRulesTest\:\:provideTimeZone\(\) return type has no value type specified in iterable type iterable\.$#'
            count: 1
            path: ../../tests/system/Validation/FormatRulesTest.php

        -
            message: '#^Method CodeIgniter\\Validation\\FormatRulesTest\:\:provideValidDate\(\) return type has no value type specified in iterable type iterable\.$#'
            count: 1
            path: ../../tests/system/Validation/FormatRulesTest.php

        -
            message: '#^Method CodeIgniter\\Validation\\FormatRulesTest\:\:provideValidEmail\(\) return type has no value type specified in iterable type iterable\.$#'
            count: 1
            path: ../../tests/system/Validation/FormatRulesTest.php

        -
            message: '#^Method CodeIgniter\\Validation\\FormatRulesTest\:\:provideValidEmails\(\) return type has no value type specified in iterable type iterable\.$#'
            count: 1
            path: ../../tests/system/Validation/FormatRulesTest.php

        -
            message: '#^Method CodeIgniter\\Validation\\FormatRulesTest\:\:provideValidIP\(\) return type has no value type specified in iterable type iterable\.$#'
            count: 1
            path: ../../tests/system/Validation/FormatRulesTest.php

        -
            message: '#^Method CodeIgniter\\Validation\\FormatRulesTest\:\:provideValidUrl\(\) return type has no value type specified in iterable type iterable\.$#'
            count: 1
            path: ../../tests/system/Validation/FormatRulesTest.php

        -
            message: '#^Method CodeIgniter\\Validation\\RulesTest\:\:provideDiffers\(\) return type has no value type specified in iterable type iterable\.$#'
            count: 1
            path: ../../tests/system/Validation/RulesTest.php

        -
            message: '#^Method CodeIgniter\\Validation\\RulesTest\:\:provideEquals\(\) return type has no value type specified in iterable type iterable\.$#'
            count: 1
            path: ../../tests/system/Validation/RulesTest.php

        -
            message: '#^Method CodeIgniter\\Validation\\RulesTest\:\:provideExactLength\(\) return type has no value type specified in iterable type iterable\.$#'
            count: 1
            path: ../../tests/system/Validation/RulesTest.php

        -
            message: '#^Method CodeIgniter\\Validation\\RulesTest\:\:provideFieldExists\(\) return type has no value type specified in iterable type iterable\.$#'
            count: 1
            path: ../../tests/system/Validation/RulesTest.php

        -
            message: '#^Method CodeIgniter\\Validation\\RulesTest\:\:provideGreaterThan\(\) return type has no value type specified in iterable type iterable\.$#'
            count: 1
            path: ../../tests/system/Validation/RulesTest.php

        -
            message: '#^Method CodeIgniter\\Validation\\RulesTest\:\:provideGreaterThanEqual\(\) return type has no value type specified in iterable type iterable\.$#'
            count: 1
            path: ../../tests/system/Validation/RulesTest.php

        -
            message: '#^Method CodeIgniter\\Validation\\RulesTest\:\:provideIfExist\(\) return type has no value type specified in iterable type iterable\.$#'
            count: 1
            path: ../../tests/system/Validation/RulesTest.php

        -
            message: '#^Method CodeIgniter\\Validation\\RulesTest\:\:provideInList\(\) return type has no value type specified in iterable type iterable\.$#'
            count: 1
            path: ../../tests/system/Validation/RulesTest.php

        -
            message: '#^Method CodeIgniter\\Validation\\RulesTest\:\:provideLessThan\(\) return type has no value type specified in iterable type iterable\.$#'
            count: 1
            path: ../../tests/system/Validation/RulesTest.php

        -
            message: '#^Method CodeIgniter\\Validation\\RulesTest\:\:provideLessThanEqual\(\) return type has no value type specified in iterable type iterable\.$#'
            count: 1
            path: ../../tests/system/Validation/RulesTest.php

        -
            message: '#^Method CodeIgniter\\Validation\\RulesTest\:\:provideMatches\(\) return type has no value type specified in iterable type iterable\.$#'
            count: 1
            path: ../../tests/system/Validation/RulesTest.php

        -
            message: '#^Method CodeIgniter\\Validation\\RulesTest\:\:provideMatchesNestedCases\(\) return type has no value type specified in iterable type iterable\.$#'
            count: 1
            path: ../../tests/system/Validation/RulesTest.php

        -
            message: '#^Method CodeIgniter\\Validation\\RulesTest\:\:provideMinLengthCases\(\) return type has no value type specified in iterable type iterable\.$#'
            count: 1
            path: ../../tests/system/Validation/RulesTest.php

        -
            message: '#^Method CodeIgniter\\Validation\\RulesTest\:\:providePermitEmpty\(\) return type has no value type specified in iterable type iterable\.$#'
            count: 1
            path: ../../tests/system/Validation/RulesTest.php

        -
            message: '#^Method CodeIgniter\\Validation\\RulesTest\:\:provideRequired\(\) return type has no value type specified in iterable type iterable\.$#'
            count: 1
            path: ../../tests/system/Validation/RulesTest.php

        -
            message: '#^Method CodeIgniter\\Validation\\RulesTest\:\:provideRequiredWith\(\) return type has no value type specified in iterable type iterable\.$#'
            count: 1
            path: ../../tests/system/Validation/RulesTest.php

        -
            message: '#^Method CodeIgniter\\Validation\\RulesTest\:\:provideRequiredWithAndOtherRuleWithValueZero\(\) return type has no value type specified in iterable type iterable\.$#'
            count: 1
            path: ../../tests/system/Validation/RulesTest.php

        -
            message: '#^Method CodeIgniter\\Validation\\RulesTest\:\:provideRequiredWithAndOtherRules\(\) return type has no value type specified in iterable type iterable\.$#'
            count: 1
            path: ../../tests/system/Validation/RulesTest.php

        -
            message: '#^Method CodeIgniter\\Validation\\RulesTest\:\:provideRequiredWithout\(\) return type has no value type specified in iterable type iterable\.$#'
            count: 1
            path: ../../tests/system/Validation/RulesTest.php

        -
            message: '#^Method CodeIgniter\\Validation\\RulesTest\:\:provideRequiredWithoutMultiple\(\) return type has no value type specified in iterable type iterable\.$#'
            count: 1
            path: ../../tests/system/Validation/RulesTest.php

        -
            message: '#^Method CodeIgniter\\Validation\\RulesTest\:\:provideRequiredWithoutMultipleWithoutFields\(\) return type has no value type specified in iterable type iterable\.$#'
            count: 1
            path: ../../tests/system/Validation/RulesTest.php

        -
            message: '#^Method CodeIgniter\\Validation\\RulesTest\:\:testDiffers\(\) has parameter \$data with no value type specified in iterable type array\.$#'
            count: 1
            path: ../../tests/system/Validation/RulesTest.php

        -
            message: '#^Method CodeIgniter\\Validation\\RulesTest\:\:testDiffersNested\(\) has parameter \$data with no value type specified in iterable type array\.$#'
            count: 1
            path: ../../tests/system/Validation/RulesTest.php

        -
            message: '#^Method CodeIgniter\\Validation\\RulesTest\:\:testEquals\(\) has parameter \$data with no value type specified in iterable type array\.$#'
            count: 1
            path: ../../tests/system/Validation/RulesTest.php

        -
            message: '#^Method CodeIgniter\\Validation\\RulesTest\:\:testFieldExists\(\) has parameter \$data with no value type specified in iterable type array\.$#'
            count: 1
            path: ../../tests/system/Validation/RulesTest.php

        -
            message: '#^Method CodeIgniter\\Validation\\RulesTest\:\:testFieldExists\(\) has parameter \$rules with no value type specified in iterable type array\.$#'
            count: 1
            path: ../../tests/system/Validation/RulesTest.php

        -
            message: '#^Method CodeIgniter\\Validation\\RulesTest\:\:testIfExist\(\) has parameter \$data with no value type specified in iterable type array\.$#'
            count: 1
            path: ../../tests/system/Validation/RulesTest.php

        -
            message: '#^Method CodeIgniter\\Validation\\RulesTest\:\:testIfExist\(\) has parameter \$rules with no value type specified in iterable type array\.$#'
            count: 1
            path: ../../tests/system/Validation/RulesTest.php

        -
            message: '#^Method CodeIgniter\\Validation\\RulesTest\:\:testMatches\(\) has parameter \$data with no value type specified in iterable type array\.$#'
            count: 1
            path: ../../tests/system/Validation/RulesTest.php

        -
            message: '#^Method CodeIgniter\\Validation\\RulesTest\:\:testMatchesNested\(\) has parameter \$data with no value type specified in iterable type array\.$#'
            count: 1
            path: ../../tests/system/Validation/RulesTest.php

        -
            message: '#^Method CodeIgniter\\Validation\\RulesTest\:\:testPermitEmpty\(\) has parameter \$data with no value type specified in iterable type array\.$#'
            count: 1
            path: ../../tests/system/Validation/RulesTest.php

        -
            message: '#^Method CodeIgniter\\Validation\\RulesTest\:\:testPermitEmpty\(\) has parameter \$rules with no value type specified in iterable type array\.$#'
            count: 1
            path: ../../tests/system/Validation/RulesTest.php

        -
            message: '#^Method CodeIgniter\\Validation\\RulesTest\:\:testRequired\(\) has parameter \$data with no value type specified in iterable type array\.$#'
            count: 1
            path: ../../tests/system/Validation/RulesTest.php

        -
            message: '#^Method CodeIgniter\\Validation\\RulesTest\:\:testRequiredWithAndOtherRuleWithValueZero\(\) has parameter \$data with no value type specified in iterable type array\.$#'
            count: 1
            path: ../../tests/system/Validation/RulesTest.php

        -
            message: '#^Method CodeIgniter\\Validation\\RulesTest\:\:testRequiredWithAndOtherRules\(\) has parameter \$data with no value type specified in iterable type array\.$#'
            count: 1
            path: ../../tests/system/Validation/RulesTest.php

        -
            message: '#^Method CodeIgniter\\Validation\\RulesTest\:\:testRequiredWithoutMultipleWithoutFields\(\) has parameter \$data with no value type specified in iterable type array\.$#'
            count: 1
            path: ../../tests/system/Validation/RulesTest.php

        -
            message: '#^Method CodeIgniter\\Validation\\StrictRules\\CreditCardRulesTest\:\:provideValidCCNumber\(\) return type has no value type specified in iterable type iterable\.$#'
            count: 1
            path: ../../tests/system/Validation/StrictRules/CreditCardRulesTest.php

        -
            message: '#^Method CodeIgniter\\Validation\\StrictRules\\FormatRulesTest\:\:provideAlphaSpace\(\) return type has no value type specified in iterable type iterable\.$#'
            count: 1
            path: ../../tests/system/Validation/StrictRules/FormatRulesTest.php

        -
            message: '#^Method CodeIgniter\\Validation\\StrictRules\\FormatRulesTest\:\:provideInvalidIntegerType\(\) return type has no value type specified in iterable type iterable\.$#'
            count: 1
            path: ../../tests/system/Validation/StrictRules/FormatRulesTest.php

        -
            message: '#^Method CodeIgniter\\Validation\\StrictRules\\RulesTest\:\:provideDiffers\(\) return type has no value type specified in iterable type iterable\.$#'
            count: 1
            path: ../../tests/system/Validation/StrictRules/RulesTest.php

        -
            message: '#^Method CodeIgniter\\Validation\\StrictRules\\RulesTest\:\:provideGreaterThanEqualStrict\(\) return type has no value type specified in iterable type iterable\.$#'
            count: 1
            path: ../../tests/system/Validation/StrictRules/RulesTest.php

        -
            message: '#^Method CodeIgniter\\Validation\\StrictRules\\RulesTest\:\:provideGreaterThanStrict\(\) return type has no value type specified in iterable type iterable\.$#'
            count: 1
            path: ../../tests/system/Validation/StrictRules/RulesTest.php

        -
            message: '#^Method CodeIgniter\\Validation\\StrictRules\\RulesTest\:\:provideLessEqualThanStrict\(\) return type has no value type specified in iterable type iterable\.$#'
            count: 1
            path: ../../tests/system/Validation/StrictRules/RulesTest.php

        -
            message: '#^Method CodeIgniter\\Validation\\StrictRules\\RulesTest\:\:provideLessThanStrict\(\) return type has no value type specified in iterable type iterable\.$#'
            count: 1
            path: ../../tests/system/Validation/StrictRules/RulesTest.php

        -
            message: '#^Method CodeIgniter\\Validation\\StrictRules\\RulesTest\:\:provideMatches\(\) return type has no value type specified in iterable type iterable\.$#'
            count: 1
            path: ../../tests/system/Validation/StrictRules/RulesTest.php

        -
            message: '#^Method CodeIgniter\\Validation\\StrictRules\\RulesTest\:\:providePermitEmptyStrict\(\) return type has no value type specified in iterable type iterable\.$#'
            count: 1
            path: ../../tests/system/Validation/StrictRules/RulesTest.php

        -
            message: '#^Method CodeIgniter\\Validation\\StrictRules\\RulesTest\:\:testDiffers\(\) has parameter \$data with no value type specified in iterable type array\.$#'
            count: 1
            path: ../../tests/system/Validation/StrictRules/RulesTest.php

        -
            message: '#^Method CodeIgniter\\Validation\\StrictRules\\RulesTest\:\:testMatches\(\) has parameter \$data with no value type specified in iterable type array\.$#'
            count: 1
            path: ../../tests/system/Validation/StrictRules/RulesTest.php

        -
            message: '#^Method CodeIgniter\\Validation\\StrictRules\\RulesTest\:\:testPermitEmptyStrict\(\) has parameter \$data with no value type specified in iterable type array\.$#'
            count: 1
            path: ../../tests/system/Validation/StrictRules/RulesTest.php

        -
            message: '#^Method CodeIgniter\\Validation\\StrictRules\\RulesTest\:\:testPermitEmptyStrict\(\) has parameter \$rules with no value type specified in iterable type array\.$#'
            count: 1
            path: ../../tests/system/Validation/StrictRules/RulesTest.php

        -
            message: '#^Method CodeIgniter\\Validation\\ValidationTest\:\:placeholderReplacementResultDetermination\(\) has parameter \$data with no value type specified in iterable type array\.$#'
            count: 1
            path: ../../tests/system/Validation/ValidationTest.php

        -
            message: '#^Method CodeIgniter\\Validation\\ValidationTest\:\:provideCanValidatetArrayData\(\) return type has no value type specified in iterable type iterable\.$#'
            count: 1
            path: ../../tests/system/Validation/ValidationTest.php

        -
            message: '#^Method CodeIgniter\\Validation\\ValidationTest\:\:provideIfExistRuleWithAsterisk\(\) return type has no value type specified in iterable type iterable\.$#'
            count: 1
            path: ../../tests/system/Validation/ValidationTest.php

        -
            message: '#^Method CodeIgniter\\Validation\\ValidationTest\:\:provideIsIntWithInvalidTypeData\(\) return type has no value type specified in iterable type iterable\.$#'
            count: 1
            path: ../../tests/system/Validation/ValidationTest.php

        -
            message: '#^Method CodeIgniter\\Validation\\ValidationTest\:\:provideRulesForArrayField\(\) return type has no value type specified in iterable type iterable\.$#'
            count: 1
            path: ../../tests/system/Validation/ValidationTest.php

        -
            message: '#^Method CodeIgniter\\Validation\\ValidationTest\:\:provideRulesSetup\(\) return type has no value type specified in iterable type iterable\.$#'
            count: 1
            path: ../../tests/system/Validation/ValidationTest.php

        -
            message: '#^Method CodeIgniter\\Validation\\ValidationTest\:\:provideSetRuleRulesFormat\(\) return type has no value type specified in iterable type iterable\.$#'
            count: 1
            path: ../../tests/system/Validation/ValidationTest.php

        -
            message: '#^Method CodeIgniter\\Validation\\ValidationTest\:\:provideSplittingOfComplexStringRules\(\) return type has no value type specified in iterable type iterable\.$#'
            count: 1
            path: ../../tests/system/Validation/ValidationTest.php

        -
            message: '#^Method CodeIgniter\\Validation\\ValidationTest\:\:provideValidationOfArrayData\(\) return type has no value type specified in iterable type iterable\.$#'
            count: 1
            path: ../../tests/system/Validation/ValidationTest.php

        -
            message: '#^Method CodeIgniter\\Validation\\ValidationTest\:\:rule2\(\) has parameter \$data with no value type specified in iterable type array\.$#'
            count: 1
            path: ../../tests/system/Validation/ValidationTest.php

        -
            message: '#^Method CodeIgniter\\Validation\\ValidationTest\:\:testIfExistRuleWithAsterisk\(\) has parameter \$data with no value type specified in iterable type array\.$#'
            count: 1
            path: ../../tests/system/Validation/ValidationTest.php

        -
            message: '#^Method CodeIgniter\\Validation\\ValidationTest\:\:testIfExistRuleWithAsterisk\(\) has parameter \$rules with no value type specified in iterable type array\.$#'
            count: 1
            path: ../../tests/system/Validation/ValidationTest.php

        -
            message: '#^Method CodeIgniter\\Validation\\ValidationTest\:\:testRulesForArrayField\(\) has parameter \$body with no value type specified in iterable type array\.$#'
            count: 1
            path: ../../tests/system/Validation/ValidationTest.php

        -
            message: '#^Method CodeIgniter\\Validation\\ValidationTest\:\:testRulesForArrayField\(\) has parameter \$results with no value type specified in iterable type array\.$#'
            count: 1
            path: ../../tests/system/Validation/ValidationTest.php

        -
            message: '#^Method CodeIgniter\\Validation\\ValidationTest\:\:testRulesForArrayField\(\) has parameter \$rules with no value type specified in iterable type array\.$#'
            count: 1
            path: ../../tests/system/Validation/ValidationTest.php

        -
            message: '#^Method CodeIgniter\\Validation\\ValidationTest\:\:testRulesSetup\(\) has parameter \$errors with no value type specified in iterable type array\.$#'
            count: 1
            path: ../../tests/system/Validation/ValidationTest.php

        -
            message: '#^Method CodeIgniter\\Validation\\ValidationTest\:\:testSplittingOfComplexStringRules\(\) has parameter \$expected with no value type specified in iterable type array\.$#'
            count: 1
            path: ../../tests/system/Validation/ValidationTest.php

        -
            message: '#^Method CodeIgniter\\Validation\\ValidationTest\:\:testValidationOfArrayData\(\) has parameter \$data with no value type specified in iterable type array\.$#'
            count: 1
            path: ../../tests/system/Validation/ValidationTest.php

        -
            message: '#^Method CodeIgniter\\Validation\\ValidationTest\:\:testValidationOfArrayData\(\) has parameter \$rules with no value type specified in iterable type array\.$#'
            count: 1
            path: ../../tests/system/Validation/ValidationTest.php

        -
            message: '#^Method CodeIgniter\\View\\ParserTest\:\:provideEscHandling\(\) return type has no value type specified in iterable type iterable\.$#'
            count: 1
            path: ../../tests/system/View/ParserTest.php

        -
            message: '#^Method CodeIgniter\\View\\DBResultDummy\:\:getFieldNames\(\) return type has no value type specified in iterable type array\.$#'
            count: 1
            path: ../../tests/system/View/TableTest.php

        -
            message: '#^Method CodeIgniter\\View\\DBResultDummy\:\:getResultArray\(\) return type has no value type specified in iterable type array\.$#'
            count: 1
            path: ../../tests/system/View/TableTest.php

        -
            message: '#^Method CodeIgniter\\View\\TableTest\:\:orderedColumnUsecases\(\) return type has no value type specified in iterable type iterable\.$#'
            count: 1
            path: ../../tests/system/View/TableTest.php

        -
            message: '#^Method CodeIgniter\\View\\TableTest\:\:testAddRowAndGenerateOrderedColumns\(\) has parameter \$heading with no value type specified in iterable type array\.$#'
            count: 1
            path: ../../tests/system/View/TableTest.php

        -
            message: '#^Method CodeIgniter\\View\\TableTest\:\:testAddRowAndGenerateOrderedColumns\(\) has parameter \$row with no value type specified in iterable type array\.$#'
            count: 1
            path: ../../tests/system/View/TableTest.php

        -
            message: '#^Method CodeIgniter\\View\\TableTest\:\:testGenerateOrderedColumns\(\) has parameter \$heading with no value type specified in iterable type array\.$#'
            count: 1
            path: ../../tests/system/View/TableTest.php

        -
            message: '#^Method CodeIgniter\\View\\TableTest\:\:testGenerateOrderedColumns\(\) has parameter \$row with no value type specified in iterable type array\.$#'
            count: 1
            path: ../../tests/system/View/TableTest.php<|MERGE_RESOLUTION|>--- conflicted
+++ resolved
@@ -1,8 +1,4 @@
-<<<<<<< HEAD
-# total 1371 errors
-=======
-# total 1375 errors
->>>>>>> 0e15d047
+# total 1370 errors
 
 parameters:
     ignoreErrors:
