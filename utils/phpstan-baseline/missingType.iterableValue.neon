<<<<<<< HEAD
# total 1391 errors
=======
# total 1376 errors
>>>>>>> 015e3df9

parameters:
    ignoreErrors:
        -
            message: '#^Method CodeIgniter\\BaseModel\:\:__call\(\) has parameter \$params with no value type specified in iterable type array\.$#'
            count: 1
            path: ../../system/BaseModel.php

        -
            message: '#^Method CodeIgniter\\BaseModel\:\:__get\(\) return type has no value type specified in iterable type array\.$#'
            count: 1
            path: ../../system/BaseModel.php

        -
            message: '#^Method CodeIgniter\\BaseModel\:\:cleanValidationRules\(\) has parameter \$rules with no value type specified in iterable type array\.$#'
            count: 1
            path: ../../system/BaseModel.php

        -
            message: '#^Method CodeIgniter\\BaseModel\:\:cleanValidationRules\(\) return type has no value type specified in iterable type array\.$#'
            count: 1
            path: ../../system/BaseModel.php

        -
            message: '#^Method CodeIgniter\\BaseModel\:\:convertToReturnType\(\) return type has no value type specified in iterable type array\.$#'
            count: 1
            path: ../../system/BaseModel.php

        -
            message: '#^Method CodeIgniter\\BaseModel\:\:doDelete\(\) has parameter \$id with no value type specified in iterable type array\.$#'
            count: 1
            path: ../../system/BaseModel.php

        -
            message: '#^Method CodeIgniter\\BaseModel\:\:doFind\(\) has parameter \$id with no value type specified in iterable type array\.$#'
            count: 1
            path: ../../system/BaseModel.php

        -
            message: '#^Method CodeIgniter\\BaseModel\:\:doFind\(\) return type has no value type specified in iterable type array\.$#'
            count: 1
            path: ../../system/BaseModel.php

        -
            message: '#^Method CodeIgniter\\BaseModel\:\:doFindAll\(\) return type has no value type specified in iterable type array\.$#'
            count: 1
            path: ../../system/BaseModel.php

        -
            message: '#^Method CodeIgniter\\BaseModel\:\:doFindColumn\(\) return type has no value type specified in iterable type array\.$#'
            count: 1
            path: ../../system/BaseModel.php

        -
            message: '#^Method CodeIgniter\\BaseModel\:\:doFirst\(\) return type has no value type specified in iterable type array\.$#'
            count: 1
            path: ../../system/BaseModel.php

        -
            message: '#^Method CodeIgniter\\BaseModel\:\:doInsertBatch\(\) has parameter \$set with no value type specified in iterable type array\.$#'
            count: 1
            path: ../../system/BaseModel.php

        -
            message: '#^Method CodeIgniter\\BaseModel\:\:doProtectFields\(\) return type has no value type specified in iterable type array\.$#'
            count: 1
            path: ../../system/BaseModel.php

        -
            message: '#^Method CodeIgniter\\BaseModel\:\:doProtectFieldsForInsert\(\) return type has no value type specified in iterable type array\.$#'
            count: 1
            path: ../../system/BaseModel.php

        -
            message: '#^Method CodeIgniter\\BaseModel\:\:doUpdate\(\) has parameter \$id with no value type specified in iterable type array\.$#'
            count: 1
            path: ../../system/BaseModel.php

        -
            message: '#^Method CodeIgniter\\BaseModel\:\:doUpdateBatch\(\) has parameter \$set with no value type specified in iterable type array\.$#'
            count: 1
            path: ../../system/BaseModel.php

        -
            message: '#^Method CodeIgniter\\BaseModel\:\:find\(\) has parameter \$id with no value type specified in iterable type array\.$#'
            count: 1
            path: ../../system/BaseModel.php

        -
            message: '#^Method CodeIgniter\\BaseModel\:\:findAll\(\) return type has no value type specified in iterable type array\.$#'
            count: 1
            path: ../../system/BaseModel.php

        -
            message: '#^Method CodeIgniter\\BaseModel\:\:findColumn\(\) return type has no value type specified in iterable type array\.$#'
            count: 1
            path: ../../system/BaseModel.php

        -
            message: '#^Method CodeIgniter\\BaseModel\:\:first\(\) return type has no value type specified in iterable type array\.$#'
            count: 1
            path: ../../system/BaseModel.php

        -
            message: '#^Method CodeIgniter\\BaseModel\:\:getIdValue\(\) return type has no value type specified in iterable type array\.$#'
            count: 1
            path: ../../system/BaseModel.php

        -
            message: '#^Method CodeIgniter\\BaseModel\:\:getValidationMessages\(\) return type has no value type specified in iterable type array\.$#'
            count: 1
            path: ../../system/BaseModel.php

        -
            message: '#^Method CodeIgniter\\BaseModel\:\:getValidationRules\(\) has parameter \$options with no value type specified in iterable type array\.$#'
            count: 1
            path: ../../system/BaseModel.php

        -
            message: '#^Method CodeIgniter\\BaseModel\:\:getValidationRules\(\) return type has no value type specified in iterable type array\.$#'
            count: 1
            path: ../../system/BaseModel.php

        -
            message: '#^Method CodeIgniter\\BaseModel\:\:paginate\(\) return type has no value type specified in iterable type array\.$#'
            count: 1
            path: ../../system/BaseModel.php

        -
            message: '#^Method CodeIgniter\\BaseModel\:\:setAllowedFields\(\) has parameter \$allowedFields with no value type specified in iterable type array\.$#'
            count: 1
            path: ../../system/BaseModel.php

        -
            message: '#^Method CodeIgniter\\BaseModel\:\:setCreatedField\(\) return type has no value type specified in iterable type array\.$#'
            count: 1
            path: ../../system/BaseModel.php

        -
            message: '#^Method CodeIgniter\\BaseModel\:\:setUpdatedField\(\) return type has no value type specified in iterable type array\.$#'
            count: 1
            path: ../../system/BaseModel.php

        -
            message: '#^Method CodeIgniter\\BaseModel\:\:setValidationMessage\(\) has parameter \$fieldMessages with no value type specified in iterable type array\.$#'
            count: 1
            path: ../../system/BaseModel.php

        -
            message: '#^Method CodeIgniter\\BaseModel\:\:setValidationMessages\(\) has parameter \$validationMessages with no value type specified in iterable type array\.$#'
            count: 1
            path: ../../system/BaseModel.php

        -
            message: '#^Method CodeIgniter\\BaseModel\:\:setValidationRule\(\) has parameter \$fieldRules with no value type specified in iterable type array\.$#'
            count: 1
            path: ../../system/BaseModel.php

        -
            message: '#^Method CodeIgniter\\BaseModel\:\:transformDataToArray\(\) return type has no value type specified in iterable type array\.$#'
            count: 1
            path: ../../system/BaseModel.php

        -
            message: '#^Method CodeIgniter\\BaseModel\:\:trigger\(\) has parameter \$eventData with no value type specified in iterable type array\.$#'
            count: 1
            path: ../../system/BaseModel.php

        -
            message: '#^Method CodeIgniter\\BaseModel\:\:trigger\(\) return type has no value type specified in iterable type array\.$#'
            count: 1
            path: ../../system/BaseModel.php

        -
            message: '#^Method CodeIgniter\\BaseModel\:\:update\(\) has parameter \$id with no value type specified in iterable type array\.$#'
            count: 1
            path: ../../system/BaseModel.php

        -
            message: '#^Method CodeIgniter\\CLI\\CLI\:\:isZeroOptions\(\) has parameter \$options with no value type specified in iterable type array\.$#'
            count: 1
            path: ../../system/CLI/CLI.php

        -
            message: '#^Method CodeIgniter\\CLI\\CLI\:\:printKeysAndValues\(\) has parameter \$options with no value type specified in iterable type array\.$#'
            count: 1
            path: ../../system/CLI/CLI.php

        -
            message: '#^Method CodeIgniter\\CLI\\CLI\:\:prompt\(\) has parameter \$validation with no value type specified in iterable type array\.$#'
            count: 1
            path: ../../system/CLI/CLI.php

        -
            message: '#^Method CodeIgniter\\CLI\\CLI\:\:promptByKey\(\) has parameter \$options with no value type specified in iterable type array\.$#'
            count: 1
            path: ../../system/CLI/CLI.php

        -
            message: '#^Method CodeIgniter\\CLI\\CLI\:\:promptByKey\(\) has parameter \$text with no value type specified in iterable type array\.$#'
            count: 1
            path: ../../system/CLI/CLI.php

        -
            message: '#^Method CodeIgniter\\CLI\\CLI\:\:promptByKey\(\) has parameter \$validation with no value type specified in iterable type array\.$#'
            count: 1
            path: ../../system/CLI/CLI.php

        -
            message: '#^Method CodeIgniter\\CLI\\CLI\:\:promptByMultipleKeys\(\) has parameter \$options with no value type specified in iterable type array\.$#'
            count: 1
            path: ../../system/CLI/CLI.php

        -
            message: '#^Method CodeIgniter\\CLI\\CLI\:\:promptByMultipleKeys\(\) return type has no value type specified in iterable type array\.$#'
            count: 1
            path: ../../system/CLI/CLI.php

        -
            message: '#^Method CodeIgniter\\CLI\\CLI\:\:table\(\) has parameter \$tbody with no value type specified in iterable type array\.$#'
            count: 1
            path: ../../system/CLI/CLI.php

        -
            message: '#^Method CodeIgniter\\CLI\\CLI\:\:table\(\) has parameter \$thead with no value type specified in iterable type array\.$#'
            count: 1
            path: ../../system/CLI/CLI.php

        -
            message: '#^Method CodeIgniter\\CLI\\CLI\:\:validate\(\) has parameter \$rules with no value type specified in iterable type array\.$#'
            count: 1
            path: ../../system/CLI/CLI.php

        -
            message: '#^Method CodeIgniter\\CLI\\Console\:\:parseParamsForHelpOption\(\) return type has no value type specified in iterable type array\.$#'
            count: 1
            path: ../../system/CLI/Console.php

        -
            message: '#^Method CodeIgniter\\CodeIgniter\:\:getPerformanceStats\(\) return type has no value type specified in iterable type array\.$#'
            count: 1
            path: ../../system/CodeIgniter.php

        -
            message: '#^Method CodeIgniter\\Commands\\ListCommands\:\:listFull\(\) has parameter \$commands with no value type specified in iterable type array\.$#'
            count: 1
            path: ../../system/Commands/ListCommands.php

        -
            message: '#^Method CodeIgniter\\Commands\\ListCommands\:\:listSimple\(\) has parameter \$commands with no value type specified in iterable type array\.$#'
            count: 1
            path: ../../system/Commands/ListCommands.php

        -
            message: '#^Method CodeIgniter\\Commands\\Translation\\LocalizationFinder\:\:arrayToTableRows\(\) has parameter \$array with no value type specified in iterable type array\.$#'
            count: 1
            path: ../../system/Commands/Translation/LocalizationFinder.php

        -
            message: '#^Method CodeIgniter\\Commands\\Translation\\LocalizationFinder\:\:arrayToTableRows\(\) return type has no value type specified in iterable type array\.$#'
            count: 1
            path: ../../system/Commands/Translation/LocalizationFinder.php

        -
            message: '#^Method CodeIgniter\\Commands\\Translation\\LocalizationFinder\:\:buildMultiArray\(\) has parameter \$fromKeys with no value type specified in iterable type array\.$#'
            count: 1
            path: ../../system/Commands/Translation/LocalizationFinder.php

        -
            message: '#^Method CodeIgniter\\Commands\\Translation\\LocalizationFinder\:\:buildMultiArray\(\) return type has no value type specified in iterable type array\.$#'
            count: 1
            path: ../../system/Commands/Translation/LocalizationFinder.php

        -
            message: '#^Method CodeIgniter\\Commands\\Translation\\LocalizationFinder\:\:findTranslationsInFile\(\) return type has no value type specified in iterable type array\.$#'
            count: 1
            path: ../../system/Commands/Translation/LocalizationFinder.php

        -
            message: '#^Method CodeIgniter\\Commands\\Translation\\LocalizationFinder\:\:templateFile\(\) has parameter \$language with no value type specified in iterable type array\.$#'
            count: 1
            path: ../../system/Commands/Translation/LocalizationFinder.php

        -
            message: '#^Method CodeIgniter\\Commands\\Utilities\\Namespaces\:\:outputAllNamespaces\(\) has parameter \$params with no value type specified in iterable type array\.$#'
            count: 1
            path: ../../system/Commands/Utilities/Namespaces.php

        -
            message: '#^Method CodeIgniter\\Commands\\Utilities\\Namespaces\:\:outputAllNamespaces\(\) return type has no value type specified in iterable type array\.$#'
            count: 1
            path: ../../system/Commands/Utilities/Namespaces.php

        -
            message: '#^Method CodeIgniter\\Commands\\Utilities\\Namespaces\:\:outputCINamespaces\(\) has parameter \$params with no value type specified in iterable type array\.$#'
            count: 1
            path: ../../system/Commands/Utilities/Namespaces.php

        -
            message: '#^Method CodeIgniter\\Commands\\Utilities\\Namespaces\:\:outputCINamespaces\(\) return type has no value type specified in iterable type array\.$#'
            count: 1
            path: ../../system/Commands/Utilities/Namespaces.php

        -
            message: '#^Method CodeIgniter\\Commands\\Utilities\\Routes\\AutoRouterImproved\\AutoRouteCollector\:\:addFilters\(\) has parameter \$routes with no value type specified in iterable type array\.$#'
            count: 1
            path: ../../system/Commands/Utilities/Routes/AutoRouterImproved/AutoRouteCollector.php

        -
            message: '#^Method CodeIgniter\\Commands\\Utilities\\Routes\\AutoRouterImproved\\AutoRouteCollector\:\:addFilters\(\) return type has no value type specified in iterable type array\.$#'
            count: 1
            path: ../../system/Commands/Utilities/Routes/AutoRouterImproved/AutoRouteCollector.php

        -
            message: '#^Method CodeIgniter\\Commands\\Utilities\\Routes\\AutoRouterImproved\\AutoRouteCollector\:\:generateSampleUri\(\) has parameter \$route with no value type specified in iterable type array\.$#'
            count: 1
            path: ../../system/Commands/Utilities/Routes/AutoRouterImproved/AutoRouteCollector.php

        -
            message: '#^Method CodeIgniter\\Commands\\Utilities\\Routes\\AutoRouterImproved\\ControllerMethodReader\:\:getParameters\(\) return type has no value type specified in iterable type array\.$#'
            count: 1
            path: ../../system/Commands/Utilities/Routes/AutoRouterImproved/ControllerMethodReader.php

        -
            message: '#^Method CodeIgniter\\Commands\\Utilities\\Routes\\AutoRouterImproved\\ControllerMethodReader\:\:read\(\) return type has no value type specified in iterable type array\.$#'
            count: 1
            path: ../../system/Commands/Utilities/Routes/AutoRouterImproved/ControllerMethodReader.php

        -
            message: '#^Method CodeIgniter\\Commands\\Utilities\\Routes\\ControllerMethodReader\:\:getRouteWithoutController\(\) return type has no value type specified in iterable type array\.$#'
            count: 1
            path: ../../system/Commands/Utilities/Routes/ControllerMethodReader.php

        -
            message: '#^Method CodeIgniter\\Commands\\Utilities\\Routes\\FilterFinder\:\:getRouteFilters\(\) return type has no value type specified in iterable type array\.$#'
            count: 1
            path: ../../system/Commands/Utilities/Routes/FilterFinder.php

        -
            message: '#^Function log_message\(\) has parameter \$context with no value type specified in iterable type array\.$#'
            count: 1
            path: ../../system/Common.php

        -
            message: '#^Function old\(\) return type has no value type specified in iterable type array\.$#'
            count: 1
            path: ../../system/Common.php

        -
            message: '#^Function service\(\) has parameter \$params with no value type specified in iterable type array\.$#'
            count: 1
            path: ../../system/Common.php

        -
            message: '#^Function single_service\(\) has parameter \$params with no value type specified in iterable type array\.$#'
            count: 1
            path: ../../system/Common.php

        -
            message: '#^Function stringify_attributes\(\) has parameter \$attributes with no value type specified in iterable type array\.$#'
            count: 1
            path: ../../system/Common.php

        -
            message: '#^Function view\(\) has parameter \$data with no value type specified in iterable type array\.$#'
            count: 1
            path: ../../system/Common.php

        -
            message: '#^Function view\(\) has parameter \$options with no value type specified in iterable type array\.$#'
            count: 1
            path: ../../system/Common.php

        -
            message: '#^Function view_cell\(\) has parameter \$params with no value type specified in iterable type array\.$#'
            count: 1
            path: ../../system/Common.php

        -
            message: '#^Method CodeIgniter\\Config\\BaseConfig\:\:__set_state\(\) has parameter \$array with no value type specified in iterable type array\.$#'
            count: 1
            path: ../../system/Config/BaseConfig.php

        -
            message: '#^Method CodeIgniter\\Config\\BaseConfig\:\:initEnvValue\(\) has parameter \$property with no value type specified in iterable type array\.$#'
            count: 1
            path: ../../system/Config/BaseConfig.php

        -
            message: '#^Property CodeIgniter\\Config\\BaseConfig\:\:\$registrars type has no value type specified in iterable type array\.$#'
            count: 1
            path: ../../system/Config/BaseConfig.php

        -
            message: '#^Class CodeIgniter\\Config\\BaseService has PHPDoc tag @method for method superglobals\(\) parameter \#1 \$server with no value type specified in iterable type array\.$#'
            count: 1
            path: ../../system/Config/BaseService.php

        -
            message: '#^Class CodeIgniter\\Config\\BaseService has PHPDoc tag @method for method superglobals\(\) parameter \#2 \$get with no value type specified in iterable type array\.$#'
            count: 1
            path: ../../system/Config/BaseService.php

        -
            message: '#^Method CodeIgniter\\Config\\BaseService\:\:__callStatic\(\) has parameter \$arguments with no value type specified in iterable type array\.$#'
            count: 1
            path: ../../system/Config/BaseService.php

        -
            message: '#^Method CodeIgniter\\Config\\BaseService\:\:getSharedInstance\(\) has parameter \$params with no value type specified in iterable type array\.$#'
            count: 1
            path: ../../system/Config/BaseService.php

        -
            message: '#^Property CodeIgniter\\Config\\BaseService\:\:\$services type has no value type specified in iterable type array\.$#'
            count: 1
            path: ../../system/Config/BaseService.php

        -
            message: '#^Method CodeIgniter\\Config\\DotEnv\:\:normaliseVariable\(\) return type has no value type specified in iterable type array\.$#'
            count: 1
            path: ../../system/Config/DotEnv.php

        -
            message: '#^Method CodeIgniter\\Config\\DotEnv\:\:parse\(\) return type has no value type specified in iterable type array\.$#'
            count: 1
            path: ../../system/Config/DotEnv.php

        -
            message: '#^Class CodeIgniter\\Config\\Factories has PHPDoc tag @method for method models\(\) parameter \#2 \$options with no value type specified in iterable type array\.$#'
            count: 1
            path: ../../system/Config/Factories.php

        -
            message: '#^Method CodeIgniter\\Config\\Factories\:\:__callStatic\(\) has parameter \$arguments with no value type specified in iterable type array\.$#'
            count: 1
            path: ../../system/Config/Factories.php

        -
            message: '#^Method CodeIgniter\\Config\\Factories\:\:createInstance\(\) has parameter \$arguments with no value type specified in iterable type array\.$#'
            count: 1
            path: ../../system/Config/Factories.php

        -
            message: '#^Method CodeIgniter\\Config\\Factories\:\:getDefinedInstance\(\) has parameter \$arguments with no value type specified in iterable type array\.$#'
            count: 1
            path: ../../system/Config/Factories.php

        -
            message: '#^Method CodeIgniter\\Config\\Factories\:\:getDefinedInstance\(\) has parameter \$options with no value type specified in iterable type array\.$#'
            count: 1
            path: ../../system/Config/Factories.php

        -
            message: '#^Method CodeIgniter\\Config\\Factories\:\:locateClass\(\) has parameter \$options with no value type specified in iterable type array\.$#'
            count: 1
            path: ../../system/Config/Factories.php

        -
            message: '#^Method CodeIgniter\\Config\\Factories\:\:setComponentInstances\(\) has parameter \$data with no value type specified in iterable type array\.$#'
            count: 1
            path: ../../system/Config/Factories.php

        -
            message: '#^Method CodeIgniter\\Config\\Factories\:\:setOptions\(\) has parameter \$values with no value type specified in iterable type array\.$#'
            count: 1
            path: ../../system/Config/Factories.php

        -
            message: '#^Method CodeIgniter\\Config\\Factories\:\:verifyInstanceOf\(\) has parameter \$options with no value type specified in iterable type array\.$#'
            count: 1
            path: ../../system/Config/Factories.php

        -
            message: '#^Method CodeIgniter\\Config\\Factories\:\:verifyPreferApp\(\) has parameter \$options with no value type specified in iterable type array\.$#'
            count: 1
            path: ../../system/Config/Factories.php

        -
            message: '#^Property CodeIgniter\\Config\\Factory\:\:\$default type has no value type specified in iterable type array\.$#'
            count: 1
            path: ../../system/Config/Factory.php

        -
            message: '#^Property CodeIgniter\\Config\\Factory\:\:\$models type has no value type specified in iterable type array\.$#'
            count: 1
            path: ../../system/Config/Factory.php

        -
            message: '#^Method CodeIgniter\\Config\\Services\:\:curlrequest\(\) has parameter \$options with no value type specified in iterable type array\.$#'
            count: 1
            path: ../../system/Config/Services.php

        -
            message: '#^Method CodeIgniter\\Config\\Services\:\:email\(\) has parameter \$config with no value type specified in iterable type array\.$#'
            count: 1
            path: ../../system/Config/Services.php

        -
            message: '#^Method CodeIgniter\\Config\\Services\:\:superglobals\(\) has parameter \$get with no value type specified in iterable type array\.$#'
            count: 1
            path: ../../system/Config/Services.php

        -
            message: '#^Method CodeIgniter\\Config\\Services\:\:superglobals\(\) has parameter \$server with no value type specified in iterable type array\.$#'
            count: 1
            path: ../../system/Config/Services.php

        -
            message: '#^Method CodeIgniter\\Controller\:\:setValidator\(\) has parameter \$messages with no value type specified in iterable type array\.$#'
            count: 1
            path: ../../system/Controller.php

        -
            message: '#^Method CodeIgniter\\Controller\:\:setValidator\(\) has parameter \$rules with no value type specified in iterable type array\.$#'
            count: 1
            path: ../../system/Controller.php

        -
            message: '#^Method CodeIgniter\\Controller\:\:validate\(\) has parameter \$messages with no value type specified in iterable type array\.$#'
            count: 1
            path: ../../system/Controller.php

        -
            message: '#^Method CodeIgniter\\Controller\:\:validate\(\) has parameter \$rules with no value type specified in iterable type array\.$#'
            count: 1
            path: ../../system/Controller.php

        -
            message: '#^Method CodeIgniter\\Controller\:\:validateData\(\) has parameter \$data with no value type specified in iterable type array\.$#'
            count: 1
            path: ../../system/Controller.php

        -
            message: '#^Method CodeIgniter\\Controller\:\:validateData\(\) has parameter \$messages with no value type specified in iterable type array\.$#'
            count: 1
            path: ../../system/Controller.php

        -
            message: '#^Method CodeIgniter\\Controller\:\:validateData\(\) has parameter \$rules with no value type specified in iterable type array\.$#'
            count: 1
            path: ../../system/Controller.php

        -
            message: '#^Method CodeIgniter\\Cookie\\CookieStore\:\:validateCookies\(\) has parameter \$cookies with no value type specified in iterable type array\.$#'
            count: 1
            path: ../../system/Cookie/CookieStore.php

        -
            message: '#^Method CodeIgniter\\DataCaster\\Cast\\ArrayCast\:\:get\(\) return type has no value type specified in iterable type array\.$#'
            count: 1
            path: ../../system/DataCaster/Cast/ArrayCast.php

        -
            message: '#^Method CodeIgniter\\DataCaster\\Cast\\CSVCast\:\:get\(\) return type has no value type specified in iterable type array\.$#'
            count: 1
            path: ../../system/DataCaster/Cast/CSVCast.php

        -
            message: '#^Method CodeIgniter\\DataCaster\\Cast\\JsonCast\:\:get\(\) return type has no value type specified in iterable type array\.$#'
            count: 1
            path: ../../system/DataCaster/Cast/JsonCast.php

        -
            message: '#^Method CodeIgniter\\DataConverter\\DataConverter\:\:fromDataSource\(\) return type has no value type specified in iterable type array\.$#'
            count: 1
            path: ../../system/DataConverter/DataConverter.php

        -
            message: '#^Method CodeIgniter\\DataConverter\\DataConverter\:\:toDataSource\(\) return type has no value type specified in iterable type array\.$#'
            count: 1
            path: ../../system/DataConverter/DataConverter.php

        -
            message: '#^Method CodeIgniter\\Database\\BaseBuilder\:\:__construct\(\) has parameter \$options with no value type specified in iterable type array\.$#'
            count: 1
            path: ../../system/Database/BaseBuilder.php

        -
            message: '#^Method CodeIgniter\\Database\\BaseBuilder\:\:__construct\(\) has parameter \$tableName with no value type specified in iterable type array\.$#'
            count: 1
            path: ../../system/Database/BaseBuilder.php

        -
            message: '#^Method CodeIgniter\\Database\\BaseBuilder\:\:_whereIn\(\) has parameter \$values with no value type specified in iterable type array\.$#'
            count: 1
            path: ../../system/Database/BaseBuilder.php

        -
            message: '#^Method CodeIgniter\\Database\\BaseBuilder\:\:batchObjectToArray\(\) has parameter \$object with no value type specified in iterable type array\.$#'
            count: 1
            path: ../../system/Database/BaseBuilder.php

        -
            message: '#^Method CodeIgniter\\Database\\BaseBuilder\:\:batchObjectToArray\(\) return type has no value type specified in iterable type array\.$#'
            count: 1
            path: ../../system/Database/BaseBuilder.php

        -
            message: '#^Method CodeIgniter\\Database\\BaseBuilder\:\:delete\(\) has parameter \$where with no value type specified in iterable type array\.$#'
            count: 1
            path: ../../system/Database/BaseBuilder.php

        -
            message: '#^Method CodeIgniter\\Database\\BaseBuilder\:\:deleteBatch\(\) has parameter \$constraints with no value type specified in iterable type array\.$#'
            count: 1
            path: ../../system/Database/BaseBuilder.php

        -
            message: '#^Method CodeIgniter\\Database\\BaseBuilder\:\:deleteBatch\(\) has parameter \$set with no value type specified in iterable type array\.$#'
            count: 1
            path: ../../system/Database/BaseBuilder.php

        -
            message: '#^Method CodeIgniter\\Database\\BaseBuilder\:\:fieldsFromQuery\(\) return type has no value type specified in iterable type array\.$#'
            count: 1
            path: ../../system/Database/BaseBuilder.php

        -
            message: '#^Method CodeIgniter\\Database\\BaseBuilder\:\:formatValues\(\) has parameter \$values with no value type specified in iterable type array\.$#'
            count: 1
            path: ../../system/Database/BaseBuilder.php

        -
            message: '#^Method CodeIgniter\\Database\\BaseBuilder\:\:formatValues\(\) return type has no value type specified in iterable type array\.$#'
            count: 1
            path: ../../system/Database/BaseBuilder.php

        -
            message: '#^Method CodeIgniter\\Database\\BaseBuilder\:\:from\(\) has parameter \$from with no value type specified in iterable type array\.$#'
            count: 1
            path: ../../system/Database/BaseBuilder.php

        -
            message: '#^Method CodeIgniter\\Database\\BaseBuilder\:\:getBinds\(\) return type has no value type specified in iterable type array\.$#'
            count: 1
            path: ../../system/Database/BaseBuilder.php

        -
            message: '#^Method CodeIgniter\\Database\\BaseBuilder\:\:getCompiledQBWhere\(\) return type has no value type specified in iterable type array\.$#'
            count: 1
            path: ../../system/Database/BaseBuilder.php

        -
            message: '#^Method CodeIgniter\\Database\\BaseBuilder\:\:getOperator\(\) return type has no value type specified in iterable type array\.$#'
            count: 1
            path: ../../system/Database/BaseBuilder.php

        -
            message: '#^Method CodeIgniter\\Database\\BaseBuilder\:\:getSetData\(\) return type has no value type specified in iterable type array\.$#'
            count: 1
            path: ../../system/Database/BaseBuilder.php

        -
            message: '#^Method CodeIgniter\\Database\\BaseBuilder\:\:getWhere\(\) has parameter \$where with no value type specified in iterable type array\.$#'
            count: 1
            path: ../../system/Database/BaseBuilder.php

        -
            message: '#^Method CodeIgniter\\Database\\BaseBuilder\:\:groupBy\(\) has parameter \$by with no value type specified in iterable type array\.$#'
            count: 1
            path: ../../system/Database/BaseBuilder.php

        -
            message: '#^Method CodeIgniter\\Database\\BaseBuilder\:\:having\(\) has parameter \$key with no value type specified in iterable type array\.$#'
            count: 1
            path: ../../system/Database/BaseBuilder.php

        -
            message: '#^Method CodeIgniter\\Database\\BaseBuilder\:\:havingIn\(\) has parameter \$values with no value type specified in iterable type array\.$#'
            count: 1
            path: ../../system/Database/BaseBuilder.php

        -
            message: '#^Method CodeIgniter\\Database\\BaseBuilder\:\:havingLike\(\) has parameter \$field with no value type specified in iterable type array\.$#'
            count: 1
            path: ../../system/Database/BaseBuilder.php

        -
            message: '#^Method CodeIgniter\\Database\\BaseBuilder\:\:havingNotIn\(\) has parameter \$values with no value type specified in iterable type array\.$#'
            count: 1
            path: ../../system/Database/BaseBuilder.php

        -
            message: '#^Method CodeIgniter\\Database\\BaseBuilder\:\:insert\(\) has parameter \$set with no value type specified in iterable type array\.$#'
            count: 1
            path: ../../system/Database/BaseBuilder.php

        -
            message: '#^Method CodeIgniter\\Database\\BaseBuilder\:\:insertBatch\(\) has parameter \$set with no value type specified in iterable type array\.$#'
            count: 1
            path: ../../system/Database/BaseBuilder.php

        -
            message: '#^Method CodeIgniter\\Database\\BaseBuilder\:\:like\(\) has parameter \$field with no value type specified in iterable type array\.$#'
            count: 1
            path: ../../system/Database/BaseBuilder.php

        -
            message: '#^Method CodeIgniter\\Database\\BaseBuilder\:\:notHavingLike\(\) has parameter \$field with no value type specified in iterable type array\.$#'
            count: 1
            path: ../../system/Database/BaseBuilder.php

        -
            message: '#^Method CodeIgniter\\Database\\BaseBuilder\:\:notLike\(\) has parameter \$field with no value type specified in iterable type array\.$#'
            count: 1
            path: ../../system/Database/BaseBuilder.php

        -
            message: '#^Method CodeIgniter\\Database\\BaseBuilder\:\:objectToArray\(\) has parameter \$object with no value type specified in iterable type array\.$#'
            count: 1
            path: ../../system/Database/BaseBuilder.php

        -
            message: '#^Method CodeIgniter\\Database\\BaseBuilder\:\:objectToArray\(\) return type has no value type specified in iterable type array\.$#'
            count: 1
            path: ../../system/Database/BaseBuilder.php

        -
            message: '#^Method CodeIgniter\\Database\\BaseBuilder\:\:onConstraint\(\) has parameter \$set with no value type specified in iterable type array\.$#'
            count: 1
            path: ../../system/Database/BaseBuilder.php

        -
            message: '#^Method CodeIgniter\\Database\\BaseBuilder\:\:orHaving\(\) has parameter \$key with no value type specified in iterable type array\.$#'
            count: 1
            path: ../../system/Database/BaseBuilder.php

        -
            message: '#^Method CodeIgniter\\Database\\BaseBuilder\:\:orHavingIn\(\) has parameter \$values with no value type specified in iterable type array\.$#'
            count: 1
            path: ../../system/Database/BaseBuilder.php

        -
            message: '#^Method CodeIgniter\\Database\\BaseBuilder\:\:orHavingLike\(\) has parameter \$field with no value type specified in iterable type array\.$#'
            count: 1
            path: ../../system/Database/BaseBuilder.php

        -
            message: '#^Method CodeIgniter\\Database\\BaseBuilder\:\:orHavingNotIn\(\) has parameter \$values with no value type specified in iterable type array\.$#'
            count: 1
            path: ../../system/Database/BaseBuilder.php

        -
            message: '#^Method CodeIgniter\\Database\\BaseBuilder\:\:orLike\(\) has parameter \$field with no value type specified in iterable type array\.$#'
            count: 1
            path: ../../system/Database/BaseBuilder.php

        -
            message: '#^Method CodeIgniter\\Database\\BaseBuilder\:\:orNotHavingLike\(\) has parameter \$field with no value type specified in iterable type array\.$#'
            count: 1
            path: ../../system/Database/BaseBuilder.php

        -
            message: '#^Method CodeIgniter\\Database\\BaseBuilder\:\:orNotLike\(\) has parameter \$field with no value type specified in iterable type array\.$#'
            count: 1
            path: ../../system/Database/BaseBuilder.php

        -
            message: '#^Method CodeIgniter\\Database\\BaseBuilder\:\:orWhere\(\) has parameter \$key with no value type specified in iterable type array\.$#'
            count: 1
            path: ../../system/Database/BaseBuilder.php

        -
            message: '#^Method CodeIgniter\\Database\\BaseBuilder\:\:orWhereIn\(\) has parameter \$values with no value type specified in iterable type array\.$#'
            count: 1
            path: ../../system/Database/BaseBuilder.php

        -
            message: '#^Method CodeIgniter\\Database\\BaseBuilder\:\:orWhereNotIn\(\) has parameter \$values with no value type specified in iterable type array\.$#'
            count: 1
            path: ../../system/Database/BaseBuilder.php

        -
            message: '#^Method CodeIgniter\\Database\\BaseBuilder\:\:replace\(\) has parameter \$set with no value type specified in iterable type array\.$#'
            count: 1
            path: ../../system/Database/BaseBuilder.php

        -
            message: '#^Method CodeIgniter\\Database\\BaseBuilder\:\:resetRun\(\) has parameter \$qbResetItems with no value type specified in iterable type array\.$#'
            count: 1
            path: ../../system/Database/BaseBuilder.php

        -
            message: '#^Method CodeIgniter\\Database\\BaseBuilder\:\:set\(\) has parameter \$key with no value type specified in iterable type array\.$#'
            count: 1
            path: ../../system/Database/BaseBuilder.php

        -
            message: '#^Method CodeIgniter\\Database\\BaseBuilder\:\:setData\(\) has parameter \$set with no value type specified in iterable type array\.$#'
            count: 1
            path: ../../system/Database/BaseBuilder.php

        -
            message: '#^Method CodeIgniter\\Database\\BaseBuilder\:\:setQueryAsData\(\) has parameter \$columns with no value type specified in iterable type array\.$#'
            count: 1
            path: ../../system/Database/BaseBuilder.php

        -
            message: '#^Method CodeIgniter\\Database\\BaseBuilder\:\:setUpdateBatch\(\) has parameter \$key with no value type specified in iterable type array\.$#'
            count: 1
            path: ../../system/Database/BaseBuilder.php

        -
            message: '#^Method CodeIgniter\\Database\\BaseBuilder\:\:trackAliases\(\) has parameter \$table with no value type specified in iterable type array\.$#'
            count: 1
            path: ../../system/Database/BaseBuilder.php

        -
            message: '#^Method CodeIgniter\\Database\\BaseBuilder\:\:update\(\) has parameter \$set with no value type specified in iterable type array\.$#'
            count: 1
            path: ../../system/Database/BaseBuilder.php

        -
            message: '#^Method CodeIgniter\\Database\\BaseBuilder\:\:update\(\) has parameter \$where with no value type specified in iterable type array\.$#'
            count: 1
            path: ../../system/Database/BaseBuilder.php

        -
            message: '#^Method CodeIgniter\\Database\\BaseBuilder\:\:updateBatch\(\) has parameter \$constraints with no value type specified in iterable type array\.$#'
            count: 1
            path: ../../system/Database/BaseBuilder.php

        -
            message: '#^Method CodeIgniter\\Database\\BaseBuilder\:\:updateBatch\(\) has parameter \$set with no value type specified in iterable type array\.$#'
            count: 1
            path: ../../system/Database/BaseBuilder.php

        -
            message: '#^Method CodeIgniter\\Database\\BaseBuilder\:\:updateFields\(\) has parameter \$ignore with no value type specified in iterable type array\.$#'
            count: 1
            path: ../../system/Database/BaseBuilder.php

        -
            message: '#^Method CodeIgniter\\Database\\BaseBuilder\:\:upsert\(\) has parameter \$set with no value type specified in iterable type array\.$#'
            count: 1
            path: ../../system/Database/BaseBuilder.php

        -
            message: '#^Method CodeIgniter\\Database\\BaseBuilder\:\:upsertBatch\(\) has parameter \$set with no value type specified in iterable type array\.$#'
            count: 1
            path: ../../system/Database/BaseBuilder.php

        -
            message: '#^Method CodeIgniter\\Database\\BaseBuilder\:\:where\(\) has parameter \$key with no value type specified in iterable type array\.$#'
            count: 1
            path: ../../system/Database/BaseBuilder.php

        -
            message: '#^Method CodeIgniter\\Database\\BaseBuilder\:\:whereHaving\(\) has parameter \$key with no value type specified in iterable type array\.$#'
            count: 1
            path: ../../system/Database/BaseBuilder.php

        -
            message: '#^Method CodeIgniter\\Database\\BaseBuilder\:\:whereIn\(\) has parameter \$values with no value type specified in iterable type array\.$#'
            count: 1
            path: ../../system/Database/BaseBuilder.php

        -
            message: '#^Method CodeIgniter\\Database\\BaseBuilder\:\:whereNotIn\(\) has parameter \$values with no value type specified in iterable type array\.$#'
            count: 1
            path: ../../system/Database/BaseBuilder.php

        -
            message: '#^Property CodeIgniter\\Database\\BaseBuilder\:\:\$QBFrom type has no value type specified in iterable type array\.$#'
            count: 1
            path: ../../system/Database/BaseBuilder.php

        -
            message: '#^Property CodeIgniter\\Database\\BaseBuilder\:\:\$QBGroupBy type has no value type specified in iterable type array\.$#'
            count: 1
            path: ../../system/Database/BaseBuilder.php

        -
            message: '#^Property CodeIgniter\\Database\\BaseBuilder\:\:\$QBHaving type has no value type specified in iterable type array\.$#'
            count: 1
            path: ../../system/Database/BaseBuilder.php

        -
            message: '#^Property CodeIgniter\\Database\\BaseBuilder\:\:\$QBJoin type has no value type specified in iterable type array\.$#'
            count: 1
            path: ../../system/Database/BaseBuilder.php

        -
            message: '#^Property CodeIgniter\\Database\\BaseBuilder\:\:\$QBOptions type has no value type specified in iterable type array\.$#'
            count: 3
            path: ../../system/Database/BaseBuilder.php

        -
            message: '#^Property CodeIgniter\\Database\\BaseBuilder\:\:\$QBOrderBy type has no value type specified in iterable type array\.$#'
            count: 1
            path: ../../system/Database/BaseBuilder.php

        -
            message: '#^Property CodeIgniter\\Database\\BaseBuilder\:\:\$QBSelect type has no value type specified in iterable type array\.$#'
            count: 1
            path: ../../system/Database/BaseBuilder.php

        -
            message: '#^Property CodeIgniter\\Database\\BaseBuilder\:\:\$QBWhere type has no value type specified in iterable type array\.$#'
            count: 1
            path: ../../system/Database/BaseBuilder.php

        -
            message: '#^Property CodeIgniter\\Database\\BaseBuilder\:\:\$binds type has no value type specified in iterable type array\.$#'
            count: 1
            path: ../../system/Database/BaseBuilder.php

        -
            message: '#^Property CodeIgniter\\Database\\BaseBuilder\:\:\$bindsKeyCount type has no value type specified in iterable type array\.$#'
            count: 1
            path: ../../system/Database/BaseBuilder.php

        -
            message: '#^Property CodeIgniter\\Database\\BaseBuilder\:\:\$joinTypes type has no value type specified in iterable type array\.$#'
            count: 1
            path: ../../system/Database/BaseBuilder.php

        -
            message: '#^Property CodeIgniter\\Database\\BaseBuilder\:\:\$randomKeyword type has no value type specified in iterable type array\.$#'
            count: 1
            path: ../../system/Database/BaseBuilder.php

        -
            message: '#^Class CodeIgniter\\Database\\BaseConnection has PHPDoc tag @property\-read for property \$aliasedTables with no value type specified in iterable type array\.$#'
            count: 1
            path: ../../system/Database/BaseConnection.php

        -
            message: '#^Class CodeIgniter\\Database\\BaseConnection has PHPDoc tag @property\-read for property \$dateFormat with no value type specified in iterable type array\.$#'
            count: 1
            path: ../../system/Database/BaseConnection.php

        -
            message: '#^Class CodeIgniter\\Database\\BaseConnection has PHPDoc tag @property\-read for property \$encrypt with no value type specified in iterable type array\.$#'
            count: 1
            path: ../../system/Database/BaseConnection.php

        -
            message: '#^Class CodeIgniter\\Database\\BaseConnection has PHPDoc tag @property\-read for property \$failover with no value type specified in iterable type array\.$#'
            count: 1
            path: ../../system/Database/BaseConnection.php

        -
            message: '#^Class CodeIgniter\\Database\\BaseConnection has PHPDoc tag @property\-read for property \$reservedIdentifiers with no value type specified in iterable type array\.$#'
            count: 1
            path: ../../system/Database/BaseConnection.php

        -
            message: '#^Method CodeIgniter\\Database\\BaseConnection\:\:__construct\(\) has parameter \$params with no value type specified in iterable type array\.$#'
            count: 1
            path: ../../system/Database/BaseConnection.php

        -
            message: '#^Method CodeIgniter\\Database\\BaseConnection\:\:__get\(\) return type has no value type specified in iterable type array\.$#'
            count: 1
            path: ../../system/Database/BaseConnection.php

        -
            message: '#^Method CodeIgniter\\Database\\BaseConnection\:\:callFunction\(\) has parameter \$params with no value type specified in iterable type array\.$#'
            count: 1
            path: ../../system/Database/BaseConnection.php

        -
            message: '#^Method CodeIgniter\\Database\\BaseConnection\:\:escape\(\) has parameter \$str with no value type specified in iterable type array\.$#'
            count: 1
            path: ../../system/Database/BaseConnection.php

        -
            message: '#^Method CodeIgniter\\Database\\BaseConnection\:\:escape\(\) return type has no value type specified in iterable type array\.$#'
            count: 1
            path: ../../system/Database/BaseConnection.php

        -
            message: '#^Method CodeIgniter\\Database\\BaseConnection\:\:escapeIdentifiers\(\) has parameter \$item with no value type specified in iterable type array\.$#'
            count: 1
            path: ../../system/Database/BaseConnection.php

        -
            message: '#^Method CodeIgniter\\Database\\BaseConnection\:\:escapeIdentifiers\(\) return type has no value type specified in iterable type array\.$#'
            count: 1
            path: ../../system/Database/BaseConnection.php

        -
            message: '#^Method CodeIgniter\\Database\\BaseConnection\:\:foreignKeyDataToObjects\(\) has parameter \$data with no value type specified in iterable type array\.$#'
            count: 1
            path: ../../system/Database/BaseConnection.php

        -
            message: '#^Method CodeIgniter\\Database\\BaseConnection\:\:prepare\(\) has parameter \$options with no value type specified in iterable type array\.$#'
            count: 1
            path: ../../system/Database/BaseConnection.php

        -
            message: '#^Method CodeIgniter\\Database\\BaseConnection\:\:protectIdentifiers\(\) has parameter \$item with no value type specified in iterable type array\.$#'
            count: 1
            path: ../../system/Database/BaseConnection.php

        -
            message: '#^Method CodeIgniter\\Database\\BaseConnection\:\:protectIdentifiers\(\) return type has no value type specified in iterable type array\.$#'
            count: 1
            path: ../../system/Database/BaseConnection.php

        -
            message: '#^Method CodeIgniter\\Database\\BaseConnection\:\:query\(\) has parameter \$binds with no value type specified in iterable type array\.$#'
            count: 1
            path: ../../system/Database/BaseConnection.php

        -
            message: '#^Method CodeIgniter\\Database\\BaseConnection\:\:setAliasedTables\(\) has parameter \$aliases with no value type specified in iterable type array\.$#'
            count: 1
            path: ../../system/Database/BaseConnection.php

        -
            message: '#^Method CodeIgniter\\Database\\BaseConnection\:\:table\(\) has parameter \$tableName with no value type specified in iterable type array\.$#'
            count: 1
            path: ../../system/Database/BaseConnection.php

        -
            message: '#^Property CodeIgniter\\Database\\BaseConnection\:\:\$dataCache type has no value type specified in iterable type array\.$#'
            count: 1
            path: ../../system/Database/BaseConnection.php

        -
            message: '#^Property CodeIgniter\\Database\\BaseConnection\:\:\$encrypt type has no value type specified in iterable type array\.$#'
            count: 1
            path: ../../system/Database/BaseConnection.php

        -
            message: '#^Property CodeIgniter\\Database\\BaseConnection\:\:\$escapeChar type has no value type specified in iterable type array\.$#'
            count: 1
            path: ../../system/Database/BaseConnection.php

        -
            message: '#^Property CodeIgniter\\Database\\BaseConnection\:\:\$failover type has no value type specified in iterable type array\.$#'
            count: 1
            path: ../../system/Database/BaseConnection.php

        -
            message: '#^Property CodeIgniter\\Database\\BaseConnection\:\:\$pregEscapeChar type has no value type specified in iterable type array\.$#'
            count: 1
            path: ../../system/Database/BaseConnection.php

        -
            message: '#^Property CodeIgniter\\Database\\BaseConnection\:\:\$reservedIdentifiers type has no value type specified in iterable type array\.$#'
            count: 1
            path: ../../system/Database/BaseConnection.php

        -
            message: '#^Method CodeIgniter\\Database\\BasePreparedQuery\:\:_execute\(\) has parameter \$data with no value type specified in iterable type array\.$#'
            count: 1
            path: ../../system/Database/BasePreparedQuery.php

        -
            message: '#^Method CodeIgniter\\Database\\BasePreparedQuery\:\:_prepare\(\) has parameter \$options with no value type specified in iterable type array\.$#'
            count: 1
            path: ../../system/Database/BasePreparedQuery.php

        -
            message: '#^Method CodeIgniter\\Database\\BasePreparedQuery\:\:prepare\(\) has parameter \$options with no value type specified in iterable type array\.$#'
            count: 1
            path: ../../system/Database/BasePreparedQuery.php

        -
            message: '#^Method CodeIgniter\\Database\\BaseResult\:\:fetchAssoc\(\) return type has no value type specified in iterable type array\.$#'
            count: 1
            path: ../../system/Database/BaseResult.php

        -
            message: '#^Method CodeIgniter\\Database\\BaseResult\:\:getCustomResultObject\(\) return type has no value type specified in iterable type array\.$#'
            count: 1
            path: ../../system/Database/BaseResult.php

        -
            message: '#^Method CodeIgniter\\Database\\BaseResult\:\:getFieldData\(\) return type has no value type specified in iterable type array\.$#'
            count: 1
            path: ../../system/Database/BaseResult.php

        -
            message: '#^Method CodeIgniter\\Database\\BaseResult\:\:getFieldNames\(\) return type has no value type specified in iterable type array\.$#'
            count: 1
            path: ../../system/Database/BaseResult.php

        -
            message: '#^Method CodeIgniter\\Database\\BaseResult\:\:getFirstRow\(\) return type has no value type specified in iterable type array\.$#'
            count: 1
            path: ../../system/Database/BaseResult.php

        -
            message: '#^Method CodeIgniter\\Database\\BaseResult\:\:getLastRow\(\) return type has no value type specified in iterable type array\.$#'
            count: 1
            path: ../../system/Database/BaseResult.php

        -
            message: '#^Method CodeIgniter\\Database\\BaseResult\:\:getNextRow\(\) return type has no value type specified in iterable type array\.$#'
            count: 1
            path: ../../system/Database/BaseResult.php

        -
            message: '#^Method CodeIgniter\\Database\\BaseResult\:\:getPreviousRow\(\) return type has no value type specified in iterable type array\.$#'
            count: 1
            path: ../../system/Database/BaseResult.php

        -
            message: '#^Method CodeIgniter\\Database\\BaseResult\:\:getResult\(\) return type has no value type specified in iterable type array\.$#'
            count: 1
            path: ../../system/Database/BaseResult.php

        -
            message: '#^Method CodeIgniter\\Database\\BaseResult\:\:getResultArray\(\) return type has no value type specified in iterable type array\.$#'
            count: 1
            path: ../../system/Database/BaseResult.php

        -
            message: '#^Method CodeIgniter\\Database\\BaseResult\:\:getRow\(\) return type has no value type specified in iterable type array\.$#'
            count: 1
            path: ../../system/Database/BaseResult.php

        -
            message: '#^Method CodeIgniter\\Database\\BaseResult\:\:getRowArray\(\) return type has no value type specified in iterable type array\.$#'
            count: 1
            path: ../../system/Database/BaseResult.php

        -
            message: '#^Method CodeIgniter\\Database\\BaseResult\:\:getUnbufferedRow\(\) return type has no value type specified in iterable type array\.$#'
            count: 1
            path: ../../system/Database/BaseResult.php

        -
            message: '#^Method CodeIgniter\\Database\\BaseResult\:\:setRow\(\) has parameter \$key with no value type specified in iterable type array\.$#'
            count: 1
            path: ../../system/Database/BaseResult.php

        -
            message: '#^Method CodeIgniter\\Database\\BaseResult\:\:setRow\(\) has parameter \$value with no value type specified in iterable type array\.$#'
            count: 1
            path: ../../system/Database/BaseResult.php

        -
            message: '#^Property CodeIgniter\\Database\\BaseResult\:\:\$customResultObject type has no value type specified in iterable type array\.$#'
            count: 1
            path: ../../system/Database/BaseResult.php

        -
            message: '#^Property CodeIgniter\\Database\\BaseResult\:\:\$rowData type has no value type specified in iterable type array\.$#'
            count: 1
            path: ../../system/Database/BaseResult.php

        -
            message: '#^Method CodeIgniter\\Database\\BaseUtils\:\:_backup\(\) has parameter \$prefs with no value type specified in iterable type array\.$#'
            count: 1
            path: ../../system/Database/BaseUtils.php

        -
            message: '#^Method CodeIgniter\\Database\\BaseUtils\:\:backup\(\) has parameter \$params with no value type specified in iterable type array\.$#'
            count: 1
            path: ../../system/Database/BaseUtils.php

        -
            message: '#^Method CodeIgniter\\Database\\BaseUtils\:\:getXMLFromResult\(\) has parameter \$params with no value type specified in iterable type array\.$#'
            count: 1
            path: ../../system/Database/BaseUtils.php

        -
            message: '#^Method CodeIgniter\\Database\\BaseUtils\:\:listDatabases\(\) return type has no value type specified in iterable type array\.$#'
            count: 1
            path: ../../system/Database/BaseUtils.php

        -
            message: '#^Method CodeIgniter\\Database\\Config\:\:connect\(\) has parameter \$group with no value type specified in iterable type array\.$#'
            count: 1
            path: ../../system/Database/Config.php

        -
            message: '#^Method CodeIgniter\\Database\\Config\:\:forge\(\) has parameter \$group with no value type specified in iterable type array\.$#'
            count: 1
            path: ../../system/Database/Config.php

        -
            message: '#^Method CodeIgniter\\Database\\Config\:\:getConnections\(\) return type has no value type specified in iterable type array\.$#'
            count: 1
            path: ../../system/Database/Config.php

        -
            message: '#^Method CodeIgniter\\Database\\Config\:\:utils\(\) has parameter \$group with no value type specified in iterable type array\.$#'
            count: 1
            path: ../../system/Database/Config.php

        -
            message: '#^Property CodeIgniter\\Database\\Config\:\:\$instances type has no value type specified in iterable type array\.$#'
            count: 1
            path: ../../system/Database/Config.php

        -
            message: '#^Method CodeIgniter\\Database\\ConnectionInterface\:\:callFunction\(\) has parameter \$params with no value type specified in iterable type array\.$#'
            count: 1
            path: ../../system/Database/ConnectionInterface.php

        -
            message: '#^Method CodeIgniter\\Database\\ConnectionInterface\:\:callFunction\(\) return type has no value type specified in iterable type array\.$#'
            count: 1
            path: ../../system/Database/ConnectionInterface.php

        -
            message: '#^Method CodeIgniter\\Database\\ConnectionInterface\:\:escape\(\) has parameter \$str with no value type specified in iterable type array\.$#'
            count: 1
            path: ../../system/Database/ConnectionInterface.php

        -
            message: '#^Method CodeIgniter\\Database\\ConnectionInterface\:\:escape\(\) return type has no value type specified in iterable type array\.$#'
            count: 1
            path: ../../system/Database/ConnectionInterface.php

        -
            message: '#^Method CodeIgniter\\Database\\ConnectionInterface\:\:query\(\) has parameter \$binds with no value type specified in iterable type array\.$#'
            count: 1
            path: ../../system/Database/ConnectionInterface.php

        -
            message: '#^Method CodeIgniter\\Database\\ConnectionInterface\:\:table\(\) has parameter \$tableName with no value type specified in iterable type array\.$#'
            count: 1
            path: ../../system/Database/ConnectionInterface.php

        -
            message: '#^Method CodeIgniter\\Database\\Database\:\:initDriver\(\) has parameter \$argument with no value type specified in iterable type array\.$#'
            count: 1
            path: ../../system/Database/Database.php

        -
            message: '#^Method CodeIgniter\\Database\\Database\:\:load\(\) has parameter \$params with no value type specified in iterable type array\.$#'
            count: 1
            path: ../../system/Database/Database.php

        -
            message: '#^Method CodeIgniter\\Database\\Database\:\:parseDSN\(\) has parameter \$params with no value type specified in iterable type array\.$#'
            count: 1
            path: ../../system/Database/Database.php

        -
            message: '#^Method CodeIgniter\\Database\\Database\:\:parseDSN\(\) return type has no value type specified in iterable type array\.$#'
            count: 1
            path: ../../system/Database/Database.php

        -
            message: '#^Property CodeIgniter\\Database\\Database\:\:\$connections type has no value type specified in iterable type array\.$#'
            count: 1
            path: ../../system/Database/Database.php

        -
            message: '#^Method CodeIgniter\\Database\\Forge\:\:_alterTable\(\) has parameter \$processedFields with no value type specified in iterable type array\.$#'
            count: 1
            path: ../../system/Database/Forge.php

        -
            message: '#^Method CodeIgniter\\Database\\Forge\:\:_attributeAutoIncrement\(\) has parameter \$attributes with no value type specified in iterable type array\.$#'
            count: 1
            path: ../../system/Database/Forge.php

        -
            message: '#^Method CodeIgniter\\Database\\Forge\:\:_attributeAutoIncrement\(\) has parameter \$field with no value type specified in iterable type array\.$#'
            count: 1
            path: ../../system/Database/Forge.php

        -
            message: '#^Method CodeIgniter\\Database\\Forge\:\:_attributeDefault\(\) has parameter \$attributes with no value type specified in iterable type array\.$#'
            count: 1
            path: ../../system/Database/Forge.php

        -
            message: '#^Method CodeIgniter\\Database\\Forge\:\:_attributeDefault\(\) has parameter \$field with no value type specified in iterable type array\.$#'
            count: 1
            path: ../../system/Database/Forge.php

        -
            message: '#^Method CodeIgniter\\Database\\Forge\:\:_attributeType\(\) has parameter \$attributes with no value type specified in iterable type array\.$#'
            count: 1
            path: ../../system/Database/Forge.php

        -
            message: '#^Method CodeIgniter\\Database\\Forge\:\:_attributeUnique\(\) has parameter \$attributes with no value type specified in iterable type array\.$#'
            count: 1
            path: ../../system/Database/Forge.php

        -
            message: '#^Method CodeIgniter\\Database\\Forge\:\:_attributeUnique\(\) has parameter \$field with no value type specified in iterable type array\.$#'
            count: 1
            path: ../../system/Database/Forge.php

        -
            message: '#^Method CodeIgniter\\Database\\Forge\:\:_attributeUnsigned\(\) has parameter \$attributes with no value type specified in iterable type array\.$#'
            count: 1
            path: ../../system/Database/Forge.php

        -
            message: '#^Method CodeIgniter\\Database\\Forge\:\:_attributeUnsigned\(\) has parameter \$field with no value type specified in iterable type array\.$#'
            count: 1
            path: ../../system/Database/Forge.php

        -
            message: '#^Method CodeIgniter\\Database\\Forge\:\:_createTable\(\) has parameter \$attributes with no value type specified in iterable type array\.$#'
            count: 1
            path: ../../system/Database/Forge.php

        -
            message: '#^Method CodeIgniter\\Database\\Forge\:\:_createTableAttributes\(\) has parameter \$attributes with no value type specified in iterable type array\.$#'
            count: 1
            path: ../../system/Database/Forge.php

        -
            message: '#^Method CodeIgniter\\Database\\Forge\:\:_processColumn\(\) has parameter \$processedField with no value type specified in iterable type array\.$#'
            count: 1
            path: ../../system/Database/Forge.php

        -
            message: '#^Method CodeIgniter\\Database\\Forge\:\:_processFields\(\) return type has no value type specified in iterable type array\.$#'
            count: 1
            path: ../../system/Database/Forge.php

        -
            message: '#^Method CodeIgniter\\Database\\Forge\:\:_processForeignKeys\(\) return type has no value type specified in iterable type array\.$#'
            count: 1
            path: ../../system/Database/Forge.php

        -
            message: '#^Method CodeIgniter\\Database\\Forge\:\:_processIndexes\(\) return type has no value type specified in iterable type array\.$#'
            count: 1
            path: ../../system/Database/Forge.php

        -
            message: '#^Method CodeIgniter\\Database\\Forge\:\:addColumn\(\) has parameter \$fields with no value type specified in iterable type array\.$#'
            count: 1
            path: ../../system/Database/Forge.php

        -
            message: '#^Method CodeIgniter\\Database\\Forge\:\:addField\(\) has parameter \$fields with no value type specified in iterable type array\.$#'
            count: 1
            path: ../../system/Database/Forge.php

        -
            message: '#^Method CodeIgniter\\Database\\Forge\:\:addKey\(\) has parameter \$key with no value type specified in iterable type array\.$#'
            count: 1
            path: ../../system/Database/Forge.php

        -
            message: '#^Method CodeIgniter\\Database\\Forge\:\:addPrimaryKey\(\) has parameter \$key with no value type specified in iterable type array\.$#'
            count: 1
            path: ../../system/Database/Forge.php

        -
            message: '#^Method CodeIgniter\\Database\\Forge\:\:addUniqueKey\(\) has parameter \$key with no value type specified in iterable type array\.$#'
            count: 1
            path: ../../system/Database/Forge.php

        -
            message: '#^Method CodeIgniter\\Database\\Forge\:\:createTable\(\) has parameter \$attributes with no value type specified in iterable type array\.$#'
            count: 1
            path: ../../system/Database/Forge.php

        -
            message: '#^Method CodeIgniter\\Database\\Forge\:\:modifyColumn\(\) has parameter \$fields with no value type specified in iterable type array\.$#'
            count: 1
            path: ../../system/Database/Forge.php

        -
            message: '#^Property CodeIgniter\\Database\\Forge\:\:\$fkAllowActions type has no value type specified in iterable type array\.$#'
            count: 1
            path: ../../system/Database/Forge.php

        -
            message: '#^Property CodeIgniter\\Database\\Forge\:\:\$foreignKeys type has no value type specified in iterable type array\.$#'
            count: 1
            path: ../../system/Database/Forge.php

        -
            message: '#^Property CodeIgniter\\Database\\Forge\:\:\$uniqueKeys type has no value type specified in iterable type array\.$#'
            count: 1
            path: ../../system/Database/Forge.php

        -
            message: '#^Property CodeIgniter\\Database\\Forge\:\:\$unsigned type has no value type specified in iterable type array\.$#'
            count: 1
            path: ../../system/Database/Forge.php

        -
            message: '#^Method CodeIgniter\\Database\\MigrationRunner\:\:__construct\(\) has parameter \$db with no value type specified in iterable type array\.$#'
            count: 1
            path: ../../system/Database/MigrationRunner.php

        -
            message: '#^Method CodeIgniter\\Database\\MigrationRunner\:\:findMigrations\(\) return type has no value type specified in iterable type array\.$#'
            count: 1
            path: ../../system/Database/MigrationRunner.php

        -
            message: '#^Method CodeIgniter\\Database\\MigrationRunner\:\:findNamespaceMigrations\(\) return type has no value type specified in iterable type array\.$#'
            count: 1
            path: ../../system/Database/MigrationRunner.php

        -
            message: '#^Method CodeIgniter\\Database\\MigrationRunner\:\:getBatchHistory\(\) return type has no value type specified in iterable type array\.$#'
            count: 1
            path: ../../system/Database/MigrationRunner.php

        -
            message: '#^Method CodeIgniter\\Database\\MigrationRunner\:\:getBatches\(\) return type has no value type specified in iterable type array\.$#'
            count: 1
            path: ../../system/Database/MigrationRunner.php

        -
            message: '#^Method CodeIgniter\\Database\\MigrationRunner\:\:getCliMessages\(\) return type has no value type specified in iterable type array\.$#'
            count: 1
            path: ../../system/Database/MigrationRunner.php

        -
            message: '#^Method CodeIgniter\\Database\\MigrationRunner\:\:getHistory\(\) return type has no value type specified in iterable type array\.$#'
            count: 1
            path: ../../system/Database/MigrationRunner.php

        -
            message: '#^Property CodeIgniter\\Database\\MigrationRunner\:\:\$cliMessages type has no value type specified in iterable type array\.$#'
            count: 1
            path: ../../system/Database/MigrationRunner.php

        -
            message: '#^Method CodeIgniter\\Database\\MySQLi\\Forge\:\:_alterTable\(\) has parameter \$processedFields with no value type specified in iterable type array\.$#'
            count: 1
            path: ../../system/Database/MySQLi/Forge.php

        -
            message: '#^Method CodeIgniter\\Database\\MySQLi\\Forge\:\:_createTableAttributes\(\) has parameter \$attributes with no value type specified in iterable type array\.$#'
            count: 1
            path: ../../system/Database/MySQLi/Forge.php

        -
            message: '#^Method CodeIgniter\\Database\\MySQLi\\Forge\:\:_processColumn\(\) has parameter \$processedField with no value type specified in iterable type array\.$#'
            count: 1
            path: ../../system/Database/MySQLi/Forge.php

        -
            message: '#^Method CodeIgniter\\Database\\MySQLi\\Forge\:\:_processIndexes\(\) return type has no value type specified in iterable type array\.$#'
            count: 1
            path: ../../system/Database/MySQLi/Forge.php

        -
            message: '#^Property CodeIgniter\\Database\\MySQLi\\Forge\:\:\$_quoted_table_options type has no value type specified in iterable type array\.$#'
            count: 1
            path: ../../system/Database/MySQLi/Forge.php

        -
            message: '#^Property CodeIgniter\\Database\\MySQLi\\Forge\:\:\$_unsigned type has no value type specified in iterable type array\.$#'
            count: 1
            path: ../../system/Database/MySQLi/Forge.php

        -
            message: '#^Method CodeIgniter\\Database\\MySQLi\\PreparedQuery\:\:_execute\(\) has parameter \$data with no value type specified in iterable type array\.$#'
            count: 1
            path: ../../system/Database/MySQLi/PreparedQuery.php

        -
            message: '#^Method CodeIgniter\\Database\\MySQLi\\PreparedQuery\:\:_prepare\(\) has parameter \$options with no value type specified in iterable type array\.$#'
            count: 1
            path: ../../system/Database/MySQLi/PreparedQuery.php

        -
            message: '#^Method CodeIgniter\\Database\\MySQLi\\Result\:\:fetchAssoc\(\) return type has no value type specified in iterable type array\.$#'
            count: 1
            path: ../../system/Database/MySQLi/Result.php

        -
            message: '#^Method CodeIgniter\\Database\\MySQLi\\Result\:\:getFieldData\(\) return type has no value type specified in iterable type array\.$#'
            count: 1
            path: ../../system/Database/MySQLi/Result.php

        -
            message: '#^Method CodeIgniter\\Database\\MySQLi\\Result\:\:getFieldNames\(\) return type has no value type specified in iterable type array\.$#'
            count: 1
            path: ../../system/Database/MySQLi/Result.php

        -
            message: '#^Method CodeIgniter\\Database\\MySQLi\\Utils\:\:_backup\(\) has parameter \$prefs with no value type specified in iterable type array\.$#'
            count: 1
            path: ../../system/Database/MySQLi/Utils.php

        -
            message: '#^Method CodeIgniter\\Database\\OCI8\\Builder\:\:fieldsFromQuery\(\) return type has no value type specified in iterable type array\.$#'
            count: 1
            path: ../../system/Database/OCI8/Builder.php

        -
            message: '#^Property CodeIgniter\\Database\\OCI8\\Builder\:\:\$randomKeyword type has no value type specified in iterable type array\.$#'
            count: 1
            path: ../../system/Database/OCI8/Builder.php

        -
            message: '#^Method CodeIgniter\\Database\\OCI8\\Connection\:\:bindParams\(\) has parameter \$params with no value type specified in iterable type array\.$#'
            count: 1
            path: ../../system/Database/OCI8/Connection.php

        -
            message: '#^Method CodeIgniter\\Database\\OCI8\\Connection\:\:storedProcedure\(\) has parameter \$params with no value type specified in iterable type array\.$#'
            count: 1
            path: ../../system/Database/OCI8/Connection.php

        -
            message: '#^Property CodeIgniter\\Database\\OCI8\\Connection\:\:\$reservedIdentifiers type has no value type specified in iterable type array\.$#'
            count: 1
            path: ../../system/Database/OCI8/Connection.php

        -
            message: '#^Method CodeIgniter\\Database\\OCI8\\Forge\:\:_alterTable\(\) has parameter \$processedFields with no value type specified in iterable type array\.$#'
            count: 1
            path: ../../system/Database/OCI8/Forge.php

        -
            message: '#^Method CodeIgniter\\Database\\OCI8\\Forge\:\:_attributeAutoIncrement\(\) has parameter \$attributes with no value type specified in iterable type array\.$#'
            count: 1
            path: ../../system/Database/OCI8/Forge.php

        -
            message: '#^Method CodeIgniter\\Database\\OCI8\\Forge\:\:_attributeAutoIncrement\(\) has parameter \$field with no value type specified in iterable type array\.$#'
            count: 1
            path: ../../system/Database/OCI8/Forge.php

        -
            message: '#^Method CodeIgniter\\Database\\OCI8\\Forge\:\:_attributeType\(\) has parameter \$attributes with no value type specified in iterable type array\.$#'
            count: 1
            path: ../../system/Database/OCI8/Forge.php

        -
            message: '#^Method CodeIgniter\\Database\\OCI8\\Forge\:\:_processColumn\(\) has parameter \$processedField with no value type specified in iterable type array\.$#'
            count: 1
            path: ../../system/Database/OCI8/Forge.php

        -
            message: '#^Property CodeIgniter\\Database\\OCI8\\Forge\:\:\$fkAllowActions type has no value type specified in iterable type array\.$#'
            count: 1
            path: ../../system/Database/OCI8/Forge.php

        -
            message: '#^Property CodeIgniter\\Database\\OCI8\\Forge\:\:\$unsigned type has no value type specified in iterable type array\.$#'
            count: 1
            path: ../../system/Database/OCI8/Forge.php

        -
            message: '#^Method CodeIgniter\\Database\\OCI8\\PreparedQuery\:\:_execute\(\) has parameter \$data with no value type specified in iterable type array\.$#'
            count: 1
            path: ../../system/Database/OCI8/PreparedQuery.php

        -
            message: '#^Method CodeIgniter\\Database\\OCI8\\PreparedQuery\:\:_prepare\(\) has parameter \$options with no value type specified in iterable type array\.$#'
            count: 1
            path: ../../system/Database/OCI8/PreparedQuery.php

        -
            message: '#^Method CodeIgniter\\Database\\OCI8\\Result\:\:fetchAssoc\(\) return type has no value type specified in iterable type array\.$#'
            count: 1
            path: ../../system/Database/OCI8/Result.php

        -
            message: '#^Method CodeIgniter\\Database\\OCI8\\Result\:\:getFieldData\(\) return type has no value type specified in iterable type array\.$#'
            count: 1
            path: ../../system/Database/OCI8/Result.php

        -
            message: '#^Method CodeIgniter\\Database\\OCI8\\Result\:\:getFieldNames\(\) return type has no value type specified in iterable type array\.$#'
            count: 1
            path: ../../system/Database/OCI8/Result.php

        -
            message: '#^Method CodeIgniter\\Database\\OCI8\\Utils\:\:_backup\(\) has parameter \$prefs with no value type specified in iterable type array\.$#'
            count: 1
            path: ../../system/Database/OCI8/Utils.php

        -
            message: '#^Method CodeIgniter\\Database\\Postgre\\Builder\:\:replace\(\) has parameter \$set with no value type specified in iterable type array\.$#'
            count: 1
            path: ../../system/Database/Postgre/Builder.php

        -
            message: '#^Property CodeIgniter\\Database\\Postgre\\Builder\:\:\$randomKeyword type has no value type specified in iterable type array\.$#'
            count: 1
            path: ../../system/Database/Postgre/Builder.php

        -
            message: '#^Method CodeIgniter\\Database\\Postgre\\Connection\:\:escape\(\) has parameter \$str with no value type specified in iterable type array\.$#'
            count: 1
            path: ../../system/Database/Postgre/Connection.php

        -
            message: '#^Method CodeIgniter\\Database\\Postgre\\Connection\:\:escape\(\) return type has no value type specified in iterable type array\.$#'
            count: 1
            path: ../../system/Database/Postgre/Connection.php

        -
            message: '#^Method CodeIgniter\\Database\\Postgre\\Forge\:\:_alterTable\(\) has parameter \$processedFields with no value type specified in iterable type array\.$#'
            count: 1
            path: ../../system/Database/Postgre/Forge.php

        -
            message: '#^Method CodeIgniter\\Database\\Postgre\\Forge\:\:_attributeAutoIncrement\(\) has parameter \$attributes with no value type specified in iterable type array\.$#'
            count: 1
            path: ../../system/Database/Postgre/Forge.php

        -
            message: '#^Method CodeIgniter\\Database\\Postgre\\Forge\:\:_attributeAutoIncrement\(\) has parameter \$field with no value type specified in iterable type array\.$#'
            count: 1
            path: ../../system/Database/Postgre/Forge.php

        -
            message: '#^Method CodeIgniter\\Database\\Postgre\\Forge\:\:_attributeType\(\) has parameter \$attributes with no value type specified in iterable type array\.$#'
            count: 1
            path: ../../system/Database/Postgre/Forge.php

        -
            message: '#^Method CodeIgniter\\Database\\Postgre\\Forge\:\:_createTableAttributes\(\) has parameter \$attributes with no value type specified in iterable type array\.$#'
            count: 1
            path: ../../system/Database/Postgre/Forge.php

        -
            message: '#^Method CodeIgniter\\Database\\Postgre\\Forge\:\:_processColumn\(\) has parameter \$processedField with no value type specified in iterable type array\.$#'
            count: 1
            path: ../../system/Database/Postgre/Forge.php

        -
            message: '#^Property CodeIgniter\\Database\\Postgre\\Forge\:\:\$_unsigned type has no value type specified in iterable type array\.$#'
            count: 1
            path: ../../system/Database/Postgre/Forge.php

        -
            message: '#^Method CodeIgniter\\Database\\Postgre\\PreparedQuery\:\:_execute\(\) has parameter \$data with no value type specified in iterable type array\.$#'
            count: 1
            path: ../../system/Database/Postgre/PreparedQuery.php

        -
            message: '#^Method CodeIgniter\\Database\\Postgre\\PreparedQuery\:\:_prepare\(\) has parameter \$options with no value type specified in iterable type array\.$#'
            count: 1
            path: ../../system/Database/Postgre/PreparedQuery.php

        -
            message: '#^Method CodeIgniter\\Database\\Postgre\\Result\:\:fetchAssoc\(\) return type has no value type specified in iterable type array\.$#'
            count: 1
            path: ../../system/Database/Postgre/Result.php

        -
            message: '#^Method CodeIgniter\\Database\\Postgre\\Result\:\:getFieldData\(\) return type has no value type specified in iterable type array\.$#'
            count: 1
            path: ../../system/Database/Postgre/Result.php

        -
            message: '#^Method CodeIgniter\\Database\\Postgre\\Result\:\:getFieldNames\(\) return type has no value type specified in iterable type array\.$#'
            count: 1
            path: ../../system/Database/Postgre/Result.php

        -
            message: '#^Method CodeIgniter\\Database\\Postgre\\Utils\:\:_backup\(\) has parameter \$prefs with no value type specified in iterable type array\.$#'
            count: 1
            path: ../../system/Database/Postgre/Utils.php

        -
            message: '#^Method CodeIgniter\\Database\\PreparedQueryInterface\:\:prepare\(\) has parameter \$options with no value type specified in iterable type array\.$#'
            count: 1
            path: ../../system/Database/PreparedQueryInterface.php

        -
            message: '#^Method CodeIgniter\\Database\\Query\:\:matchNamedBinds\(\) has parameter \$binds with no value type specified in iterable type array\.$#'
            count: 1
            path: ../../system/Database/Query.php

        -
            message: '#^Method CodeIgniter\\Database\\Query\:\:matchSimpleBinds\(\) has parameter \$binds with no value type specified in iterable type array\.$#'
            count: 1
            path: ../../system/Database/Query.php

        -
            message: '#^Method CodeIgniter\\Database\\Query\:\:setBinds\(\) has parameter \$binds with no value type specified in iterable type array\.$#'
            count: 1
            path: ../../system/Database/Query.php

        -
            message: '#^Property CodeIgniter\\Database\\Query\:\:\$binds type has no value type specified in iterable type array\.$#'
            count: 1
            path: ../../system/Database/Query.php

        -
            message: '#^Method CodeIgniter\\Database\\ResultInterface\:\:getCustomResultObject\(\) return type has no value type specified in iterable type array\.$#'
            count: 1
            path: ../../system/Database/ResultInterface.php

        -
            message: '#^Method CodeIgniter\\Database\\ResultInterface\:\:getFieldData\(\) return type has no value type specified in iterable type array\.$#'
            count: 1
            path: ../../system/Database/ResultInterface.php

        -
            message: '#^Method CodeIgniter\\Database\\ResultInterface\:\:getFieldNames\(\) return type has no value type specified in iterable type array\.$#'
            count: 1
            path: ../../system/Database/ResultInterface.php

        -
            message: '#^Method CodeIgniter\\Database\\ResultInterface\:\:getFirstRow\(\) return type has no value type specified in iterable type array\.$#'
            count: 1
            path: ../../system/Database/ResultInterface.php

        -
            message: '#^Method CodeIgniter\\Database\\ResultInterface\:\:getLastRow\(\) return type has no value type specified in iterable type array\.$#'
            count: 1
            path: ../../system/Database/ResultInterface.php

        -
            message: '#^Method CodeIgniter\\Database\\ResultInterface\:\:getNextRow\(\) return type has no value type specified in iterable type array\.$#'
            count: 1
            path: ../../system/Database/ResultInterface.php

        -
            message: '#^Method CodeIgniter\\Database\\ResultInterface\:\:getPreviousRow\(\) return type has no value type specified in iterable type array\.$#'
            count: 1
            path: ../../system/Database/ResultInterface.php

        -
            message: '#^Method CodeIgniter\\Database\\ResultInterface\:\:getResult\(\) return type has no value type specified in iterable type array\.$#'
            count: 1
            path: ../../system/Database/ResultInterface.php

        -
            message: '#^Method CodeIgniter\\Database\\ResultInterface\:\:getResultArray\(\) return type has no value type specified in iterable type array\.$#'
            count: 1
            path: ../../system/Database/ResultInterface.php

        -
            message: '#^Method CodeIgniter\\Database\\ResultInterface\:\:getResultObject\(\) return type has no value type specified in iterable type array\.$#'
            count: 1
            path: ../../system/Database/ResultInterface.php

        -
            message: '#^Method CodeIgniter\\Database\\ResultInterface\:\:getRow\(\) return type has no value type specified in iterable type array\.$#'
            count: 1
            path: ../../system/Database/ResultInterface.php

        -
            message: '#^Method CodeIgniter\\Database\\ResultInterface\:\:getRowArray\(\) return type has no value type specified in iterable type array\.$#'
            count: 1
            path: ../../system/Database/ResultInterface.php

        -
            message: '#^Method CodeIgniter\\Database\\ResultInterface\:\:getUnbufferedRow\(\) return type has no value type specified in iterable type array\.$#'
            count: 1
            path: ../../system/Database/ResultInterface.php

        -
            message: '#^Method CodeIgniter\\Database\\ResultInterface\:\:setRow\(\) has parameter \$key with no value type specified in iterable type array\.$#'
            count: 1
            path: ../../system/Database/ResultInterface.php

        -
            message: '#^Method CodeIgniter\\Database\\ResultInterface\:\:setRow\(\) has parameter \$value with no value type specified in iterable type array\.$#'
            count: 1
            path: ../../system/Database/ResultInterface.php

        -
            message: '#^Method CodeIgniter\\Database\\SQLSRV\\Builder\:\:fieldsFromQuery\(\) return type has no value type specified in iterable type array\.$#'
            count: 1
            path: ../../system/Database/SQLSRV/Builder.php

        -
            message: '#^Method CodeIgniter\\Database\\SQLSRV\\Builder\:\:replace\(\) has parameter \$set with no value type specified in iterable type array\.$#'
            count: 1
            path: ../../system/Database/SQLSRV/Builder.php

        -
            message: '#^Property CodeIgniter\\Database\\SQLSRV\\Builder\:\:\$randomKeyword type has no value type specified in iterable type array\.$#'
            count: 1
            path: ../../system/Database/SQLSRV/Builder.php

        -
            message: '#^Method CodeIgniter\\Database\\SQLSRV\\Connection\:\:__construct\(\) has parameter \$params with no value type specified in iterable type array\.$#'
            count: 1
            path: ../../system/Database/SQLSRV/Connection.php

        -
            message: '#^Method CodeIgniter\\Database\\SQLSRV\\Forge\:\:_alterTable\(\) has parameter \$processedFields with no value type specified in iterable type array\.$#'
            count: 1
            path: ../../system/Database/SQLSRV/Forge.php

        -
            message: '#^Method CodeIgniter\\Database\\SQLSRV\\Forge\:\:_attributeAutoIncrement\(\) has parameter \$attributes with no value type specified in iterable type array\.$#'
            count: 1
            path: ../../system/Database/SQLSRV/Forge.php

        -
            message: '#^Method CodeIgniter\\Database\\SQLSRV\\Forge\:\:_attributeAutoIncrement\(\) has parameter \$field with no value type specified in iterable type array\.$#'
            count: 1
            path: ../../system/Database/SQLSRV/Forge.php

        -
            message: '#^Method CodeIgniter\\Database\\SQLSRV\\Forge\:\:_attributeType\(\) has parameter \$attributes with no value type specified in iterable type array\.$#'
            count: 1
            path: ../../system/Database/SQLSRV/Forge.php

        -
            message: '#^Method CodeIgniter\\Database\\SQLSRV\\Forge\:\:_createTableAttributes\(\) has parameter \$attributes with no value type specified in iterable type array\.$#'
            count: 1
            path: ../../system/Database/SQLSRV/Forge.php

        -
            message: '#^Method CodeIgniter\\Database\\SQLSRV\\Forge\:\:_processColumn\(\) has parameter \$processedField with no value type specified in iterable type array\.$#'
            count: 1
            path: ../../system/Database/SQLSRV/Forge.php

        -
            message: '#^Method CodeIgniter\\Database\\SQLSRV\\Forge\:\:_processIndexes\(\) return type has no value type specified in iterable type array\.$#'
            count: 1
            path: ../../system/Database/SQLSRV/Forge.php

        -
            message: '#^Property CodeIgniter\\Database\\SQLSRV\\Forge\:\:\$fkAllowActions type has no value type specified in iterable type array\.$#'
            count: 1
            path: ../../system/Database/SQLSRV/Forge.php

        -
            message: '#^Property CodeIgniter\\Database\\SQLSRV\\Forge\:\:\$unsigned type has no value type specified in iterable type array\.$#'
            count: 1
            path: ../../system/Database/SQLSRV/Forge.php

        -
            message: '#^Method CodeIgniter\\Database\\SQLSRV\\PreparedQuery\:\:_execute\(\) has parameter \$data with no value type specified in iterable type array\.$#'
            count: 1
            path: ../../system/Database/SQLSRV/PreparedQuery.php

        -
            message: '#^Method CodeIgniter\\Database\\SQLSRV\\PreparedQuery\:\:_prepare\(\) has parameter \$options with no value type specified in iterable type array\.$#'
            count: 1
            path: ../../system/Database/SQLSRV/PreparedQuery.php

        -
            message: '#^Method CodeIgniter\\Database\\SQLSRV\\PreparedQuery\:\:parameterize\(\) return type has no value type specified in iterable type array\.$#'
            count: 1
            path: ../../system/Database/SQLSRV/PreparedQuery.php

        -
            message: '#^Property CodeIgniter\\Database\\SQLSRV\\PreparedQuery\:\:\$parameters type has no value type specified in iterable type array\.$#'
            count: 1
            path: ../../system/Database/SQLSRV/PreparedQuery.php

        -
            message: '#^Method CodeIgniter\\Database\\SQLSRV\\Result\:\:fetchAssoc\(\) return type has no value type specified in iterable type array\.$#'
            count: 1
            path: ../../system/Database/SQLSRV/Result.php

        -
            message: '#^Method CodeIgniter\\Database\\SQLSRV\\Result\:\:getFieldData\(\) return type has no value type specified in iterable type array\.$#'
            count: 1
            path: ../../system/Database/SQLSRV/Result.php

        -
            message: '#^Method CodeIgniter\\Database\\SQLSRV\\Result\:\:getFieldNames\(\) return type has no value type specified in iterable type array\.$#'
            count: 1
            path: ../../system/Database/SQLSRV/Result.php

        -
            message: '#^Method CodeIgniter\\Database\\SQLSRV\\Utils\:\:_backup\(\) has parameter \$prefs with no value type specified in iterable type array\.$#'
            count: 1
            path: ../../system/Database/SQLSRV/Utils.php

        -
            message: '#^Property CodeIgniter\\Database\\SQLite3\\Builder\:\:\$randomKeyword type has no value type specified in iterable type array\.$#'
            count: 1
            path: ../../system/Database/SQLite3/Builder.php

        -
            message: '#^Method CodeIgniter\\Database\\SQLite3\\Forge\:\:_alterTable\(\) has parameter \$processedFields with no value type specified in iterable type array\.$#'
            count: 1
            path: ../../system/Database/SQLite3/Forge.php

        -
            message: '#^Method CodeIgniter\\Database\\SQLite3\\Forge\:\:_attributeAutoIncrement\(\) has parameter \$attributes with no value type specified in iterable type array\.$#'
            count: 1
            path: ../../system/Database/SQLite3/Forge.php

        -
            message: '#^Method CodeIgniter\\Database\\SQLite3\\Forge\:\:_attributeAutoIncrement\(\) has parameter \$field with no value type specified in iterable type array\.$#'
            count: 1
            path: ../../system/Database/SQLite3/Forge.php

        -
            message: '#^Method CodeIgniter\\Database\\SQLite3\\Forge\:\:_attributeType\(\) has parameter \$attributes with no value type specified in iterable type array\.$#'
            count: 1
            path: ../../system/Database/SQLite3/Forge.php

        -
            message: '#^Method CodeIgniter\\Database\\SQLite3\\Forge\:\:_processColumn\(\) has parameter \$processedField with no value type specified in iterable type array\.$#'
            count: 1
            path: ../../system/Database/SQLite3/Forge.php

        -
            message: '#^Method CodeIgniter\\Database\\SQLite3\\Forge\:\:_processForeignKeys\(\) return type has no value type specified in iterable type array\.$#'
            count: 1
            path: ../../system/Database/SQLite3/Forge.php

        -
            message: '#^Property CodeIgniter\\Database\\SQLite3\\Forge\:\:\$_unsigned type has no value type specified in iterable type array\.$#'
            count: 1
            path: ../../system/Database/SQLite3/Forge.php

        -
            message: '#^Method CodeIgniter\\Database\\SQLite3\\PreparedQuery\:\:_execute\(\) has parameter \$data with no value type specified in iterable type array\.$#'
            count: 1
            path: ../../system/Database/SQLite3/PreparedQuery.php

        -
            message: '#^Method CodeIgniter\\Database\\SQLite3\\PreparedQuery\:\:_prepare\(\) has parameter \$options with no value type specified in iterable type array\.$#'
            count: 1
            path: ../../system/Database/SQLite3/PreparedQuery.php

        -
            message: '#^Method CodeIgniter\\Database\\SQLite3\\Result\:\:fetchAssoc\(\) return type has no value type specified in iterable type array\.$#'
            count: 1
            path: ../../system/Database/SQLite3/Result.php

        -
            message: '#^Method CodeIgniter\\Database\\SQLite3\\Result\:\:getFieldData\(\) return type has no value type specified in iterable type array\.$#'
            count: 1
            path: ../../system/Database/SQLite3/Result.php

        -
            message: '#^Method CodeIgniter\\Database\\SQLite3\\Result\:\:getFieldNames\(\) return type has no value type specified in iterable type array\.$#'
            count: 1
            path: ../../system/Database/SQLite3/Result.php

        -
            message: '#^Method CodeIgniter\\Database\\SQLite3\\Table\:\:addForeignKey\(\) has parameter \$foreignKeys with no value type specified in iterable type array\.$#'
            count: 1
            path: ../../system/Database/SQLite3/Table.php

        -
            message: '#^Method CodeIgniter\\Database\\SQLite3\\Table\:\:addPrimaryKey\(\) has parameter \$fields with no value type specified in iterable type array\.$#'
            count: 1
            path: ../../system/Database/SQLite3/Table.php

        -
            message: '#^Method CodeIgniter\\Database\\SQLite3\\Table\:\:formatFields\(\) has parameter \$fields with no value type specified in iterable type array\.$#'
            count: 1
            path: ../../system/Database/SQLite3/Table.php

        -
            message: '#^Method CodeIgniter\\Database\\SQLite3\\Table\:\:formatFields\(\) return type has no value type specified in iterable type array\.$#'
            count: 1
            path: ../../system/Database/SQLite3/Table.php

        -
            message: '#^Property CodeIgniter\\Database\\SQLite3\\Table\:\:\$foreignKeys type has no value type specified in iterable type array\.$#'
            count: 1
            path: ../../system/Database/SQLite3/Table.php

        -
            message: '#^Property CodeIgniter\\Database\\SQLite3\\Table\:\:\$keys type has no value type specified in iterable type array\.$#'
            count: 1
            path: ../../system/Database/SQLite3/Table.php

        -
            message: '#^Method CodeIgniter\\Database\\SQLite3\\Utils\:\:_backup\(\) has parameter \$prefs with no value type specified in iterable type array\.$#'
            count: 1
            path: ../../system/Database/SQLite3/Utils.php

        -
            message: '#^Method CodeIgniter\\Debug\\BaseExceptionHandler\:\:collectVars\(\) return type has no value type specified in iterable type array\.$#'
            count: 1
            path: ../../system/Debug/BaseExceptionHandler.php

        -
            message: '#^Method CodeIgniter\\Debug\\BaseExceptionHandler\:\:maskData\(\) has parameter \$args with no value type specified in iterable type array\.$#'
            count: 1
            path: ../../system/Debug/BaseExceptionHandler.php

        -
            message: '#^Method CodeIgniter\\Debug\\BaseExceptionHandler\:\:maskData\(\) has parameter \$keysToMask with no value type specified in iterable type array\.$#'
            count: 1
            path: ../../system/Debug/BaseExceptionHandler.php

        -
            message: '#^Method CodeIgniter\\Debug\\BaseExceptionHandler\:\:maskData\(\) return type has no value type specified in iterable type array\.$#'
            count: 1
            path: ../../system/Debug/BaseExceptionHandler.php

        -
            message: '#^Method CodeIgniter\\Debug\\BaseExceptionHandler\:\:maskSensitiveData\(\) has parameter \$keysToMask with no value type specified in iterable type array\.$#'
            count: 1
            path: ../../system/Debug/BaseExceptionHandler.php

        -
            message: '#^Method CodeIgniter\\Debug\\BaseExceptionHandler\:\:maskSensitiveData\(\) has parameter \$trace with no value type specified in iterable type array\.$#'
            count: 1
            path: ../../system/Debug/BaseExceptionHandler.php

        -
            message: '#^Method CodeIgniter\\Debug\\BaseExceptionHandler\:\:maskSensitiveData\(\) return type has no value type specified in iterable type array\.$#'
            count: 1
            path: ../../system/Debug/BaseExceptionHandler.php

        -
            message: '#^Method CodeIgniter\\Debug\\Exceptions\:\:collectVars\(\) return type has no value type specified in iterable type array\.$#'
            count: 1
            path: ../../system/Debug/Exceptions.php

        -
            message: '#^Method CodeIgniter\\Debug\\Exceptions\:\:determineCodes\(\) return type has no value type specified in iterable type array\.$#'
            count: 1
            path: ../../system/Debug/Exceptions.php

        -
            message: '#^Method CodeIgniter\\Debug\\Exceptions\:\:maskData\(\) has parameter \$args with no value type specified in iterable type array\.$#'
            count: 1
            path: ../../system/Debug/Exceptions.php

        -
            message: '#^Method CodeIgniter\\Debug\\Exceptions\:\:maskData\(\) has parameter \$keysToMask with no value type specified in iterable type array\.$#'
            count: 1
            path: ../../system/Debug/Exceptions.php

        -
            message: '#^Method CodeIgniter\\Debug\\Exceptions\:\:maskData\(\) return type has no value type specified in iterable type array\.$#'
            count: 1
            path: ../../system/Debug/Exceptions.php

        -
            message: '#^Method CodeIgniter\\Debug\\Exceptions\:\:maskSensitiveData\(\) has parameter \$keysToMask with no value type specified in iterable type array\.$#'
            count: 1
            path: ../../system/Debug/Exceptions.php

        -
            message: '#^Method CodeIgniter\\Debug\\Exceptions\:\:maskSensitiveData\(\) has parameter \$trace with no value type specified in iterable type array\.$#'
            count: 1
            path: ../../system/Debug/Exceptions.php

        -
            message: '#^Method CodeIgniter\\Debug\\Exceptions\:\:maskSensitiveData\(\) return type has no value type specified in iterable type array\.$#'
            count: 1
            path: ../../system/Debug/Exceptions.php

        -
            message: '#^Property CodeIgniter\\Debug\\Iterator\:\:\$results type has no value type specified in iterable type array\.$#'
            count: 1
            path: ../../system/Debug/Iterator.php

        -
            message: '#^Property CodeIgniter\\Debug\\Iterator\:\:\$tests type has no value type specified in iterable type array\.$#'
            count: 1
            path: ../../system/Debug/Iterator.php

        -
            message: '#^Method CodeIgniter\\Debug\\Timer\:\:getTimers\(\) return type has no value type specified in iterable type array\.$#'
            count: 1
            path: ../../system/Debug/Timer.php

        -
            message: '#^Property CodeIgniter\\Debug\\Timer\:\:\$timers type has no value type specified in iterable type array\.$#'
            count: 1
            path: ../../system/Debug/Timer.php

        -
            message: '#^Method CodeIgniter\\Debug\\Toolbar\:\:collectTimelineData\(\) has parameter \$collectors with no value type specified in iterable type array\.$#'
            count: 1
            path: ../../system/Debug/Toolbar.php

        -
            message: '#^Method CodeIgniter\\Debug\\Toolbar\:\:collectTimelineData\(\) return type has no value type specified in iterable type array\.$#'
            count: 1
            path: ../../system/Debug/Toolbar.php

        -
            message: '#^Method CodeIgniter\\Debug\\Toolbar\:\:collectVarData\(\) return type has no value type specified in iterable type array\.$#'
            count: 1
            path: ../../system/Debug/Toolbar.php

        -
            message: '#^Method CodeIgniter\\Debug\\Toolbar\:\:renderTimeline\(\) has parameter \$collectors with no value type specified in iterable type array\.$#'
            count: 1
            path: ../../system/Debug/Toolbar.php

        -
            message: '#^Method CodeIgniter\\Debug\\Toolbar\:\:renderTimeline\(\) has parameter \$styles with no value type specified in iterable type array\.$#'
            count: 1
            path: ../../system/Debug/Toolbar.php

        -
            message: '#^Method CodeIgniter\\Debug\\Toolbar\:\:renderTimelineRecursive\(\) has parameter \$rows with no value type specified in iterable type array\.$#'
            count: 1
            path: ../../system/Debug/Toolbar.php

        -
            message: '#^Method CodeIgniter\\Debug\\Toolbar\:\:renderTimelineRecursive\(\) has parameter \$styles with no value type specified in iterable type array\.$#'
            count: 1
            path: ../../system/Debug/Toolbar.php

        -
            message: '#^Method CodeIgniter\\Debug\\Toolbar\:\:structureTimelineData\(\) has parameter \$elements with no value type specified in iterable type array\.$#'
            count: 1
            path: ../../system/Debug/Toolbar.php

        -
            message: '#^Method CodeIgniter\\Debug\\Toolbar\:\:structureTimelineData\(\) return type has no value type specified in iterable type array\.$#'
            count: 1
            path: ../../system/Debug/Toolbar.php

        -
            message: '#^Method CodeIgniter\\Debug\\Toolbar\\Collectors\\BaseCollector\:\:display\(\) return type has no value type specified in iterable type array\.$#'
            count: 1
            path: ../../system/Debug/Toolbar/Collectors/BaseCollector.php

        -
            message: '#^Method CodeIgniter\\Debug\\Toolbar\\Collectors\\BaseCollector\:\:formatTimelineData\(\) return type has no value type specified in iterable type array\.$#'
            count: 1
            path: ../../system/Debug/Toolbar/Collectors/BaseCollector.php

        -
            message: '#^Method CodeIgniter\\Debug\\Toolbar\\Collectors\\BaseCollector\:\:getAsArray\(\) return type has no value type specified in iterable type array\.$#'
            count: 1
            path: ../../system/Debug/Toolbar/Collectors/BaseCollector.php

        -
            message: '#^Method CodeIgniter\\Debug\\Toolbar\\Collectors\\BaseCollector\:\:getVarData\(\) return type has no value type specified in iterable type array\.$#'
            count: 1
            path: ../../system/Debug/Toolbar/Collectors/BaseCollector.php

        -
            message: '#^Method CodeIgniter\\Debug\\Toolbar\\Collectors\\BaseCollector\:\:timelineData\(\) return type has no value type specified in iterable type array\.$#'
            count: 1
            path: ../../system/Debug/Toolbar/Collectors/BaseCollector.php

        -
            message: '#^Method CodeIgniter\\Debug\\Toolbar\\Collectors\\Config\:\:display\(\) return type has no value type specified in iterable type array\.$#'
            count: 1
            path: ../../system/Debug/Toolbar/Collectors/Config.php

        -
            message: '#^Method CodeIgniter\\Debug\\Toolbar\\Collectors\\Database\:\:display\(\) return type has no value type specified in iterable type array\.$#'
            count: 1
            path: ../../system/Debug/Toolbar/Collectors/Database.php

        -
            message: '#^Method CodeIgniter\\Debug\\Toolbar\\Collectors\\Database\:\:formatTimelineData\(\) return type has no value type specified in iterable type array\.$#'
            count: 1
            path: ../../system/Debug/Toolbar/Collectors/Database.php

        -
            message: '#^Property CodeIgniter\\Debug\\Toolbar\\Collectors\\Database\:\:\$connections type has no value type specified in iterable type array\.$#'
            count: 1
            path: ../../system/Debug/Toolbar/Collectors/Database.php

        -
            message: '#^Property CodeIgniter\\Debug\\Toolbar\\Collectors\\Database\:\:\$queries type has no value type specified in iterable type array\.$#'
            count: 1
            path: ../../system/Debug/Toolbar/Collectors/Database.php

        -
            message: '#^Method CodeIgniter\\Debug\\Toolbar\\Collectors\\Events\:\:display\(\) return type has no value type specified in iterable type array\.$#'
            count: 1
            path: ../../system/Debug/Toolbar/Collectors/Events.php

        -
            message: '#^Method CodeIgniter\\Debug\\Toolbar\\Collectors\\Events\:\:formatTimelineData\(\) return type has no value type specified in iterable type array\.$#'
            count: 1
            path: ../../system/Debug/Toolbar/Collectors/Events.php

        -
            message: '#^Method CodeIgniter\\Debug\\Toolbar\\Collectors\\Files\:\:display\(\) return type has no value type specified in iterable type array\.$#'
            count: 1
            path: ../../system/Debug/Toolbar/Collectors/Files.php

        -
            message: '#^Method CodeIgniter\\Debug\\Toolbar\\Collectors\\History\:\:display\(\) return type has no value type specified in iterable type array\.$#'
            count: 1
            path: ../../system/Debug/Toolbar/Collectors/History.php

        -
            message: '#^Property CodeIgniter\\Debug\\Toolbar\\Collectors\\History\:\:\$files type has no value type specified in iterable type array\.$#'
            count: 1
            path: ../../system/Debug/Toolbar/Collectors/History.php

        -
            message: '#^Method CodeIgniter\\Debug\\Toolbar\\Collectors\\Timers\:\:formatTimelineData\(\) return type has no value type specified in iterable type array\.$#'
            count: 1
            path: ../../system/Debug/Toolbar/Collectors/Timers.php

        -
            message: '#^Method CodeIgniter\\Debug\\Toolbar\\Collectors\\Views\:\:formatTimelineData\(\) return type has no value type specified in iterable type array\.$#'
            count: 1
            path: ../../system/Debug/Toolbar/Collectors/Views.php

        -
            message: '#^Method CodeIgniter\\Debug\\Toolbar\\Collectors\\Views\:\:getVarData\(\) return type has no value type specified in iterable type array\.$#'
            count: 1
            path: ../../system/Debug/Toolbar/Collectors/Views.php

        -
            message: '#^Property CodeIgniter\\Debug\\Toolbar\\Collectors\\Views\:\:\$views type has no value type specified in iterable type array\.$#'
            count: 1
            path: ../../system/Debug/Toolbar/Collectors/Views.php

        -
            message: '#^Method CodeIgniter\\Email\\Email\:\:__construct\(\) has parameter \$config with no value type specified in iterable type array\.$#'
            count: 1
            path: ../../system/Email/Email.php

        -
            message: '#^Method CodeIgniter\\Email\\Email\:\:cleanEmail\(\) has parameter \$email with no value type specified in iterable type array\.$#'
            count: 1
            path: ../../system/Email/Email.php

        -
            message: '#^Method CodeIgniter\\Email\\Email\:\:cleanEmail\(\) return type has no value type specified in iterable type array\.$#'
            count: 1
            path: ../../system/Email/Email.php

        -
            message: '#^Method CodeIgniter\\Email\\Email\:\:initialize\(\) has parameter \$config with no value type specified in iterable type array\.$#'
            count: 1
            path: ../../system/Email/Email.php

        -
            message: '#^Method CodeIgniter\\Email\\Email\:\:printDebugger\(\) has parameter \$include with no value type specified in iterable type array\.$#'
            count: 1
            path: ../../system/Email/Email.php

        -
            message: '#^Method CodeIgniter\\Email\\Email\:\:setArchiveValues\(\) return type has no value type specified in iterable type array\.$#'
            count: 1
            path: ../../system/Email/Email.php

        -
            message: '#^Method CodeIgniter\\Email\\Email\:\:setTo\(\) has parameter \$to with no value type specified in iterable type array\.$#'
            count: 1
            path: ../../system/Email/Email.php

        -
            message: '#^Method CodeIgniter\\Email\\Email\:\:validateEmail\(\) has parameter \$email with no value type specified in iterable type array\.$#'
            count: 1
            path: ../../system/Email/Email.php

        -
            message: '#^Property CodeIgniter\\Email\\Email\:\:\$BCCArray type has no value type specified in iterable type array\.$#'
            count: 1
            path: ../../system/Email/Email.php

        -
            message: '#^Property CodeIgniter\\Email\\Email\:\:\$CCArray type has no value type specified in iterable type array\.$#'
            count: 1
            path: ../../system/Email/Email.php

        -
            message: '#^Property CodeIgniter\\Email\\Email\:\:\$archive type has no value type specified in iterable type array\.$#'
            count: 1
            path: ../../system/Email/Email.php

        -
            message: '#^Property CodeIgniter\\Email\\Email\:\:\$attachments type has no value type specified in iterable type array\.$#'
            count: 1
            path: ../../system/Email/Email.php

        -
            message: '#^Property CodeIgniter\\Email\\Email\:\:\$debugMessage type has no value type specified in iterable type array\.$#'
            count: 1
            path: ../../system/Email/Email.php

        -
            message: '#^Property CodeIgniter\\Email\\Email\:\:\$headers type has no value type specified in iterable type array\.$#'
            count: 1
            path: ../../system/Email/Email.php

        -
            message: '#^Property CodeIgniter\\Email\\Email\:\:\$recipients type has no value type specified in iterable type array\.$#'
            count: 1
            path: ../../system/Email/Email.php

        -
            message: '#^Property CodeIgniter\\Email\\Email\:\:\$tmpArchive type has no value type specified in iterable type array\.$#'
            count: 1
            path: ../../system/Email/Email.php

        -
            message: '#^Method CodeIgniter\\Encryption\\EncrypterInterface\:\:decrypt\(\) has parameter \$params with no value type specified in iterable type array\.$#'
            count: 1
            path: ../../system/Encryption/EncrypterInterface.php

        -
            message: '#^Method CodeIgniter\\Encryption\\EncrypterInterface\:\:encrypt\(\) has parameter \$params with no value type specified in iterable type array\.$#'
            count: 1
            path: ../../system/Encryption/EncrypterInterface.php

        -
            message: '#^Method CodeIgniter\\Encryption\\Encryption\:\:__get\(\) return type has no value type specified in iterable type array\.$#'
            count: 1
            path: ../../system/Encryption/Encryption.php

        -
            message: '#^Property CodeIgniter\\Encryption\\Encryption\:\:\$drivers type has no value type specified in iterable type array\.$#'
            count: 1
            path: ../../system/Encryption/Encryption.php

        -
            message: '#^Method CodeIgniter\\Encryption\\Handlers\\BaseHandler\:\:__get\(\) return type has no value type specified in iterable type array\.$#'
            count: 1
            path: ../../system/Encryption/Handlers/BaseHandler.php

        -
            message: '#^Method CodeIgniter\\Encryption\\Handlers\\OpenSSLHandler\:\:decrypt\(\) has parameter \$params with no value type specified in iterable type array\.$#'
            count: 1
            path: ../../system/Encryption/Handlers/OpenSSLHandler.php

        -
            message: '#^Method CodeIgniter\\Encryption\\Handlers\\OpenSSLHandler\:\:encrypt\(\) has parameter \$params with no value type specified in iterable type array\.$#'
            count: 1
            path: ../../system/Encryption/Handlers/OpenSSLHandler.php

        -
            message: '#^Property CodeIgniter\\Encryption\\Handlers\\OpenSSLHandler\:\:\$digestSize type has no value type specified in iterable type array\.$#'
            count: 1
            path: ../../system/Encryption/Handlers/OpenSSLHandler.php

        -
            message: '#^Method CodeIgniter\\Encryption\\Handlers\\SodiumHandler\:\:decrypt\(\) has parameter \$params with no value type specified in iterable type array\.$#'
            count: 1
            path: ../../system/Encryption/Handlers/SodiumHandler.php

        -
            message: '#^Method CodeIgniter\\Encryption\\Handlers\\SodiumHandler\:\:encrypt\(\) has parameter \$params with no value type specified in iterable type array\.$#'
            count: 1
            path: ../../system/Encryption/Handlers/SodiumHandler.php

        -
            message: '#^Method CodeIgniter\\Encryption\\Handlers\\SodiumHandler\:\:parseParams\(\) has parameter \$params with no value type specified in iterable type array\.$#'
            count: 1
            path: ../../system/Encryption/Handlers/SodiumHandler.php

        -
            message: '#^Method CodeIgniter\\Entity\\Cast\\ArrayCast\:\:get\(\) has parameter \$params with no value type specified in iterable type array\.$#'
            count: 1
            path: ../../system/Entity/Cast/ArrayCast.php

        -
            message: '#^Method CodeIgniter\\Entity\\Cast\\ArrayCast\:\:get\(\) has parameter \$value with no value type specified in iterable type array\.$#'
            count: 1
            path: ../../system/Entity/Cast/ArrayCast.php

        -
            message: '#^Method CodeIgniter\\Entity\\Cast\\ArrayCast\:\:get\(\) return type has no value type specified in iterable type array\.$#'
            count: 1
            path: ../../system/Entity/Cast/ArrayCast.php

        -
            message: '#^Method CodeIgniter\\Entity\\Cast\\ArrayCast\:\:set\(\) has parameter \$params with no value type specified in iterable type array\.$#'
            count: 1
            path: ../../system/Entity/Cast/ArrayCast.php

        -
            message: '#^Method CodeIgniter\\Entity\\Cast\\ArrayCast\:\:set\(\) has parameter \$value with no value type specified in iterable type array\.$#'
            count: 1
            path: ../../system/Entity/Cast/ArrayCast.php

        -
            message: '#^Method CodeIgniter\\Entity\\Cast\\BaseCast\:\:get\(\) has parameter \$params with no value type specified in iterable type array\.$#'
            count: 1
            path: ../../system/Entity/Cast/BaseCast.php

        -
            message: '#^Method CodeIgniter\\Entity\\Cast\\BaseCast\:\:get\(\) has parameter \$value with no value type specified in iterable type array\.$#'
            count: 1
            path: ../../system/Entity/Cast/BaseCast.php

        -
            message: '#^Method CodeIgniter\\Entity\\Cast\\BaseCast\:\:get\(\) return type has no value type specified in iterable type array\.$#'
            count: 1
            path: ../../system/Entity/Cast/BaseCast.php

        -
            message: '#^Method CodeIgniter\\Entity\\Cast\\BaseCast\:\:set\(\) has parameter \$params with no value type specified in iterable type array\.$#'
            count: 1
            path: ../../system/Entity/Cast/BaseCast.php

        -
            message: '#^Method CodeIgniter\\Entity\\Cast\\BaseCast\:\:set\(\) has parameter \$value with no value type specified in iterable type array\.$#'
            count: 1
            path: ../../system/Entity/Cast/BaseCast.php

        -
            message: '#^Method CodeIgniter\\Entity\\Cast\\BaseCast\:\:set\(\) return type has no value type specified in iterable type array\.$#'
            count: 1
            path: ../../system/Entity/Cast/BaseCast.php

        -
            message: '#^Method CodeIgniter\\Entity\\Cast\\BooleanCast\:\:get\(\) has parameter \$params with no value type specified in iterable type array\.$#'
            count: 1
            path: ../../system/Entity/Cast/BooleanCast.php

        -
            message: '#^Method CodeIgniter\\Entity\\Cast\\BooleanCast\:\:get\(\) has parameter \$value with no value type specified in iterable type array\.$#'
            count: 1
            path: ../../system/Entity/Cast/BooleanCast.php

        -
            message: '#^Method CodeIgniter\\Entity\\Cast\\CSVCast\:\:get\(\) has parameter \$params with no value type specified in iterable type array\.$#'
            count: 1
            path: ../../system/Entity/Cast/CSVCast.php

        -
            message: '#^Method CodeIgniter\\Entity\\Cast\\CSVCast\:\:get\(\) has parameter \$value with no value type specified in iterable type array\.$#'
            count: 1
            path: ../../system/Entity/Cast/CSVCast.php

        -
            message: '#^Method CodeIgniter\\Entity\\Cast\\CSVCast\:\:get\(\) return type has no value type specified in iterable type array\.$#'
            count: 1
            path: ../../system/Entity/Cast/CSVCast.php

        -
            message: '#^Method CodeIgniter\\Entity\\Cast\\CSVCast\:\:set\(\) has parameter \$params with no value type specified in iterable type array\.$#'
            count: 1
            path: ../../system/Entity/Cast/CSVCast.php

        -
            message: '#^Method CodeIgniter\\Entity\\Cast\\CSVCast\:\:set\(\) has parameter \$value with no value type specified in iterable type array\.$#'
            count: 1
            path: ../../system/Entity/Cast/CSVCast.php

        -
            message: '#^Method CodeIgniter\\Entity\\Cast\\CastInterface\:\:get\(\) has parameter \$params with no value type specified in iterable type array\.$#'
            count: 1
            path: ../../system/Entity/Cast/CastInterface.php

        -
            message: '#^Method CodeIgniter\\Entity\\Cast\\CastInterface\:\:get\(\) has parameter \$value with no value type specified in iterable type array\.$#'
            count: 1
            path: ../../system/Entity/Cast/CastInterface.php

        -
            message: '#^Method CodeIgniter\\Entity\\Cast\\CastInterface\:\:get\(\) return type has no value type specified in iterable type array\.$#'
            count: 1
            path: ../../system/Entity/Cast/CastInterface.php

        -
            message: '#^Method CodeIgniter\\Entity\\Cast\\CastInterface\:\:set\(\) has parameter \$params with no value type specified in iterable type array\.$#'
            count: 1
            path: ../../system/Entity/Cast/CastInterface.php

        -
            message: '#^Method CodeIgniter\\Entity\\Cast\\CastInterface\:\:set\(\) has parameter \$value with no value type specified in iterable type array\.$#'
            count: 1
            path: ../../system/Entity/Cast/CastInterface.php

        -
            message: '#^Method CodeIgniter\\Entity\\Cast\\CastInterface\:\:set\(\) return type has no value type specified in iterable type array\.$#'
            count: 1
            path: ../../system/Entity/Cast/CastInterface.php

        -
            message: '#^Method CodeIgniter\\Entity\\Cast\\DatetimeCast\:\:get\(\) has parameter \$params with no value type specified in iterable type array\.$#'
            count: 1
            path: ../../system/Entity/Cast/DatetimeCast.php

        -
            message: '#^Method CodeIgniter\\Entity\\Cast\\DatetimeCast\:\:get\(\) has parameter \$value with no value type specified in iterable type array\.$#'
            count: 1
            path: ../../system/Entity/Cast/DatetimeCast.php

        -
            message: '#^Method CodeIgniter\\Entity\\Cast\\FloatCast\:\:get\(\) has parameter \$params with no value type specified in iterable type array\.$#'
            count: 1
            path: ../../system/Entity/Cast/FloatCast.php

        -
            message: '#^Method CodeIgniter\\Entity\\Cast\\FloatCast\:\:get\(\) has parameter \$value with no value type specified in iterable type array\.$#'
            count: 1
            path: ../../system/Entity/Cast/FloatCast.php

        -
            message: '#^Method CodeIgniter\\Entity\\Cast\\IntBoolCast\:\:get\(\) has parameter \$params with no value type specified in iterable type array\.$#'
            count: 1
            path: ../../system/Entity/Cast/IntBoolCast.php

        -
            message: '#^Method CodeIgniter\\Entity\\Cast\\IntBoolCast\:\:set\(\) has parameter \$params with no value type specified in iterable type array\.$#'
            count: 1
            path: ../../system/Entity/Cast/IntBoolCast.php

        -
            message: '#^Method CodeIgniter\\Entity\\Cast\\IntegerCast\:\:get\(\) has parameter \$params with no value type specified in iterable type array\.$#'
            count: 1
            path: ../../system/Entity/Cast/IntegerCast.php

        -
            message: '#^Method CodeIgniter\\Entity\\Cast\\IntegerCast\:\:get\(\) has parameter \$value with no value type specified in iterable type array\.$#'
            count: 1
            path: ../../system/Entity/Cast/IntegerCast.php

        -
            message: '#^Method CodeIgniter\\Entity\\Cast\\JsonCast\:\:get\(\) has parameter \$params with no value type specified in iterable type array\.$#'
            count: 1
            path: ../../system/Entity/Cast/JsonCast.php

        -
            message: '#^Method CodeIgniter\\Entity\\Cast\\JsonCast\:\:get\(\) has parameter \$value with no value type specified in iterable type array\.$#'
            count: 1
            path: ../../system/Entity/Cast/JsonCast.php

        -
            message: '#^Method CodeIgniter\\Entity\\Cast\\JsonCast\:\:get\(\) return type has no value type specified in iterable type array\.$#'
            count: 1
            path: ../../system/Entity/Cast/JsonCast.php

        -
            message: '#^Method CodeIgniter\\Entity\\Cast\\JsonCast\:\:set\(\) has parameter \$params with no value type specified in iterable type array\.$#'
            count: 1
            path: ../../system/Entity/Cast/JsonCast.php

        -
            message: '#^Method CodeIgniter\\Entity\\Cast\\JsonCast\:\:set\(\) has parameter \$value with no value type specified in iterable type array\.$#'
            count: 1
            path: ../../system/Entity/Cast/JsonCast.php

        -
            message: '#^Method CodeIgniter\\Entity\\Cast\\ObjectCast\:\:get\(\) has parameter \$params with no value type specified in iterable type array\.$#'
            count: 1
            path: ../../system/Entity/Cast/ObjectCast.php

        -
            message: '#^Method CodeIgniter\\Entity\\Cast\\ObjectCast\:\:get\(\) has parameter \$value with no value type specified in iterable type array\.$#'
            count: 1
            path: ../../system/Entity/Cast/ObjectCast.php

        -
            message: '#^Method CodeIgniter\\Entity\\Cast\\StringCast\:\:get\(\) has parameter \$params with no value type specified in iterable type array\.$#'
            count: 1
            path: ../../system/Entity/Cast/StringCast.php

        -
            message: '#^Method CodeIgniter\\Entity\\Cast\\StringCast\:\:get\(\) has parameter \$value with no value type specified in iterable type array\.$#'
            count: 1
            path: ../../system/Entity/Cast/StringCast.php

        -
            message: '#^Method CodeIgniter\\Entity\\Cast\\TimestampCast\:\:get\(\) has parameter \$params with no value type specified in iterable type array\.$#'
            count: 1
            path: ../../system/Entity/Cast/TimestampCast.php

        -
            message: '#^Method CodeIgniter\\Entity\\Cast\\TimestampCast\:\:get\(\) has parameter \$value with no value type specified in iterable type array\.$#'
            count: 1
            path: ../../system/Entity/Cast/TimestampCast.php

        -
            message: '#^Method CodeIgniter\\Entity\\Cast\\TimestampCast\:\:get\(\) return type has no value type specified in iterable type array\.$#'
            count: 1
            path: ../../system/Entity/Cast/TimestampCast.php

        -
            message: '#^Method CodeIgniter\\Entity\\Cast\\URICast\:\:get\(\) has parameter \$params with no value type specified in iterable type array\.$#'
            count: 1
            path: ../../system/Entity/Cast/URICast.php

        -
            message: '#^Method CodeIgniter\\Entity\\Cast\\URICast\:\:get\(\) has parameter \$value with no value type specified in iterable type array\.$#'
            count: 1
            path: ../../system/Entity/Cast/URICast.php

        -
            message: '#^Method CodeIgniter\\Entity\\Entity\:\:__construct\(\) has parameter \$data with no value type specified in iterable type array\.$#'
            count: 1
            path: ../../system/Entity/Entity.php

        -
            message: '#^Method CodeIgniter\\Entity\\Entity\:\:__get\(\) return type has no value type specified in iterable type array\.$#'
            count: 1
            path: ../../system/Entity/Entity.php

        -
            message: '#^Method CodeIgniter\\Entity\\Entity\:\:__set\(\) has parameter \$value with no value type specified in iterable type array\.$#'
            count: 1
            path: ../../system/Entity/Entity.php

        -
            message: '#^Method CodeIgniter\\Entity\\Entity\:\:castAs\(\) return type has no value type specified in iterable type array\.$#'
            count: 1
            path: ../../system/Entity/Entity.php

        -
            message: '#^Method CodeIgniter\\Entity\\Entity\:\:fill\(\) has parameter \$data with no value type specified in iterable type array\.$#'
            count: 1
            path: ../../system/Entity/Entity.php

        -
            message: '#^Method CodeIgniter\\Entity\\Entity\:\:injectRawData\(\) has parameter \$data with no value type specified in iterable type array\.$#'
            count: 1
            path: ../../system/Entity/Entity.php

        -
            message: '#^Method CodeIgniter\\Entity\\Entity\:\:jsonSerialize\(\) return type has no value type specified in iterable type array\.$#'
            count: 1
            path: ../../system/Entity/Entity.php

        -
            message: '#^Method CodeIgniter\\Entity\\Entity\:\:setAttributes\(\) has parameter \$data with no value type specified in iterable type array\.$#'
            count: 1
            path: ../../system/Entity/Entity.php

        -
            message: '#^Method CodeIgniter\\Entity\\Entity\:\:toArray\(\) return type has no value type specified in iterable type array\.$#'
            count: 1
            path: ../../system/Entity/Entity.php

        -
            message: '#^Method CodeIgniter\\Entity\\Entity\:\:toRawArray\(\) return type has no value type specified in iterable type array\.$#'
            count: 1
            path: ../../system/Entity/Entity.php

        -
            message: '#^Method CodeIgniter\\Exceptions\\PageNotFoundException\:\:lang\(\) has parameter \$args with no value type specified in iterable type array\.$#'
            count: 1
            path: ../../system/Exceptions/PageNotFoundException.php

        -
            message: '#^Method CodeIgniter\\Filters\\Filters\:\:checkExcept\(\) has parameter \$paths with no value type specified in iterable type array\.$#'
            count: 1
            path: ../../system/Filters/Filters.php

        -
            message: '#^Method CodeIgniter\\Filters\\Filters\:\:checkPseudoRegex\(\) has parameter \$paths with no value type specified in iterable type array\.$#'
            count: 1
            path: ../../system/Filters/Filters.php

        -
            message: '#^Method CodeIgniter\\Filters\\Filters\:\:getRequiredFilters\(\) return type has no value type specified in iterable type array\.$#'
            count: 1
            path: ../../system/Filters/Filters.php

        -
            message: '#^Method CodeIgniter\\Filters\\Filters\:\:pathApplies\(\) has parameter \$paths with no value type specified in iterable type array\.$#'
            count: 1
            path: ../../system/Filters/Filters.php

        -
            message: '#^Method CodeIgniter\\Filters\\Filters\:\:setToolbarToLast\(\) return type has no value type specified in iterable type array\.$#'
            count: 1
            path: ../../system/Filters/Filters.php

        -
            message: '#^Method CodeIgniter\\Filters\\ForceHTTPS\:\:after\(\) has parameter \$arguments with no value type specified in iterable type array\.$#'
            count: 1
            path: ../../system/Filters/ForceHTTPS.php

        -
            message: '#^Method CodeIgniter\\Filters\\ForceHTTPS\:\:before\(\) has parameter \$arguments with no value type specified in iterable type array\.$#'
            count: 1
            path: ../../system/Filters/ForceHTTPS.php

        -
            message: '#^Method CodeIgniter\\Filters\\InvalidChars\:\:checkControl\(\) has parameter \$value with no value type specified in iterable type array\.$#'
            count: 1
            path: ../../system/Filters/InvalidChars.php

        -
            message: '#^Method CodeIgniter\\Filters\\InvalidChars\:\:checkControl\(\) return type has no value type specified in iterable type array\.$#'
            count: 1
            path: ../../system/Filters/InvalidChars.php

        -
            message: '#^Method CodeIgniter\\Filters\\InvalidChars\:\:checkEncoding\(\) has parameter \$value with no value type specified in iterable type array\.$#'
            count: 1
            path: ../../system/Filters/InvalidChars.php

        -
            message: '#^Method CodeIgniter\\Filters\\InvalidChars\:\:checkEncoding\(\) return type has no value type specified in iterable type array\.$#'
            count: 1
            path: ../../system/Filters/InvalidChars.php

        -
            message: '#^Method CodeIgniter\\Filters\\PageCache\:\:after\(\) has parameter \$arguments with no value type specified in iterable type array\.$#'
            count: 1
            path: ../../system/Filters/PageCache.php

        -
            message: '#^Method CodeIgniter\\Filters\\PageCache\:\:before\(\) has parameter \$arguments with no value type specified in iterable type array\.$#'
            count: 1
            path: ../../system/Filters/PageCache.php

        -
            message: '#^Method CodeIgniter\\Filters\\PerformanceMetrics\:\:after\(\) has parameter \$arguments with no value type specified in iterable type array\.$#'
            count: 1
            path: ../../system/Filters/PerformanceMetrics.php

        -
            message: '#^Method CodeIgniter\\Filters\\PerformanceMetrics\:\:before\(\) has parameter \$arguments with no value type specified in iterable type array\.$#'
            count: 1
            path: ../../system/Filters/PerformanceMetrics.php

        -
            message: '#^Method CodeIgniter\\HTTP\\CLIRequest\:\:getArgs\(\) return type has no value type specified in iterable type array\.$#'
            count: 1
            path: ../../system/HTTP/CLIRequest.php

        -
            message: '#^Method CodeIgniter\\HTTP\\CLIRequest\:\:getCookie\(\) has parameter \$index with no value type specified in iterable type array\.$#'
            count: 1
            path: ../../system/HTTP/CLIRequest.php

        -
            message: '#^Method CodeIgniter\\HTTP\\CLIRequest\:\:getCookie\(\) return type has no value type specified in iterable type array\.$#'
            count: 1
            path: ../../system/HTTP/CLIRequest.php

        -
            message: '#^Method CodeIgniter\\HTTP\\CLIRequest\:\:getGet\(\) has parameter \$flags with no value type specified in iterable type array\.$#'
            count: 1
            path: ../../system/HTTP/CLIRequest.php

        -
            message: '#^Method CodeIgniter\\HTTP\\CLIRequest\:\:getGet\(\) has parameter \$index with no value type specified in iterable type array\.$#'
            count: 1
            path: ../../system/HTTP/CLIRequest.php

        -
            message: '#^Method CodeIgniter\\HTTP\\CLIRequest\:\:getGet\(\) return type has no value type specified in iterable type array\.$#'
            count: 1
            path: ../../system/HTTP/CLIRequest.php

        -
            message: '#^Method CodeIgniter\\HTTP\\CLIRequest\:\:getGetPost\(\) has parameter \$flags with no value type specified in iterable type array\.$#'
            count: 1
            path: ../../system/HTTP/CLIRequest.php

        -
            message: '#^Method CodeIgniter\\HTTP\\CLIRequest\:\:getGetPost\(\) has parameter \$index with no value type specified in iterable type array\.$#'
            count: 1
            path: ../../system/HTTP/CLIRequest.php

        -
            message: '#^Method CodeIgniter\\HTTP\\CLIRequest\:\:getGetPost\(\) return type has no value type specified in iterable type array\.$#'
            count: 1
            path: ../../system/HTTP/CLIRequest.php

        -
            message: '#^Method CodeIgniter\\HTTP\\CLIRequest\:\:getOptions\(\) return type has no value type specified in iterable type array\.$#'
            count: 1
            path: ../../system/HTTP/CLIRequest.php

        -
            message: '#^Method CodeIgniter\\HTTP\\CLIRequest\:\:getPost\(\) has parameter \$flags with no value type specified in iterable type array\.$#'
            count: 1
            path: ../../system/HTTP/CLIRequest.php

        -
            message: '#^Method CodeIgniter\\HTTP\\CLIRequest\:\:getPost\(\) has parameter \$index with no value type specified in iterable type array\.$#'
            count: 1
            path: ../../system/HTTP/CLIRequest.php

        -
            message: '#^Method CodeIgniter\\HTTP\\CLIRequest\:\:getPost\(\) return type has no value type specified in iterable type array\.$#'
            count: 1
            path: ../../system/HTTP/CLIRequest.php

        -
            message: '#^Method CodeIgniter\\HTTP\\CLIRequest\:\:getPostGet\(\) has parameter \$flags with no value type specified in iterable type array\.$#'
            count: 1
            path: ../../system/HTTP/CLIRequest.php

        -
            message: '#^Method CodeIgniter\\HTTP\\CLIRequest\:\:getPostGet\(\) has parameter \$index with no value type specified in iterable type array\.$#'
            count: 1
            path: ../../system/HTTP/CLIRequest.php

        -
            message: '#^Method CodeIgniter\\HTTP\\CLIRequest\:\:getPostGet\(\) return type has no value type specified in iterable type array\.$#'
            count: 1
            path: ../../system/HTTP/CLIRequest.php

        -
            message: '#^Method CodeIgniter\\HTTP\\CLIRequest\:\:getSegments\(\) return type has no value type specified in iterable type array\.$#'
            count: 1
            path: ../../system/HTTP/CLIRequest.php

        -
            message: '#^Method CodeIgniter\\HTTP\\CLIRequest\:\:returnNullOrEmptyArray\(\) has parameter \$index with no value type specified in iterable type array\.$#'
            count: 1
            path: ../../system/HTTP/CLIRequest.php

        -
            message: '#^Method CodeIgniter\\HTTP\\CLIRequest\:\:returnNullOrEmptyArray\(\) return type has no value type specified in iterable type array\.$#'
            count: 1
            path: ../../system/HTTP/CLIRequest.php

        -
            message: '#^Property CodeIgniter\\HTTP\\CLIRequest\:\:\$args type has no value type specified in iterable type array\.$#'
            count: 1
            path: ../../system/HTTP/CLIRequest.php

        -
            message: '#^Property CodeIgniter\\HTTP\\CLIRequest\:\:\$options type has no value type specified in iterable type array\.$#'
            count: 1
            path: ../../system/HTTP/CLIRequest.php

        -
            message: '#^Property CodeIgniter\\HTTP\\CLIRequest\:\:\$segments type has no value type specified in iterable type array\.$#'
            count: 1
            path: ../../system/HTTP/CLIRequest.php

        -
            message: '#^Method CodeIgniter\\HTTP\\CURLRequest\:\:applyBody\(\) has parameter \$curlOptions with no value type specified in iterable type array\.$#'
            count: 1
            path: ../../system/HTTP/CURLRequest.php

        -
            message: '#^Method CodeIgniter\\HTTP\\CURLRequest\:\:applyBody\(\) return type has no value type specified in iterable type array\.$#'
            count: 1
            path: ../../system/HTTP/CURLRequest.php

        -
            message: '#^Method CodeIgniter\\HTTP\\CURLRequest\:\:applyMethod\(\) has parameter \$curlOptions with no value type specified in iterable type array\.$#'
            count: 1
            path: ../../system/HTTP/CURLRequest.php

        -
            message: '#^Method CodeIgniter\\HTTP\\CURLRequest\:\:applyMethod\(\) return type has no value type specified in iterable type array\.$#'
            count: 1
            path: ../../system/HTTP/CURLRequest.php

        -
            message: '#^Method CodeIgniter\\HTTP\\CURLRequest\:\:applyRequestHeaders\(\) has parameter \$curlOptions with no value type specified in iterable type array\.$#'
            count: 1
            path: ../../system/HTTP/CURLRequest.php

        -
            message: '#^Method CodeIgniter\\HTTP\\CURLRequest\:\:applyRequestHeaders\(\) return type has no value type specified in iterable type array\.$#'
            count: 1
            path: ../../system/HTTP/CURLRequest.php

        -
            message: '#^Method CodeIgniter\\HTTP\\CURLRequest\:\:delete\(\) has parameter \$options with no value type specified in iterable type array\.$#'
            count: 1
            path: ../../system/HTTP/CURLRequest.php

        -
            message: '#^Method CodeIgniter\\HTTP\\CURLRequest\:\:get\(\) has parameter \$options with no value type specified in iterable type array\.$#'
            count: 1
            path: ../../system/HTTP/CURLRequest.php

        -
            message: '#^Method CodeIgniter\\HTTP\\CURLRequest\:\:head\(\) has parameter \$options with no value type specified in iterable type array\.$#'
            count: 1
            path: ../../system/HTTP/CURLRequest.php

        -
            message: '#^Method CodeIgniter\\HTTP\\CURLRequest\:\:options\(\) has parameter \$options with no value type specified in iterable type array\.$#'
            count: 1
            path: ../../system/HTTP/CURLRequest.php

        -
            message: '#^Method CodeIgniter\\HTTP\\CURLRequest\:\:parseOptions\(\) has parameter \$options with no value type specified in iterable type array\.$#'
            count: 1
            path: ../../system/HTTP/CURLRequest.php

        -
            message: '#^Method CodeIgniter\\HTTP\\CURLRequest\:\:patch\(\) has parameter \$options with no value type specified in iterable type array\.$#'
            count: 1
            path: ../../system/HTTP/CURLRequest.php

        -
            message: '#^Method CodeIgniter\\HTTP\\CURLRequest\:\:post\(\) has parameter \$options with no value type specified in iterable type array\.$#'
            count: 1
            path: ../../system/HTTP/CURLRequest.php

        -
            message: '#^Method CodeIgniter\\HTTP\\CURLRequest\:\:put\(\) has parameter \$options with no value type specified in iterable type array\.$#'
            count: 1
            path: ../../system/HTTP/CURLRequest.php

        -
            message: '#^Method CodeIgniter\\HTTP\\CURLRequest\:\:request\(\) has parameter \$options with no value type specified in iterable type array\.$#'
            count: 1
            path: ../../system/HTTP/CURLRequest.php

        -
            message: '#^Method CodeIgniter\\HTTP\\CURLRequest\:\:setCURLOptions\(\) has parameter \$config with no value type specified in iterable type array\.$#'
            count: 1
            path: ../../system/HTTP/CURLRequest.php

        -
            message: '#^Method CodeIgniter\\HTTP\\CURLRequest\:\:setCURLOptions\(\) has parameter \$curlOptions with no value type specified in iterable type array\.$#'
            count: 1
            path: ../../system/HTTP/CURLRequest.php

        -
            message: '#^Method CodeIgniter\\HTTP\\CURLRequest\:\:setCURLOptions\(\) return type has no value type specified in iterable type array\.$#'
            count: 1
            path: ../../system/HTTP/CURLRequest.php

        -
            message: '#^Method CodeIgniter\\HTTP\\CURLRequest\:\:setForm\(\) has parameter \$params with no value type specified in iterable type array\.$#'
            count: 1
            path: ../../system/HTTP/CURLRequest.php

        -
            message: '#^Method CodeIgniter\\HTTP\\CURLRequest\:\:setJSON\(\) has parameter \$data with no value type specified in iterable type array\.$#'
            count: 1
            path: ../../system/HTTP/CURLRequest.php

        -
            message: '#^Method CodeIgniter\\HTTP\\CURLRequest\:\:setResponseHeaders\(\) has parameter \$headers with no value type specified in iterable type array\.$#'
            count: 1
            path: ../../system/HTTP/CURLRequest.php

        -
            message: '#^Property CodeIgniter\\HTTP\\CURLRequest\:\:\$config type has no value type specified in iterable type array\.$#'
            count: 1
            path: ../../system/HTTP/CURLRequest.php

        -
            message: '#^Property CodeIgniter\\HTTP\\CURLRequest\:\:\$defaultConfig type has no value type specified in iterable type array\.$#'
            count: 1
            path: ../../system/HTTP/CURLRequest.php

        -
            message: '#^Property CodeIgniter\\HTTP\\CURLRequest\:\:\$defaultOptions type has no value type specified in iterable type array\.$#'
            count: 1
            path: ../../system/HTTP/CURLRequest.php

        -
            message: '#^Property CodeIgniter\\HTTP\\CURLRequest\:\:\$redirectDefaults type has no value type specified in iterable type array\.$#'
            count: 1
            path: ../../system/HTTP/CURLRequest.php

        -
            message: '#^Method CodeIgniter\\HTTP\\ContentSecurityPolicy\:\:addBaseURI\(\) has parameter \$uri with no value type specified in iterable type array\.$#'
            count: 1
            path: ../../system/HTTP/ContentSecurityPolicy.php

        -
            message: '#^Method CodeIgniter\\HTTP\\ContentSecurityPolicy\:\:addChildSrc\(\) has parameter \$uri with no value type specified in iterable type array\.$#'
            count: 1
            path: ../../system/HTTP/ContentSecurityPolicy.php

        -
            message: '#^Method CodeIgniter\\HTTP\\ContentSecurityPolicy\:\:addConnectSrc\(\) has parameter \$uri with no value type specified in iterable type array\.$#'
            count: 1
            path: ../../system/HTTP/ContentSecurityPolicy.php

        -
            message: '#^Method CodeIgniter\\HTTP\\ContentSecurityPolicy\:\:addFontSrc\(\) has parameter \$uri with no value type specified in iterable type array\.$#'
            count: 1
            path: ../../system/HTTP/ContentSecurityPolicy.php

        -
            message: '#^Method CodeIgniter\\HTTP\\ContentSecurityPolicy\:\:addFormAction\(\) has parameter \$uri with no value type specified in iterable type array\.$#'
            count: 1
            path: ../../system/HTTP/ContentSecurityPolicy.php

        -
            message: '#^Method CodeIgniter\\HTTP\\ContentSecurityPolicy\:\:addFrameAncestor\(\) has parameter \$uri with no value type specified in iterable type array\.$#'
            count: 1
            path: ../../system/HTTP/ContentSecurityPolicy.php

        -
            message: '#^Method CodeIgniter\\HTTP\\ContentSecurityPolicy\:\:addFrameSrc\(\) has parameter \$uri with no value type specified in iterable type array\.$#'
            count: 1
            path: ../../system/HTTP/ContentSecurityPolicy.php

        -
            message: '#^Method CodeIgniter\\HTTP\\ContentSecurityPolicy\:\:addImageSrc\(\) has parameter \$uri with no value type specified in iterable type array\.$#'
            count: 1
            path: ../../system/HTTP/ContentSecurityPolicy.php

        -
            message: '#^Method CodeIgniter\\HTTP\\ContentSecurityPolicy\:\:addManifestSrc\(\) has parameter \$uri with no value type specified in iterable type array\.$#'
            count: 1
            path: ../../system/HTTP/ContentSecurityPolicy.php

        -
            message: '#^Method CodeIgniter\\HTTP\\ContentSecurityPolicy\:\:addMediaSrc\(\) has parameter \$uri with no value type specified in iterable type array\.$#'
            count: 1
            path: ../../system/HTTP/ContentSecurityPolicy.php

        -
            message: '#^Method CodeIgniter\\HTTP\\ContentSecurityPolicy\:\:addObjectSrc\(\) has parameter \$uri with no value type specified in iterable type array\.$#'
            count: 1
            path: ../../system/HTTP/ContentSecurityPolicy.php

        -
            message: '#^Method CodeIgniter\\HTTP\\ContentSecurityPolicy\:\:addPluginType\(\) has parameter \$mime with no value type specified in iterable type array\.$#'
            count: 1
            path: ../../system/HTTP/ContentSecurityPolicy.php

        -
            message: '#^Method CodeIgniter\\HTTP\\ContentSecurityPolicy\:\:addSandbox\(\) has parameter \$flags with no value type specified in iterable type array\.$#'
            count: 1
            path: ../../system/HTTP/ContentSecurityPolicy.php

        -
            message: '#^Method CodeIgniter\\HTTP\\ContentSecurityPolicy\:\:addScriptSrc\(\) has parameter \$uri with no value type specified in iterable type array\.$#'
            count: 1
            path: ../../system/HTTP/ContentSecurityPolicy.php

        -
            message: '#^Method CodeIgniter\\HTTP\\ContentSecurityPolicy\:\:addStyleSrc\(\) has parameter \$uri with no value type specified in iterable type array\.$#'
            count: 1
            path: ../../system/HTTP/ContentSecurityPolicy.php

        -
            message: '#^Method CodeIgniter\\HTTP\\ContentSecurityPolicy\:\:addToHeader\(\) has parameter \$values with no value type specified in iterable type array\.$#'
            count: 1
            path: ../../system/HTTP/ContentSecurityPolicy.php

        -
            message: '#^Method CodeIgniter\\HTTP\\ContentSecurityPolicy\:\:setDefaultSrc\(\) has parameter \$uri with no value type specified in iterable type array\.$#'
            count: 1
            path: ../../system/HTTP/ContentSecurityPolicy.php

        -
            message: '#^Property CodeIgniter\\HTTP\\ContentSecurityPolicy\:\:\$baseURI type has no value type specified in iterable type array\.$#'
            count: 1
            path: ../../system/HTTP/ContentSecurityPolicy.php

        -
            message: '#^Property CodeIgniter\\HTTP\\ContentSecurityPolicy\:\:\$childSrc type has no value type specified in iterable type array\.$#'
            count: 1
            path: ../../system/HTTP/ContentSecurityPolicy.php

        -
            message: '#^Property CodeIgniter\\HTTP\\ContentSecurityPolicy\:\:\$connectSrc type has no value type specified in iterable type array\.$#'
            count: 1
            path: ../../system/HTTP/ContentSecurityPolicy.php

        -
            message: '#^Property CodeIgniter\\HTTP\\ContentSecurityPolicy\:\:\$defaultSrc type has no value type specified in iterable type array\.$#'
            count: 1
            path: ../../system/HTTP/ContentSecurityPolicy.php

        -
            message: '#^Property CodeIgniter\\HTTP\\ContentSecurityPolicy\:\:\$fontSrc type has no value type specified in iterable type array\.$#'
            count: 1
            path: ../../system/HTTP/ContentSecurityPolicy.php

        -
            message: '#^Property CodeIgniter\\HTTP\\ContentSecurityPolicy\:\:\$formAction type has no value type specified in iterable type array\.$#'
            count: 1
            path: ../../system/HTTP/ContentSecurityPolicy.php

        -
            message: '#^Property CodeIgniter\\HTTP\\ContentSecurityPolicy\:\:\$frameAncestors type has no value type specified in iterable type array\.$#'
            count: 1
            path: ../../system/HTTP/ContentSecurityPolicy.php

        -
            message: '#^Property CodeIgniter\\HTTP\\ContentSecurityPolicy\:\:\$frameSrc type has no value type specified in iterable type array\.$#'
            count: 1
            path: ../../system/HTTP/ContentSecurityPolicy.php

        -
            message: '#^Property CodeIgniter\\HTTP\\ContentSecurityPolicy\:\:\$imageSrc type has no value type specified in iterable type array\.$#'
            count: 1
            path: ../../system/HTTP/ContentSecurityPolicy.php

        -
            message: '#^Property CodeIgniter\\HTTP\\ContentSecurityPolicy\:\:\$manifestSrc type has no value type specified in iterable type array\.$#'
            count: 1
            path: ../../system/HTTP/ContentSecurityPolicy.php

        -
            message: '#^Property CodeIgniter\\HTTP\\ContentSecurityPolicy\:\:\$mediaSrc type has no value type specified in iterable type array\.$#'
            count: 1
            path: ../../system/HTTP/ContentSecurityPolicy.php

        -
            message: '#^Property CodeIgniter\\HTTP\\ContentSecurityPolicy\:\:\$nonces type has no value type specified in iterable type array\.$#'
            count: 1
            path: ../../system/HTTP/ContentSecurityPolicy.php

        -
            message: '#^Property CodeIgniter\\HTTP\\ContentSecurityPolicy\:\:\$objectSrc type has no value type specified in iterable type array\.$#'
            count: 1
            path: ../../system/HTTP/ContentSecurityPolicy.php

        -
            message: '#^Property CodeIgniter\\HTTP\\ContentSecurityPolicy\:\:\$pluginTypes type has no value type specified in iterable type array\.$#'
            count: 1
            path: ../../system/HTTP/ContentSecurityPolicy.php

        -
            message: '#^Property CodeIgniter\\HTTP\\ContentSecurityPolicy\:\:\$reportOnlyHeaders type has no value type specified in iterable type array\.$#'
            count: 1
            path: ../../system/HTTP/ContentSecurityPolicy.php

        -
            message: '#^Property CodeIgniter\\HTTP\\ContentSecurityPolicy\:\:\$sandbox type has no value type specified in iterable type array\.$#'
            count: 1
            path: ../../system/HTTP/ContentSecurityPolicy.php

        -
            message: '#^Property CodeIgniter\\HTTP\\ContentSecurityPolicy\:\:\$scriptSrc type has no value type specified in iterable type array\.$#'
            count: 1
            path: ../../system/HTTP/ContentSecurityPolicy.php

        -
            message: '#^Property CodeIgniter\\HTTP\\ContentSecurityPolicy\:\:\$styleSrc type has no value type specified in iterable type array\.$#'
            count: 1
            path: ../../system/HTTP/ContentSecurityPolicy.php

        -
            message: '#^Property CodeIgniter\\HTTP\\ContentSecurityPolicy\:\:\$tempHeaders type has no value type specified in iterable type array\.$#'
            count: 1
            path: ../../system/HTTP/ContentSecurityPolicy.php

        -
            message: '#^Method CodeIgniter\\HTTP\\Files\\FileCollection\:\:all\(\) return type has no value type specified in iterable type array\.$#'
            count: 1
            path: ../../system/HTTP/Files/FileCollection.php

        -
            message: '#^Method CodeIgniter\\HTTP\\Files\\FileCollection\:\:createFileObject\(\) has parameter \$array with no value type specified in iterable type array\.$#'
            count: 1
            path: ../../system/HTTP/Files/FileCollection.php

        -
            message: '#^Method CodeIgniter\\HTTP\\Files\\FileCollection\:\:fixFilesArray\(\) has parameter \$data with no value type specified in iterable type array\.$#'
            count: 1
            path: ../../system/HTTP/Files/FileCollection.php

        -
            message: '#^Method CodeIgniter\\HTTP\\Files\\FileCollection\:\:fixFilesArray\(\) return type has no value type specified in iterable type array\.$#'
            count: 1
            path: ../../system/HTTP/Files/FileCollection.php

        -
            message: '#^Method CodeIgniter\\HTTP\\Files\\FileCollection\:\:getValueDotNotationSyntax\(\) has parameter \$index with no value type specified in iterable type array\.$#'
            count: 1
            path: ../../system/HTTP/Files/FileCollection.php

        -
            message: '#^Method CodeIgniter\\HTTP\\Files\\FileCollection\:\:getValueDotNotationSyntax\(\) has parameter \$value with no value type specified in iterable type array\.$#'
            count: 1
            path: ../../system/HTTP/Files/FileCollection.php

        -
            message: '#^Property CodeIgniter\\HTTP\\Files\\FileCollection\:\:\$files type has no value type specified in iterable type array\.$#'
            count: 1
            path: ../../system/HTTP/Files/FileCollection.php

        -
            message: '#^Method CodeIgniter\\HTTP\\IncomingRequest\:\:getCookie\(\) has parameter \$flags with no value type specified in iterable type array\.$#'
            count: 1
            path: ../../system/HTTP/IncomingRequest.php

        -
            message: '#^Method CodeIgniter\\HTTP\\IncomingRequest\:\:getCookie\(\) has parameter \$index with no value type specified in iterable type array\.$#'
            count: 1
            path: ../../system/HTTP/IncomingRequest.php

        -
            message: '#^Method CodeIgniter\\HTTP\\IncomingRequest\:\:getCookie\(\) return type has no value type specified in iterable type array\.$#'
            count: 1
            path: ../../system/HTTP/IncomingRequest.php

        -
            message: '#^Method CodeIgniter\\HTTP\\IncomingRequest\:\:getFileMultiple\(\) return type has no value type specified in iterable type array\.$#'
            count: 1
            path: ../../system/HTTP/IncomingRequest.php

        -
            message: '#^Method CodeIgniter\\HTTP\\IncomingRequest\:\:getFiles\(\) return type has no value type specified in iterable type array\.$#'
            count: 1
            path: ../../system/HTTP/IncomingRequest.php

        -
            message: '#^Method CodeIgniter\\HTTP\\IncomingRequest\:\:getGet\(\) has parameter \$flags with no value type specified in iterable type array\.$#'
            count: 1
            path: ../../system/HTTP/IncomingRequest.php

        -
            message: '#^Method CodeIgniter\\HTTP\\IncomingRequest\:\:getGet\(\) has parameter \$index with no value type specified in iterable type array\.$#'
            count: 1
            path: ../../system/HTTP/IncomingRequest.php

        -
            message: '#^Method CodeIgniter\\HTTP\\IncomingRequest\:\:getGet\(\) return type has no value type specified in iterable type array\.$#'
            count: 1
            path: ../../system/HTTP/IncomingRequest.php

        -
            message: '#^Method CodeIgniter\\HTTP\\IncomingRequest\:\:getGetPost\(\) has parameter \$flags with no value type specified in iterable type array\.$#'
            count: 1
            path: ../../system/HTTP/IncomingRequest.php

        -
            message: '#^Method CodeIgniter\\HTTP\\IncomingRequest\:\:getGetPost\(\) has parameter \$index with no value type specified in iterable type array\.$#'
            count: 1
            path: ../../system/HTTP/IncomingRequest.php

        -
            message: '#^Method CodeIgniter\\HTTP\\IncomingRequest\:\:getGetPost\(\) return type has no value type specified in iterable type array\.$#'
            count: 1
            path: ../../system/HTTP/IncomingRequest.php

        -
            message: '#^Method CodeIgniter\\HTTP\\IncomingRequest\:\:getJSON\(\) return type has no value type specified in iterable type array\.$#'
            count: 1
            path: ../../system/HTTP/IncomingRequest.php

        -
            message: '#^Method CodeIgniter\\HTTP\\IncomingRequest\:\:getJsonVar\(\) has parameter \$flags with no value type specified in iterable type array\.$#'
            count: 1
            path: ../../system/HTTP/IncomingRequest.php

        -
            message: '#^Method CodeIgniter\\HTTP\\IncomingRequest\:\:getJsonVar\(\) has parameter \$index with no value type specified in iterable type array\.$#'
            count: 1
            path: ../../system/HTTP/IncomingRequest.php

        -
            message: '#^Method CodeIgniter\\HTTP\\IncomingRequest\:\:getJsonVar\(\) return type has no value type specified in iterable type array\.$#'
            count: 1
            path: ../../system/HTTP/IncomingRequest.php

        -
            message: '#^Method CodeIgniter\\HTTP\\IncomingRequest\:\:getOldInput\(\) return type has no value type specified in iterable type array\.$#'
            count: 1
            path: ../../system/HTTP/IncomingRequest.php

        -
            message: '#^Method CodeIgniter\\HTTP\\IncomingRequest\:\:getPost\(\) has parameter \$flags with no value type specified in iterable type array\.$#'
            count: 1
            path: ../../system/HTTP/IncomingRequest.php

        -
            message: '#^Method CodeIgniter\\HTTP\\IncomingRequest\:\:getPost\(\) has parameter \$index with no value type specified in iterable type array\.$#'
            count: 1
            path: ../../system/HTTP/IncomingRequest.php

        -
            message: '#^Method CodeIgniter\\HTTP\\IncomingRequest\:\:getPost\(\) return type has no value type specified in iterable type array\.$#'
            count: 1
            path: ../../system/HTTP/IncomingRequest.php

        -
            message: '#^Method CodeIgniter\\HTTP\\IncomingRequest\:\:getPostGet\(\) has parameter \$flags with no value type specified in iterable type array\.$#'
            count: 1
            path: ../../system/HTTP/IncomingRequest.php

        -
            message: '#^Method CodeIgniter\\HTTP\\IncomingRequest\:\:getPostGet\(\) has parameter \$index with no value type specified in iterable type array\.$#'
            count: 1
            path: ../../system/HTTP/IncomingRequest.php

        -
            message: '#^Method CodeIgniter\\HTTP\\IncomingRequest\:\:getPostGet\(\) return type has no value type specified in iterable type array\.$#'
            count: 1
            path: ../../system/HTTP/IncomingRequest.php

        -
            message: '#^Method CodeIgniter\\HTTP\\IncomingRequest\:\:getRawInput\(\) return type has no value type specified in iterable type array\.$#'
            count: 1
            path: ../../system/HTTP/IncomingRequest.php

        -
            message: '#^Method CodeIgniter\\HTTP\\IncomingRequest\:\:getRawInputVar\(\) has parameter \$flags with no value type specified in iterable type array\.$#'
            count: 1
            path: ../../system/HTTP/IncomingRequest.php

        -
            message: '#^Method CodeIgniter\\HTTP\\IncomingRequest\:\:getRawInputVar\(\) has parameter \$index with no value type specified in iterable type array\.$#'
            count: 1
            path: ../../system/HTTP/IncomingRequest.php

        -
            message: '#^Method CodeIgniter\\HTTP\\IncomingRequest\:\:getRawInputVar\(\) return type has no value type specified in iterable type array\.$#'
            count: 1
            path: ../../system/HTTP/IncomingRequest.php

        -
            message: '#^Method CodeIgniter\\HTTP\\IncomingRequest\:\:getVar\(\) has parameter \$flags with no value type specified in iterable type array\.$#'
            count: 1
            path: ../../system/HTTP/IncomingRequest.php

        -
            message: '#^Method CodeIgniter\\HTTP\\IncomingRequest\:\:getVar\(\) has parameter \$index with no value type specified in iterable type array\.$#'
            count: 1
            path: ../../system/HTTP/IncomingRequest.php

        -
            message: '#^Method CodeIgniter\\HTTP\\IncomingRequest\:\:getVar\(\) return type has no value type specified in iterable type array\.$#'
            count: 1
            path: ../../system/HTTP/IncomingRequest.php

        -
            message: '#^Method CodeIgniter\\HTTP\\IncomingRequest\:\:negotiate\(\) has parameter \$supported with no value type specified in iterable type array\.$#'
            count: 1
            path: ../../system/HTTP/IncomingRequest.php

        -
            message: '#^Method CodeIgniter\\HTTP\\IncomingRequest\:\:setValidLocales\(\) has parameter \$locales with no value type specified in iterable type array\.$#'
            count: 1
            path: ../../system/HTTP/IncomingRequest.php

        -
            message: '#^Property CodeIgniter\\HTTP\\IncomingRequest\:\:\$oldInput type has no value type specified in iterable type array\.$#'
            count: 1
            path: ../../system/HTTP/IncomingRequest.php

        -
            message: '#^Property CodeIgniter\\HTTP\\IncomingRequest\:\:\$validLocales type has no value type specified in iterable type array\.$#'
            count: 1
            path: ../../system/HTTP/IncomingRequest.php

        -
            message: '#^Method CodeIgniter\\HTTP\\Message\:\:getHeader\(\) return type has no value type specified in iterable type array\.$#'
            count: 1
            path: ../../system/HTTP/Message.php

        -
            message: '#^Method CodeIgniter\\HTTP\\Message\:\:setHeader\(\) has parameter \$value with no value type specified in iterable type array\.$#'
            count: 1
            path: ../../system/HTTP/Message.php

        -
            message: '#^Property CodeIgniter\\HTTP\\Message\:\:\$headerMap type has no value type specified in iterable type array\.$#'
            count: 1
            path: ../../system/HTTP/Message.php

        -
            message: '#^Property CodeIgniter\\HTTP\\Message\:\:\$validProtocolVersions type has no value type specified in iterable type array\.$#'
            count: 1
            path: ../../system/HTTP/Message.php

        -
            message: '#^Method CodeIgniter\\HTTP\\MessageInterface\:\:setHeader\(\) has parameter \$value with no value type specified in iterable type array\.$#'
            count: 1
            path: ../../system/HTTP/MessageInterface.php

        -
            message: '#^Method CodeIgniter\\HTTP\\Negotiate\:\:charset\(\) has parameter \$supported with no value type specified in iterable type array\.$#'
            count: 1
            path: ../../system/HTTP/Negotiate.php

        -
            message: '#^Method CodeIgniter\\HTTP\\Negotiate\:\:encoding\(\) has parameter \$supported with no value type specified in iterable type array\.$#'
            count: 1
            path: ../../system/HTTP/Negotiate.php

        -
            message: '#^Method CodeIgniter\\HTTP\\Negotiate\:\:getBestMatch\(\) has parameter \$supported with no value type specified in iterable type array\.$#'
            count: 1
            path: ../../system/HTTP/Negotiate.php

        -
            message: '#^Method CodeIgniter\\HTTP\\Negotiate\:\:language\(\) has parameter \$supported with no value type specified in iterable type array\.$#'
            count: 1
            path: ../../system/HTTP/Negotiate.php

        -
            message: '#^Method CodeIgniter\\HTTP\\Negotiate\:\:match\(\) has parameter \$acceptable with no value type specified in iterable type array\.$#'
            count: 1
            path: ../../system/HTTP/Negotiate.php

        -
            message: '#^Method CodeIgniter\\HTTP\\Negotiate\:\:matchLocales\(\) has parameter \$acceptable with no value type specified in iterable type array\.$#'
            count: 1
            path: ../../system/HTTP/Negotiate.php

        -
            message: '#^Method CodeIgniter\\HTTP\\Negotiate\:\:matchLocales\(\) has parameter \$supported with no value type specified in iterable type array\.$#'
            count: 1
            path: ../../system/HTTP/Negotiate.php

        -
            message: '#^Method CodeIgniter\\HTTP\\Negotiate\:\:matchParameters\(\) has parameter \$acceptable with no value type specified in iterable type array\.$#'
            count: 1
            path: ../../system/HTTP/Negotiate.php

        -
            message: '#^Method CodeIgniter\\HTTP\\Negotiate\:\:matchParameters\(\) has parameter \$supported with no value type specified in iterable type array\.$#'
            count: 1
            path: ../../system/HTTP/Negotiate.php

        -
            message: '#^Method CodeIgniter\\HTTP\\Negotiate\:\:matchTypes\(\) has parameter \$acceptable with no value type specified in iterable type array\.$#'
            count: 1
            path: ../../system/HTTP/Negotiate.php

        -
            message: '#^Method CodeIgniter\\HTTP\\Negotiate\:\:matchTypes\(\) has parameter \$supported with no value type specified in iterable type array\.$#'
            count: 1
            path: ../../system/HTTP/Negotiate.php

        -
            message: '#^Method CodeIgniter\\HTTP\\Negotiate\:\:media\(\) has parameter \$supported with no value type specified in iterable type array\.$#'
            count: 1
            path: ../../system/HTTP/Negotiate.php

        -
            message: '#^Method CodeIgniter\\HTTP\\Negotiate\:\:parseHeader\(\) return type has no value type specified in iterable type array\.$#'
            count: 1
            path: ../../system/HTTP/Negotiate.php

        -
            message: '#^Method CodeIgniter\\HTTP\\OutgoingRequest\:\:__construct\(\) has parameter \$headers with no value type specified in iterable type array\.$#'
            count: 1
            path: ../../system/HTTP/OutgoingRequest.php

        -
            message: '#^Method CodeIgniter\\HTTP\\RedirectResponse\:\:route\(\) has parameter \$params with no value type specified in iterable type array\.$#'
            count: 1
            path: ../../system/HTTP/RedirectResponse.php

        -
            message: '#^Method CodeIgniter\\HTTP\\RedirectResponse\:\:with\(\) has parameter \$message with no value type specified in iterable type array\.$#'
            count: 1
            path: ../../system/HTTP/RedirectResponse.php

        -
            message: '#^Method CodeIgniter\\HTTP\\Request\:\:fetchGlobal\(\) has parameter \$flags with no value type specified in iterable type array\.$#'
            count: 1
            path: ../../system/HTTP/Request.php

        -
            message: '#^Method CodeIgniter\\HTTP\\Request\:\:fetchGlobal\(\) has parameter \$index with no value type specified in iterable type array\.$#'
            count: 1
            path: ../../system/HTTP/Request.php

        -
            message: '#^Method CodeIgniter\\HTTP\\Request\:\:fetchGlobal\(\) return type has no value type specified in iterable type array\.$#'
            count: 1
            path: ../../system/HTTP/Request.php

        -
            message: '#^Method CodeIgniter\\HTTP\\Request\:\:getEnv\(\) has parameter \$flags with no value type specified in iterable type array\.$#'
            count: 1
            path: ../../system/HTTP/Request.php

        -
            message: '#^Method CodeIgniter\\HTTP\\Request\:\:getEnv\(\) has parameter \$index with no value type specified in iterable type array\.$#'
            count: 1
            path: ../../system/HTTP/Request.php

        -
            message: '#^Method CodeIgniter\\HTTP\\Request\:\:getServer\(\) has parameter \$flags with no value type specified in iterable type array\.$#'
            count: 1
            path: ../../system/HTTP/Request.php

        -
            message: '#^Method CodeIgniter\\HTTP\\Request\:\:getServer\(\) has parameter \$index with no value type specified in iterable type array\.$#'
            count: 1
            path: ../../system/HTTP/Request.php

        -
            message: '#^Property CodeIgniter\\HTTP\\Request\:\:\$globals type has no value type specified in iterable type array\.$#'
            count: 5
            path: ../../system/HTTP/Request.php

        -
            message: '#^Method CodeIgniter\\HTTP\\RequestInterface\:\:getServer\(\) has parameter \$index with no value type specified in iterable type array\.$#'
            count: 1
            path: ../../system/HTTP/RequestInterface.php

        -
            message: '#^Method CodeIgniter\\HTTP\\Response\:\:doSetCookie\(\) has parameter \$options with no value type specified in iterable type array\.$#'
            count: 1
            path: ../../system/HTTP/Response.php

        -
            message: '#^Method CodeIgniter\\HTTP\\Response\:\:doSetRawCookie\(\) has parameter \$options with no value type specified in iterable type array\.$#'
            count: 1
            path: ../../system/HTTP/Response.php

        -
            message: '#^Method CodeIgniter\\HTTP\\Response\:\:formatBody\(\) has parameter \$body with no value type specified in iterable type array\.$#'
            count: 1
            path: ../../system/HTTP/Response.php

        -
            message: '#^Method CodeIgniter\\HTTP\\Response\:\:setCache\(\) has parameter \$options with no value type specified in iterable type array\.$#'
            count: 1
            path: ../../system/HTTP/Response.php

        -
            message: '#^Method CodeIgniter\\HTTP\\Response\:\:setCookie\(\) has parameter \$name with no value type specified in iterable type array\.$#'
            count: 1
            path: ../../system/HTTP/Response.php

        -
            message: '#^Method CodeIgniter\\HTTP\\Response\:\:setJSON\(\) has parameter \$body with no value type specified in iterable type array\.$#'
            count: 1
            path: ../../system/HTTP/Response.php

        -
            message: '#^Method CodeIgniter\\HTTP\\Response\:\:setXML\(\) has parameter \$body with no value type specified in iterable type array\.$#'
            count: 1
            path: ../../system/HTTP/Response.php

        -
            message: '#^Property CodeIgniter\\HTTP\\Response\:\:\$statusCodes type has no value type specified in iterable type array\.$#'
            count: 1
            path: ../../system/HTTP/Response.php

        -
            message: '#^Method CodeIgniter\\HTTP\\ResponseInterface\:\:setCache\(\) has parameter \$options with no value type specified in iterable type array\.$#'
            count: 1
            path: ../../system/HTTP/ResponseInterface.php

        -
            message: '#^Method CodeIgniter\\HTTP\\ResponseInterface\:\:setCookie\(\) has parameter \$name with no value type specified in iterable type array\.$#'
            count: 1
            path: ../../system/HTTP/ResponseInterface.php

        -
            message: '#^Method CodeIgniter\\HTTP\\ResponseInterface\:\:setJSON\(\) has parameter \$body with no value type specified in iterable type array\.$#'
            count: 1
            path: ../../system/HTTP/ResponseInterface.php

        -
            message: '#^Method CodeIgniter\\HTTP\\ResponseInterface\:\:setXML\(\) has parameter \$body with no value type specified in iterable type array\.$#'
            count: 1
            path: ../../system/HTTP/ResponseInterface.php

        -
            message: '#^Method CodeIgniter\\HTTP\\SiteURI\:\:baseUrl\(\) has parameter \$relativePath with no value type specified in iterable type array\.$#'
            count: 1
            path: ../../system/HTTP/SiteURI.php

        -
            message: '#^Method CodeIgniter\\HTTP\\SiteURI\:\:convertToSegments\(\) return type has no value type specified in iterable type array\.$#'
            count: 1
            path: ../../system/HTTP/SiteURI.php

        -
            message: '#^Method CodeIgniter\\HTTP\\SiteURI\:\:parseRelativePath\(\) return type has no value type specified in iterable type array\.$#'
            count: 1
            path: ../../system/HTTP/SiteURI.php

        -
            message: '#^Method CodeIgniter\\HTTP\\SiteURI\:\:siteUrl\(\) has parameter \$relativePath with no value type specified in iterable type array\.$#'
            count: 1
            path: ../../system/HTTP/SiteURI.php

        -
            message: '#^Method CodeIgniter\\HTTP\\SiteURI\:\:stringifyRelativePath\(\) has parameter \$relativePath with no value type specified in iterable type array\.$#'
            count: 1
            path: ../../system/HTTP/SiteURI.php

        -
            message: '#^Property CodeIgniter\\HTTP\\SiteURI\:\:\$baseSegments type has no value type specified in iterable type array\.$#'
            count: 1
            path: ../../system/HTTP/SiteURI.php

        -
            message: '#^Method CodeIgniter\\HTTP\\URI\:\:setQueryArray\(\) has parameter \$query with no value type specified in iterable type array\.$#'
            count: 1
            path: ../../system/HTTP/URI.php

        -
            message: '#^Method CodeIgniter\\Helpers\\Array\\ArrayHelper\:\:arrayAttachIndexedValue\(\) has parameter \$indexes with no value type specified in iterable type array\.$#'
            count: 1
            path: ../../system/Helpers/Array/ArrayHelper.php

        -
            message: '#^Method CodeIgniter\\Helpers\\Array\\ArrayHelper\:\:arrayAttachIndexedValue\(\) has parameter \$result with no value type specified in iterable type array\.$#'
            count: 1
            path: ../../system/Helpers/Array/ArrayHelper.php

        -
            message: '#^Method CodeIgniter\\Helpers\\Array\\ArrayHelper\:\:arrayAttachIndexedValue\(\) has parameter \$row with no value type specified in iterable type array\.$#'
            count: 1
            path: ../../system/Helpers/Array/ArrayHelper.php

        -
            message: '#^Method CodeIgniter\\Helpers\\Array\\ArrayHelper\:\:arrayAttachIndexedValue\(\) return type has no value type specified in iterable type array\.$#'
            count: 1
            path: ../../system/Helpers/Array/ArrayHelper.php

        -
            message: '#^Method CodeIgniter\\Helpers\\Array\\ArrayHelper\:\:arraySearchDot\(\) has parameter \$array with no value type specified in iterable type array\.$#'
            count: 1
            path: ../../system/Helpers/Array/ArrayHelper.php

        -
            message: '#^Method CodeIgniter\\Helpers\\Array\\ArrayHelper\:\:arraySearchDot\(\) has parameter \$indexes with no value type specified in iterable type array\.$#'
            count: 1
            path: ../../system/Helpers/Array/ArrayHelper.php

        -
            message: '#^Method CodeIgniter\\Helpers\\Array\\ArrayHelper\:\:arraySearchDot\(\) return type has no value type specified in iterable type array\.$#'
            count: 1
            path: ../../system/Helpers/Array/ArrayHelper.php

        -
            message: '#^Method CodeIgniter\\Helpers\\Array\\ArrayHelper\:\:dotKeyExists\(\) has parameter \$array with no value type specified in iterable type array\.$#'
            count: 1
            path: ../../system/Helpers/Array/ArrayHelper.php

        -
            message: '#^Method CodeIgniter\\Helpers\\Array\\ArrayHelper\:\:dotSearch\(\) has parameter \$array with no value type specified in iterable type array\.$#'
            count: 1
            path: ../../system/Helpers/Array/ArrayHelper.php

        -
            message: '#^Method CodeIgniter\\Helpers\\Array\\ArrayHelper\:\:dotSearch\(\) return type has no value type specified in iterable type array\.$#'
            count: 1
            path: ../../system/Helpers/Array/ArrayHelper.php

        -
            message: '#^Method CodeIgniter\\Helpers\\Array\\ArrayHelper\:\:groupBy\(\) has parameter \$array with no value type specified in iterable type array\.$#'
            count: 1
            path: ../../system/Helpers/Array/ArrayHelper.php

        -
            message: '#^Method CodeIgniter\\Helpers\\Array\\ArrayHelper\:\:groupBy\(\) has parameter \$indexes with no value type specified in iterable type array\.$#'
            count: 1
            path: ../../system/Helpers/Array/ArrayHelper.php

        -
            message: '#^Method CodeIgniter\\Helpers\\Array\\ArrayHelper\:\:groupBy\(\) return type has no value type specified in iterable type array\.$#'
            count: 1
            path: ../../system/Helpers/Array/ArrayHelper.php

        -
            message: '#^Method CodeIgniter\\Helpers\\Array\\ArrayHelper\:\:recursiveCount\(\) has parameter \$array with no value type specified in iterable type array\.$#'
            count: 1
            path: ../../system/Helpers/Array/ArrayHelper.php

        -
            message: '#^Method CodeIgniter\\Helpers\\Array\\ArrayHelper\:\:recursiveDiff\(\) has parameter \$compareWith with no value type specified in iterable type array\.$#'
            count: 1
            path: ../../system/Helpers/Array/ArrayHelper.php

        -
            message: '#^Method CodeIgniter\\Helpers\\Array\\ArrayHelper\:\:recursiveDiff\(\) has parameter \$original with no value type specified in iterable type array\.$#'
            count: 1
            path: ../../system/Helpers/Array/ArrayHelper.php

        -
            message: '#^Method CodeIgniter\\Helpers\\Array\\ArrayHelper\:\:recursiveDiff\(\) return type has no value type specified in iterable type array\.$#'
            count: 1
            path: ../../system/Helpers/Array/ArrayHelper.php

        -
            message: '#^Function array_deep_search\(\) has parameter \$array with no value type specified in iterable type array\.$#'
            count: 1
            path: ../../system/Helpers/array_helper.php

        -
            message: '#^Function array_deep_search\(\) return type has no value type specified in iterable type array\.$#'
            count: 1
            path: ../../system/Helpers/array_helper.php

        -
            message: '#^Function array_flatten_with_dots\(\) has parameter \$array with no value type specified in iterable type iterable\.$#'
            count: 1
            path: ../../system/Helpers/array_helper.php

        -
            message: '#^Function array_flatten_with_dots\(\) return type has no value type specified in iterable type array\.$#'
            count: 1
            path: ../../system/Helpers/array_helper.php

        -
            message: '#^Function array_group_by\(\) has parameter \$array with no value type specified in iterable type array\.$#'
            count: 1
            path: ../../system/Helpers/array_helper.php

        -
            message: '#^Function array_group_by\(\) has parameter \$indexes with no value type specified in iterable type array\.$#'
            count: 1
            path: ../../system/Helpers/array_helper.php

        -
            message: '#^Function array_group_by\(\) return type has no value type specified in iterable type array\.$#'
            count: 1
            path: ../../system/Helpers/array_helper.php

        -
            message: '#^Function array_sort_by_multiple_keys\(\) has parameter \$array with no value type specified in iterable type array\.$#'
            count: 1
            path: ../../system/Helpers/array_helper.php

        -
            message: '#^Function array_sort_by_multiple_keys\(\) has parameter \$sortColumns with no value type specified in iterable type array\.$#'
            count: 1
            path: ../../system/Helpers/array_helper.php

        -
            message: '#^Function dot_array_search\(\) has parameter \$array with no value type specified in iterable type array\.$#'
            count: 1
            path: ../../system/Helpers/array_helper.php

        -
            message: '#^Function dot_array_search\(\) return type has no value type specified in iterable type array\.$#'
            count: 1
            path: ../../system/Helpers/array_helper.php

        -
            message: '#^Function directory_map\(\) return type has no value type specified in iterable type array\.$#'
            count: 1
            path: ../../system/Helpers/filesystem_helper.php

        -
            message: '#^Function get_filenames\(\) return type has no value type specified in iterable type array\.$#'
            count: 1
            path: ../../system/Helpers/filesystem_helper.php

        -
            message: '#^Function form_button\(\) has parameter \$data with no value type specified in iterable type array\.$#'
            count: 1
            path: ../../system/Helpers/form_helper.php

        -
            message: '#^Function form_button\(\) has parameter \$extra with no value type specified in iterable type array\.$#'
            count: 1
            path: ../../system/Helpers/form_helper.php

        -
            message: '#^Function form_checkbox\(\) has parameter \$data with no value type specified in iterable type array\.$#'
            count: 1
            path: ../../system/Helpers/form_helper.php

        -
            message: '#^Function form_checkbox\(\) has parameter \$extra with no value type specified in iterable type array\.$#'
            count: 1
            path: ../../system/Helpers/form_helper.php

        -
            message: '#^Function form_datalist\(\) has parameter \$options with no value type specified in iterable type array\.$#'
            count: 1
            path: ../../system/Helpers/form_helper.php

        -
            message: '#^Function form_dropdown\(\) has parameter \$data with no value type specified in iterable type array\.$#'
            count: 1
            path: ../../system/Helpers/form_helper.php

        -
            message: '#^Function form_dropdown\(\) has parameter \$extra with no value type specified in iterable type array\.$#'
            count: 1
            path: ../../system/Helpers/form_helper.php

        -
            message: '#^Function form_dropdown\(\) has parameter \$options with no value type specified in iterable type array\.$#'
            count: 1
            path: ../../system/Helpers/form_helper.php

        -
            message: '#^Function form_dropdown\(\) has parameter \$selected with no value type specified in iterable type array\.$#'
            count: 1
            path: ../../system/Helpers/form_helper.php

        -
            message: '#^Function form_fieldset\(\) has parameter \$attributes with no value type specified in iterable type array\.$#'
            count: 1
            path: ../../system/Helpers/form_helper.php

        -
            message: '#^Function form_hidden\(\) has parameter \$name with no value type specified in iterable type array\.$#'
            count: 1
            path: ../../system/Helpers/form_helper.php

        -
            message: '#^Function form_hidden\(\) has parameter \$value with no value type specified in iterable type array\.$#'
            count: 1
            path: ../../system/Helpers/form_helper.php

        -
            message: '#^Function form_input\(\) has parameter \$data with no value type specified in iterable type array\.$#'
            count: 1
            path: ../../system/Helpers/form_helper.php

        -
            message: '#^Function form_input\(\) has parameter \$extra with no value type specified in iterable type array\.$#'
            count: 1
            path: ../../system/Helpers/form_helper.php

        -
            message: '#^Function form_label\(\) has parameter \$attributes with no value type specified in iterable type array\.$#'
            count: 1
            path: ../../system/Helpers/form_helper.php

        -
            message: '#^Function form_multiselect\(\) has parameter \$extra with no value type specified in iterable type array\.$#'
            count: 1
            path: ../../system/Helpers/form_helper.php

        -
            message: '#^Function form_multiselect\(\) has parameter \$name with no value type specified in iterable type array\.$#'
            count: 1
            path: ../../system/Helpers/form_helper.php

        -
            message: '#^Function form_multiselect\(\) has parameter \$options with no value type specified in iterable type array\.$#'
            count: 1
            path: ../../system/Helpers/form_helper.php

        -
            message: '#^Function form_multiselect\(\) has parameter \$selected with no value type specified in iterable type array\.$#'
            count: 1
            path: ../../system/Helpers/form_helper.php

        -
            message: '#^Function form_open\(\) has parameter \$attributes with no value type specified in iterable type array\.$#'
            count: 1
            path: ../../system/Helpers/form_helper.php

        -
            message: '#^Function form_open\(\) has parameter \$hidden with no value type specified in iterable type array\.$#'
            count: 1
            path: ../../system/Helpers/form_helper.php

        -
            message: '#^Function form_open_multipart\(\) has parameter \$attributes with no value type specified in iterable type array\.$#'
            count: 1
            path: ../../system/Helpers/form_helper.php

        -
            message: '#^Function form_open_multipart\(\) has parameter \$hidden with no value type specified in iterable type array\.$#'
            count: 1
            path: ../../system/Helpers/form_helper.php

        -
            message: '#^Function form_password\(\) has parameter \$data with no value type specified in iterable type array\.$#'
            count: 1
            path: ../../system/Helpers/form_helper.php

        -
            message: '#^Function form_password\(\) has parameter \$extra with no value type specified in iterable type array\.$#'
            count: 1
            path: ../../system/Helpers/form_helper.php

        -
            message: '#^Function form_radio\(\) has parameter \$data with no value type specified in iterable type array\.$#'
            count: 1
            path: ../../system/Helpers/form_helper.php

        -
            message: '#^Function form_radio\(\) has parameter \$extra with no value type specified in iterable type array\.$#'
            count: 1
            path: ../../system/Helpers/form_helper.php

        -
            message: '#^Function form_reset\(\) has parameter \$data with no value type specified in iterable type array\.$#'
            count: 1
            path: ../../system/Helpers/form_helper.php

        -
            message: '#^Function form_reset\(\) has parameter \$extra with no value type specified in iterable type array\.$#'
            count: 1
            path: ../../system/Helpers/form_helper.php

        -
            message: '#^Function form_submit\(\) has parameter \$data with no value type specified in iterable type array\.$#'
            count: 1
            path: ../../system/Helpers/form_helper.php

        -
            message: '#^Function form_submit\(\) has parameter \$extra with no value type specified in iterable type array\.$#'
            count: 1
            path: ../../system/Helpers/form_helper.php

        -
            message: '#^Function form_textarea\(\) has parameter \$data with no value type specified in iterable type array\.$#'
            count: 1
            path: ../../system/Helpers/form_helper.php

        -
            message: '#^Function form_textarea\(\) has parameter \$extra with no value type specified in iterable type array\.$#'
            count: 1
            path: ../../system/Helpers/form_helper.php

        -
            message: '#^Function form_upload\(\) has parameter \$data with no value type specified in iterable type array\.$#'
            count: 1
            path: ../../system/Helpers/form_helper.php

        -
            message: '#^Function form_upload\(\) has parameter \$extra with no value type specified in iterable type array\.$#'
            count: 1
            path: ../../system/Helpers/form_helper.php

        -
            message: '#^Function parse_form_attributes\(\) has parameter \$attributes with no value type specified in iterable type array\.$#'
            count: 1
            path: ../../system/Helpers/form_helper.php

        -
            message: '#^Function parse_form_attributes\(\) has parameter \$default with no value type specified in iterable type array\.$#'
            count: 1
            path: ../../system/Helpers/form_helper.php

        -
            message: '#^Function _list\(\) has parameter \$attributes with no value type specified in iterable type array\.$#'
            count: 1
            path: ../../system/Helpers/html_helper.php

        -
            message: '#^Function _list\(\) has parameter \$list with no value type specified in iterable type array\.$#'
            count: 1
            path: ../../system/Helpers/html_helper.php

        -
            message: '#^Function _media\(\) has parameter \$tracks with no value type specified in iterable type array\.$#'
            count: 1
            path: ../../system/Helpers/html_helper.php

        -
            message: '#^Function _media\(\) has parameter \$types with no value type specified in iterable type array\.$#'
            count: 1
            path: ../../system/Helpers/html_helper.php

        -
            message: '#^Function audio\(\) has parameter \$src with no value type specified in iterable type array\.$#'
            count: 1
            path: ../../system/Helpers/html_helper.php

        -
            message: '#^Function audio\(\) has parameter \$tracks with no value type specified in iterable type array\.$#'
            count: 1
            path: ../../system/Helpers/html_helper.php

        -
            message: '#^Function img\(\) has parameter \$attributes with no value type specified in iterable type array\.$#'
            count: 1
            path: ../../system/Helpers/html_helper.php

        -
            message: '#^Function img\(\) has parameter \$src with no value type specified in iterable type array\.$#'
            count: 1
            path: ../../system/Helpers/html_helper.php

        -
            message: '#^Function object\(\) has parameter \$params with no value type specified in iterable type array\.$#'
            count: 1
            path: ../../system/Helpers/html_helper.php

        -
            message: '#^Function ol\(\) has parameter \$attributes with no value type specified in iterable type array\.$#'
            count: 1
            path: ../../system/Helpers/html_helper.php

        -
            message: '#^Function ol\(\) has parameter \$list with no value type specified in iterable type array\.$#'
            count: 1
            path: ../../system/Helpers/html_helper.php

        -
            message: '#^Function script_tag\(\) has parameter \$src with no value type specified in iterable type array\.$#'
            count: 1
            path: ../../system/Helpers/html_helper.php

        -
            message: '#^Function ul\(\) has parameter \$attributes with no value type specified in iterable type array\.$#'
            count: 1
            path: ../../system/Helpers/html_helper.php

        -
            message: '#^Function ul\(\) has parameter \$list with no value type specified in iterable type array\.$#'
            count: 1
            path: ../../system/Helpers/html_helper.php

        -
            message: '#^Function video\(\) has parameter \$src with no value type specified in iterable type array\.$#'
            count: 1
            path: ../../system/Helpers/html_helper.php

        -
            message: '#^Function video\(\) has parameter \$tracks with no value type specified in iterable type array\.$#'
            count: 1
            path: ../../system/Helpers/html_helper.php

        -
            message: '#^Function d\(\) has parameter \$vars with no value type specified in iterable type array\.$#'
            count: 1
            path: ../../system/Helpers/kint_helper.php

        -
            message: '#^Function dd\(\) has parameter \$vars with no value type specified in iterable type array\.$#'
            count: 2
            path: ../../system/Helpers/kint_helper.php

        -
            message: '#^Function format_number\(\) has parameter \$options with no value type specified in iterable type array\.$#'
            count: 1
            path: ../../system/Helpers/number_helper.php

        -
            message: '#^Function fake\(\) has parameter \$overrides with no value type specified in iterable type array\.$#'
            count: 1
            path: ../../system/Helpers/test_helper.php

        -
            message: '#^Function fake\(\) return type has no value type specified in iterable type array\.$#'
            count: 1
            path: ../../system/Helpers/test_helper.php

        -
            message: '#^Function strip_slashes\(\) has parameter \$str with no value type specified in iterable type array\.$#'
            count: 1
            path: ../../system/Helpers/text_helper.php

        -
            message: '#^Function strip_slashes\(\) return type has no value type specified in iterable type array\.$#'
            count: 1
            path: ../../system/Helpers/text_helper.php

        -
            message: '#^Function word_censor\(\) has parameter \$censored with no value type specified in iterable type array\.$#'
            count: 1
            path: ../../system/Helpers/text_helper.php

        -
            message: '#^Function anchor\(\) has parameter \$attributes with no value type specified in iterable type array\.$#'
            count: 1
            path: ../../system/Helpers/url_helper.php

        -
            message: '#^Function anchor\(\) has parameter \$uri with no value type specified in iterable type array\.$#'
            count: 1
            path: ../../system/Helpers/url_helper.php

        -
            message: '#^Function anchor_popup\(\) has parameter \$attributes with no value type specified in iterable type array\.$#'
            count: 1
            path: ../../system/Helpers/url_helper.php

        -
            message: '#^Function base_url\(\) has parameter \$relativePath with no value type specified in iterable type array\.$#'
            count: 1
            path: ../../system/Helpers/url_helper.php

        -
            message: '#^Function mailto\(\) has parameter \$attributes with no value type specified in iterable type array\.$#'
            count: 1
            path: ../../system/Helpers/url_helper.php

        -
            message: '#^Function safe_mailto\(\) has parameter \$attributes with no value type specified in iterable type array\.$#'
            count: 1
            path: ../../system/Helpers/url_helper.php

        -
            message: '#^Function site_url\(\) has parameter \$relativePath with no value type specified in iterable type array\.$#'
            count: 1
            path: ../../system/Helpers/url_helper.php

        -
            message: '#^Method CodeIgniter\\HotReloader\\DirectoryHasher\:\:hashApp\(\) return type has no value type specified in iterable type array\.$#'
            count: 1
            path: ../../system/HotReloader/DirectoryHasher.php

        -
            message: '#^Method CodeIgniter\\HotReloader\\HotReloader\:\:sendEvent\(\) has parameter \$data with no value type specified in iterable type array\.$#'
            count: 1
            path: ../../system/HotReloader/HotReloader.php

        -
            message: '#^Property CodeIgniter\\HotReloader\\IteratorFilter\:\:\$watchedExtensions type has no value type specified in iterable type array\.$#'
            count: 1
            path: ../../system/HotReloader/IteratorFilter.php

        -
            message: '#^Method CodeIgniter\\I18n\\Time\:\:__get\(\) return type has no value type specified in iterable type array\.$#'
            count: 1
            path: ../../system/I18n/Time.php

        -
            message: '#^Method CodeIgniter\\I18n\\TimeLegacy\:\:__get\(\) return type has no value type specified in iterable type array\.$#'
            count: 1
            path: ../../system/I18n/TimeLegacy.php

        -
            message: '#^Method CodeIgniter\\Images\\Handlers\\BaseHandler\:\:__call\(\) has parameter \$args with no value type specified in iterable type array\.$#'
            count: 1
            path: ../../system/Images/Handlers/BaseHandler.php

        -
            message: '#^Method CodeIgniter\\Images\\Handlers\\BaseHandler\:\:calcAspectRatio\(\) return type has no value type specified in iterable type array\.$#'
            count: 1
            path: ../../system/Images/Handlers/BaseHandler.php

        -
            message: '#^Method CodeIgniter\\Images\\Handlers\\BaseHandler\:\:calcCropCoords\(\) return type has no value type specified in iterable type array\.$#'
            count: 1
            path: ../../system/Images/Handlers/BaseHandler.php

        -
            message: '#^Property CodeIgniter\\Images\\Handlers\\BaseHandler\:\:\$supportTransparency type has no value type specified in iterable type array\.$#'
            count: 1
            path: ../../system/Images/Handlers/BaseHandler.php

        -
            message: '#^Property CodeIgniter\\Images\\Handlers\\BaseHandler\:\:\$textDefaults type has no value type specified in iterable type array\.$#'
            count: 1
            path: ../../system/Images/Handlers/BaseHandler.php

        -
            message: '#^Method CodeIgniter\\Images\\Image\:\:getProperties\(\) return type has no value type specified in iterable type array\.$#'
            count: 1
            path: ../../system/Images/Image.php

        -
            message: '#^Method CodeIgniter\\Model\:\:__call\(\) has parameter \$params with no value type specified in iterable type array\.$#'
            count: 1
            path: ../../system/Model.php

        -
            message: '#^Method CodeIgniter\\Model\:\:__call\(\) return type has no value type specified in iterable type array\.$#'
            count: 1
            path: ../../system/Model.php

        -
            message: '#^Method CodeIgniter\\Model\:\:__get\(\) return type has no value type specified in iterable type array\.$#'
            count: 1
            path: ../../system/Model.php

        -
            message: '#^Method CodeIgniter\\Model\:\:doDelete\(\) has parameter \$id with no value type specified in iterable type array\.$#'
            count: 1
            path: ../../system/Model.php

        -
            message: '#^Method CodeIgniter\\Model\:\:doFind\(\) has parameter \$id with no value type specified in iterable type array\.$#'
            count: 1
            path: ../../system/Model.php

        -
            message: '#^Method CodeIgniter\\Model\:\:doInsertBatch\(\) has parameter \$set with no value type specified in iterable type array\.$#'
            count: 1
            path: ../../system/Model.php

        -
            message: '#^Method CodeIgniter\\Model\:\:doProtectFieldsForInsert\(\) return type has no value type specified in iterable type array\.$#'
            count: 1
            path: ../../system/Model.php

        -
            message: '#^Method CodeIgniter\\Model\:\:doUpdate\(\) has parameter \$id with no value type specified in iterable type array\.$#'
            count: 1
            path: ../../system/Model.php

        -
            message: '#^Method CodeIgniter\\Model\:\:doUpdateBatch\(\) has parameter \$set with no value type specified in iterable type array\.$#'
            count: 1
            path: ../../system/Model.php

        -
            message: '#^Method CodeIgniter\\Model\:\:getIdValue\(\) return type has no value type specified in iterable type array\.$#'
            count: 1
            path: ../../system/Model.php

        -
            message: '#^Method CodeIgniter\\Model\:\:set\(\) has parameter \$key with no value type specified in iterable type array\.$#'
            count: 1
            path: ../../system/Model.php

        -
            message: '#^Method CodeIgniter\\Model\:\:shouldUpdate\(\) has parameter \$row with no value type specified in iterable type array\.$#'
            count: 1
            path: ../../system/Model.php

        -
            message: '#^Method CodeIgniter\\Model\:\:update\(\) has parameter \$id with no value type specified in iterable type array\.$#'
            count: 1
            path: ../../system/Model.php

        -
            message: '#^Property CodeIgniter\\Model\:\:\$escape type has no value type specified in iterable type array\.$#'
            count: 1
            path: ../../system/Model.php

        -
            message: '#^Method CodeIgniter\\Modules\\Modules\:\:__set_state\(\) has parameter \$array with no value type specified in iterable type array\.$#'
            count: 1
            path: ../../system/Modules/Modules.php

        -
            message: '#^Method CodeIgniter\\Pager\\Pager\:\:getDetails\(\) return type has no value type specified in iterable type array\.$#'
            count: 1
            path: ../../system/Pager/Pager.php

        -
            message: '#^Method CodeIgniter\\Pager\\Pager\:\:only\(\) has parameter \$queries with no value type specified in iterable type array\.$#'
            count: 1
            path: ../../system/Pager/Pager.php

        -
            message: '#^Property CodeIgniter\\Pager\\Pager\:\:\$groups type has no value type specified in iterable type array\.$#'
            count: 1
            path: ../../system/Pager/Pager.php

        -
            message: '#^Property CodeIgniter\\Pager\\Pager\:\:\$segment type has no value type specified in iterable type array\.$#'
            count: 1
            path: ../../system/Pager/Pager.php

        -
            message: '#^Method CodeIgniter\\Pager\\PagerInterface\:\:getDetails\(\) return type has no value type specified in iterable type array\.$#'
            count: 1
            path: ../../system/Pager/PagerInterface.php

        -
            message: '#^Method CodeIgniter\\Pager\\PagerRenderer\:\:__construct\(\) has parameter \$details with no value type specified in iterable type array\.$#'
            count: 1
            path: ../../system/Pager/PagerRenderer.php

        -
            message: '#^Method CodeIgniter\\Publisher\\ContentReplacer\:\:replace\(\) has parameter \$replaces with no value type specified in iterable type array\.$#'
            count: 1
            path: ../../system/Publisher/ContentReplacer.php

        -
            message: '#^Method CodeIgniter\\Publisher\\Publisher\:\:replace\(\) has parameter \$replaces with no value type specified in iterable type array\.$#'
            count: 1
            path: ../../system/Publisher/Publisher.php

        -
            message: '#^Method CodeIgniter\\Router\\Attributes\\Filter\:\:__construct\(\) has parameter \$having with no value type specified in iterable type array\.$#'
            count: 1
            path: ../../system/Router/Attributes/Filter.php

        -
            message: '#^Method CodeIgniter\\Router\\Attributes\\Filter\:\:getFilters\(\) return type has no value type specified in iterable type array\.$#'
            count: 1
            path: ../../system/Router/Attributes/Filter.php

        -
            message: '#^Method CodeIgniter\\Router\\Attributes\\Restrict\:\:__construct\(\) has parameter \$environment with no value type specified in iterable type array\.$#'
            count: 1
            path: ../../system/Router/Attributes/Restrict.php

        -
            message: '#^Method CodeIgniter\\Router\\Attributes\\Restrict\:\:__construct\(\) has parameter \$hostname with no value type specified in iterable type array\.$#'
            count: 1
            path: ../../system/Router/Attributes/Restrict.php

        -
            message: '#^Method CodeIgniter\\Router\\Attributes\\Restrict\:\:__construct\(\) has parameter \$subdomain with no value type specified in iterable type array\.$#'
            count: 1
            path: ../../system/Router/Attributes/Restrict.php

        -
            message: '#^Method CodeIgniter\\Router\\AutoRouter\:\:getRoute\(\) return type has no value type specified in iterable type array\.$#'
            count: 1
            path: ../../system/Router/AutoRouter.php

        -
            message: '#^Method CodeIgniter\\Router\\AutoRouter\:\:scanControllers\(\) has parameter \$segments with no value type specified in iterable type array\.$#'
            count: 1
            path: ../../system/Router/AutoRouter.php

        -
            message: '#^Method CodeIgniter\\Router\\AutoRouter\:\:scanControllers\(\) return type has no value type specified in iterable type array\.$#'
            count: 1
            path: ../../system/Router/AutoRouter.php

        -
            message: '#^PHPDoc tag @var for variable \$params has no value type specified in iterable type array\.$#'
            count: 1
            path: ../../system/Router/AutoRouter.php

        -
            message: '#^Method CodeIgniter\\Router\\AutoRouterImproved\:\:createSegments\(\) return type has no value type specified in iterable type array\.$#'
            count: 1
            path: ../../system/Router/AutoRouterImproved.php

        -
            message: '#^Method CodeIgniter\\Router\\AutoRouterImproved\:\:getRoute\(\) return type has no value type specified in iterable type array\.$#'
            count: 1
            path: ../../system/Router/AutoRouterImproved.php

        -
            message: '#^Property CodeIgniter\\Router\\AutoRouterImproved\:\:\$moduleRoutes type has no value type specified in iterable type array\.$#'
            count: 1
            path: ../../system/Router/AutoRouterImproved.php

        -
            message: '#^Method CodeIgniter\\Router\\AutoRouterInterface\:\:getRoute\(\) return type has no value type specified in iterable type array\.$#'
            count: 1
            path: ../../system/Router/AutoRouterInterface.php

        -
            message: '#^Method CodeIgniter\\Router\\RouteCollection\:\:add\(\) has parameter \$options with no value type specified in iterable type array\.$#'
            count: 1
            path: ../../system/Router/RouteCollection.php

        -
            message: '#^Method CodeIgniter\\Router\\RouteCollection\:\:add\(\) has parameter \$to with no value type specified in iterable type array\.$#'
            count: 1
            path: ../../system/Router/RouteCollection.php

        -
            message: '#^Method CodeIgniter\\Router\\RouteCollection\:\:addPlaceholder\(\) has parameter \$placeholder with no value type specified in iterable type array\.$#'
            count: 1
            path: ../../system/Router/RouteCollection.php

        -
            message: '#^Method CodeIgniter\\Router\\RouteCollection\:\:buildReverseRoute\(\) has parameter \$params with no value type specified in iterable type array\.$#'
            count: 1
            path: ../../system/Router/RouteCollection.php

        -
            message: '#^Method CodeIgniter\\Router\\RouteCollection\:\:cli\(\) has parameter \$options with no value type specified in iterable type array\.$#'
            count: 1
            path: ../../system/Router/RouteCollection.php

        -
            message: '#^Method CodeIgniter\\Router\\RouteCollection\:\:cli\(\) has parameter \$to with no value type specified in iterable type array\.$#'
            count: 1
            path: ../../system/Router/RouteCollection.php

        -
            message: '#^Method CodeIgniter\\Router\\RouteCollection\:\:create\(\) has parameter \$options with no value type specified in iterable type array\.$#'
            count: 1
            path: ../../system/Router/RouteCollection.php

        -
            message: '#^Method CodeIgniter\\Router\\RouteCollection\:\:create\(\) has parameter \$to with no value type specified in iterable type array\.$#'
            count: 1
            path: ../../system/Router/RouteCollection.php

        -
            message: '#^Method CodeIgniter\\Router\\RouteCollection\:\:delete\(\) has parameter \$options with no value type specified in iterable type array\.$#'
            count: 1
            path: ../../system/Router/RouteCollection.php

        -
            message: '#^Method CodeIgniter\\Router\\RouteCollection\:\:delete\(\) has parameter \$to with no value type specified in iterable type array\.$#'
            count: 1
            path: ../../system/Router/RouteCollection.php

        -
            message: '#^Method CodeIgniter\\Router\\RouteCollection\:\:fillRouteParams\(\) has parameter \$params with no value type specified in iterable type array\.$#'
            count: 1
            path: ../../system/Router/RouteCollection.php

        -
            message: '#^Method CodeIgniter\\Router\\RouteCollection\:\:get\(\) has parameter \$options with no value type specified in iterable type array\.$#'
            count: 1
            path: ../../system/Router/RouteCollection.php

        -
            message: '#^Method CodeIgniter\\Router\\RouteCollection\:\:get\(\) has parameter \$to with no value type specified in iterable type array\.$#'
            count: 1
            path: ../../system/Router/RouteCollection.php

        -
            message: '#^Method CodeIgniter\\Router\\RouteCollection\:\:getRoutes\(\) return type has no value type specified in iterable type array\.$#'
            count: 1
            path: ../../system/Router/RouteCollection.php

        -
            message: '#^Method CodeIgniter\\Router\\RouteCollection\:\:group\(\) has parameter \$params with no value type specified in iterable type array\.$#'
            count: 1
            path: ../../system/Router/RouteCollection.php

        -
            message: '#^Method CodeIgniter\\Router\\RouteCollection\:\:head\(\) has parameter \$options with no value type specified in iterable type array\.$#'
            count: 1
            path: ../../system/Router/RouteCollection.php

        -
            message: '#^Method CodeIgniter\\Router\\RouteCollection\:\:head\(\) has parameter \$to with no value type specified in iterable type array\.$#'
            count: 1
            path: ../../system/Router/RouteCollection.php

        -
            message: '#^Method CodeIgniter\\Router\\RouteCollection\:\:map\(\) has parameter \$options with no value type specified in iterable type array\.$#'
            count: 1
            path: ../../system/Router/RouteCollection.php

        -
            message: '#^Method CodeIgniter\\Router\\RouteCollection\:\:map\(\) has parameter \$routes with no value type specified in iterable type array\.$#'
            count: 1
            path: ../../system/Router/RouteCollection.php

        -
            message: '#^Method CodeIgniter\\Router\\RouteCollection\:\:match\(\) has parameter \$options with no value type specified in iterable type array\.$#'
            count: 1
            path: ../../system/Router/RouteCollection.php

        -
            message: '#^Method CodeIgniter\\Router\\RouteCollection\:\:match\(\) has parameter \$to with no value type specified in iterable type array\.$#'
            count: 1
            path: ../../system/Router/RouteCollection.php

        -
            message: '#^Method CodeIgniter\\Router\\RouteCollection\:\:match\(\) has parameter \$verbs with no value type specified in iterable type array\.$#'
            count: 1
            path: ../../system/Router/RouteCollection.php

        -
            message: '#^Method CodeIgniter\\Router\\RouteCollection\:\:options\(\) has parameter \$options with no value type specified in iterable type array\.$#'
            count: 1
            path: ../../system/Router/RouteCollection.php

        -
            message: '#^Method CodeIgniter\\Router\\RouteCollection\:\:options\(\) has parameter \$to with no value type specified in iterable type array\.$#'
            count: 1
            path: ../../system/Router/RouteCollection.php

        -
            message: '#^Method CodeIgniter\\Router\\RouteCollection\:\:patch\(\) has parameter \$options with no value type specified in iterable type array\.$#'
            count: 1
            path: ../../system/Router/RouteCollection.php

        -
            message: '#^Method CodeIgniter\\Router\\RouteCollection\:\:patch\(\) has parameter \$to with no value type specified in iterable type array\.$#'
            count: 1
            path: ../../system/Router/RouteCollection.php

        -
            message: '#^Method CodeIgniter\\Router\\RouteCollection\:\:post\(\) has parameter \$options with no value type specified in iterable type array\.$#'
            count: 1
            path: ../../system/Router/RouteCollection.php

        -
            message: '#^Method CodeIgniter\\Router\\RouteCollection\:\:post\(\) has parameter \$to with no value type specified in iterable type array\.$#'
            count: 1
            path: ../../system/Router/RouteCollection.php

        -
            message: '#^Method CodeIgniter\\Router\\RouteCollection\:\:presenter\(\) has parameter \$options with no value type specified in iterable type array\.$#'
            count: 1
            path: ../../system/Router/RouteCollection.php

        -
            message: '#^Method CodeIgniter\\Router\\RouteCollection\:\:processArrayCallableSyntax\(\) has parameter \$to with no value type specified in iterable type array\.$#'
            count: 1
            path: ../../system/Router/RouteCollection.php

        -
            message: '#^Method CodeIgniter\\Router\\RouteCollection\:\:put\(\) has parameter \$options with no value type specified in iterable type array\.$#'
            count: 1
            path: ../../system/Router/RouteCollection.php

        -
            message: '#^Method CodeIgniter\\Router\\RouteCollection\:\:put\(\) has parameter \$to with no value type specified in iterable type array\.$#'
            count: 1
            path: ../../system/Router/RouteCollection.php

        -
            message: '#^Method CodeIgniter\\Router\\RouteCollection\:\:resource\(\) has parameter \$options with no value type specified in iterable type array\.$#'
            count: 1
            path: ../../system/Router/RouteCollection.php

        -
            message: '#^Method CodeIgniter\\Router\\RouteCollection\:\:view\(\) has parameter \$options with no value type specified in iterable type array\.$#'
            count: 1
            path: ../../system/Router/RouteCollection.php

        -
            message: '#^Property CodeIgniter\\Router\\RouteCollection\:\:\$currentOptions type has no value type specified in iterable type array\.$#'
            count: 1
            path: ../../system/Router/RouteCollection.php

        -
            message: '#^Property CodeIgniter\\Router\\RouteCollection\:\:\$routeFiles type has no value type specified in iterable type array\.$#'
            count: 1
            path: ../../system/Router/RouteCollection.php

        -
            message: '#^Property CodeIgniter\\Router\\RouteCollection\:\:\$routes type has no value type specified in iterable type array\.$#'
            count: 1
            path: ../../system/Router/RouteCollection.php

        -
            message: '#^Property CodeIgniter\\Router\\RouteCollection\:\:\$routesNames type has no value type specified in iterable type array\.$#'
            count: 1
            path: ../../system/Router/RouteCollection.php

        -
            message: '#^Property CodeIgniter\\Router\\RouteCollection\:\:\$routesOptions type has no value type specified in iterable type array\.$#'
            count: 1
            path: ../../system/Router/RouteCollection.php

        -
            message: '#^Method CodeIgniter\\Router\\RouteCollectionInterface\:\:add\(\) has parameter \$options with no value type specified in iterable type array\.$#'
            count: 1
            path: ../../system/Router/RouteCollectionInterface.php

        -
            message: '#^Method CodeIgniter\\Router\\RouteCollectionInterface\:\:add\(\) has parameter \$to with no value type specified in iterable type array\.$#'
            count: 1
            path: ../../system/Router/RouteCollectionInterface.php

        -
            message: '#^Method CodeIgniter\\Router\\RouteCollectionInterface\:\:addPlaceholder\(\) has parameter \$placeholder with no value type specified in iterable type array\.$#'
            count: 1
            path: ../../system/Router/RouteCollectionInterface.php

        -
            message: '#^Method CodeIgniter\\Router\\RouteCollectionInterface\:\:getRoutes\(\) return type has no value type specified in iterable type array\.$#'
            count: 1
            path: ../../system/Router/RouteCollectionInterface.php

        -
            message: '#^Method CodeIgniter\\Router\\Router\:\:getMatchedRoute\(\) return type has no value type specified in iterable type array\.$#'
            count: 1
            path: ../../system/Router/Router.php

        -
            message: '#^Method CodeIgniter\\Router\\Router\:\:getMatchedRouteOptions\(\) return type has no value type specified in iterable type array\.$#'
            count: 1
            path: ../../system/Router/Router.php

        -
            message: '#^Method CodeIgniter\\Router\\Router\:\:params\(\) return type has no value type specified in iterable type array\.$#'
            count: 1
            path: ../../system/Router/Router.php

        -
            message: '#^Method CodeIgniter\\Router\\Router\:\:replaceBackReferences\(\) has parameter \$matches with no value type specified in iterable type array\.$#'
            count: 1
            path: ../../system/Router/Router.php

        -
            message: '#^Method CodeIgniter\\Router\\Router\:\:scanControllers\(\) has parameter \$segments with no value type specified in iterable type array\.$#'
            count: 1
            path: ../../system/Router/Router.php

        -
            message: '#^Method CodeIgniter\\Router\\Router\:\:scanControllers\(\) return type has no value type specified in iterable type array\.$#'
            count: 1
            path: ../../system/Router/Router.php

        -
            message: '#^Method CodeIgniter\\Router\\Router\:\:setRequest\(\) has parameter \$segments with no value type specified in iterable type array\.$#'
            count: 1
            path: ../../system/Router/Router.php

        -
            message: '#^Method CodeIgniter\\Router\\Router\:\:validateRequest\(\) has parameter \$segments with no value type specified in iterable type array\.$#'
            count: 1
            path: ../../system/Router/Router.php

        -
            message: '#^Method CodeIgniter\\Router\\Router\:\:validateRequest\(\) return type has no value type specified in iterable type array\.$#'
            count: 1
            path: ../../system/Router/Router.php

        -
            message: '#^Property CodeIgniter\\Router\\Router\:\:\$matchedRoute type has no value type specified in iterable type array\.$#'
            count: 1
            path: ../../system/Router/Router.php

        -
            message: '#^Property CodeIgniter\\Router\\Router\:\:\$matchedRouteOptions type has no value type specified in iterable type array\.$#'
            count: 1
            path: ../../system/Router/Router.php

        -
            message: '#^Property CodeIgniter\\Router\\Router\:\:\$params type has no value type specified in iterable type array\.$#'
            count: 1
            path: ../../system/Router/Router.php

        -
            message: '#^Method CodeIgniter\\Router\\RouterInterface\:\:params\(\) return type has no value type specified in iterable type array\.$#'
            count: 1
            path: ../../system/Router/RouterInterface.php

        -
            message: '#^Property CodeIgniter\\Session\\Handlers\\BaseHandler\:\:\$savePath type has no value type specified in iterable type array\.$#'
            count: 1
            path: ../../system/Session/Handlers/BaseHandler.php

        -
            message: '#^Method CodeIgniter\\Superglobals\:\:__construct\(\) has parameter \$get with no value type specified in iterable type array\.$#'
            count: 1
            path: ../../system/Superglobals.php

        -
            message: '#^Method CodeIgniter\\Superglobals\:\:__construct\(\) has parameter \$server with no value type specified in iterable type array\.$#'
            count: 1
            path: ../../system/Superglobals.php

        -
            message: '#^Method CodeIgniter\\Superglobals\:\:get\(\) return type has no value type specified in iterable type array\.$#'
            count: 1
            path: ../../system/Superglobals.php

        -
            message: '#^Method CodeIgniter\\Superglobals\:\:setGetArray\(\) has parameter \$array with no value type specified in iterable type array\.$#'
            count: 1
            path: ../../system/Superglobals.php

        -
            message: '#^Property CodeIgniter\\Superglobals\:\:\$get type has no value type specified in iterable type array\.$#'
            count: 1
            path: ../../system/Superglobals.php

        -
            message: '#^Property CodeIgniter\\Superglobals\:\:\$server type has no value type specified in iterable type array\.$#'
            count: 1
            path: ../../system/Superglobals.php

        -
            message: '#^Method CodeIgniter\\Test\\Constraints\\SeeInDatabase\:\:__construct\(\) has parameter \$data with no value type specified in iterable type array\.$#'
            count: 1
            path: ../../system/Test/Constraints/SeeInDatabase.php

        -
            message: '#^Property CodeIgniter\\Test\\Constraints\\SeeInDatabase\:\:\$data type has no value type specified in iterable type array\.$#'
            count: 1
            path: ../../system/Test/Constraints/SeeInDatabase.php

        -
            message: '#^Method CodeIgniter\\Test\\DOMParser\:\:doXPath\(\) has parameter \$paths with no value type specified in iterable type array\.$#'
            count: 1
            path: ../../system/Test/DOMParser.php

        -
            message: '#^Method CodeIgniter\\Test\\Fabricator\:\:__construct\(\) has parameter \$formatters with no value type specified in iterable type array\.$#'
            count: 1
            path: ../../system/Test/Fabricator.php

        -
            message: '#^Method CodeIgniter\\Test\\Fabricator\:\:create\(\) return type has no value type specified in iterable type array\.$#'
            count: 1
            path: ../../system/Test/Fabricator.php

        -
            message: '#^Method CodeIgniter\\Test\\Fabricator\:\:createMock\(\) return type has no value type specified in iterable type array\.$#'
            count: 1
            path: ../../system/Test/Fabricator.php

        -
            message: '#^Method CodeIgniter\\Test\\Fabricator\:\:getFormatters\(\) return type has no value type specified in iterable type array\.$#'
            count: 1
            path: ../../system/Test/Fabricator.php

        -
            message: '#^Method CodeIgniter\\Test\\Fabricator\:\:getOverrides\(\) return type has no value type specified in iterable type array\.$#'
            count: 1
            path: ../../system/Test/Fabricator.php

        -
            message: '#^Method CodeIgniter\\Test\\Fabricator\:\:make\(\) return type has no value type specified in iterable type array\.$#'
            count: 1
            path: ../../system/Test/Fabricator.php

        -
            message: '#^Method CodeIgniter\\Test\\Fabricator\:\:makeArray\(\) return type has no value type specified in iterable type array\.$#'
            count: 1
            path: ../../system/Test/Fabricator.php

        -
            message: '#^Method CodeIgniter\\Test\\Fabricator\:\:setFormatters\(\) has parameter \$formatters with no value type specified in iterable type array\.$#'
            count: 1
            path: ../../system/Test/Fabricator.php

        -
            message: '#^Method CodeIgniter\\Test\\Fabricator\:\:setOverrides\(\) has parameter \$overrides with no value type specified in iterable type array\.$#'
            count: 1
            path: ../../system/Test/Fabricator.php

        -
            message: '#^Property CodeIgniter\\Test\\Fabricator\:\:\$dateFields type has no value type specified in iterable type array\.$#'
            count: 1
            path: ../../system/Test/Fabricator.php

        -
            message: '#^Property CodeIgniter\\Test\\Fabricator\:\:\$formatters type has no value type specified in iterable type array\.$#'
            count: 1
            path: ../../system/Test/Fabricator.php

        -
            message: '#^Property CodeIgniter\\Test\\Fabricator\:\:\$overrides type has no value type specified in iterable type array\.$#'
            count: 1
            path: ../../system/Test/Fabricator.php

        -
            message: '#^Property CodeIgniter\\Test\\Fabricator\:\:\$tableCounts type has no value type specified in iterable type array\.$#'
            count: 1
            path: ../../system/Test/Fabricator.php

        -
            message: '#^Property CodeIgniter\\Test\\Fabricator\:\:\$tempOverrides type has no value type specified in iterable type array\.$#'
            count: 1
            path: ../../system/Test/Fabricator.php

        -
            message: '#^Method CodeIgniter\\Test\\TestResponse\:\:assertJSONExact\(\) has parameter \$test with no value type specified in iterable type array\.$#'
            count: 1
            path: ../../system/Test/TestResponse.php

        -
            message: '#^Method CodeIgniter\\Test\\TestResponse\:\:assertJSONFragment\(\) has parameter \$fragment with no value type specified in iterable type array\.$#'
            count: 1
            path: ../../system/Test/TestResponse.php

        -
            message: '#^Method CodeIgniter\\Typography\\Typography\:\:protectCharacters\(\) has parameter \$match with no value type specified in iterable type array\.$#'
            count: 1
            path: ../../system/Typography/Typography.php

        -
            message: '#^Property CodeIgniter\\Typography\\Typography\:\:\$innerBlockRequired type has no value type specified in iterable type array\.$#'
            count: 1
            path: ../../system/Typography/Typography.php

        -
            message: '#^Property CodeIgniter\\Validation\\CreditCardRules\:\:\$cards type has no value type specified in iterable type array\.$#'
            count: 1
            path: ../../system/Validation/CreditCardRules.php

        -
            message: '#^Method CodeIgniter\\Validation\\DotArrayFilter\:\:filter\(\) has parameter \$array with no value type specified in iterable type array\.$#'
            count: 1
            path: ../../system/Validation/DotArrayFilter.php

        -
            message: '#^Method CodeIgniter\\Validation\\DotArrayFilter\:\:filter\(\) has parameter \$indexes with no value type specified in iterable type array\.$#'
            count: 1
            path: ../../system/Validation/DotArrayFilter.php

        -
            message: '#^Method CodeIgniter\\Validation\\DotArrayFilter\:\:filter\(\) return type has no value type specified in iterable type array\.$#'
            count: 1
            path: ../../system/Validation/DotArrayFilter.php

        -
            message: '#^Method CodeIgniter\\Validation\\DotArrayFilter\:\:run\(\) has parameter \$array with no value type specified in iterable type array\.$#'
            count: 1
            path: ../../system/Validation/DotArrayFilter.php

        -
            message: '#^Method CodeIgniter\\Validation\\DotArrayFilter\:\:run\(\) has parameter \$indexes with no value type specified in iterable type array\.$#'
            count: 1
            path: ../../system/Validation/DotArrayFilter.php

        -
            message: '#^Method CodeIgniter\\Validation\\DotArrayFilter\:\:run\(\) return type has no value type specified in iterable type array\.$#'
            count: 1
            path: ../../system/Validation/DotArrayFilter.php

        -
            message: '#^Method CodeIgniter\\Validation\\Rules\:\:differs\(\) has parameter \$data with no value type specified in iterable type array\.$#'
            count: 1
            path: ../../system/Validation/Rules.php

        -
            message: '#^Method CodeIgniter\\Validation\\Rules\:\:field_exists\(\) has parameter \$data with no value type specified in iterable type array\.$#'
            count: 1
            path: ../../system/Validation/Rules.php

        -
            message: '#^Method CodeIgniter\\Validation\\Rules\:\:field_exists\(\) has parameter \$value with no value type specified in iterable type array\.$#'
            count: 1
            path: ../../system/Validation/Rules.php

        -
            message: '#^Method CodeIgniter\\Validation\\Rules\:\:is_not_unique\(\) has parameter \$data with no value type specified in iterable type array\.$#'
            count: 1
            path: ../../system/Validation/Rules.php

        -
            message: '#^Method CodeIgniter\\Validation\\Rules\:\:is_unique\(\) has parameter \$data with no value type specified in iterable type array\.$#'
            count: 1
            path: ../../system/Validation/Rules.php

        -
            message: '#^Method CodeIgniter\\Validation\\Rules\:\:matches\(\) has parameter \$data with no value type specified in iterable type array\.$#'
            count: 1
            path: ../../system/Validation/Rules.php

        -
            message: '#^Method CodeIgniter\\Validation\\Rules\:\:required\(\) has parameter \$str with no value type specified in iterable type array\.$#'
            count: 1
            path: ../../system/Validation/Rules.php

        -
            message: '#^Method CodeIgniter\\Validation\\Rules\:\:required_with\(\) has parameter \$data with no value type specified in iterable type array\.$#'
            count: 1
            path: ../../system/Validation/Rules.php

        -
            message: '#^Method CodeIgniter\\Validation\\Rules\:\:required_without\(\) has parameter \$data with no value type specified in iterable type array\.$#'
            count: 1
            path: ../../system/Validation/Rules.php

        -
            message: '#^Method CodeIgniter\\Validation\\StrictRules\\CreditCardRules\:\:valid_cc_number\(\) has parameter \$ccNumber with no value type specified in iterable type array\.$#'
            count: 1
            path: ../../system/Validation/StrictRules/CreditCardRules.php

        -
            message: '#^Method CodeIgniter\\Validation\\StrictRules\\FormatRules\:\:alpha\(\) has parameter \$str with no value type specified in iterable type array\.$#'
            count: 1
            path: ../../system/Validation/StrictRules/FormatRules.php

        -
            message: '#^Method CodeIgniter\\Validation\\StrictRules\\FormatRules\:\:alpha_dash\(\) has parameter \$str with no value type specified in iterable type array\.$#'
            count: 1
            path: ../../system/Validation/StrictRules/FormatRules.php

        -
            message: '#^Method CodeIgniter\\Validation\\StrictRules\\FormatRules\:\:alpha_numeric\(\) has parameter \$str with no value type specified in iterable type array\.$#'
            count: 1
            path: ../../system/Validation/StrictRules/FormatRules.php

        -
            message: '#^Method CodeIgniter\\Validation\\StrictRules\\FormatRules\:\:alpha_numeric_punct\(\) has parameter \$str with no value type specified in iterable type array\.$#'
            count: 1
            path: ../../system/Validation/StrictRules/FormatRules.php

        -
            message: '#^Method CodeIgniter\\Validation\\StrictRules\\FormatRules\:\:alpha_numeric_space\(\) has parameter \$str with no value type specified in iterable type array\.$#'
            count: 1
            path: ../../system/Validation/StrictRules/FormatRules.php

        -
            message: '#^Method CodeIgniter\\Validation\\StrictRules\\FormatRules\:\:alpha_space\(\) has parameter \$value with no value type specified in iterable type array\.$#'
            count: 1
            path: ../../system/Validation/StrictRules/FormatRules.php

        -
            message: '#^Method CodeIgniter\\Validation\\StrictRules\\FormatRules\:\:decimal\(\) has parameter \$str with no value type specified in iterable type array\.$#'
            count: 1
            path: ../../system/Validation/StrictRules/FormatRules.php

        -
            message: '#^Method CodeIgniter\\Validation\\StrictRules\\FormatRules\:\:hex\(\) has parameter \$str with no value type specified in iterable type array\.$#'
            count: 1
            path: ../../system/Validation/StrictRules/FormatRules.php

        -
            message: '#^Method CodeIgniter\\Validation\\StrictRules\\FormatRules\:\:integer\(\) has parameter \$str with no value type specified in iterable type array\.$#'
            count: 1
            path: ../../system/Validation/StrictRules/FormatRules.php

        -
            message: '#^Method CodeIgniter\\Validation\\StrictRules\\FormatRules\:\:is_natural\(\) has parameter \$str with no value type specified in iterable type array\.$#'
            count: 1
            path: ../../system/Validation/StrictRules/FormatRules.php

        -
            message: '#^Method CodeIgniter\\Validation\\StrictRules\\FormatRules\:\:is_natural_no_zero\(\) has parameter \$str with no value type specified in iterable type array\.$#'
            count: 1
            path: ../../system/Validation/StrictRules/FormatRules.php

        -
            message: '#^Method CodeIgniter\\Validation\\StrictRules\\FormatRules\:\:numeric\(\) has parameter \$str with no value type specified in iterable type array\.$#'
            count: 1
            path: ../../system/Validation/StrictRules/FormatRules.php

        -
            message: '#^Method CodeIgniter\\Validation\\StrictRules\\FormatRules\:\:regex_match\(\) has parameter \$str with no value type specified in iterable type array\.$#'
            count: 1
            path: ../../system/Validation/StrictRules/FormatRules.php

        -
            message: '#^Method CodeIgniter\\Validation\\StrictRules\\FormatRules\:\:string\(\) has parameter \$str with no value type specified in iterable type array\.$#'
            count: 1
            path: ../../system/Validation/StrictRules/FormatRules.php

        -
            message: '#^Method CodeIgniter\\Validation\\StrictRules\\FormatRules\:\:timezone\(\) has parameter \$str with no value type specified in iterable type array\.$#'
            count: 1
            path: ../../system/Validation/StrictRules/FormatRules.php

        -
            message: '#^Method CodeIgniter\\Validation\\StrictRules\\FormatRules\:\:valid_base64\(\) has parameter \$str with no value type specified in iterable type array\.$#'
            count: 1
            path: ../../system/Validation/StrictRules/FormatRules.php

        -
            message: '#^Method CodeIgniter\\Validation\\StrictRules\\FormatRules\:\:valid_date\(\) has parameter \$str with no value type specified in iterable type array\.$#'
            count: 1
            path: ../../system/Validation/StrictRules/FormatRules.php

        -
            message: '#^Method CodeIgniter\\Validation\\StrictRules\\FormatRules\:\:valid_email\(\) has parameter \$str with no value type specified in iterable type array\.$#'
            count: 1
            path: ../../system/Validation/StrictRules/FormatRules.php

        -
            message: '#^Method CodeIgniter\\Validation\\StrictRules\\FormatRules\:\:valid_emails\(\) has parameter \$str with no value type specified in iterable type array\.$#'
            count: 1
            path: ../../system/Validation/StrictRules/FormatRules.php

        -
            message: '#^Method CodeIgniter\\Validation\\StrictRules\\FormatRules\:\:valid_ip\(\) has parameter \$ip with no value type specified in iterable type array\.$#'
            count: 1
            path: ../../system/Validation/StrictRules/FormatRules.php

        -
            message: '#^Method CodeIgniter\\Validation\\StrictRules\\FormatRules\:\:valid_json\(\) has parameter \$str with no value type specified in iterable type array\.$#'
            count: 1
            path: ../../system/Validation/StrictRules/FormatRules.php

        -
            message: '#^Method CodeIgniter\\Validation\\StrictRules\\FormatRules\:\:valid_url\(\) has parameter \$str with no value type specified in iterable type array\.$#'
            count: 1
            path: ../../system/Validation/StrictRules/FormatRules.php

        -
            message: '#^Method CodeIgniter\\Validation\\StrictRules\\FormatRules\:\:valid_url_strict\(\) has parameter \$str with no value type specified in iterable type array\.$#'
            count: 1
            path: ../../system/Validation/StrictRules/FormatRules.php

        -
            message: '#^Method CodeIgniter\\Validation\\StrictRules\\Rules\:\:differs\(\) has parameter \$data with no value type specified in iterable type array\.$#'
            count: 1
            path: ../../system/Validation/StrictRules/Rules.php

        -
            message: '#^Method CodeIgniter\\Validation\\StrictRules\\Rules\:\:differs\(\) has parameter \$str with no value type specified in iterable type array\.$#'
            count: 1
            path: ../../system/Validation/StrictRules/Rules.php

        -
            message: '#^Method CodeIgniter\\Validation\\StrictRules\\Rules\:\:equals\(\) has parameter \$str with no value type specified in iterable type array\.$#'
            count: 1
            path: ../../system/Validation/StrictRules/Rules.php

        -
            message: '#^Method CodeIgniter\\Validation\\StrictRules\\Rules\:\:exact_length\(\) has parameter \$str with no value type specified in iterable type array\.$#'
            count: 1
            path: ../../system/Validation/StrictRules/Rules.php

        -
            message: '#^Method CodeIgniter\\Validation\\StrictRules\\Rules\:\:field_exists\(\) has parameter \$data with no value type specified in iterable type array\.$#'
            count: 1
            path: ../../system/Validation/StrictRules/Rules.php

        -
            message: '#^Method CodeIgniter\\Validation\\StrictRules\\Rules\:\:field_exists\(\) has parameter \$value with no value type specified in iterable type array\.$#'
            count: 1
            path: ../../system/Validation/StrictRules/Rules.php

        -
            message: '#^Method CodeIgniter\\Validation\\StrictRules\\Rules\:\:greater_than\(\) has parameter \$str with no value type specified in iterable type array\.$#'
            count: 1
            path: ../../system/Validation/StrictRules/Rules.php

        -
            message: '#^Method CodeIgniter\\Validation\\StrictRules\\Rules\:\:greater_than_equal_to\(\) has parameter \$str with no value type specified in iterable type array\.$#'
            count: 1
            path: ../../system/Validation/StrictRules/Rules.php

        -
            message: '#^Method CodeIgniter\\Validation\\StrictRules\\Rules\:\:in_list\(\) has parameter \$value with no value type specified in iterable type array\.$#'
            count: 1
            path: ../../system/Validation/StrictRules/Rules.php

        -
            message: '#^Method CodeIgniter\\Validation\\StrictRules\\Rules\:\:is_not_unique\(\) has parameter \$data with no value type specified in iterable type array\.$#'
            count: 1
            path: ../../system/Validation/StrictRules/Rules.php

        -
            message: '#^Method CodeIgniter\\Validation\\StrictRules\\Rules\:\:is_not_unique\(\) has parameter \$str with no value type specified in iterable type array\.$#'
            count: 1
            path: ../../system/Validation/StrictRules/Rules.php

        -
            message: '#^Method CodeIgniter\\Validation\\StrictRules\\Rules\:\:is_unique\(\) has parameter \$data with no value type specified in iterable type array\.$#'
            count: 1
            path: ../../system/Validation/StrictRules/Rules.php

        -
            message: '#^Method CodeIgniter\\Validation\\StrictRules\\Rules\:\:is_unique\(\) has parameter \$str with no value type specified in iterable type array\.$#'
            count: 1
            path: ../../system/Validation/StrictRules/Rules.php

        -
            message: '#^Method CodeIgniter\\Validation\\StrictRules\\Rules\:\:less_than\(\) has parameter \$str with no value type specified in iterable type array\.$#'
            count: 1
            path: ../../system/Validation/StrictRules/Rules.php

        -
            message: '#^Method CodeIgniter\\Validation\\StrictRules\\Rules\:\:less_than_equal_to\(\) has parameter \$str with no value type specified in iterable type array\.$#'
            count: 1
            path: ../../system/Validation/StrictRules/Rules.php

        -
            message: '#^Method CodeIgniter\\Validation\\StrictRules\\Rules\:\:matches\(\) has parameter \$data with no value type specified in iterable type array\.$#'
            count: 1
            path: ../../system/Validation/StrictRules/Rules.php

        -
            message: '#^Method CodeIgniter\\Validation\\StrictRules\\Rules\:\:matches\(\) has parameter \$str with no value type specified in iterable type array\.$#'
            count: 1
            path: ../../system/Validation/StrictRules/Rules.php

        -
            message: '#^Method CodeIgniter\\Validation\\StrictRules\\Rules\:\:max_length\(\) has parameter \$str with no value type specified in iterable type array\.$#'
            count: 1
            path: ../../system/Validation/StrictRules/Rules.php

        -
            message: '#^Method CodeIgniter\\Validation\\StrictRules\\Rules\:\:min_length\(\) has parameter \$str with no value type specified in iterable type array\.$#'
            count: 1
            path: ../../system/Validation/StrictRules/Rules.php

        -
            message: '#^Method CodeIgniter\\Validation\\StrictRules\\Rules\:\:not_equals\(\) has parameter \$str with no value type specified in iterable type array\.$#'
            count: 1
            path: ../../system/Validation/StrictRules/Rules.php

        -
            message: '#^Method CodeIgniter\\Validation\\StrictRules\\Rules\:\:not_in_list\(\) has parameter \$value with no value type specified in iterable type array\.$#'
            count: 1
            path: ../../system/Validation/StrictRules/Rules.php

        -
            message: '#^Method CodeIgniter\\Validation\\StrictRules\\Rules\:\:required\(\) has parameter \$str with no value type specified in iterable type array\.$#'
            count: 1
            path: ../../system/Validation/StrictRules/Rules.php

        -
            message: '#^Method CodeIgniter\\Validation\\StrictRules\\Rules\:\:required_with\(\) has parameter \$data with no value type specified in iterable type array\.$#'
            count: 1
            path: ../../system/Validation/StrictRules/Rules.php

        -
            message: '#^Method CodeIgniter\\Validation\\StrictRules\\Rules\:\:required_with\(\) has parameter \$str with no value type specified in iterable type array\.$#'
            count: 1
            path: ../../system/Validation/StrictRules/Rules.php

        -
            message: '#^Method CodeIgniter\\Validation\\StrictRules\\Rules\:\:required_without\(\) has parameter \$data with no value type specified in iterable type array\.$#'
            count: 1
            path: ../../system/Validation/StrictRules/Rules.php

        -
            message: '#^Method CodeIgniter\\Validation\\StrictRules\\Rules\:\:required_without\(\) has parameter \$str with no value type specified in iterable type array\.$#'
            count: 1
            path: ../../system/Validation/StrictRules/Rules.php

        -
            message: '#^Method CodeIgniter\\Validation\\Validation\:\:check\(\) has parameter \$rules with no value type specified in iterable type array\.$#'
            count: 1
            path: ../../system/Validation/Validation.php

        -
            message: '#^Method CodeIgniter\\Validation\\Validation\:\:check\(\) has parameter \$value with no value type specified in iterable type array\.$#'
            count: 1
            path: ../../system/Validation/Validation.php

        -
            message: '#^Method CodeIgniter\\Validation\\Validation\:\:fillPlaceholders\(\) has parameter \$data with no value type specified in iterable type array\.$#'
            count: 1
            path: ../../system/Validation/Validation.php

        -
            message: '#^Method CodeIgniter\\Validation\\Validation\:\:fillPlaceholders\(\) has parameter \$rules with no value type specified in iterable type array\.$#'
            count: 1
            path: ../../system/Validation/Validation.php

        -
            message: '#^Method CodeIgniter\\Validation\\Validation\:\:fillPlaceholders\(\) return type has no value type specified in iterable type array\.$#'
            count: 1
            path: ../../system/Validation/Validation.php

        -
            message: '#^Method CodeIgniter\\Validation\\Validation\:\:getRules\(\) return type has no value type specified in iterable type array\.$#'
            count: 1
            path: ../../system/Validation/Validation.php

        -
            message: '#^Method CodeIgniter\\Validation\\Validation\:\:getValidated\(\) return type has no value type specified in iterable type array\.$#'
            count: 1
            path: ../../system/Validation/Validation.php

        -
            message: '#^Method CodeIgniter\\Validation\\Validation\:\:isStringList\(\) has parameter \$array with no value type specified in iterable type array\.$#'
            count: 1
            path: ../../system/Validation/Validation.php

        -
            message: '#^Method CodeIgniter\\Validation\\Validation\:\:loadRuleGroup\(\) return type has no value type specified in iterable type array\.$#'
            count: 1
            path: ../../system/Validation/Validation.php

        -
            message: '#^Method CodeIgniter\\Validation\\Validation\:\:processIfExist\(\) has parameter \$data with no value type specified in iterable type array\.$#'
            count: 1
            path: ../../system/Validation/Validation.php

        -
            message: '#^Method CodeIgniter\\Validation\\Validation\:\:processIfExist\(\) has parameter \$rules with no value type specified in iterable type array\.$#'
            count: 1
            path: ../../system/Validation/Validation.php

        -
            message: '#^Method CodeIgniter\\Validation\\Validation\:\:processIfExist\(\) return type has no value type specified in iterable type array\.$#'
            count: 1
            path: ../../system/Validation/Validation.php

        -
            message: '#^Method CodeIgniter\\Validation\\Validation\:\:processPermitEmpty\(\) has parameter \$data with no value type specified in iterable type array\.$#'
            count: 1
            path: ../../system/Validation/Validation.php

        -
            message: '#^Method CodeIgniter\\Validation\\Validation\:\:processPermitEmpty\(\) has parameter \$rules with no value type specified in iterable type array\.$#'
            count: 1
            path: ../../system/Validation/Validation.php

        -
            message: '#^Method CodeIgniter\\Validation\\Validation\:\:processPermitEmpty\(\) has parameter \$value with no value type specified in iterable type array\.$#'
            count: 1
            path: ../../system/Validation/Validation.php

        -
            message: '#^Method CodeIgniter\\Validation\\Validation\:\:processPermitEmpty\(\) return type has no value type specified in iterable type array\.$#'
            count: 1
            path: ../../system/Validation/Validation.php

        -
            message: '#^Method CodeIgniter\\Validation\\Validation\:\:processRules\(\) has parameter \$data with no value type specified in iterable type array\.$#'
            count: 1
            path: ../../system/Validation/Validation.php

        -
            message: '#^Method CodeIgniter\\Validation\\Validation\:\:processRules\(\) has parameter \$rules with no value type specified in iterable type array\.$#'
            count: 1
            path: ../../system/Validation/Validation.php

        -
            message: '#^Method CodeIgniter\\Validation\\Validation\:\:processRules\(\) has parameter \$value with no value type specified in iterable type array\.$#'
            count: 1
            path: ../../system/Validation/Validation.php

        -
            message: '#^Method CodeIgniter\\Validation\\Validation\:\:retrievePlaceholders\(\) has parameter \$data with no value type specified in iterable type array\.$#'
            count: 1
            path: ../../system/Validation/Validation.php

        -
            message: '#^Method CodeIgniter\\Validation\\Validation\:\:retrievePlaceholders\(\) return type has no value type specified in iterable type array\.$#'
            count: 1
            path: ../../system/Validation/Validation.php

        -
            message: '#^Method CodeIgniter\\Validation\\Validation\:\:run\(\) has parameter \$data with no value type specified in iterable type array\.$#'
            count: 1
            path: ../../system/Validation/Validation.php

        -
            message: '#^Method CodeIgniter\\Validation\\Validation\:\:run\(\) has parameter \$dbGroup with no value type specified in iterable type array\.$#'
            count: 1
            path: ../../system/Validation/Validation.php

        -
            message: '#^Method CodeIgniter\\Validation\\Validation\:\:setRule\(\) has parameter \$errors with no value type specified in iterable type array\.$#'
            count: 1
            path: ../../system/Validation/Validation.php

        -
            message: '#^Method CodeIgniter\\Validation\\Validation\:\:setRule\(\) has parameter \$rules with no value type specified in iterable type array\.$#'
            count: 1
            path: ../../system/Validation/Validation.php

        -
            message: '#^Method CodeIgniter\\Validation\\Validation\:\:setRules\(\) has parameter \$errors with no value type specified in iterable type array\.$#'
            count: 1
            path: ../../system/Validation/Validation.php

        -
            message: '#^Method CodeIgniter\\Validation\\Validation\:\:setRules\(\) has parameter \$rules with no value type specified in iterable type array\.$#'
            count: 1
            path: ../../system/Validation/Validation.php

        -
            message: '#^Method CodeIgniter\\Validation\\Validation\:\:splitRules\(\) return type has no value type specified in iterable type array\.$#'
            count: 1
            path: ../../system/Validation/Validation.php

        -
            message: '#^Property CodeIgniter\\Validation\\Validation\:\:\$customErrors type has no value type specified in iterable type array\.$#'
            count: 1
            path: ../../system/Validation/Validation.php

        -
            message: '#^Property CodeIgniter\\Validation\\Validation\:\:\$data type has no value type specified in iterable type array\.$#'
            count: 1
            path: ../../system/Validation/Validation.php

        -
            message: '#^Property CodeIgniter\\Validation\\Validation\:\:\$errors type has no value type specified in iterable type array\.$#'
            count: 1
            path: ../../system/Validation/Validation.php

        -
            message: '#^Property CodeIgniter\\Validation\\Validation\:\:\$ruleSetFiles type has no value type specified in iterable type array\.$#'
            count: 1
            path: ../../system/Validation/Validation.php

        -
            message: '#^Property CodeIgniter\\Validation\\Validation\:\:\$ruleSetInstances type has no value type specified in iterable type array\.$#'
            count: 1
            path: ../../system/Validation/Validation.php

        -
            message: '#^Property CodeIgniter\\Validation\\Validation\:\:\$validated type has no value type specified in iterable type array\.$#'
            count: 1
            path: ../../system/Validation/Validation.php

        -
            message: '#^Method CodeIgniter\\Validation\\ValidationInterface\:\:check\(\) has parameter \$rules with no value type specified in iterable type array\.$#'
            count: 1
            path: ../../system/Validation/ValidationInterface.php

        -
            message: '#^Method CodeIgniter\\Validation\\ValidationInterface\:\:check\(\) has parameter \$value with no value type specified in iterable type array\.$#'
            count: 1
            path: ../../system/Validation/ValidationInterface.php

        -
            message: '#^Method CodeIgniter\\Validation\\ValidationInterface\:\:getRules\(\) return type has no value type specified in iterable type array\.$#'
            count: 1
            path: ../../system/Validation/ValidationInterface.php

        -
            message: '#^Method CodeIgniter\\Validation\\ValidationInterface\:\:getValidated\(\) return type has no value type specified in iterable type array\.$#'
            count: 1
            path: ../../system/Validation/ValidationInterface.php

        -
            message: '#^Method CodeIgniter\\Validation\\ValidationInterface\:\:loadRuleGroup\(\) return type has no value type specified in iterable type array\.$#'
            count: 1
            path: ../../system/Validation/ValidationInterface.php

        -
            message: '#^Method CodeIgniter\\Validation\\ValidationInterface\:\:run\(\) has parameter \$data with no value type specified in iterable type array\.$#'
            count: 1
            path: ../../system/Validation/ValidationInterface.php

        -
            message: '#^Method CodeIgniter\\Validation\\ValidationInterface\:\:run\(\) has parameter \$dbGroup with no value type specified in iterable type array\.$#'
            count: 1
            path: ../../system/Validation/ValidationInterface.php

        -
            message: '#^Method CodeIgniter\\Validation\\ValidationInterface\:\:setRule\(\) has parameter \$errors with no value type specified in iterable type array\.$#'
            count: 1
            path: ../../system/Validation/ValidationInterface.php

        -
            message: '#^Method CodeIgniter\\Validation\\ValidationInterface\:\:setRule\(\) has parameter \$rules with no value type specified in iterable type array\.$#'
            count: 1
            path: ../../system/Validation/ValidationInterface.php

        -
            message: '#^Method CodeIgniter\\Validation\\ValidationInterface\:\:setRules\(\) has parameter \$messages with no value type specified in iterable type array\.$#'
            count: 1
            path: ../../system/Validation/ValidationInterface.php

        -
            message: '#^Method CodeIgniter\\Validation\\ValidationInterface\:\:setRules\(\) has parameter \$rules with no value type specified in iterable type array\.$#'
            count: 1
            path: ../../system/Validation/ValidationInterface.php

        -
            message: '#^Method CodeIgniter\\View\\Cell\:\:determineClass\(\) return type has no value type specified in iterable type array\.$#'
            count: 1
            path: ../../system/View/Cell.php

        -
            message: '#^Method CodeIgniter\\View\\Cell\:\:getMethodParams\(\) has parameter \$params with no value type specified in iterable type array\.$#'
            count: 1
            path: ../../system/View/Cell.php

        -
            message: '#^Method CodeIgniter\\View\\Cell\:\:getMethodParams\(\) return type has no value type specified in iterable type array\.$#'
            count: 1
            path: ../../system/View/Cell.php

        -
            message: '#^Method CodeIgniter\\View\\Cell\:\:renderCell\(\) has parameter \$params with no value type specified in iterable type array\.$#'
            count: 1
            path: ../../system/View/Cell.php

        -
            message: '#^Method CodeIgniter\\View\\Cell\:\:renderSimpleClass\(\) has parameter \$params with no value type specified in iterable type array\.$#'
            count: 1
            path: ../../system/View/Cell.php

        -
            message: '#^Method CodeIgniter\\View\\Cells\\Cell\:\:fill\(\) has parameter \$params with no value type specified in iterable type array\.$#'
            count: 1
            path: ../../system/View/Cells/Cell.php

        -
            message: '#^Method CodeIgniter\\View\\Cells\\Cell\:\:getNonPublicProperties\(\) return type has no value type specified in iterable type array\.$#'
            count: 1
            path: ../../system/View/Cells/Cell.php

        -
            message: '#^Method CodeIgniter\\View\\Cells\\Cell\:\:getPublicProperties\(\) return type has no value type specified in iterable type array\.$#'
            count: 1
            path: ../../system/View/Cells/Cell.php

        -
            message: '#^Method CodeIgniter\\View\\Cells\\Cell\:\:includeComputedProperties\(\) has parameter \$properties with no value type specified in iterable type array\.$#'
            count: 1
            path: ../../system/View/Cells/Cell.php

        -
            message: '#^Method CodeIgniter\\View\\Cells\\Cell\:\:includeComputedProperties\(\) return type has no value type specified in iterable type array\.$#'
            count: 1
            path: ../../system/View/Cells/Cell.php

        -
            message: '#^Method CodeIgniter\\View\\Cells\\Cell\:\:view\(\) has parameter \$data with no value type specified in iterable type array\.$#'
            count: 1
            path: ../../system/View/Cells/Cell.php

        -
            message: '#^Method class@anonymous/system/Traits/PropertiesTrait\.php\:49\:\:getProperties\(\) return type has no value type specified in iterable type array\.$#'
            count: 1
            path: ../../system/View/Cells/Cell.php

        -
            message: '#^Method CodeIgniter\\View\\Parser\:\:replaceSingle\(\) has parameter \$pattern with no value type specified in iterable type array\.$#'
            count: 1
            path: ../../system/View/Parser.php

        -
            message: '#^Method CodeIgniter\\AutoReview\\ComposerJsonTest\:\:checkConfig\(\) has parameter \$fromComponent with no value type specified in iterable type array\.$#'
            count: 1
            path: ../../tests/system/AutoReview/ComposerJsonTest.php

        -
            message: '#^Method CodeIgniter\\AutoReview\\ComposerJsonTest\:\:checkConfig\(\) has parameter \$fromMain with no value type specified in iterable type array\.$#'
            count: 1
            path: ../../tests/system/AutoReview/ComposerJsonTest.php

        -
            message: '#^Method CodeIgniter\\AutoReview\\ComposerJsonTest\:\:getComposerJson\(\) return type has no value type specified in iterable type array\.$#'
            count: 1
            path: ../../tests/system/AutoReview/ComposerJsonTest.php

        -
            message: '#^Property CodeIgniter\\AutoReview\\ComposerJsonTest\:\:\$devComposer type has no value type specified in iterable type array\.$#'
            count: 1
            path: ../../tests/system/AutoReview/ComposerJsonTest.php

        -
            message: '#^Property CodeIgniter\\AutoReview\\ComposerJsonTest\:\:\$frameworkComposer type has no value type specified in iterable type array\.$#'
            count: 1
            path: ../../tests/system/AutoReview/ComposerJsonTest.php

        -
            message: '#^Property CodeIgniter\\AutoReview\\ComposerJsonTest\:\:\$starterComposer type has no value type specified in iterable type array\.$#'
            count: 1
            path: ../../tests/system/AutoReview/ComposerJsonTest.php

        -
            message: '#^Method CodeIgniter\\AutoReview\\FrameworkCodeTest\:\:getTestClasses\(\) return type has no value type specified in iterable type array\.$#'
            count: 1
            path: ../../tests/system/AutoReview/FrameworkCodeTest.php

        -
            message: '#^Method CodeIgniter\\AutoReview\\FrameworkCodeTest\:\:provideEachTestClassHasCorrectGroupAttributeName\(\) return type has no value type specified in iterable type iterable\.$#'
            count: 1
            path: ../../tests/system/AutoReview/FrameworkCodeTest.php

        -
            message: '#^Property CodeIgniter\\AutoReview\\FrameworkCodeTest\:\:\$recognizedGroupAttributeNames type has no value type specified in iterable type array\.$#'
            count: 1
            path: ../../tests/system/AutoReview/FrameworkCodeTest.php

        -
            message: '#^Property CodeIgniter\\AutoReview\\FrameworkCodeTest\:\:\$testClasses type has no value type specified in iterable type array\.$#'
            count: 1
            path: ../../tests/system/AutoReview/FrameworkCodeTest.php

        -
            message: '#^Method CodeIgniter\\CLI\\CLITest\:\:provideTable\(\) return type has no value type specified in iterable type iterable\.$#'
            count: 1
            path: ../../tests/system/CLI/CLITest.php

        -
            message: '#^Method CodeIgniter\\CLI\\CLITest\:\:testTable\(\) has parameter \$expected with no value type specified in iterable type array\.$#'
            count: 1
            path: ../../tests/system/CLI/CLITest.php

        -
            message: '#^Method CodeIgniter\\CLI\\CLITest\:\:testTable\(\) has parameter \$tbody with no value type specified in iterable type array\.$#'
            count: 1
            path: ../../tests/system/CLI/CLITest.php

        -
            message: '#^Method CodeIgniter\\CLI\\CLITest\:\:testTable\(\) has parameter \$thead with no value type specified in iterable type array\.$#'
            count: 1
            path: ../../tests/system/CLI/CLITest.php

        -
            message: '#^Method CodeIgniter\\CodeIgniterTest\:\:providePageCacheWithCacheQueryString\(\) return type has no value type specified in iterable type iterable\.$#'
            count: 1
            path: ../../tests/system/CodeIgniterTest.php

        -
            message: '#^Method CodeIgniter\\CodeIgniterTest\:\:testPageCacheWithCacheQueryString\(\) has parameter \$cacheQueryStringValue with no value type specified in iterable type array\.$#'
            count: 1
            path: ../../tests/system/CodeIgniterTest.php

        -
            message: '#^Method CodeIgniter\\CodeIgniterTest\:\:testPageCacheWithCacheQueryString\(\) has parameter \$testingUrls with no value type specified in iterable type array\.$#'
            count: 1
            path: ../../tests/system/CodeIgniterTest.php

        -
            message: '#^Method CodeIgniter\\Commands\\CommandTest\:\:provideCommandParsesArgsCorrectly\(\) return type has no value type specified in iterable type iterable\.$#'
            count: 1
            path: ../../tests/system/Commands/CommandTest.php

        -
            message: '#^Method CodeIgniter\\Commands\\Translation\\LocalizationFinderTest\:\:getActualTranslationFourKeys\(\) return type has no value type specified in iterable type array\.$#'
            count: 1
            path: ../../tests/system/Commands/Translation/LocalizationFinderTest.php

        -
            message: '#^Method CodeIgniter\\Commands\\Translation\\LocalizationFinderTest\:\:getActualTranslationOneKeys\(\) return type has no value type specified in iterable type array\.$#'
            count: 1
            path: ../../tests/system/Commands/Translation/LocalizationFinderTest.php

        -
            message: '#^Method CodeIgniter\\Commands\\Translation\\LocalizationFinderTest\:\:getActualTranslationThreeKeys\(\) return type has no value type specified in iterable type array\.$#'
            count: 1
            path: ../../tests/system/Commands/Translation/LocalizationFinderTest.php

        -
            message: '#^Method CodeIgniter\\Commands\\Utilities\\Routes\\AutoRouterImproved\\AutoRouteCollectorTest\:\:createAutoRouteCollector\(\) has parameter \$filterConfigFilters with no value type specified in iterable type array\.$#'
            count: 1
            path: ../../tests/system/Commands/Utilities/Routes/AutoRouterImproved/AutoRouteCollectorTest.php

        -
            message: '#^Method CodeIgniter\\Commands\\Utilities\\Routes\\FilterFinderTest\:\:createFilters\(\) has parameter \$config with no value type specified in iterable type array\.$#'
            count: 1
            path: ../../tests/system/Commands/Utilities/Routes/FilterFinderTest.php

        -
            message: '#^Method CodeIgniter\\Commands\\Utilities\\Routes\\FilterFinderTest\:\:createRouteCollection\(\) has parameter \$routes with no value type specified in iterable type array\.$#'
            count: 1
            path: ../../tests/system/Commands/Utilities/Routes/FilterFinderTest.php

        -
            message: '#^Method CodeIgniter\\Commands\\Utilities\\Routes\\SampleURIGeneratorTest\:\:provideGet\(\) return type has no value type specified in iterable type iterable\.$#'
            count: 1
            path: ../../tests/system/Commands/Utilities/Routes/SampleURIGeneratorTest.php

        -
            message: '#^Method CodeIgniter\\CommonFunctionsTest\:\:provideCleanPathActuallyCleaningThePaths\(\) return type has no value type specified in iterable type iterable\.$#'
            count: 1
            path: ../../tests/system/CommonFunctionsTest.php

        -
            message: '#^Property CodeIgniter\\CommonHelperTest\:\:\$dummyHelpers type has no value type specified in iterable type array\.$#'
            count: 1
            path: ../../tests/system/CommonHelperTest.php

        -
            message: '#^Method CodeIgniter\\Config\\DotEnvTest\:\:provideLoadsVars\(\) return type has no value type specified in iterable type iterable\.$#'
            count: 1
            path: ../../tests/system/Config/DotEnvTest.php

        -
            message: '#^Method CodeIgniter\\Config\\MimesTest\:\:provideGuessExtensionFromType\(\) return type has no value type specified in iterable type iterable\.$#'
            count: 1
            path: ../../tests/system/Config/MimesTest.php

        -
            message: '#^Method CodeIgniter\\Config\\MimesTest\:\:provideGuessTypeFromExtension\(\) return type has no value type specified in iterable type iterable\.$#'
            count: 1
            path: ../../tests/system/Config/MimesTest.php

        -
            message: '#^Property CodeIgniter\\Config\\ServicesTest\:\:\$original type has no value type specified in iterable type array\.$#'
            count: 1
            path: ../../tests/system/Config/ServicesTest.php

        -
            message: '#^Property CodeIgniter\\Cookie\\CookieStoreTest\:\:\$defaults type has no value type specified in iterable type array\.$#'
            count: 1
            path: ../../tests/system/Cookie/CookieStoreTest.php

        -
            message: '#^Method CodeIgniter\\Cookie\\CookieTest\:\:provideConfigPrefix\(\) return type has no value type specified in iterable type iterable\.$#'
            count: 1
            path: ../../tests/system/Cookie/CookieTest.php

        -
            message: '#^Method CodeIgniter\\Cookie\\CookieTest\:\:provideInvalidExpires\(\) return type has no value type specified in iterable type iterable\.$#'
            count: 1
            path: ../../tests/system/Cookie/CookieTest.php

        -
            message: '#^Method CodeIgniter\\Cookie\\CookieTest\:\:provideSetCookieHeaderCreation\(\) return type has no value type specified in iterable type iterable\.$#'
            count: 1
            path: ../../tests/system/Cookie/CookieTest.php

        -
            message: '#^Method CodeIgniter\\Cookie\\CookieTest\:\:testSetCookieHeaderCreation\(\) has parameter \$changed with no value type specified in iterable type array\.$#'
            count: 1
            path: ../../tests/system/Cookie/CookieTest.php

        -
            message: '#^Property CodeIgniter\\Cookie\\CookieTest\:\:\$defaults type has no value type specified in iterable type array\.$#'
            count: 1
            path: ../../tests/system/Cookie/CookieTest.php

        -
            message: '#^Method CodeIgniter\\DataConverter\\DataConverterTest\:\:createDataConverter\(\) has parameter \$handlers with no value type specified in iterable type array\.$#'
            count: 1
            path: ../../tests/system/DataConverter/DataConverterTest.php

        -
            message: '#^Method CodeIgniter\\DataConverter\\DataConverterTest\:\:createDataConverter\(\) has parameter \$types with no value type specified in iterable type array\.$#'
            count: 1
            path: ../../tests/system/DataConverter/DataConverterTest.php

        -
            message: '#^Method CodeIgniter\\DataConverter\\DataConverterTest\:\:provideConvertDataFromDB\(\) return type has no value type specified in iterable type iterable\.$#'
            count: 1
            path: ../../tests/system/DataConverter/DataConverterTest.php

        -
            message: '#^Method CodeIgniter\\DataConverter\\DataConverterTest\:\:provideConvertDataToDB\(\) return type has no value type specified in iterable type iterable\.$#'
            count: 1
            path: ../../tests/system/DataConverter/DataConverterTest.php

        -
            message: '#^Method CodeIgniter\\DataConverter\\DataConverterTest\:\:testConvertDataFromDB\(\) has parameter \$dbData with no value type specified in iterable type array\.$#'
            count: 1
            path: ../../tests/system/DataConverter/DataConverterTest.php

        -
            message: '#^Method CodeIgniter\\DataConverter\\DataConverterTest\:\:testConvertDataFromDB\(\) has parameter \$expected with no value type specified in iterable type array\.$#'
            count: 1
            path: ../../tests/system/DataConverter/DataConverterTest.php

        -
            message: '#^Method CodeIgniter\\DataConverter\\DataConverterTest\:\:testConvertDataFromDB\(\) has parameter \$types with no value type specified in iterable type array\.$#'
            count: 1
            path: ../../tests/system/DataConverter/DataConverterTest.php

        -
            message: '#^Method CodeIgniter\\DataConverter\\DataConverterTest\:\:testConvertDataToDB\(\) has parameter \$expected with no value type specified in iterable type array\.$#'
            count: 1
            path: ../../tests/system/DataConverter/DataConverterTest.php

        -
            message: '#^Method CodeIgniter\\DataConverter\\DataConverterTest\:\:testConvertDataToDB\(\) has parameter \$phpData with no value type specified in iterable type array\.$#'
            count: 1
            path: ../../tests/system/DataConverter/DataConverterTest.php

        -
            message: '#^Method CodeIgniter\\DataConverter\\DataConverterTest\:\:testConvertDataToDB\(\) has parameter \$types with no value type specified in iterable type array\.$#'
            count: 1
            path: ../../tests/system/DataConverter/DataConverterTest.php

        -
            message: '#^Method CodeIgniter\\Database\\BaseConnectionTest\:\:provideProtectIdentifiers\(\) return type has no value type specified in iterable type iterable\.$#'
            count: 1
            path: ../../tests/system/Database/BaseConnectionTest.php

        -
            message: '#^Property CodeIgniter\\Database\\BaseConnectionTest\:\:\$failoverOptions type has no value type specified in iterable type array\.$#'
            count: 1
            path: ../../tests/system/Database/BaseConnectionTest.php

        -
            message: '#^Property CodeIgniter\\Database\\BaseConnectionTest\:\:\$options type has no value type specified in iterable type array\.$#'
            count: 1
            path: ../../tests/system/Database/BaseConnectionTest.php

        -
            message: '#^Method CodeIgniter\\Database\\BaseQueryTest\:\:provideHighlightQueryKeywords\(\) return type has no value type specified in iterable type iterable\.$#'
            count: 1
            path: ../../tests/system/Database/BaseQueryTest.php

        -
            message: '#^Method CodeIgniter\\Database\\BaseQueryTest\:\:provideIsWriteType\(\) return type has no value type specified in iterable type iterable\.$#'
            count: 1
            path: ../../tests/system/Database/BaseQueryTest.php

        -
            message: '#^Method CodeIgniter\\Database\\Builder\\WhereTest\:\:provideWhereInEmptyValuesThrowInvalidArgumentException\(\) return type has no value type specified in iterable type iterable\.$#'
            count: 1
            path: ../../tests/system/Database/Builder/WhereTest.php

        -
            message: '#^Method CodeIgniter\\Database\\Builder\\WhereTest\:\:provideWhereInvalidKeyThrowInvalidArgumentException\(\) return type has no value type specified in iterable type iterable\.$#'
            count: 1
            path: ../../tests/system/Database/Builder/WhereTest.php

        -
            message: '#^Method CodeIgniter\\Database\\ConfigTest\:\:provideConvertDSN\(\) return type has no value type specified in iterable type iterable\.$#'
            count: 1
            path: ../../tests/system/Database/ConfigTest.php

        -
            message: '#^Property CodeIgniter\\Database\\ConfigTest\:\:\$dsnGroup type has no value type specified in iterable type array\.$#'
            count: 1
            path: ../../tests/system/Database/ConfigTest.php

        -
            message: '#^Property CodeIgniter\\Database\\ConfigTest\:\:\$dsnGroupPostgre type has no value type specified in iterable type array\.$#'
            count: 1
            path: ../../tests/system/Database/ConfigTest.php

        -
            message: '#^Property CodeIgniter\\Database\\ConfigTest\:\:\$dsnGroupPostgreNative type has no value type specified in iterable type array\.$#'
            count: 1
            path: ../../tests/system/Database/ConfigTest.php

        -
            message: '#^Property CodeIgniter\\Database\\ConfigTest\:\:\$group type has no value type specified in iterable type array\.$#'
            count: 1
            path: ../../tests/system/Database/ConfigTest.php

        -
            message: '#^Property CodeIgniter\\Database\\Live\\MetadataTest\:\:\$expectedTables type has no value type specified in iterable type array\.$#'
            count: 1
            path: ../../tests/system/Database/Live/MetadataTest.php

        -
            message: '#^Method CodeIgniter\\Database\\Live\\UpdateTest\:\:provideUpdateBatch\(\) return type has no value type specified in iterable type iterable\.$#'
            count: 1
            path: ../../tests/system/Database/Live/UpdateTest.php

        -
            message: '#^Method CodeIgniter\\Database\\Live\\UpdateTest\:\:testUpdateBatch\(\) has parameter \$data with no value type specified in iterable type array\.$#'
            count: 1
            path: ../../tests/system/Database/Live/UpdateTest.php

        -
            message: '#^Method CodeIgniter\\Debug\\ExceptionHandlerTest\:\:backupIniValues\(\) has parameter \$keys with no value type specified in iterable type array\.$#'
            count: 1
            path: ../../tests/system/Debug/ExceptionHandlerTest.php

        -
            message: '#^Property CodeIgniter\\Debug\\ExceptionHandlerTest\:\:\$iniSettings type has no value type specified in iterable type array\.$#'
            count: 1
            path: ../../tests/system/Debug/ExceptionHandlerTest.php

        -
            message: '#^Method CodeIgniter\\Email\\EmailTest\:\:provideEmailSendWithClearance\(\) return type has no value type specified in iterable type iterable\.$#'
            count: 1
            path: ../../tests/system/Email/EmailTest.php

        -
            message: '#^Method CodeIgniter\\Filters\\FiltersTest\:\:provideBeforeExcept\(\) return type has no value type specified in iterable type iterable\.$#'
            count: 1
            path: ../../tests/system/Filters/FiltersTest.php

        -
            message: '#^Method CodeIgniter\\Filters\\FiltersTest\:\:provideProcessMethodProcessGlobalsWithExcept\(\) return type has no value type specified in iterable type iterable\.$#'
            count: 1
            path: ../../tests/system/Filters/FiltersTest.php

        -
            message: '#^Method CodeIgniter\\Filters\\FiltersTest\:\:testBeforeExcept\(\) has parameter \$except with no value type specified in iterable type array\.$#'
            count: 1
            path: ../../tests/system/Filters/FiltersTest.php

        -
            message: '#^Method CodeIgniter\\Filters\\FiltersTest\:\:testBeforeExcept\(\) has parameter \$expected with no value type specified in iterable type array\.$#'
            count: 1
            path: ../../tests/system/Filters/FiltersTest.php

        -
            message: '#^Method CodeIgniter\\Filters\\FiltersTest\:\:testProcessMethodProcessGlobalsWithExcept\(\) has parameter \$except with no value type specified in iterable type array\.$#'
            count: 1
            path: ../../tests/system/Filters/FiltersTest.php

        -
            message: '#^Method CodeIgniter\\Filters\\InvalidCharsTest\:\:provideCheckControlStringWithControlCharsCausesException\(\) return type has no value type specified in iterable type iterable\.$#'
            count: 1
            path: ../../tests/system/Filters/InvalidCharsTest.php

        -
            message: '#^Method CodeIgniter\\Filters\\InvalidCharsTest\:\:provideCheckControlStringWithLineBreakAndTabReturnsTheString\(\) return type has no value type specified in iterable type iterable\.$#'
            count: 1
            path: ../../tests/system/Filters/InvalidCharsTest.php

        -
            message: '#^Method CodeIgniter\\HTTP\\IncomingRequestTest\:\:provideCanGrabGetRawInputVar\(\) return type has no value type specified in iterable type iterable\.$#'
            count: 1
            path: ../../tests/system/HTTP/IncomingRequestTest.php

        -
            message: '#^Method CodeIgniter\\HTTP\\IncomingRequestTest\:\:provideExtensionPHP\(\) return type has no value type specified in iterable type iterable\.$#'
            count: 1
            path: ../../tests/system/HTTP/IncomingRequestTest.php

        -
            message: '#^Method CodeIgniter\\HTTP\\IncomingRequestTest\:\:provideIsHTTPMethods\(\) return type has no value type specified in iterable type iterable\.$#'
            count: 1
            path: ../../tests/system/HTTP/IncomingRequestTest.php

        -
            message: '#^Method CodeIgniter\\HTTP\\MessageTest\:\:provideArrayHeaderValue\(\) return type has no value type specified in iterable type iterable\.$#'
            count: 1
            path: ../../tests/system/HTTP/MessageTest.php

        -
            message: '#^Method CodeIgniter\\HTTP\\MessageTest\:\:testSetHeaderWithExistingArrayValuesAppendArrayValue\(\) has parameter \$arrayHeaderValue with no value type specified in iterable type array\.$#'
            count: 1
            path: ../../tests/system/HTTP/MessageTest.php

        -
            message: '#^Method CodeIgniter\\HTTP\\MessageTest\:\:testSetHeaderWithExistingArrayValuesAppendStringValue\(\) has parameter \$arrayHeaderValue with no value type specified in iterable type array\.$#'
            count: 1
            path: ../../tests/system/HTTP/MessageTest.php

        -
            message: '#^Property CodeIgniter\\HTTP\\ResponseCookieTest\:\:\$defaults type has no value type specified in iterable type array\.$#'
            count: 1
            path: ../../tests/system/HTTP/ResponseCookieTest.php

        -
            message: '#^Method CodeIgniter\\HTTP\\ResponseTest\:\:provideRedirect\(\) return type has no value type specified in iterable type iterable\.$#'
            count: 1
            path: ../../tests/system/HTTP/ResponseTest.php

        -
            message: '#^Method CodeIgniter\\HTTP\\ResponseTest\:\:provideRedirectWithIIS\(\) return type has no value type specified in iterable type iterable\.$#'
            count: 1
            path: ../../tests/system/HTTP/ResponseTest.php

        -
            message: '#^Property CodeIgniter\\HTTP\\ResponseTest\:\:\$server type has no value type specified in iterable type array\.$#'
            count: 1
            path: ../../tests/system/HTTP/ResponseTest.php

        -
            message: '#^Method CodeIgniter\\HTTP\\SiteURIFactoryDetectRoutePathTest\:\:createSiteURIFactory\(\) has parameter \$server with no value type specified in iterable type array\.$#'
            count: 1
            path: ../../tests/system/HTTP/SiteURIFactoryDetectRoutePathTest.php

        -
            message: '#^Method CodeIgniter\\HTTP\\SiteURIFactoryDetectRoutePathTest\:\:provideExtensionPHP\(\) return type has no value type specified in iterable type iterable\.$#'
            count: 1
            path: ../../tests/system/HTTP/SiteURIFactoryDetectRoutePathTest.php

        -
            message: '#^Method CodeIgniter\\HTTP\\SiteURIFactoryTest\:\:provideCreateFromStringWithIndexPage\(\) return type has no value type specified in iterable type iterable\.$#'
            count: 1
            path: ../../tests/system/HTTP/SiteURIFactoryTest.php

        -
            message: '#^Method CodeIgniter\\HTTP\\SiteURIFactoryTest\:\:provideCreateFromStringWithoutIndexPage\(\) return type has no value type specified in iterable type iterable\.$#'
            count: 1
            path: ../../tests/system/HTTP/SiteURIFactoryTest.php

        -
            message: '#^Method CodeIgniter\\HTTP\\SiteURITest\:\:provideConstructor\(\) return type has no value type specified in iterable type iterable\.$#'
            count: 1
            path: ../../tests/system/HTTP/SiteURITest.php

        -
            message: '#^Method CodeIgniter\\HTTP\\SiteURITest\:\:provideRelativePathWithQueryOrFragment\(\) return type has no value type specified in iterable type iterable\.$#'
            count: 1
            path: ../../tests/system/HTTP/SiteURITest.php

        -
            message: '#^Method CodeIgniter\\HTTP\\SiteURITest\:\:provideSetPath\(\) return type has no value type specified in iterable type iterable\.$#'
            count: 1
            path: ../../tests/system/HTTP/SiteURITest.php

        -
            message: '#^Method CodeIgniter\\HTTP\\SiteURITest\:\:testConstructor\(\) has parameter \$expectedSegments with no value type specified in iterable type array\.$#'
            count: 1
            path: ../../tests/system/HTTP/SiteURITest.php

        -
            message: '#^Method CodeIgniter\\HTTP\\SiteURITest\:\:testSetPath\(\) has parameter \$expectedSegments with no value type specified in iterable type array\.$#'
            count: 1
            path: ../../tests/system/HTTP/SiteURITest.php

        -
            message: '#^Method CodeIgniter\\HTTP\\URITest\:\:defaultResolutions\(\) return type has no value type specified in iterable type iterable\.$#'
            count: 1
            path: ../../tests/system/HTTP/URITest.php

        -
            message: '#^Method CodeIgniter\\HTTP\\URITest\:\:provideAuthorityRemovesDefaultPorts\(\) return type has no value type specified in iterable type iterable\.$#'
            count: 1
            path: ../../tests/system/HTTP/URITest.php

        -
            message: '#^Method CodeIgniter\\HTTP\\URITest\:\:provideAuthorityReturnsExceptedValues\(\) return type has no value type specified in iterable type iterable\.$#'
            count: 1
            path: ../../tests/system/HTTP/URITest.php

        -
            message: '#^Method CodeIgniter\\HTTP\\URITest\:\:providePathGetsFiltered\(\) return type has no value type specified in iterable type iterable\.$#'
            count: 1
            path: ../../tests/system/HTTP/URITest.php

        -
            message: '#^Method CodeIgniter\\HTTP\\URITest\:\:provideRemoveDotSegments\(\) return type has no value type specified in iterable type iterable\.$#'
            count: 1
            path: ../../tests/system/HTTP/URITest.php

        -
            message: '#^Method CodeIgniter\\HTTP\\URITest\:\:provideSetPath\(\) return type has no value type specified in iterable type iterable\.$#'
            count: 1
            path: ../../tests/system/HTTP/URITest.php

        -
            message: '#^Method CodeIgniter\\HTTP\\URITest\:\:provideSimpleUri\(\) return type has no value type specified in iterable type iterable\.$#'
            count: 1
            path: ../../tests/system/HTTP/URITest.php

        -
            message: '#^Property CodeIgniter\\Helpers\\Array\\ArrayHelperDotKeyExistsTest\:\:\$array type has no value type specified in iterable type array\.$#'
            count: 1
            path: ../../tests/system/Helpers/Array/ArrayHelperDotKeyExistsTest.php

        -
            message: '#^Property CodeIgniter\\Helpers\\Array\\ArrayHelperRecursiveDiffTest\:\:\$compareWith type has no value type specified in iterable type array\.$#'
            count: 1
            path: ../../tests/system/Helpers/Array/ArrayHelperRecursiveDiffTest.php

        -
            message: '#^Property CodeIgniter\\Helpers\\Array\\ArrayHelperSortValuesByNaturalTest\:\:\$arrayWithArrayValues type has no value type specified in iterable type array\.$#'
            count: 1
            path: ../../tests/system/Helpers/Array/ArrayHelperSortValuesByNaturalTest.php

        -
            message: '#^Property CodeIgniter\\Helpers\\Array\\ArrayHelperSortValuesByNaturalTest\:\:\$arrayWithStringValues type has no value type specified in iterable type array\.$#'
            count: 1
            path: ../../tests/system/Helpers/Array/ArrayHelperSortValuesByNaturalTest.php

        -
            message: '#^Method CodeIgniter\\Helpers\\ArrayHelperTest\:\:provideArrayDeepSearch\(\) return type has no value type specified in iterable type iterable\.$#'
            count: 1
            path: ../../tests/system/Helpers/ArrayHelperTest.php

        -
            message: '#^Method CodeIgniter\\Helpers\\ArrayHelperTest\:\:provideArrayFlattening\(\) return type has no value type specified in iterable type iterable\.$#'
            count: 1
            path: ../../tests/system/Helpers/ArrayHelperTest.php

        -
            message: '#^Method CodeIgniter\\Helpers\\ArrayHelperTest\:\:provideArrayGroupByExcludeEmpty\(\) return type has no value type specified in iterable type iterable\.$#'
            count: 1
            path: ../../tests/system/Helpers/ArrayHelperTest.php

        -
            message: '#^Method CodeIgniter\\Helpers\\ArrayHelperTest\:\:provideArrayGroupByIncludeEmpty\(\) return type has no value type specified in iterable type iterable\.$#'
            count: 1
            path: ../../tests/system/Helpers/ArrayHelperTest.php

        -
            message: '#^Method CodeIgniter\\Helpers\\ArrayHelperTest\:\:provideSortByMultipleKeys\(\) return type has no value type specified in iterable type iterable\.$#'
            count: 1
            path: ../../tests/system/Helpers/ArrayHelperTest.php

        -
            message: '#^Method CodeIgniter\\Helpers\\ArrayHelperTest\:\:testArrayDeepSearch\(\) has parameter \$expected with no value type specified in iterable type array\.$#'
            count: 1
            path: ../../tests/system/Helpers/ArrayHelperTest.php

        -
            message: '#^Method CodeIgniter\\Helpers\\ArrayHelperTest\:\:testArrayFlattening\(\) has parameter \$expected with no value type specified in iterable type array\.$#'
            count: 1
            path: ../../tests/system/Helpers/ArrayHelperTest.php

        -
            message: '#^Method CodeIgniter\\Helpers\\ArrayHelperTest\:\:testArrayFlattening\(\) has parameter \$input with no value type specified in iterable type array\.$#'
            count: 1
            path: ../../tests/system/Helpers/ArrayHelperTest.php

        -
            message: '#^Method CodeIgniter\\Helpers\\ArrayHelperTest\:\:testArrayGroupByExcludeEmpty\(\) has parameter \$data with no value type specified in iterable type array\.$#'
            count: 1
            path: ../../tests/system/Helpers/ArrayHelperTest.php

        -
            message: '#^Method CodeIgniter\\Helpers\\ArrayHelperTest\:\:testArrayGroupByExcludeEmpty\(\) has parameter \$expected with no value type specified in iterable type array\.$#'
            count: 1
            path: ../../tests/system/Helpers/ArrayHelperTest.php

        -
            message: '#^Method CodeIgniter\\Helpers\\ArrayHelperTest\:\:testArrayGroupByExcludeEmpty\(\) has parameter \$indexes with no value type specified in iterable type array\.$#'
            count: 1
            path: ../../tests/system/Helpers/ArrayHelperTest.php

        -
            message: '#^Method CodeIgniter\\Helpers\\ArrayHelperTest\:\:testArrayGroupByIncludeEmpty\(\) has parameter \$data with no value type specified in iterable type array\.$#'
            count: 1
            path: ../../tests/system/Helpers/ArrayHelperTest.php

        -
            message: '#^Method CodeIgniter\\Helpers\\ArrayHelperTest\:\:testArrayGroupByIncludeEmpty\(\) has parameter \$expected with no value type specified in iterable type array\.$#'
            count: 1
            path: ../../tests/system/Helpers/ArrayHelperTest.php

        -
            message: '#^Method CodeIgniter\\Helpers\\ArrayHelperTest\:\:testArrayGroupByIncludeEmpty\(\) has parameter \$indexes with no value type specified in iterable type array\.$#'
            count: 1
            path: ../../tests/system/Helpers/ArrayHelperTest.php

        -
            message: '#^Method CodeIgniter\\Helpers\\ArrayHelperTest\:\:testArraySortByMultipleKeysFailsEmptyParameter\(\) has parameter \$data with no value type specified in iterable type array\.$#'
            count: 1
            path: ../../tests/system/Helpers/ArrayHelperTest.php

        -
            message: '#^Method CodeIgniter\\Helpers\\ArrayHelperTest\:\:testArraySortByMultipleKeysFailsEmptyParameter\(\) has parameter \$expected with no value type specified in iterable type array\.$#'
            count: 1
            path: ../../tests/system/Helpers/ArrayHelperTest.php

        -
            message: '#^Method CodeIgniter\\Helpers\\ArrayHelperTest\:\:testArraySortByMultipleKeysFailsEmptyParameter\(\) has parameter \$sortColumns with no value type specified in iterable type array\.$#'
            count: 1
            path: ../../tests/system/Helpers/ArrayHelperTest.php

        -
            message: '#^Method CodeIgniter\\Helpers\\ArrayHelperTest\:\:testArraySortByMultipleKeysWithArray\(\) has parameter \$data with no value type specified in iterable type array\.$#'
            count: 1
            path: ../../tests/system/Helpers/ArrayHelperTest.php

        -
            message: '#^Method CodeIgniter\\Helpers\\ArrayHelperTest\:\:testArraySortByMultipleKeysWithArray\(\) has parameter \$expected with no value type specified in iterable type array\.$#'
            count: 1
            path: ../../tests/system/Helpers/ArrayHelperTest.php

        -
            message: '#^Method CodeIgniter\\Helpers\\ArrayHelperTest\:\:testArraySortByMultipleKeysWithArray\(\) has parameter \$sortColumns with no value type specified in iterable type array\.$#'
            count: 1
            path: ../../tests/system/Helpers/ArrayHelperTest.php

        -
            message: '#^Method CodeIgniter\\Helpers\\ArrayHelperTest\:\:testArraySortByMultipleKeysWithObjects\(\) has parameter \$data with no value type specified in iterable type array\.$#'
            count: 1
            path: ../../tests/system/Helpers/ArrayHelperTest.php

        -
            message: '#^Method CodeIgniter\\Helpers\\ArrayHelperTest\:\:testArraySortByMultipleKeysWithObjects\(\) has parameter \$expected with no value type specified in iterable type array\.$#'
            count: 1
            path: ../../tests/system/Helpers/ArrayHelperTest.php

        -
            message: '#^Method CodeIgniter\\Helpers\\ArrayHelperTest\:\:testArraySortByMultipleKeysWithObjects\(\) has parameter \$sortColumns with no value type specified in iterable type array\.$#'
            count: 1
            path: ../../tests/system/Helpers/ArrayHelperTest.php

        -
            message: '#^Property CodeIgniter\\Helpers\\HTMLHelperTest\:\:\$tracks type has no value type specified in iterable type array\.$#'
            count: 1
            path: ../../tests/system/Helpers/HTMLHelperTest.php

        -
            message: '#^Method CodeIgniter\\Helpers\\InflectorHelperTest\:\:provideOrdinal\(\) return type has no value type specified in iterable type iterable\.$#'
            count: 1
            path: ../../tests/system/Helpers/InflectorHelperTest.php

        -
            message: '#^Method CodeIgniter\\Helpers\\URLHelper\\CurrentUrlTest\:\:provideUrlIs\(\) return type has no value type specified in iterable type iterable\.$#'
            count: 1
            path: ../../tests/system/Helpers/URLHelper/CurrentUrlTest.php

        -
            message: '#^Method CodeIgniter\\Helpers\\URLHelper\\MiscUrlTest\:\:provideAnchor\(\) return type has no value type specified in iterable type iterable\.$#'
            count: 1
            path: ../../tests/system/Helpers/URLHelper/MiscUrlTest.php

        -
            message: '#^Method CodeIgniter\\Helpers\\URLHelper\\MiscUrlTest\:\:provideAnchorExamples\(\) return type has no value type specified in iterable type iterable\.$#'
            count: 1
            path: ../../tests/system/Helpers/URLHelper/MiscUrlTest.php

        -
            message: '#^Method CodeIgniter\\Helpers\\URLHelper\\MiscUrlTest\:\:provideAnchorNoindex\(\) return type has no value type specified in iterable type iterable\.$#'
            count: 1
            path: ../../tests/system/Helpers/URLHelper/MiscUrlTest.php

        -
            message: '#^Method CodeIgniter\\Helpers\\URLHelper\\MiscUrlTest\:\:provideAnchorPopup\(\) return type has no value type specified in iterable type iterable\.$#'
            count: 1
            path: ../../tests/system/Helpers/URLHelper/MiscUrlTest.php

        -
            message: '#^Method CodeIgniter\\Helpers\\URLHelper\\MiscUrlTest\:\:provideAnchorTargetted\(\) return type has no value type specified in iterable type iterable\.$#'
            count: 1
            path: ../../tests/system/Helpers/URLHelper/MiscUrlTest.php

        -
            message: '#^Method CodeIgniter\\Helpers\\URLHelper\\MiscUrlTest\:\:provideAutoLinkEmail\(\) return type has no value type specified in iterable type iterable\.$#'
            count: 1
            path: ../../tests/system/Helpers/URLHelper/MiscUrlTest.php

        -
            message: '#^Method CodeIgniter\\Helpers\\URLHelper\\MiscUrlTest\:\:provideAutoLinkPopup\(\) return type has no value type specified in iterable type iterable\.$#'
            count: 1
            path: ../../tests/system/Helpers/URLHelper/MiscUrlTest.php

        -
            message: '#^Method CodeIgniter\\Helpers\\URLHelper\\MiscUrlTest\:\:provideAutoLinkUrl\(\) return type has no value type specified in iterable type iterable\.$#'
            count: 1
            path: ../../tests/system/Helpers/URLHelper/MiscUrlTest.php

        -
            message: '#^Method CodeIgniter\\Helpers\\URLHelper\\MiscUrlTest\:\:provideAutolinkBoth\(\) return type has no value type specified in iterable type iterable\.$#'
            count: 1
            path: ../../tests/system/Helpers/URLHelper/MiscUrlTest.php

        -
            message: '#^Method CodeIgniter\\Helpers\\URLHelper\\MiscUrlTest\:\:provideMailto\(\) return type has no value type specified in iterable type iterable\.$#'
            count: 1
            path: ../../tests/system/Helpers/URLHelper/MiscUrlTest.php

        -
            message: '#^Method CodeIgniter\\Helpers\\URLHelper\\MiscUrlTest\:\:providePrepUrl\(\) return type has no value type specified in iterable type iterable\.$#'
            count: 1
            path: ../../tests/system/Helpers/URLHelper/MiscUrlTest.php

        -
            message: '#^Method CodeIgniter\\Helpers\\URLHelper\\MiscUrlTest\:\:provideSafeMailto\(\) return type has no value type specified in iterable type iterable\.$#'
            count: 1
            path: ../../tests/system/Helpers/URLHelper/MiscUrlTest.php

        -
            message: '#^Method CodeIgniter\\Helpers\\URLHelper\\MiscUrlTest\:\:provideUrlTo\(\) return type has no value type specified in iterable type iterable\.$#'
            count: 1
            path: ../../tests/system/Helpers/URLHelper/MiscUrlTest.php

        -
            message: '#^Method CodeIgniter\\Helpers\\URLHelper\\MiscUrlTest\:\:provideUrlToThrowsOnEmptyOrMissingRoute\(\) return type has no value type specified in iterable type iterable\.$#'
            count: 1
            path: ../../tests/system/Helpers/URLHelper/MiscUrlTest.php

        -
            message: '#^Method CodeIgniter\\Helpers\\URLHelper\\SiteUrlCliTest\:\:provideUrls\(\) return type has no value type specified in iterable type iterable\.$#'
            count: 1
            path: ../../tests/system/Helpers/URLHelper/SiteUrlCliTest.php

        -
            message: '#^Method CodeIgniter\\Helpers\\URLHelper\\SiteUrlTest\:\:provideUrls\(\) return type has no value type specified in iterable type iterable\.$#'
            count: 1
            path: ../../tests/system/Helpers/URLHelper/SiteUrlTest.php

        -
            message: '#^Method CodeIgniter\\HomeTest\:\:call\(\) has parameter \$params with no value type specified in iterable type array\.$#'
            count: 1
            path: ../../tests/system/HomeTest.php

        -
            message: '#^Method CodeIgniter\\HomeTest\:\:delete\(\) has parameter \$params with no value type specified in iterable type array\.$#'
            count: 1
            path: ../../tests/system/HomeTest.php

        -
            message: '#^Method CodeIgniter\\HomeTest\:\:get\(\) has parameter \$params with no value type specified in iterable type array\.$#'
            count: 1
            path: ../../tests/system/HomeTest.php

        -
            message: '#^Method CodeIgniter\\HomeTest\:\:options\(\) has parameter \$params with no value type specified in iterable type array\.$#'
            count: 1
            path: ../../tests/system/HomeTest.php

        -
            message: '#^Method CodeIgniter\\HomeTest\:\:patch\(\) has parameter \$params with no value type specified in iterable type array\.$#'
            count: 1
            path: ../../tests/system/HomeTest.php

        -
            message: '#^Method CodeIgniter\\HomeTest\:\:populateGlobals\(\) has parameter \$params with no value type specified in iterable type array\.$#'
            count: 1
            path: ../../tests/system/HomeTest.php

        -
            message: '#^Method CodeIgniter\\HomeTest\:\:post\(\) has parameter \$params with no value type specified in iterable type array\.$#'
            count: 1
            path: ../../tests/system/HomeTest.php

        -
            message: '#^Method CodeIgniter\\HomeTest\:\:put\(\) has parameter \$params with no value type specified in iterable type array\.$#'
            count: 1
            path: ../../tests/system/HomeTest.php

        -
            message: '#^Method CodeIgniter\\HomeTest\:\:setRequestBody\(\) has parameter \$params with no value type specified in iterable type array\.$#'
            count: 1
            path: ../../tests/system/HomeTest.php

        -
            message: '#^Method CodeIgniter\\I18n\\TimeLegacyTest\:\:provideToStringDoesNotDependOnLocale\(\) return type has no value type specified in iterable type iterable\.$#'
            count: 1
            path: ../../tests/system/I18n/TimeLegacyTest.php

        -
            message: '#^Method CodeIgniter\\I18n\\TimeTest\:\:provideToStringDoesNotDependOnLocale\(\) return type has no value type specified in iterable type iterable\.$#'
            count: 1
            path: ../../tests/system/I18n/TimeTest.php

        -
            message: '#^Method CodeIgniter\\Models\\DeleteModelTest\:\:emptyPkValues\(\) return type has no value type specified in iterable type iterable\.$#'
            count: 1
            path: ../../tests/system/Models/DeleteModelTest.php

        -
            message: '#^Method CodeIgniter\\Models\\FindModelTest\:\:provideAggregateAndGroupBy\(\) return type has no value type specified in iterable type iterable\.$#'
            count: 1
            path: ../../tests/system/Models/FindModelTest.php

        -
            message: '#^Method CodeIgniter\\Models\\FindModelTest\:\:provideFirstAggregate\(\) return type has no value type specified in iterable type iterable\.$#'
            count: 1
            path: ../../tests/system/Models/FindModelTest.php

        -
            message: '#^Method CodeIgniter\\Models\\TimestampModelTest\:\:allowDatesPrepareOneRecord\(\) has parameter \$data with no value type specified in iterable type array\.$#'
            count: 1
            path: ../../tests/system/Models/TimestampModelTest.php

        -
            message: '#^Method CodeIgniter\\Models\\TimestampModelTest\:\:doNotAllowDatesPrepareOneRecord\(\) has parameter \$data with no value type specified in iterable type array\.$#'
            count: 1
            path: ../../tests/system/Models/TimestampModelTest.php

        -
            message: '#^Method CodeIgniter\\Models\\UpdateModelTest\:\:provideUpdateThrowDatabaseExceptionWithoutWhereClause\(\) return type has no value type specified in iterable type iterable\.$#'
            count: 1
            path: ../../tests/system/Models/UpdateModelTest.php

        -
            message: '#^Method CodeIgniter\\Publisher\\PublisherRestrictionsTest\:\:provideDefaultPublicRestrictions\(\) return type has no value type specified in iterable type iterable\.$#'
            count: 1
            path: ../../tests/system/Publisher/PublisherRestrictionsTest.php

        -
            message: '#^Method CodeIgniter\\Publisher\\PublisherRestrictionsTest\:\:provideDestinations\(\) return type has no value type specified in iterable type iterable\.$#'
            count: 1
            path: ../../tests/system/Publisher/PublisherRestrictionsTest.php

        -
            message: '#^Method CodeIgniter\\RESTful\\ResourceControllerTest\:\:invoke\(\) has parameter \$args with no value type specified in iterable type array\.$#'
            count: 1
            path: ../../tests/system/RESTful/ResourceControllerTest.php

        -
            message: '#^Method CodeIgniter\\Router\\AutoRouterImprovedTest\:\:provideRejectTranslateUriToCamelCase\(\) return type has no value type specified in iterable type iterable\.$#'
            count: 1
            path: ../../tests/system/Router/AutoRouterImprovedTest.php

        -
            message: '#^Method CodeIgniter\\Router\\AutoRouterImprovedTest\:\:provideTranslateUriToCamelCase\(\) return type has no value type specified in iterable type iterable\.$#'
            count: 1
            path: ../../tests/system/Router/AutoRouterImprovedTest.php

        -
            message: '#^Method CodeIgniter\\Router\\DefinedRouteCollectorTest\:\:createRouteCollection\(\) has parameter \$config with no value type specified in iterable type array\.$#'
            count: 1
            path: ../../tests/system/Router/DefinedRouteCollectorTest.php

        -
            message: '#^Method CodeIgniter\\Router\\RouteCollectionReverseRouteTest\:\:getCollector\(\) has parameter \$config with no value type specified in iterable type array\.$#'
            count: 1
            path: ../../tests/system/Router/RouteCollectionReverseRouteTest.php

        -
            message: '#^Method CodeIgniter\\Router\\RouteCollectionReverseRouteTest\:\:getCollector\(\) has parameter \$files with no value type specified in iterable type array\.$#'
            count: 1
            path: ../../tests/system/Router/RouteCollectionReverseRouteTest.php

        -
            message: '#^Method CodeIgniter\\Router\\RouteCollectionReverseRouteTest\:\:provideReverseRoutingDefaultNamespaceAppController\(\) return type has no value type specified in iterable type iterable\.$#'
            count: 1
            path: ../../tests/system/Router/RouteCollectionReverseRouteTest.php

        -
            message: '#^Method CodeIgniter\\Router\\RouteCollectionTest\:\:getCollector\(\) has parameter \$config with no value type specified in iterable type array\.$#'
            count: 1
            path: ../../tests/system/Router/RouteCollectionTest.php

        -
            message: '#^Method CodeIgniter\\Router\\RouteCollectionTest\:\:getCollector\(\) has parameter \$files with no value type specified in iterable type array\.$#'
            count: 1
            path: ../../tests/system/Router/RouteCollectionTest.php

        -
            message: '#^Method CodeIgniter\\Router\\RouteCollectionTest\:\:provideNestedGroupingWorksWithRootPrefix\(\) return type has no value type specified in iterable type iterable\.$#'
            count: 1
            path: ../../tests/system/Router/RouteCollectionTest.php

        -
            message: '#^Method CodeIgniter\\Router\\RouteCollectionTest\:\:provideRouteDefaultNamespace\(\) return type has no value type specified in iterable type iterable\.$#'
            count: 1
            path: ../../tests/system/Router/RouteCollectionTest.php

        -
            message: '#^Method CodeIgniter\\Router\\RouteCollectionTest\:\:provideRoutesOptionsWithSameFromTwoRoutes\(\) return type has no value type specified in iterable type iterable\.$#'
            count: 1
            path: ../../tests/system/Router/RouteCollectionTest.php

        -
            message: '#^Method CodeIgniter\\Router\\RouteCollectionTest\:\:testNestedGroupingWorksWithRootPrefix\(\) has parameter \$expected with no value type specified in iterable type array\.$#'
            count: 1
            path: ../../tests/system/Router/RouteCollectionTest.php

        -
            message: '#^Method CodeIgniter\\Router\\RouteCollectionTest\:\:testRoutesOptionsWithSameFromTwoRoutes\(\) has parameter \$options1 with no value type specified in iterable type array\.$#'
            count: 1
            path: ../../tests/system/Router/RouteCollectionTest.php

        -
            message: '#^Method CodeIgniter\\Router\\RouteCollectionTest\:\:testRoutesOptionsWithSameFromTwoRoutes\(\) has parameter \$options2 with no value type specified in iterable type array\.$#'
            count: 1
            path: ../../tests/system/Router/RouteCollectionTest.php

        -
            message: '#^Method CodeIgniter\\Router\\RouterTest\:\:provideRedirectRoute\(\) return type has no value type specified in iterable type iterable\.$#'
            count: 1
            path: ../../tests/system/Router/RouterTest.php

        -
            message: '#^Method CodeIgniter\\Session\\Handlers\\Database\\RedisHandlerTest\:\:provideSetSavePath\(\) return type has no value type specified in iterable type iterable\.$#'
            count: 1
            path: ../../tests/system/Session/Handlers/Database/RedisHandlerTest.php

        -
            message: '#^Method CodeIgniter\\Session\\Handlers\\Database\\RedisHandlerTest\:\:testSetSavePath\(\) has parameter \$expected with no value type specified in iterable type array\.$#'
            count: 1
            path: ../../tests/system/Session/Handlers/Database/RedisHandlerTest.php

        -
            message: '#^Method CodeIgniter\\Test\\ControllerTestTraitTest\:\:execute\(\) has parameter \$params with no value type specified in iterable type array\.$#'
            count: 1
            path: ../../tests/system/Test/ControllerTestTraitTest.php

        -
            message: '#^Method CodeIgniter\\Test\\DOMParserTest\:\:provideText\(\) return type has no value type specified in iterable type iterable\.$#'
            count: 1
            path: ../../tests/system/Test/DOMParserTest.php

        -
            message: '#^Property CodeIgniter\\Test\\FabricatorTest\:\:\$formatters type has no value type specified in iterable type array\.$#'
            count: 1
            path: ../../tests/system/Test/FabricatorTest.php

        -
            message: '#^Method CodeIgniter\\Test\\FeatureTestAutoRoutingImprovedTest\:\:call\(\) has parameter \$params with no value type specified in iterable type array\.$#'
            count: 1
            path: ../../tests/system/Test/FeatureTestAutoRoutingImprovedTest.php

        -
            message: '#^Method CodeIgniter\\Test\\FeatureTestAutoRoutingImprovedTest\:\:delete\(\) has parameter \$params with no value type specified in iterable type array\.$#'
            count: 1
            path: ../../tests/system/Test/FeatureTestAutoRoutingImprovedTest.php

        -
            message: '#^Method CodeIgniter\\Test\\FeatureTestAutoRoutingImprovedTest\:\:get\(\) has parameter \$params with no value type specified in iterable type array\.$#'
            count: 1
            path: ../../tests/system/Test/FeatureTestAutoRoutingImprovedTest.php

        -
            message: '#^Method CodeIgniter\\Test\\FeatureTestAutoRoutingImprovedTest\:\:options\(\) has parameter \$params with no value type specified in iterable type array\.$#'
            count: 1
            path: ../../tests/system/Test/FeatureTestAutoRoutingImprovedTest.php

        -
            message: '#^Method CodeIgniter\\Test\\FeatureTestAutoRoutingImprovedTest\:\:patch\(\) has parameter \$params with no value type specified in iterable type array\.$#'
            count: 1
            path: ../../tests/system/Test/FeatureTestAutoRoutingImprovedTest.php

        -
            message: '#^Method CodeIgniter\\Test\\FeatureTestAutoRoutingImprovedTest\:\:populateGlobals\(\) has parameter \$params with no value type specified in iterable type array\.$#'
            count: 1
            path: ../../tests/system/Test/FeatureTestAutoRoutingImprovedTest.php

        -
            message: '#^Method CodeIgniter\\Test\\FeatureTestAutoRoutingImprovedTest\:\:post\(\) has parameter \$params with no value type specified in iterable type array\.$#'
            count: 1
            path: ../../tests/system/Test/FeatureTestAutoRoutingImprovedTest.php

        -
            message: '#^Method CodeIgniter\\Test\\FeatureTestAutoRoutingImprovedTest\:\:put\(\) has parameter \$params with no value type specified in iterable type array\.$#'
            count: 1
            path: ../../tests/system/Test/FeatureTestAutoRoutingImprovedTest.php

        -
            message: '#^Method CodeIgniter\\Test\\FeatureTestAutoRoutingImprovedTest\:\:setRequestBody\(\) has parameter \$params with no value type specified in iterable type array\.$#'
            count: 1
            path: ../../tests/system/Test/FeatureTestAutoRoutingImprovedTest.php

        -
            message: '#^Method CodeIgniter\\Test\\FeatureTestTraitTest\:\:call\(\) has parameter \$params with no value type specified in iterable type array\.$#'
            count: 1
            path: ../../tests/system/Test/FeatureTestTraitTest.php

        -
            message: '#^Method CodeIgniter\\Test\\FeatureTestTraitTest\:\:delete\(\) has parameter \$params with no value type specified in iterable type array\.$#'
            count: 1
            path: ../../tests/system/Test/FeatureTestTraitTest.php

        -
            message: '#^Method CodeIgniter\\Test\\FeatureTestTraitTest\:\:get\(\) has parameter \$params with no value type specified in iterable type array\.$#'
            count: 1
            path: ../../tests/system/Test/FeatureTestTraitTest.php

        -
            message: '#^Method CodeIgniter\\Test\\FeatureTestTraitTest\:\:options\(\) has parameter \$params with no value type specified in iterable type array\.$#'
            count: 1
            path: ../../tests/system/Test/FeatureTestTraitTest.php

        -
            message: '#^Method CodeIgniter\\Test\\FeatureTestTraitTest\:\:patch\(\) has parameter \$params with no value type specified in iterable type array\.$#'
            count: 1
            path: ../../tests/system/Test/FeatureTestTraitTest.php

        -
            message: '#^Method CodeIgniter\\Test\\FeatureTestTraitTest\:\:populateGlobals\(\) has parameter \$params with no value type specified in iterable type array\.$#'
            count: 1
            path: ../../tests/system/Test/FeatureTestTraitTest.php

        -
            message: '#^Method CodeIgniter\\Test\\FeatureTestTraitTest\:\:post\(\) has parameter \$params with no value type specified in iterable type array\.$#'
            count: 1
            path: ../../tests/system/Test/FeatureTestTraitTest.php

        -
            message: '#^Method CodeIgniter\\Test\\FeatureTestTraitTest\:\:provideOpenCliRoutesFromHttpGot404\(\) return type has no value type specified in iterable type iterable\.$#'
            count: 1
            path: ../../tests/system/Test/FeatureTestTraitTest.php

        -
            message: '#^Method CodeIgniter\\Test\\FeatureTestTraitTest\:\:put\(\) has parameter \$params with no value type specified in iterable type array\.$#'
            count: 1
            path: ../../tests/system/Test/FeatureTestTraitTest.php

        -
            message: '#^Method CodeIgniter\\Test\\FeatureTestTraitTest\:\:setRequestBody\(\) has parameter \$params with no value type specified in iterable type array\.$#'
            count: 1
            path: ../../tests/system/Test/FeatureTestTraitTest.php

        -
            message: '#^Method CodeIgniter\\Test\\IniTestTraitTest\:\:backupIniValues\(\) has parameter \$keys with no value type specified in iterable type array\.$#'
            count: 1
            path: ../../tests/system/Test/IniTestTraitTest.php

        -
            message: '#^Property CodeIgniter\\Test\\IniTestTraitTest\:\:\$iniSettings type has no value type specified in iterable type array\.$#'
            count: 1
            path: ../../tests/system/Test/IniTestTraitTest.php

        -
            message: '#^Method CodeIgniter\\Test\\TestLoggerTest\:\:provideDidLogMethod\(\) return type has no value type specified in iterable type iterable\.$#'
            count: 1
            path: ../../tests/system/Test/TestLoggerTest.php

        -
            message: '#^Method CodeIgniter\\Test\\TestResponseTest\:\:getTestResponse\(\) has parameter \$headers with no value type specified in iterable type array\.$#'
            count: 1
            path: ../../tests/system/Test/TestResponseTest.php

        -
            message: '#^Method CodeIgniter\\Test\\TestResponseTest\:\:getTestResponse\(\) has parameter \$responseOptions with no value type specified in iterable type array\.$#'
            count: 1
            path: ../../tests/system/Test/TestResponseTest.php

        -
            message: '#^Method CodeIgniter\\Test\\TestResponseTest\:\:provideHttpStatusCodes\(\) return type has no value type specified in iterable type iterable\.$#'
            count: 1
            path: ../../tests/system/Test/TestResponseTest.php

        -
            message: '#^Method CodeIgniter\\Throttle\\ThrottleTest\:\:provideTokenTimeCalculationUCs\(\) return type has no value type specified in iterable type iterable\.$#'
            count: 1
            path: ../../tests/system/Throttle/ThrottleTest.php

        -
            message: '#^Method CodeIgniter\\Throttle\\ThrottleTest\:\:testTokenTimeCalculationUCs\(\) has parameter \$checkInputs with no value type specified in iterable type array\.$#'
            count: 1
            path: ../../tests/system/Throttle/ThrottleTest.php

        -
            message: '#^Method CodeIgniter\\Validation\\FormatRulesTest\:\:alphaNumericProvider\(\) return type has no value type specified in iterable type iterable\.$#'
            count: 1
            path: ../../tests/system/Validation/FormatRulesTest.php

        -
            message: '#^Method CodeIgniter\\Validation\\FormatRulesTest\:\:provideAlpha\(\) return type has no value type specified in iterable type iterable\.$#'
            count: 1
            path: ../../tests/system/Validation/FormatRulesTest.php

        -
            message: '#^Method CodeIgniter\\Validation\\FormatRulesTest\:\:provideAlphaDash\(\) return type has no value type specified in iterable type iterable\.$#'
            count: 1
            path: ../../tests/system/Validation/FormatRulesTest.php

        -
            message: '#^Method CodeIgniter\\Validation\\FormatRulesTest\:\:provideAlphaNumericPunct\(\) return type has no value type specified in iterable type iterable\.$#'
            count: 1
            path: ../../tests/system/Validation/FormatRulesTest.php

        -
            message: '#^Method CodeIgniter\\Validation\\FormatRulesTest\:\:provideAlphaSpace\(\) return type has no value type specified in iterable type iterable\.$#'
            count: 1
            path: ../../tests/system/Validation/FormatRulesTest.php

        -
            message: '#^Method CodeIgniter\\Validation\\FormatRulesTest\:\:provideBase64\(\) return type has no value type specified in iterable type iterable\.$#'
            count: 1
            path: ../../tests/system/Validation/FormatRulesTest.php

        -
            message: '#^Method CodeIgniter\\Validation\\FormatRulesTest\:\:provideDecimal\(\) return type has no value type specified in iterable type iterable\.$#'
            count: 1
            path: ../../tests/system/Validation/FormatRulesTest.php

        -
            message: '#^Method CodeIgniter\\Validation\\FormatRulesTest\:\:provideHex\(\) return type has no value type specified in iterable type iterable\.$#'
            count: 1
            path: ../../tests/system/Validation/FormatRulesTest.php

        -
            message: '#^Method CodeIgniter\\Validation\\FormatRulesTest\:\:provideInteger\(\) return type has no value type specified in iterable type iterable\.$#'
            count: 1
            path: ../../tests/system/Validation/FormatRulesTest.php

        -
            message: '#^Method CodeIgniter\\Validation\\FormatRulesTest\:\:provideInvalidIntegerType\(\) return type has no value type specified in iterable type iterable\.$#'
            count: 1
            path: ../../tests/system/Validation/FormatRulesTest.php

        -
            message: '#^Method CodeIgniter\\Validation\\FormatRulesTest\:\:provideJson\(\) return type has no value type specified in iterable type iterable\.$#'
            count: 1
            path: ../../tests/system/Validation/FormatRulesTest.php

        -
            message: '#^Method CodeIgniter\\Validation\\FormatRulesTest\:\:provideNatural\(\) return type has no value type specified in iterable type iterable\.$#'
            count: 1
            path: ../../tests/system/Validation/FormatRulesTest.php

        -
            message: '#^Method CodeIgniter\\Validation\\FormatRulesTest\:\:provideNaturalNoZero\(\) return type has no value type specified in iterable type iterable\.$#'
            count: 1
            path: ../../tests/system/Validation/FormatRulesTest.php

        -
            message: '#^Method CodeIgniter\\Validation\\FormatRulesTest\:\:provideNumeric\(\) return type has no value type specified in iterable type iterable\.$#'
            count: 1
            path: ../../tests/system/Validation/FormatRulesTest.php

        -
            message: '#^Method CodeIgniter\\Validation\\FormatRulesTest\:\:provideString\(\) return type has no value type specified in iterable type iterable\.$#'
            count: 1
            path: ../../tests/system/Validation/FormatRulesTest.php

        -
            message: '#^Method CodeIgniter\\Validation\\FormatRulesTest\:\:provideTimeZone\(\) return type has no value type specified in iterable type iterable\.$#'
            count: 1
            path: ../../tests/system/Validation/FormatRulesTest.php

        -
            message: '#^Method CodeIgniter\\Validation\\FormatRulesTest\:\:provideValidDate\(\) return type has no value type specified in iterable type iterable\.$#'
            count: 1
            path: ../../tests/system/Validation/FormatRulesTest.php

        -
            message: '#^Method CodeIgniter\\Validation\\FormatRulesTest\:\:provideValidEmail\(\) return type has no value type specified in iterable type iterable\.$#'
            count: 1
            path: ../../tests/system/Validation/FormatRulesTest.php

        -
            message: '#^Method CodeIgniter\\Validation\\FormatRulesTest\:\:provideValidEmails\(\) return type has no value type specified in iterable type iterable\.$#'
            count: 1
            path: ../../tests/system/Validation/FormatRulesTest.php

        -
            message: '#^Method CodeIgniter\\Validation\\FormatRulesTest\:\:provideValidIP\(\) return type has no value type specified in iterable type iterable\.$#'
            count: 1
            path: ../../tests/system/Validation/FormatRulesTest.php

        -
            message: '#^Method CodeIgniter\\Validation\\FormatRulesTest\:\:provideValidUrl\(\) return type has no value type specified in iterable type iterable\.$#'
            count: 1
            path: ../../tests/system/Validation/FormatRulesTest.php

        -
            message: '#^Method CodeIgniter\\Validation\\RulesTest\:\:provideDiffers\(\) return type has no value type specified in iterable type iterable\.$#'
            count: 1
            path: ../../tests/system/Validation/RulesTest.php

        -
            message: '#^Method CodeIgniter\\Validation\\RulesTest\:\:provideEquals\(\) return type has no value type specified in iterable type iterable\.$#'
            count: 1
            path: ../../tests/system/Validation/RulesTest.php

        -
            message: '#^Method CodeIgniter\\Validation\\RulesTest\:\:provideExactLength\(\) return type has no value type specified in iterable type iterable\.$#'
            count: 1
            path: ../../tests/system/Validation/RulesTest.php

        -
            message: '#^Method CodeIgniter\\Validation\\RulesTest\:\:provideFieldExists\(\) return type has no value type specified in iterable type iterable\.$#'
            count: 1
            path: ../../tests/system/Validation/RulesTest.php

        -
            message: '#^Method CodeIgniter\\Validation\\RulesTest\:\:provideGreaterThan\(\) return type has no value type specified in iterable type iterable\.$#'
            count: 1
            path: ../../tests/system/Validation/RulesTest.php

        -
            message: '#^Method CodeIgniter\\Validation\\RulesTest\:\:provideGreaterThanEqual\(\) return type has no value type specified in iterable type iterable\.$#'
            count: 1
            path: ../../tests/system/Validation/RulesTest.php

        -
            message: '#^Method CodeIgniter\\Validation\\RulesTest\:\:provideIfExist\(\) return type has no value type specified in iterable type iterable\.$#'
            count: 1
            path: ../../tests/system/Validation/RulesTest.php

        -
            message: '#^Method CodeIgniter\\Validation\\RulesTest\:\:provideInList\(\) return type has no value type specified in iterable type iterable\.$#'
            count: 1
            path: ../../tests/system/Validation/RulesTest.php

        -
            message: '#^Method CodeIgniter\\Validation\\RulesTest\:\:provideLessThan\(\) return type has no value type specified in iterable type iterable\.$#'
            count: 1
            path: ../../tests/system/Validation/RulesTest.php

        -
            message: '#^Method CodeIgniter\\Validation\\RulesTest\:\:provideLessThanEqual\(\) return type has no value type specified in iterable type iterable\.$#'
            count: 1
            path: ../../tests/system/Validation/RulesTest.php

        -
            message: '#^Method CodeIgniter\\Validation\\RulesTest\:\:provideMatches\(\) return type has no value type specified in iterable type iterable\.$#'
            count: 1
            path: ../../tests/system/Validation/RulesTest.php

        -
            message: '#^Method CodeIgniter\\Validation\\RulesTest\:\:provideMatchesNestedCases\(\) return type has no value type specified in iterable type iterable\.$#'
            count: 1
            path: ../../tests/system/Validation/RulesTest.php

        -
            message: '#^Method CodeIgniter\\Validation\\RulesTest\:\:provideMinLengthCases\(\) return type has no value type specified in iterable type iterable\.$#'
            count: 1
            path: ../../tests/system/Validation/RulesTest.php

        -
            message: '#^Method CodeIgniter\\Validation\\RulesTest\:\:providePermitEmpty\(\) return type has no value type specified in iterable type iterable\.$#'
            count: 1
            path: ../../tests/system/Validation/RulesTest.php

        -
            message: '#^Method CodeIgniter\\Validation\\RulesTest\:\:provideRequired\(\) return type has no value type specified in iterable type iterable\.$#'
            count: 1
            path: ../../tests/system/Validation/RulesTest.php

        -
            message: '#^Method CodeIgniter\\Validation\\RulesTest\:\:provideRequiredWith\(\) return type has no value type specified in iterable type iterable\.$#'
            count: 1
            path: ../../tests/system/Validation/RulesTest.php

        -
            message: '#^Method CodeIgniter\\Validation\\RulesTest\:\:provideRequiredWithAndOtherRuleWithValueZero\(\) return type has no value type specified in iterable type iterable\.$#'
            count: 1
            path: ../../tests/system/Validation/RulesTest.php

        -
            message: '#^Method CodeIgniter\\Validation\\RulesTest\:\:provideRequiredWithAndOtherRules\(\) return type has no value type specified in iterable type iterable\.$#'
            count: 1
            path: ../../tests/system/Validation/RulesTest.php

        -
            message: '#^Method CodeIgniter\\Validation\\RulesTest\:\:provideRequiredWithout\(\) return type has no value type specified in iterable type iterable\.$#'
            count: 1
            path: ../../tests/system/Validation/RulesTest.php

        -
            message: '#^Method CodeIgniter\\Validation\\RulesTest\:\:provideRequiredWithoutMultiple\(\) return type has no value type specified in iterable type iterable\.$#'
            count: 1
            path: ../../tests/system/Validation/RulesTest.php

        -
            message: '#^Method CodeIgniter\\Validation\\RulesTest\:\:provideRequiredWithoutMultipleWithoutFields\(\) return type has no value type specified in iterable type iterable\.$#'
            count: 1
            path: ../../tests/system/Validation/RulesTest.php

        -
            message: '#^Method CodeIgniter\\Validation\\RulesTest\:\:testDiffers\(\) has parameter \$data with no value type specified in iterable type array\.$#'
            count: 1
            path: ../../tests/system/Validation/RulesTest.php

        -
            message: '#^Method CodeIgniter\\Validation\\RulesTest\:\:testDiffersNested\(\) has parameter \$data with no value type specified in iterable type array\.$#'
            count: 1
            path: ../../tests/system/Validation/RulesTest.php

        -
            message: '#^Method CodeIgniter\\Validation\\RulesTest\:\:testEquals\(\) has parameter \$data with no value type specified in iterable type array\.$#'
            count: 1
            path: ../../tests/system/Validation/RulesTest.php

        -
            message: '#^Method CodeIgniter\\Validation\\RulesTest\:\:testFieldExists\(\) has parameter \$data with no value type specified in iterable type array\.$#'
            count: 1
            path: ../../tests/system/Validation/RulesTest.php

        -
            message: '#^Method CodeIgniter\\Validation\\RulesTest\:\:testFieldExists\(\) has parameter \$rules with no value type specified in iterable type array\.$#'
            count: 1
            path: ../../tests/system/Validation/RulesTest.php

        -
            message: '#^Method CodeIgniter\\Validation\\RulesTest\:\:testIfExist\(\) has parameter \$data with no value type specified in iterable type array\.$#'
            count: 1
            path: ../../tests/system/Validation/RulesTest.php

        -
            message: '#^Method CodeIgniter\\Validation\\RulesTest\:\:testIfExist\(\) has parameter \$rules with no value type specified in iterable type array\.$#'
            count: 1
            path: ../../tests/system/Validation/RulesTest.php

        -
            message: '#^Method CodeIgniter\\Validation\\RulesTest\:\:testMatches\(\) has parameter \$data with no value type specified in iterable type array\.$#'
            count: 1
            path: ../../tests/system/Validation/RulesTest.php

        -
            message: '#^Method CodeIgniter\\Validation\\RulesTest\:\:testMatchesNested\(\) has parameter \$data with no value type specified in iterable type array\.$#'
            count: 1
            path: ../../tests/system/Validation/RulesTest.php

        -
            message: '#^Method CodeIgniter\\Validation\\RulesTest\:\:testPermitEmpty\(\) has parameter \$data with no value type specified in iterable type array\.$#'
            count: 1
            path: ../../tests/system/Validation/RulesTest.php

        -
            message: '#^Method CodeIgniter\\Validation\\RulesTest\:\:testPermitEmpty\(\) has parameter \$rules with no value type specified in iterable type array\.$#'
            count: 1
            path: ../../tests/system/Validation/RulesTest.php

        -
            message: '#^Method CodeIgniter\\Validation\\RulesTest\:\:testRequired\(\) has parameter \$data with no value type specified in iterable type array\.$#'
            count: 1
            path: ../../tests/system/Validation/RulesTest.php

        -
            message: '#^Method CodeIgniter\\Validation\\RulesTest\:\:testRequiredWithAndOtherRuleWithValueZero\(\) has parameter \$data with no value type specified in iterable type array\.$#'
            count: 1
            path: ../../tests/system/Validation/RulesTest.php

        -
            message: '#^Method CodeIgniter\\Validation\\RulesTest\:\:testRequiredWithAndOtherRules\(\) has parameter \$data with no value type specified in iterable type array\.$#'
            count: 1
            path: ../../tests/system/Validation/RulesTest.php

        -
            message: '#^Method CodeIgniter\\Validation\\RulesTest\:\:testRequiredWithoutMultipleWithoutFields\(\) has parameter \$data with no value type specified in iterable type array\.$#'
            count: 1
            path: ../../tests/system/Validation/RulesTest.php

        -
            message: '#^Method CodeIgniter\\Validation\\StrictRules\\CreditCardRulesTest\:\:provideValidCCNumber\(\) return type has no value type specified in iterable type iterable\.$#'
            count: 1
            path: ../../tests/system/Validation/StrictRules/CreditCardRulesTest.php

        -
            message: '#^Method CodeIgniter\\Validation\\StrictRules\\FormatRulesTest\:\:provideAlphaSpace\(\) return type has no value type specified in iterable type iterable\.$#'
            count: 1
            path: ../../tests/system/Validation/StrictRules/FormatRulesTest.php

        -
            message: '#^Method CodeIgniter\\Validation\\StrictRules\\FormatRulesTest\:\:provideInvalidIntegerType\(\) return type has no value type specified in iterable type iterable\.$#'
            count: 1
            path: ../../tests/system/Validation/StrictRules/FormatRulesTest.php

        -
            message: '#^Method CodeIgniter\\Validation\\StrictRules\\RulesTest\:\:provideDiffers\(\) return type has no value type specified in iterable type iterable\.$#'
            count: 1
            path: ../../tests/system/Validation/StrictRules/RulesTest.php

        -
            message: '#^Method CodeIgniter\\Validation\\StrictRules\\RulesTest\:\:provideGreaterThanEqualStrict\(\) return type has no value type specified in iterable type iterable\.$#'
            count: 1
            path: ../../tests/system/Validation/StrictRules/RulesTest.php

        -
            message: '#^Method CodeIgniter\\Validation\\StrictRules\\RulesTest\:\:provideGreaterThanStrict\(\) return type has no value type specified in iterable type iterable\.$#'
            count: 1
            path: ../../tests/system/Validation/StrictRules/RulesTest.php

        -
            message: '#^Method CodeIgniter\\Validation\\StrictRules\\RulesTest\:\:provideLessEqualThanStrict\(\) return type has no value type specified in iterable type iterable\.$#'
            count: 1
            path: ../../tests/system/Validation/StrictRules/RulesTest.php

        -
            message: '#^Method CodeIgniter\\Validation\\StrictRules\\RulesTest\:\:provideLessThanStrict\(\) return type has no value type specified in iterable type iterable\.$#'
            count: 1
            path: ../../tests/system/Validation/StrictRules/RulesTest.php

        -
            message: '#^Method CodeIgniter\\Validation\\StrictRules\\RulesTest\:\:provideMatches\(\) return type has no value type specified in iterable type iterable\.$#'
            count: 1
            path: ../../tests/system/Validation/StrictRules/RulesTest.php

        -
            message: '#^Method CodeIgniter\\Validation\\StrictRules\\RulesTest\:\:providePermitEmptyStrict\(\) return type has no value type specified in iterable type iterable\.$#'
            count: 1
            path: ../../tests/system/Validation/StrictRules/RulesTest.php

        -
            message: '#^Method CodeIgniter\\Validation\\StrictRules\\RulesTest\:\:testDiffers\(\) has parameter \$data with no value type specified in iterable type array\.$#'
            count: 1
            path: ../../tests/system/Validation/StrictRules/RulesTest.php

        -
            message: '#^Method CodeIgniter\\Validation\\StrictRules\\RulesTest\:\:testMatches\(\) has parameter \$data with no value type specified in iterable type array\.$#'
            count: 1
            path: ../../tests/system/Validation/StrictRules/RulesTest.php

        -
            message: '#^Method CodeIgniter\\Validation\\StrictRules\\RulesTest\:\:testPermitEmptyStrict\(\) has parameter \$data with no value type specified in iterable type array\.$#'
            count: 1
            path: ../../tests/system/Validation/StrictRules/RulesTest.php

        -
            message: '#^Method CodeIgniter\\Validation\\StrictRules\\RulesTest\:\:testPermitEmptyStrict\(\) has parameter \$rules with no value type specified in iterable type array\.$#'
            count: 1
            path: ../../tests/system/Validation/StrictRules/RulesTest.php

        -
            message: '#^Method CodeIgniter\\Validation\\ValidationTest\:\:placeholderReplacementResultDetermination\(\) has parameter \$data with no value type specified in iterable type array\.$#'
            count: 1
            path: ../../tests/system/Validation/ValidationTest.php

        -
            message: '#^Method CodeIgniter\\Validation\\ValidationTest\:\:provideCanValidatetArrayData\(\) return type has no value type specified in iterable type iterable\.$#'
            count: 1
            path: ../../tests/system/Validation/ValidationTest.php

        -
            message: '#^Method CodeIgniter\\Validation\\ValidationTest\:\:provideIfExistRuleWithAsterisk\(\) return type has no value type specified in iterable type iterable\.$#'
            count: 1
            path: ../../tests/system/Validation/ValidationTest.php

        -
            message: '#^Method CodeIgniter\\Validation\\ValidationTest\:\:provideIsIntWithInvalidTypeData\(\) return type has no value type specified in iterable type iterable\.$#'
            count: 1
            path: ../../tests/system/Validation/ValidationTest.php

        -
            message: '#^Method CodeIgniter\\Validation\\ValidationTest\:\:provideRulesForArrayField\(\) return type has no value type specified in iterable type iterable\.$#'
            count: 1
            path: ../../tests/system/Validation/ValidationTest.php

        -
            message: '#^Method CodeIgniter\\Validation\\ValidationTest\:\:provideRulesSetup\(\) return type has no value type specified in iterable type iterable\.$#'
            count: 1
            path: ../../tests/system/Validation/ValidationTest.php

        -
            message: '#^Method CodeIgniter\\Validation\\ValidationTest\:\:provideSetRuleRulesFormat\(\) return type has no value type specified in iterable type iterable\.$#'
            count: 1
            path: ../../tests/system/Validation/ValidationTest.php

        -
            message: '#^Method CodeIgniter\\Validation\\ValidationTest\:\:provideSplittingOfComplexStringRules\(\) return type has no value type specified in iterable type iterable\.$#'
            count: 1
            path: ../../tests/system/Validation/ValidationTest.php

        -
            message: '#^Method CodeIgniter\\Validation\\ValidationTest\:\:provideValidationOfArrayData\(\) return type has no value type specified in iterable type iterable\.$#'
            count: 1
            path: ../../tests/system/Validation/ValidationTest.php

        -
            message: '#^Method CodeIgniter\\Validation\\ValidationTest\:\:rule2\(\) has parameter \$data with no value type specified in iterable type array\.$#'
            count: 1
            path: ../../tests/system/Validation/ValidationTest.php

        -
            message: '#^Method CodeIgniter\\Validation\\ValidationTest\:\:testIfExistRuleWithAsterisk\(\) has parameter \$data with no value type specified in iterable type array\.$#'
            count: 1
            path: ../../tests/system/Validation/ValidationTest.php

        -
            message: '#^Method CodeIgniter\\Validation\\ValidationTest\:\:testIfExistRuleWithAsterisk\(\) has parameter \$rules with no value type specified in iterable type array\.$#'
            count: 1
            path: ../../tests/system/Validation/ValidationTest.php

        -
            message: '#^Method CodeIgniter\\Validation\\ValidationTest\:\:testRulesForArrayField\(\) has parameter \$body with no value type specified in iterable type array\.$#'
            count: 1
            path: ../../tests/system/Validation/ValidationTest.php

        -
            message: '#^Method CodeIgniter\\Validation\\ValidationTest\:\:testRulesForArrayField\(\) has parameter \$results with no value type specified in iterable type array\.$#'
            count: 1
            path: ../../tests/system/Validation/ValidationTest.php

        -
            message: '#^Method CodeIgniter\\Validation\\ValidationTest\:\:testRulesForArrayField\(\) has parameter \$rules with no value type specified in iterable type array\.$#'
            count: 1
            path: ../../tests/system/Validation/ValidationTest.php

        -
            message: '#^Method CodeIgniter\\Validation\\ValidationTest\:\:testRulesSetup\(\) has parameter \$errors with no value type specified in iterable type array\.$#'
            count: 1
            path: ../../tests/system/Validation/ValidationTest.php

        -
            message: '#^Method CodeIgniter\\Validation\\ValidationTest\:\:testSplittingOfComplexStringRules\(\) has parameter \$expected with no value type specified in iterable type array\.$#'
            count: 1
            path: ../../tests/system/Validation/ValidationTest.php

        -
            message: '#^Method CodeIgniter\\Validation\\ValidationTest\:\:testValidationOfArrayData\(\) has parameter \$data with no value type specified in iterable type array\.$#'
            count: 1
            path: ../../tests/system/Validation/ValidationTest.php

        -
            message: '#^Method CodeIgniter\\Validation\\ValidationTest\:\:testValidationOfArrayData\(\) has parameter \$rules with no value type specified in iterable type array\.$#'
            count: 1
            path: ../../tests/system/Validation/ValidationTest.php

        -
            message: '#^Method CodeIgniter\\View\\ParserTest\:\:provideEscHandling\(\) return type has no value type specified in iterable type iterable\.$#'
            count: 1
            path: ../../tests/system/View/ParserTest.php

        -
            message: '#^Method CodeIgniter\\View\\DBResultDummy\:\:getFieldNames\(\) return type has no value type specified in iterable type array\.$#'
            count: 1
            path: ../../tests/system/View/TableTest.php

        -
            message: '#^Method CodeIgniter\\View\\DBResultDummy\:\:getResultArray\(\) return type has no value type specified in iterable type array\.$#'
            count: 1
            path: ../../tests/system/View/TableTest.php

        -
            message: '#^Method CodeIgniter\\View\\TableTest\:\:orderedColumnUsecases\(\) return type has no value type specified in iterable type iterable\.$#'
            count: 1
            path: ../../tests/system/View/TableTest.php

        -
            message: '#^Method CodeIgniter\\View\\TableTest\:\:testAddRowAndGenerateOrderedColumns\(\) has parameter \$heading with no value type specified in iterable type array\.$#'
            count: 1
            path: ../../tests/system/View/TableTest.php

        -
            message: '#^Method CodeIgniter\\View\\TableTest\:\:testAddRowAndGenerateOrderedColumns\(\) has parameter \$row with no value type specified in iterable type array\.$#'
            count: 1
            path: ../../tests/system/View/TableTest.php

        -
            message: '#^Method CodeIgniter\\View\\TableTest\:\:testGenerateOrderedColumns\(\) has parameter \$heading with no value type specified in iterable type array\.$#'
            count: 1
            path: ../../tests/system/View/TableTest.php

        -
            message: '#^Method CodeIgniter\\View\\TableTest\:\:testGenerateOrderedColumns\(\) has parameter \$row with no value type specified in iterable type array\.$#'
            count: 1
            path: ../../tests/system/View/TableTest.php<|MERGE_RESOLUTION|>--- conflicted
+++ resolved
@@ -1,8 +1,4 @@
-<<<<<<< HEAD
-# total 1391 errors
-=======
-# total 1376 errors
->>>>>>> 015e3df9
+# total 1379 errors
 
 parameters:
     ignoreErrors:
