--- conflicted
+++ resolved
@@ -1,8 +1,4 @@
-<<<<<<< HEAD
-# total 1564 errors
-=======
-# total 1491 errors
->>>>>>> a19b44c2
+# total 1490 errors
 
 parameters:
     ignoreErrors:
