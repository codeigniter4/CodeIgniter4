<<<<<<< HEAD
# total 1575 errors
=======
# total 1565 errors
>>>>>>> 327c7e13

parameters:
    ignoreErrors:
        -
            message: '#^Method CodeIgniter\\BaseModel\:\:__call\(\) has parameter \$params with no value type specified in iterable type array\.$#'
            count: 1
            path: ../../system/BaseModel.php

        -
            message: '#^Method CodeIgniter\\BaseModel\:\:__get\(\) return type has no value type specified in iterable type array\.$#'
            count: 1
            path: ../../system/BaseModel.php

        -
            message: '#^Method CodeIgniter\\BaseModel\:\:cleanValidationRules\(\) has parameter \$rules with no value type specified in iterable type array\.$#'
            count: 1
            path: ../../system/BaseModel.php

        -
            message: '#^Method CodeIgniter\\BaseModel\:\:cleanValidationRules\(\) return type has no value type specified in iterable type array\.$#'
            count: 1
            path: ../../system/BaseModel.php

        -
            message: '#^Method CodeIgniter\\BaseModel\:\:convertToReturnType\(\) return type has no value type specified in iterable type array\.$#'
            count: 1
            path: ../../system/BaseModel.php

        -
            message: '#^Method CodeIgniter\\BaseModel\:\:delete\(\) has parameter \$id with no value type specified in iterable type array\.$#'
            count: 1
            path: ../../system/BaseModel.php

        -
            message: '#^Method CodeIgniter\\BaseModel\:\:doDelete\(\) has parameter \$id with no value type specified in iterable type array\.$#'
            count: 1
            path: ../../system/BaseModel.php

        -
            message: '#^Method CodeIgniter\\BaseModel\:\:doFind\(\) has parameter \$id with no value type specified in iterable type array\.$#'
            count: 1
            path: ../../system/BaseModel.php

        -
            message: '#^Method CodeIgniter\\BaseModel\:\:doFind\(\) return type has no value type specified in iterable type array\.$#'
            count: 1
            path: ../../system/BaseModel.php

        -
            message: '#^Method CodeIgniter\\BaseModel\:\:doFindAll\(\) return type has no value type specified in iterable type array\.$#'
            count: 1
            path: ../../system/BaseModel.php

        -
            message: '#^Method CodeIgniter\\BaseModel\:\:doFindColumn\(\) return type has no value type specified in iterable type array\.$#'
            count: 1
            path: ../../system/BaseModel.php

        -
            message: '#^Method CodeIgniter\\BaseModel\:\:doFirst\(\) return type has no value type specified in iterable type array\.$#'
            count: 1
            path: ../../system/BaseModel.php

        -
            message: '#^Method CodeIgniter\\BaseModel\:\:doInsertBatch\(\) has parameter \$set with no value type specified in iterable type array\.$#'
            count: 1
            path: ../../system/BaseModel.php

        -
            message: '#^Method CodeIgniter\\BaseModel\:\:doProtectFields\(\) return type has no value type specified in iterable type array\.$#'
            count: 1
            path: ../../system/BaseModel.php

        -
            message: '#^Method CodeIgniter\\BaseModel\:\:doProtectFieldsForInsert\(\) return type has no value type specified in iterable type array\.$#'
            count: 1
            path: ../../system/BaseModel.php

        -
            message: '#^Method CodeIgniter\\BaseModel\:\:doUpdate\(\) has parameter \$id with no value type specified in iterable type array\.$#'
            count: 1
            path: ../../system/BaseModel.php

        -
            message: '#^Method CodeIgniter\\BaseModel\:\:doUpdateBatch\(\) has parameter \$set with no value type specified in iterable type array\.$#'
            count: 1
            path: ../../system/BaseModel.php

        -
            message: '#^Method CodeIgniter\\BaseModel\:\:find\(\) has parameter \$id with no value type specified in iterable type array\.$#'
            count: 1
            path: ../../system/BaseModel.php

        -
            message: '#^Method CodeIgniter\\BaseModel\:\:findAll\(\) return type has no value type specified in iterable type array\.$#'
            count: 1
            path: ../../system/BaseModel.php

        -
            message: '#^Method CodeIgniter\\BaseModel\:\:findColumn\(\) return type has no value type specified in iterable type array\.$#'
            count: 1
            path: ../../system/BaseModel.php

        -
            message: '#^Method CodeIgniter\\BaseModel\:\:first\(\) return type has no value type specified in iterable type array\.$#'
            count: 1
            path: ../../system/BaseModel.php

        -
            message: '#^Method CodeIgniter\\BaseModel\:\:getIdValue\(\) return type has no value type specified in iterable type array\.$#'
            count: 1
            path: ../../system/BaseModel.php

        -
            message: '#^Method CodeIgniter\\BaseModel\:\:getValidationMessages\(\) return type has no value type specified in iterable type array\.$#'
            count: 1
            path: ../../system/BaseModel.php

        -
            message: '#^Method CodeIgniter\\BaseModel\:\:getValidationRules\(\) has parameter \$options with no value type specified in iterable type array\.$#'
            count: 1
            path: ../../system/BaseModel.php

        -
            message: '#^Method CodeIgniter\\BaseModel\:\:getValidationRules\(\) return type has no value type specified in iterable type array\.$#'
            count: 1
            path: ../../system/BaseModel.php

        -
            message: '#^Method CodeIgniter\\BaseModel\:\:paginate\(\) return type has no value type specified in iterable type array\.$#'
            count: 1
            path: ../../system/BaseModel.php

        -
            message: '#^Method CodeIgniter\\BaseModel\:\:setAllowedFields\(\) has parameter \$allowedFields with no value type specified in iterable type array\.$#'
            count: 1
            path: ../../system/BaseModel.php

        -
            message: '#^Method CodeIgniter\\BaseModel\:\:setCreatedField\(\) return type has no value type specified in iterable type array\.$#'
            count: 1
            path: ../../system/BaseModel.php

        -
            message: '#^Method CodeIgniter\\BaseModel\:\:setUpdatedField\(\) return type has no value type specified in iterable type array\.$#'
            count: 1
            path: ../../system/BaseModel.php

        -
            message: '#^Method CodeIgniter\\BaseModel\:\:setValidationMessage\(\) has parameter \$fieldMessages with no value type specified in iterable type array\.$#'
            count: 1
            path: ../../system/BaseModel.php

        -
            message: '#^Method CodeIgniter\\BaseModel\:\:setValidationMessages\(\) has parameter \$validationMessages with no value type specified in iterable type array\.$#'
            count: 1
            path: ../../system/BaseModel.php

        -
            message: '#^Method CodeIgniter\\BaseModel\:\:setValidationRule\(\) has parameter \$fieldRules with no value type specified in iterable type array\.$#'
            count: 1
            path: ../../system/BaseModel.php

        -
            message: '#^Method CodeIgniter\\BaseModel\:\:transformDataToArray\(\) return type has no value type specified in iterable type array\.$#'
            count: 1
            path: ../../system/BaseModel.php

        -
            message: '#^Method CodeIgniter\\BaseModel\:\:trigger\(\) has parameter \$eventData with no value type specified in iterable type array\.$#'
            count: 1
            path: ../../system/BaseModel.php

        -
            message: '#^Method CodeIgniter\\BaseModel\:\:trigger\(\) return type has no value type specified in iterable type array\.$#'
            count: 1
            path: ../../system/BaseModel.php

        -
            message: '#^Method CodeIgniter\\BaseModel\:\:update\(\) has parameter \$id with no value type specified in iterable type array\.$#'
            count: 1
            path: ../../system/BaseModel.php

        -
            message: '#^Method CodeIgniter\\CLI\\CLI\:\:isZeroOptions\(\) has parameter \$options with no value type specified in iterable type array\.$#'
            count: 1
            path: ../../system/CLI/CLI.php

        -
            message: '#^Method CodeIgniter\\CLI\\CLI\:\:printKeysAndValues\(\) has parameter \$options with no value type specified in iterable type array\.$#'
            count: 1
            path: ../../system/CLI/CLI.php

        -
            message: '#^Method CodeIgniter\\CLI\\CLI\:\:prompt\(\) has parameter \$validation with no value type specified in iterable type array\.$#'
            count: 1
            path: ../../system/CLI/CLI.php

        -
            message: '#^Method CodeIgniter\\CLI\\CLI\:\:promptByKey\(\) has parameter \$options with no value type specified in iterable type array\.$#'
            count: 1
            path: ../../system/CLI/CLI.php

        -
            message: '#^Method CodeIgniter\\CLI\\CLI\:\:promptByKey\(\) has parameter \$text with no value type specified in iterable type array\.$#'
            count: 1
            path: ../../system/CLI/CLI.php

        -
            message: '#^Method CodeIgniter\\CLI\\CLI\:\:promptByKey\(\) has parameter \$validation with no value type specified in iterable type array\.$#'
            count: 1
            path: ../../system/CLI/CLI.php

        -
            message: '#^Method CodeIgniter\\CLI\\CLI\:\:promptByMultipleKeys\(\) has parameter \$options with no value type specified in iterable type array\.$#'
            count: 1
            path: ../../system/CLI/CLI.php

        -
            message: '#^Method CodeIgniter\\CLI\\CLI\:\:promptByMultipleKeys\(\) return type has no value type specified in iterable type array\.$#'
            count: 1
            path: ../../system/CLI/CLI.php

        -
            message: '#^Method CodeIgniter\\CLI\\CLI\:\:table\(\) has parameter \$tbody with no value type specified in iterable type array\.$#'
            count: 1
            path: ../../system/CLI/CLI.php

        -
            message: '#^Method CodeIgniter\\CLI\\CLI\:\:table\(\) has parameter \$thead with no value type specified in iterable type array\.$#'
            count: 1
            path: ../../system/CLI/CLI.php

        -
            message: '#^Method CodeIgniter\\CLI\\CLI\:\:validate\(\) has parameter \$rules with no value type specified in iterable type array\.$#'
            count: 1
            path: ../../system/CLI/CLI.php

        -
            message: '#^Method CodeIgniter\\CLI\\Console\:\:parseParamsForHelpOption\(\) return type has no value type specified in iterable type array\.$#'
            count: 1
            path: ../../system/CLI/Console.php

        -
            message: '#^Method CodeIgniter\\Cache\\CacheInterface\:\:get\(\) return type has no value type specified in iterable type array\.$#'
            count: 1
            path: ../../system/Cache/CacheInterface.php

        -
            message: '#^Method CodeIgniter\\Cache\\CacheInterface\:\:getCacheInfo\(\) return type has no value type specified in iterable type array\.$#'
            count: 1
            path: ../../system/Cache/CacheInterface.php

        -
            message: '#^Method CodeIgniter\\Cache\\CacheInterface\:\:getMetaData\(\) return type has no value type specified in iterable type array\.$#'
            count: 1
            path: ../../system/Cache/CacheInterface.php

        -
            message: '#^Method CodeIgniter\\Cache\\CacheInterface\:\:save\(\) has parameter \$value with no value type specified in iterable type array\.$#'
            count: 1
            path: ../../system/Cache/CacheInterface.php

        -
            message: '#^Method CodeIgniter\\Cache\\FactoriesCache\\FileVarExportHandler\:\:get\(\) return type has no value type specified in iterable type array\.$#'
            count: 1
            path: ../../system/Cache/FactoriesCache/FileVarExportHandler.php

        -
            message: '#^Method CodeIgniter\\Cache\\FactoriesCache\\FileVarExportHandler\:\:save\(\) has parameter \$val with no value type specified in iterable type array\.$#'
            count: 1
            path: ../../system/Cache/FactoriesCache/FileVarExportHandler.php

        -
            message: '#^Method CodeIgniter\\Cache\\Handlers\\BaseHandler\:\:remember\(\) return type has no value type specified in iterable type array\.$#'
            count: 1
            path: ../../system/Cache/Handlers/BaseHandler.php

        -
            message: '#^Method CodeIgniter\\Cache\\Handlers\\DummyHandler\:\:get\(\) return type has no value type specified in iterable type array\.$#'
            count: 1
            path: ../../system/Cache/Handlers/DummyHandler.php

        -
            message: '#^Method CodeIgniter\\Cache\\Handlers\\DummyHandler\:\:getCacheInfo\(\) return type has no value type specified in iterable type array\.$#'
            count: 1
            path: ../../system/Cache/Handlers/DummyHandler.php

        -
            message: '#^Method CodeIgniter\\Cache\\Handlers\\DummyHandler\:\:getMetaData\(\) return type has no value type specified in iterable type array\.$#'
            count: 1
            path: ../../system/Cache/Handlers/DummyHandler.php

        -
            message: '#^Method CodeIgniter\\Cache\\Handlers\\DummyHandler\:\:remember\(\) return type has no value type specified in iterable type array\.$#'
            count: 1
            path: ../../system/Cache/Handlers/DummyHandler.php

        -
            message: '#^Method CodeIgniter\\Cache\\Handlers\\DummyHandler\:\:save\(\) has parameter \$value with no value type specified in iterable type array\.$#'
            count: 1
            path: ../../system/Cache/Handlers/DummyHandler.php

        -
            message: '#^Method CodeIgniter\\Cache\\Handlers\\FileHandler\:\:get\(\) return type has no value type specified in iterable type array\.$#'
            count: 1
            path: ../../system/Cache/Handlers/FileHandler.php

        -
            message: '#^Method CodeIgniter\\Cache\\Handlers\\FileHandler\:\:getCacheInfo\(\) return type has no value type specified in iterable type array\.$#'
            count: 1
            path: ../../system/Cache/Handlers/FileHandler.php

        -
            message: '#^Method CodeIgniter\\Cache\\Handlers\\FileHandler\:\:getDirFileInfo\(\) return type has no value type specified in iterable type array\.$#'
            count: 1
            path: ../../system/Cache/Handlers/FileHandler.php

        -
            message: '#^Method CodeIgniter\\Cache\\Handlers\\FileHandler\:\:getFileInfo\(\) has parameter \$returnedValues with no value type specified in iterable type array\.$#'
            count: 1
            path: ../../system/Cache/Handlers/FileHandler.php

        -
            message: '#^Method CodeIgniter\\Cache\\Handlers\\FileHandler\:\:getFileInfo\(\) return type has no value type specified in iterable type array\.$#'
            count: 1
            path: ../../system/Cache/Handlers/FileHandler.php

        -
            message: '#^Method CodeIgniter\\Cache\\Handlers\\FileHandler\:\:getMetaData\(\) return type has no value type specified in iterable type array\.$#'
            count: 1
            path: ../../system/Cache/Handlers/FileHandler.php

        -
            message: '#^Method CodeIgniter\\Cache\\Handlers\\FileHandler\:\:save\(\) has parameter \$value with no value type specified in iterable type array\.$#'
            count: 1
            path: ../../system/Cache/Handlers/FileHandler.php

        -
            message: '#^Method CodeIgniter\\Cache\\Handlers\\MemcachedHandler\:\:get\(\) return type has no value type specified in iterable type array\.$#'
            count: 1
            path: ../../system/Cache/Handlers/MemcachedHandler.php

        -
            message: '#^Method CodeIgniter\\Cache\\Handlers\\MemcachedHandler\:\:getCacheInfo\(\) return type has no value type specified in iterable type array\.$#'
            count: 1
            path: ../../system/Cache/Handlers/MemcachedHandler.php

        -
            message: '#^Method CodeIgniter\\Cache\\Handlers\\MemcachedHandler\:\:getMetaData\(\) return type has no value type specified in iterable type array\.$#'
            count: 1
            path: ../../system/Cache/Handlers/MemcachedHandler.php

        -
            message: '#^Method CodeIgniter\\Cache\\Handlers\\MemcachedHandler\:\:save\(\) has parameter \$value with no value type specified in iterable type array\.$#'
            count: 1
            path: ../../system/Cache/Handlers/MemcachedHandler.php

        -
            message: '#^Property CodeIgniter\\Cache\\Handlers\\MemcachedHandler\:\:\$config type has no value type specified in iterable type array\.$#'
            count: 1
            path: ../../system/Cache/Handlers/MemcachedHandler.php

        -
            message: '#^Method CodeIgniter\\Cache\\Handlers\\PredisHandler\:\:get\(\) return type has no value type specified in iterable type array\.$#'
            count: 1
            path: ../../system/Cache/Handlers/PredisHandler.php

        -
            message: '#^Method CodeIgniter\\Cache\\Handlers\\PredisHandler\:\:getCacheInfo\(\) return type has no value type specified in iterable type array\.$#'
            count: 1
            path: ../../system/Cache/Handlers/PredisHandler.php

        -
            message: '#^Method CodeIgniter\\Cache\\Handlers\\PredisHandler\:\:getMetaData\(\) return type has no value type specified in iterable type array\.$#'
            count: 1
            path: ../../system/Cache/Handlers/PredisHandler.php

        -
            message: '#^Method CodeIgniter\\Cache\\Handlers\\PredisHandler\:\:save\(\) has parameter \$value with no value type specified in iterable type array\.$#'
            count: 1
            path: ../../system/Cache/Handlers/PredisHandler.php

        -
            message: '#^Property CodeIgniter\\Cache\\Handlers\\PredisHandler\:\:\$config type has no value type specified in iterable type array\.$#'
            count: 1
            path: ../../system/Cache/Handlers/PredisHandler.php

        -
            message: '#^Method CodeIgniter\\Cache\\Handlers\\RedisHandler\:\:get\(\) return type has no value type specified in iterable type array\.$#'
            count: 1
            path: ../../system/Cache/Handlers/RedisHandler.php

        -
            message: '#^Method CodeIgniter\\Cache\\Handlers\\RedisHandler\:\:getCacheInfo\(\) return type has no value type specified in iterable type array\.$#'
            count: 1
            path: ../../system/Cache/Handlers/RedisHandler.php

        -
            message: '#^Method CodeIgniter\\Cache\\Handlers\\RedisHandler\:\:getMetaData\(\) return type has no value type specified in iterable type array\.$#'
            count: 1
            path: ../../system/Cache/Handlers/RedisHandler.php

        -
            message: '#^Method CodeIgniter\\Cache\\Handlers\\RedisHandler\:\:save\(\) has parameter \$value with no value type specified in iterable type array\.$#'
            count: 1
            path: ../../system/Cache/Handlers/RedisHandler.php

        -
            message: '#^Property CodeIgniter\\Cache\\Handlers\\RedisHandler\:\:\$config type has no value type specified in iterable type array\.$#'
            count: 1
            path: ../../system/Cache/Handlers/RedisHandler.php

        -
            message: '#^Method CodeIgniter\\Cache\\Handlers\\WincacheHandler\:\:get\(\) return type has no value type specified in iterable type array\.$#'
            count: 1
            path: ../../system/Cache/Handlers/WincacheHandler.php

        -
            message: '#^Method CodeIgniter\\Cache\\Handlers\\WincacheHandler\:\:getCacheInfo\(\) return type has no value type specified in iterable type array\.$#'
            count: 1
            path: ../../system/Cache/Handlers/WincacheHandler.php

        -
            message: '#^Method CodeIgniter\\Cache\\Handlers\\WincacheHandler\:\:getMetaData\(\) return type has no value type specified in iterable type array\.$#'
            count: 1
            path: ../../system/Cache/Handlers/WincacheHandler.php

        -
            message: '#^Method CodeIgniter\\Cache\\Handlers\\WincacheHandler\:\:save\(\) has parameter \$value with no value type specified in iterable type array\.$#'
            count: 1
            path: ../../system/Cache/Handlers/WincacheHandler.php

        -
            message: '#^Method CodeIgniter\\CodeIgniter\:\:getPerformanceStats\(\) return type has no value type specified in iterable type array\.$#'
            count: 1
            path: ../../system/CodeIgniter.php

        -
            message: '#^Method CodeIgniter\\Commands\\ListCommands\:\:listFull\(\) has parameter \$commands with no value type specified in iterable type array\.$#'
            count: 1
            path: ../../system/Commands/ListCommands.php

        -
            message: '#^Method CodeIgniter\\Commands\\ListCommands\:\:listSimple\(\) has parameter \$commands with no value type specified in iterable type array\.$#'
            count: 1
            path: ../../system/Commands/ListCommands.php

        -
            message: '#^Method CodeIgniter\\Commands\\Translation\\LocalizationFinder\:\:arrayToTableRows\(\) has parameter \$array with no value type specified in iterable type array\.$#'
            count: 1
            path: ../../system/Commands/Translation/LocalizationFinder.php

        -
            message: '#^Method CodeIgniter\\Commands\\Translation\\LocalizationFinder\:\:arrayToTableRows\(\) return type has no value type specified in iterable type array\.$#'
            count: 1
            path: ../../system/Commands/Translation/LocalizationFinder.php

        -
            message: '#^Method CodeIgniter\\Commands\\Translation\\LocalizationFinder\:\:buildMultiArray\(\) has parameter \$fromKeys with no value type specified in iterable type array\.$#'
            count: 1
            path: ../../system/Commands/Translation/LocalizationFinder.php

        -
            message: '#^Method CodeIgniter\\Commands\\Translation\\LocalizationFinder\:\:buildMultiArray\(\) return type has no value type specified in iterable type array\.$#'
            count: 1
            path: ../../system/Commands/Translation/LocalizationFinder.php

        -
            message: '#^Method CodeIgniter\\Commands\\Translation\\LocalizationFinder\:\:findTranslationsInFile\(\) return type has no value type specified in iterable type array\.$#'
            count: 1
            path: ../../system/Commands/Translation/LocalizationFinder.php

        -
            message: '#^Method CodeIgniter\\Commands\\Translation\\LocalizationFinder\:\:templateFile\(\) has parameter \$language with no value type specified in iterable type array\.$#'
            count: 1
            path: ../../system/Commands/Translation/LocalizationFinder.php

        -
            message: '#^Method CodeIgniter\\Commands\\Utilities\\Namespaces\:\:outputAllNamespaces\(\) has parameter \$params with no value type specified in iterable type array\.$#'
            count: 1
            path: ../../system/Commands/Utilities/Namespaces.php

        -
            message: '#^Method CodeIgniter\\Commands\\Utilities\\Namespaces\:\:outputAllNamespaces\(\) return type has no value type specified in iterable type array\.$#'
            count: 1
            path: ../../system/Commands/Utilities/Namespaces.php

        -
            message: '#^Method CodeIgniter\\Commands\\Utilities\\Namespaces\:\:outputCINamespaces\(\) has parameter \$params with no value type specified in iterable type array\.$#'
            count: 1
            path: ../../system/Commands/Utilities/Namespaces.php

        -
            message: '#^Method CodeIgniter\\Commands\\Utilities\\Namespaces\:\:outputCINamespaces\(\) return type has no value type specified in iterable type array\.$#'
            count: 1
            path: ../../system/Commands/Utilities/Namespaces.php

        -
            message: '#^Method CodeIgniter\\Commands\\Utilities\\Routes\\AutoRouterImproved\\AutoRouteCollector\:\:addFilters\(\) has parameter \$routes with no value type specified in iterable type array\.$#'
            count: 1
            path: ../../system/Commands/Utilities/Routes/AutoRouterImproved/AutoRouteCollector.php

        -
            message: '#^Method CodeIgniter\\Commands\\Utilities\\Routes\\AutoRouterImproved\\AutoRouteCollector\:\:addFilters\(\) return type has no value type specified in iterable type array\.$#'
            count: 1
            path: ../../system/Commands/Utilities/Routes/AutoRouterImproved/AutoRouteCollector.php

        -
            message: '#^Method CodeIgniter\\Commands\\Utilities\\Routes\\AutoRouterImproved\\AutoRouteCollector\:\:generateSampleUri\(\) has parameter \$route with no value type specified in iterable type array\.$#'
            count: 1
            path: ../../system/Commands/Utilities/Routes/AutoRouterImproved/AutoRouteCollector.php

        -
            message: '#^Method CodeIgniter\\Commands\\Utilities\\Routes\\AutoRouterImproved\\ControllerMethodReader\:\:getParameters\(\) return type has no value type specified in iterable type array\.$#'
            count: 1
            path: ../../system/Commands/Utilities/Routes/AutoRouterImproved/ControllerMethodReader.php

        -
            message: '#^Method CodeIgniter\\Commands\\Utilities\\Routes\\AutoRouterImproved\\ControllerMethodReader\:\:read\(\) return type has no value type specified in iterable type array\.$#'
            count: 1
            path: ../../system/Commands/Utilities/Routes/AutoRouterImproved/ControllerMethodReader.php

        -
            message: '#^Method CodeIgniter\\Commands\\Utilities\\Routes\\ControllerMethodReader\:\:getRouteWithoutController\(\) return type has no value type specified in iterable type array\.$#'
            count: 1
            path: ../../system/Commands/Utilities/Routes/ControllerMethodReader.php

        -
            message: '#^Method CodeIgniter\\Commands\\Utilities\\Routes\\FilterFinder\:\:getRouteFilters\(\) return type has no value type specified in iterable type array\.$#'
            count: 1
            path: ../../system/Commands/Utilities/Routes/FilterFinder.php

        -
            message: '#^Function class_uses_recursive\(\) return type has no value type specified in iterable type array\.$#'
            count: 1
            path: ../../system/Common.php

        -
            message: '#^Function cookie\(\) has parameter \$options with no value type specified in iterable type array\.$#'
            count: 1
            path: ../../system/Common.php

        -
            message: '#^Function db_connect\(\) has parameter \$db with no value type specified in iterable type array\.$#'
            count: 1
            path: ../../system/Common.php

        -
            message: '#^Function esc\(\) has parameter \$data with no value type specified in iterable type array\.$#'
            count: 1
            path: ../../system/Common.php

        -
            message: '#^Function esc\(\) return type has no value type specified in iterable type array\.$#'
            count: 1
            path: ../../system/Common.php

        -
            message: '#^Function helper\(\) has parameter \$filenames with no value type specified in iterable type array\.$#'
            count: 1
            path: ../../system/Common.php

        -
            message: '#^Function lang\(\) has parameter \$args with no value type specified in iterable type array\.$#'
            count: 1
            path: ../../system/Common.php

        -
            message: '#^Function log_message\(\) has parameter \$context with no value type specified in iterable type array\.$#'
            count: 1
            path: ../../system/Common.php

        -
            message: '#^Function old\(\) return type has no value type specified in iterable type array\.$#'
            count: 1
            path: ../../system/Common.php

        -
            message: '#^Function service\(\) has parameter \$params with no value type specified in iterable type array\.$#'
            count: 1
            path: ../../system/Common.php

        -
            message: '#^Function single_service\(\) has parameter \$params with no value type specified in iterable type array\.$#'
            count: 1
            path: ../../system/Common.php

        -
            message: '#^Function stringify_attributes\(\) has parameter \$attributes with no value type specified in iterable type array\.$#'
            count: 1
            path: ../../system/Common.php

        -
            message: '#^Function trait_uses_recursive\(\) return type has no value type specified in iterable type array\.$#'
            count: 1
            path: ../../system/Common.php

        -
            message: '#^Function view\(\) has parameter \$data with no value type specified in iterable type array\.$#'
            count: 1
            path: ../../system/Common.php

        -
            message: '#^Function view\(\) has parameter \$options with no value type specified in iterable type array\.$#'
            count: 1
            path: ../../system/Common.php

        -
            message: '#^Function view_cell\(\) has parameter \$params with no value type specified in iterable type array\.$#'
            count: 1
            path: ../../system/Common.php

        -
            message: '#^Method CodeIgniter\\Config\\BaseConfig\:\:__set_state\(\) has parameter \$array with no value type specified in iterable type array\.$#'
            count: 1
            path: ../../system/Config/BaseConfig.php

        -
            message: '#^Method CodeIgniter\\Config\\BaseConfig\:\:initEnvValue\(\) has parameter \$property with no value type specified in iterable type array\.$#'
            count: 1
            path: ../../system/Config/BaseConfig.php

        -
            message: '#^Property CodeIgniter\\Config\\BaseConfig\:\:\$registrars type has no value type specified in iterable type array\.$#'
            count: 1
            path: ../../system/Config/BaseConfig.php

        -
            message: '#^Class CodeIgniter\\Config\\BaseService has PHPDoc tag @method for method superglobals\(\) parameter \#1 \$server with no value type specified in iterable type array\.$#'
            count: 1
            path: ../../system/Config/BaseService.php

        -
            message: '#^Class CodeIgniter\\Config\\BaseService has PHPDoc tag @method for method superglobals\(\) parameter \#2 \$get with no value type specified in iterable type array\.$#'
            count: 1
            path: ../../system/Config/BaseService.php

        -
            message: '#^Method CodeIgniter\\Config\\BaseService\:\:__callStatic\(\) has parameter \$arguments with no value type specified in iterable type array\.$#'
            count: 1
            path: ../../system/Config/BaseService.php

        -
            message: '#^Method CodeIgniter\\Config\\BaseService\:\:getSharedInstance\(\) has parameter \$params with no value type specified in iterable type array\.$#'
            count: 1
            path: ../../system/Config/BaseService.php

        -
            message: '#^Property CodeIgniter\\Config\\BaseService\:\:\$services type has no value type specified in iterable type array\.$#'
            count: 1
            path: ../../system/Config/BaseService.php

        -
            message: '#^Method CodeIgniter\\Config\\DotEnv\:\:normaliseVariable\(\) return type has no value type specified in iterable type array\.$#'
            count: 1
            path: ../../system/Config/DotEnv.php

        -
            message: '#^Method CodeIgniter\\Config\\DotEnv\:\:parse\(\) return type has no value type specified in iterable type array\.$#'
            count: 1
            path: ../../system/Config/DotEnv.php

        -
            message: '#^Class CodeIgniter\\Config\\Factories has PHPDoc tag @method for method models\(\) parameter \#2 \$options with no value type specified in iterable type array\.$#'
            count: 1
            path: ../../system/Config/Factories.php

        -
            message: '#^Method CodeIgniter\\Config\\Factories\:\:__callStatic\(\) has parameter \$arguments with no value type specified in iterable type array\.$#'
            count: 1
            path: ../../system/Config/Factories.php

        -
            message: '#^Method CodeIgniter\\Config\\Factories\:\:createInstance\(\) has parameter \$arguments with no value type specified in iterable type array\.$#'
            count: 1
            path: ../../system/Config/Factories.php

        -
            message: '#^Method CodeIgniter\\Config\\Factories\:\:getDefinedInstance\(\) has parameter \$arguments with no value type specified in iterable type array\.$#'
            count: 1
            path: ../../system/Config/Factories.php

        -
            message: '#^Method CodeIgniter\\Config\\Factories\:\:getDefinedInstance\(\) has parameter \$options with no value type specified in iterable type array\.$#'
            count: 1
            path: ../../system/Config/Factories.php

        -
            message: '#^Method CodeIgniter\\Config\\Factories\:\:locateClass\(\) has parameter \$options with no value type specified in iterable type array\.$#'
            count: 1
            path: ../../system/Config/Factories.php

        -
            message: '#^Method CodeIgniter\\Config\\Factories\:\:setComponentInstances\(\) has parameter \$data with no value type specified in iterable type array\.$#'
            count: 1
            path: ../../system/Config/Factories.php

        -
            message: '#^Method CodeIgniter\\Config\\Factories\:\:setOptions\(\) has parameter \$values with no value type specified in iterable type array\.$#'
            count: 1
            path: ../../system/Config/Factories.php

        -
            message: '#^Method CodeIgniter\\Config\\Factories\:\:verifyInstanceOf\(\) has parameter \$options with no value type specified in iterable type array\.$#'
            count: 1
            path: ../../system/Config/Factories.php

        -
            message: '#^Method CodeIgniter\\Config\\Factories\:\:verifyPreferApp\(\) has parameter \$options with no value type specified in iterable type array\.$#'
            count: 1
            path: ../../system/Config/Factories.php

        -
            message: '#^Property CodeIgniter\\Config\\Factory\:\:\$default type has no value type specified in iterable type array\.$#'
            count: 1
            path: ../../system/Config/Factory.php

        -
            message: '#^Property CodeIgniter\\Config\\Factory\:\:\$models type has no value type specified in iterable type array\.$#'
            count: 1
            path: ../../system/Config/Factory.php

        -
            message: '#^Method CodeIgniter\\Config\\Services\:\:curlrequest\(\) has parameter \$options with no value type specified in iterable type array\.$#'
            count: 1
            path: ../../system/Config/Services.php

        -
            message: '#^Method CodeIgniter\\Config\\Services\:\:email\(\) has parameter \$config with no value type specified in iterable type array\.$#'
            count: 1
            path: ../../system/Config/Services.php

        -
            message: '#^Method CodeIgniter\\Config\\Services\:\:superglobals\(\) has parameter \$get with no value type specified in iterable type array\.$#'
            count: 1
            path: ../../system/Config/Services.php

        -
            message: '#^Method CodeIgniter\\Config\\Services\:\:superglobals\(\) has parameter \$server with no value type specified in iterable type array\.$#'
            count: 1
            path: ../../system/Config/Services.php

        -
            message: '#^Method CodeIgniter\\Controller\:\:setValidator\(\) has parameter \$messages with no value type specified in iterable type array\.$#'
            count: 1
            path: ../../system/Controller.php

        -
            message: '#^Method CodeIgniter\\Controller\:\:setValidator\(\) has parameter \$rules with no value type specified in iterable type array\.$#'
            count: 1
            path: ../../system/Controller.php

        -
            message: '#^Method CodeIgniter\\Controller\:\:validate\(\) has parameter \$messages with no value type specified in iterable type array\.$#'
            count: 1
            path: ../../system/Controller.php

        -
            message: '#^Method CodeIgniter\\Controller\:\:validate\(\) has parameter \$rules with no value type specified in iterable type array\.$#'
            count: 1
            path: ../../system/Controller.php

        -
            message: '#^Method CodeIgniter\\Controller\:\:validateData\(\) has parameter \$data with no value type specified in iterable type array\.$#'
            count: 1
            path: ../../system/Controller.php

        -
            message: '#^Method CodeIgniter\\Controller\:\:validateData\(\) has parameter \$messages with no value type specified in iterable type array\.$#'
            count: 1
            path: ../../system/Controller.php

        -
            message: '#^Method CodeIgniter\\Controller\:\:validateData\(\) has parameter \$rules with no value type specified in iterable type array\.$#'
            count: 1
            path: ../../system/Controller.php

        -
            message: '#^Method CodeIgniter\\Cookie\\CookieStore\:\:validateCookies\(\) has parameter \$cookies with no value type specified in iterable type array\.$#'
            count: 1
            path: ../../system/Cookie/CookieStore.php

        -
            message: '#^Method CodeIgniter\\DataCaster\\Cast\\ArrayCast\:\:get\(\) return type has no value type specified in iterable type array\.$#'
            count: 1
            path: ../../system/DataCaster/Cast/ArrayCast.php

        -
            message: '#^Method CodeIgniter\\DataCaster\\Cast\\CSVCast\:\:get\(\) return type has no value type specified in iterable type array\.$#'
            count: 1
            path: ../../system/DataCaster/Cast/CSVCast.php

        -
            message: '#^Method CodeIgniter\\DataCaster\\Cast\\JsonCast\:\:get\(\) return type has no value type specified in iterable type array\.$#'
            count: 1
            path: ../../system/DataCaster/Cast/JsonCast.php

        -
            message: '#^Method CodeIgniter\\DataConverter\\DataConverter\:\:fromDataSource\(\) return type has no value type specified in iterable type array\.$#'
            count: 1
            path: ../../system/DataConverter/DataConverter.php

        -
            message: '#^Method CodeIgniter\\DataConverter\\DataConverter\:\:toDataSource\(\) return type has no value type specified in iterable type array\.$#'
            count: 1
            path: ../../system/DataConverter/DataConverter.php

        -
            message: '#^Method CodeIgniter\\Database\\BaseBuilder\:\:__construct\(\) has parameter \$options with no value type specified in iterable type array\.$#'
            count: 1
            path: ../../system/Database/BaseBuilder.php

        -
            message: '#^Method CodeIgniter\\Database\\BaseBuilder\:\:__construct\(\) has parameter \$tableName with no value type specified in iterable type array\.$#'
            count: 1
            path: ../../system/Database/BaseBuilder.php

        -
            message: '#^Method CodeIgniter\\Database\\BaseBuilder\:\:_whereIn\(\) has parameter \$values with no value type specified in iterable type array\.$#'
            count: 1
            path: ../../system/Database/BaseBuilder.php

        -
            message: '#^Method CodeIgniter\\Database\\BaseBuilder\:\:batchObjectToArray\(\) has parameter \$object with no value type specified in iterable type array\.$#'
            count: 1
            path: ../../system/Database/BaseBuilder.php

        -
            message: '#^Method CodeIgniter\\Database\\BaseBuilder\:\:batchObjectToArray\(\) return type has no value type specified in iterable type array\.$#'
            count: 1
            path: ../../system/Database/BaseBuilder.php

        -
            message: '#^Method CodeIgniter\\Database\\BaseBuilder\:\:delete\(\) has parameter \$where with no value type specified in iterable type array\.$#'
            count: 1
            path: ../../system/Database/BaseBuilder.php

        -
            message: '#^Method CodeIgniter\\Database\\BaseBuilder\:\:deleteBatch\(\) has parameter \$constraints with no value type specified in iterable type array\.$#'
            count: 1
            path: ../../system/Database/BaseBuilder.php

        -
            message: '#^Method CodeIgniter\\Database\\BaseBuilder\:\:deleteBatch\(\) has parameter \$set with no value type specified in iterable type array\.$#'
            count: 1
            path: ../../system/Database/BaseBuilder.php

        -
            message: '#^Method CodeIgniter\\Database\\BaseBuilder\:\:fieldsFromQuery\(\) return type has no value type specified in iterable type array\.$#'
            count: 1
            path: ../../system/Database/BaseBuilder.php

        -
            message: '#^Method CodeIgniter\\Database\\BaseBuilder\:\:formatValues\(\) has parameter \$values with no value type specified in iterable type array\.$#'
            count: 1
            path: ../../system/Database/BaseBuilder.php

        -
            message: '#^Method CodeIgniter\\Database\\BaseBuilder\:\:formatValues\(\) return type has no value type specified in iterable type array\.$#'
            count: 1
            path: ../../system/Database/BaseBuilder.php

        -
            message: '#^Method CodeIgniter\\Database\\BaseBuilder\:\:from\(\) has parameter \$from with no value type specified in iterable type array\.$#'
            count: 1
            path: ../../system/Database/BaseBuilder.php

        -
            message: '#^Method CodeIgniter\\Database\\BaseBuilder\:\:getBinds\(\) return type has no value type specified in iterable type array\.$#'
            count: 1
            path: ../../system/Database/BaseBuilder.php

        -
            message: '#^Method CodeIgniter\\Database\\BaseBuilder\:\:getCompiledQBWhere\(\) return type has no value type specified in iterable type array\.$#'
            count: 1
            path: ../../system/Database/BaseBuilder.php

        -
            message: '#^Method CodeIgniter\\Database\\BaseBuilder\:\:getOperator\(\) return type has no value type specified in iterable type array\.$#'
            count: 1
            path: ../../system/Database/BaseBuilder.php

        -
            message: '#^Method CodeIgniter\\Database\\BaseBuilder\:\:getSetData\(\) return type has no value type specified in iterable type array\.$#'
            count: 1
            path: ../../system/Database/BaseBuilder.php

        -
            message: '#^Method CodeIgniter\\Database\\BaseBuilder\:\:getWhere\(\) has parameter \$where with no value type specified in iterable type array\.$#'
            count: 1
            path: ../../system/Database/BaseBuilder.php

        -
            message: '#^Method CodeIgniter\\Database\\BaseBuilder\:\:groupBy\(\) has parameter \$by with no value type specified in iterable type array\.$#'
            count: 1
            path: ../../system/Database/BaseBuilder.php

        -
            message: '#^Method CodeIgniter\\Database\\BaseBuilder\:\:having\(\) has parameter \$key with no value type specified in iterable type array\.$#'
            count: 1
            path: ../../system/Database/BaseBuilder.php

        -
            message: '#^Method CodeIgniter\\Database\\BaseBuilder\:\:havingIn\(\) has parameter \$values with no value type specified in iterable type array\.$#'
            count: 1
            path: ../../system/Database/BaseBuilder.php

        -
            message: '#^Method CodeIgniter\\Database\\BaseBuilder\:\:havingLike\(\) has parameter \$field with no value type specified in iterable type array\.$#'
            count: 1
            path: ../../system/Database/BaseBuilder.php

        -
            message: '#^Method CodeIgniter\\Database\\BaseBuilder\:\:havingNotIn\(\) has parameter \$values with no value type specified in iterable type array\.$#'
            count: 1
            path: ../../system/Database/BaseBuilder.php

        -
            message: '#^Method CodeIgniter\\Database\\BaseBuilder\:\:insert\(\) has parameter \$set with no value type specified in iterable type array\.$#'
            count: 1
            path: ../../system/Database/BaseBuilder.php

        -
            message: '#^Method CodeIgniter\\Database\\BaseBuilder\:\:insertBatch\(\) has parameter \$set with no value type specified in iterable type array\.$#'
            count: 1
            path: ../../system/Database/BaseBuilder.php

        -
            message: '#^Method CodeIgniter\\Database\\BaseBuilder\:\:like\(\) has parameter \$field with no value type specified in iterable type array\.$#'
            count: 1
            path: ../../system/Database/BaseBuilder.php

        -
            message: '#^Method CodeIgniter\\Database\\BaseBuilder\:\:notHavingLike\(\) has parameter \$field with no value type specified in iterable type array\.$#'
            count: 1
            path: ../../system/Database/BaseBuilder.php

        -
            message: '#^Method CodeIgniter\\Database\\BaseBuilder\:\:notLike\(\) has parameter \$field with no value type specified in iterable type array\.$#'
            count: 1
            path: ../../system/Database/BaseBuilder.php

        -
            message: '#^Method CodeIgniter\\Database\\BaseBuilder\:\:objectToArray\(\) has parameter \$object with no value type specified in iterable type array\.$#'
            count: 1
            path: ../../system/Database/BaseBuilder.php

        -
            message: '#^Method CodeIgniter\\Database\\BaseBuilder\:\:objectToArray\(\) return type has no value type specified in iterable type array\.$#'
            count: 1
            path: ../../system/Database/BaseBuilder.php

        -
            message: '#^Method CodeIgniter\\Database\\BaseBuilder\:\:onConstraint\(\) has parameter \$set with no value type specified in iterable type array\.$#'
            count: 1
            path: ../../system/Database/BaseBuilder.php

        -
            message: '#^Method CodeIgniter\\Database\\BaseBuilder\:\:orHaving\(\) has parameter \$key with no value type specified in iterable type array\.$#'
            count: 1
            path: ../../system/Database/BaseBuilder.php

        -
            message: '#^Method CodeIgniter\\Database\\BaseBuilder\:\:orHavingIn\(\) has parameter \$values with no value type specified in iterable type array\.$#'
            count: 1
            path: ../../system/Database/BaseBuilder.php

        -
            message: '#^Method CodeIgniter\\Database\\BaseBuilder\:\:orHavingLike\(\) has parameter \$field with no value type specified in iterable type array\.$#'
            count: 1
            path: ../../system/Database/BaseBuilder.php

        -
            message: '#^Method CodeIgniter\\Database\\BaseBuilder\:\:orHavingNotIn\(\) has parameter \$values with no value type specified in iterable type array\.$#'
            count: 1
            path: ../../system/Database/BaseBuilder.php

        -
            message: '#^Method CodeIgniter\\Database\\BaseBuilder\:\:orLike\(\) has parameter \$field with no value type specified in iterable type array\.$#'
            count: 1
            path: ../../system/Database/BaseBuilder.php

        -
            message: '#^Method CodeIgniter\\Database\\BaseBuilder\:\:orNotHavingLike\(\) has parameter \$field with no value type specified in iterable type array\.$#'
            count: 1
            path: ../../system/Database/BaseBuilder.php

        -
            message: '#^Method CodeIgniter\\Database\\BaseBuilder\:\:orNotLike\(\) has parameter \$field with no value type specified in iterable type array\.$#'
            count: 1
            path: ../../system/Database/BaseBuilder.php

        -
            message: '#^Method CodeIgniter\\Database\\BaseBuilder\:\:orWhere\(\) has parameter \$key with no value type specified in iterable type array\.$#'
            count: 1
            path: ../../system/Database/BaseBuilder.php

        -
            message: '#^Method CodeIgniter\\Database\\BaseBuilder\:\:orWhereIn\(\) has parameter \$values with no value type specified in iterable type array\.$#'
            count: 1
            path: ../../system/Database/BaseBuilder.php

        -
            message: '#^Method CodeIgniter\\Database\\BaseBuilder\:\:orWhereNotIn\(\) has parameter \$values with no value type specified in iterable type array\.$#'
            count: 1
            path: ../../system/Database/BaseBuilder.php

        -
            message: '#^Method CodeIgniter\\Database\\BaseBuilder\:\:replace\(\) has parameter \$set with no value type specified in iterable type array\.$#'
            count: 1
            path: ../../system/Database/BaseBuilder.php

        -
            message: '#^Method CodeIgniter\\Database\\BaseBuilder\:\:resetRun\(\) has parameter \$qbResetItems with no value type specified in iterable type array\.$#'
            count: 1
            path: ../../system/Database/BaseBuilder.php

        -
            message: '#^Method CodeIgniter\\Database\\BaseBuilder\:\:set\(\) has parameter \$key with no value type specified in iterable type array\.$#'
            count: 1
            path: ../../system/Database/BaseBuilder.php

        -
            message: '#^Method CodeIgniter\\Database\\BaseBuilder\:\:setData\(\) has parameter \$set with no value type specified in iterable type array\.$#'
            count: 1
            path: ../../system/Database/BaseBuilder.php

        -
            message: '#^Method CodeIgniter\\Database\\BaseBuilder\:\:setQueryAsData\(\) has parameter \$columns with no value type specified in iterable type array\.$#'
            count: 1
            path: ../../system/Database/BaseBuilder.php

        -
            message: '#^Method CodeIgniter\\Database\\BaseBuilder\:\:setUpdateBatch\(\) has parameter \$key with no value type specified in iterable type array\.$#'
            count: 1
            path: ../../system/Database/BaseBuilder.php

        -
            message: '#^Method CodeIgniter\\Database\\BaseBuilder\:\:trackAliases\(\) has parameter \$table with no value type specified in iterable type array\.$#'
            count: 1
            path: ../../system/Database/BaseBuilder.php

        -
            message: '#^Method CodeIgniter\\Database\\BaseBuilder\:\:update\(\) has parameter \$set with no value type specified in iterable type array\.$#'
            count: 1
            path: ../../system/Database/BaseBuilder.php

        -
            message: '#^Method CodeIgniter\\Database\\BaseBuilder\:\:update\(\) has parameter \$where with no value type specified in iterable type array\.$#'
            count: 1
            path: ../../system/Database/BaseBuilder.php

        -
            message: '#^Method CodeIgniter\\Database\\BaseBuilder\:\:updateBatch\(\) has parameter \$constraints with no value type specified in iterable type array\.$#'
            count: 1
            path: ../../system/Database/BaseBuilder.php

        -
            message: '#^Method CodeIgniter\\Database\\BaseBuilder\:\:updateBatch\(\) has parameter \$set with no value type specified in iterable type array\.$#'
            count: 1
            path: ../../system/Database/BaseBuilder.php

        -
            message: '#^Method CodeIgniter\\Database\\BaseBuilder\:\:updateFields\(\) has parameter \$ignore with no value type specified in iterable type array\.$#'
            count: 1
            path: ../../system/Database/BaseBuilder.php

        -
            message: '#^Method CodeIgniter\\Database\\BaseBuilder\:\:upsert\(\) has parameter \$set with no value type specified in iterable type array\.$#'
            count: 1
            path: ../../system/Database/BaseBuilder.php

        -
            message: '#^Method CodeIgniter\\Database\\BaseBuilder\:\:upsertBatch\(\) has parameter \$set with no value type specified in iterable type array\.$#'
            count: 1
            path: ../../system/Database/BaseBuilder.php

        -
            message: '#^Method CodeIgniter\\Database\\BaseBuilder\:\:where\(\) has parameter \$key with no value type specified in iterable type array\.$#'
            count: 1
            path: ../../system/Database/BaseBuilder.php

        -
            message: '#^Method CodeIgniter\\Database\\BaseBuilder\:\:whereHaving\(\) has parameter \$key with no value type specified in iterable type array\.$#'
            count: 1
            path: ../../system/Database/BaseBuilder.php

        -
            message: '#^Method CodeIgniter\\Database\\BaseBuilder\:\:whereIn\(\) has parameter \$values with no value type specified in iterable type array\.$#'
            count: 1
            path: ../../system/Database/BaseBuilder.php

        -
            message: '#^Method CodeIgniter\\Database\\BaseBuilder\:\:whereNotIn\(\) has parameter \$values with no value type specified in iterable type array\.$#'
            count: 1
            path: ../../system/Database/BaseBuilder.php

        -
            message: '#^Property CodeIgniter\\Database\\BaseBuilder\:\:\$QBFrom type has no value type specified in iterable type array\.$#'
            count: 1
            path: ../../system/Database/BaseBuilder.php

        -
            message: '#^Property CodeIgniter\\Database\\BaseBuilder\:\:\$QBGroupBy type has no value type specified in iterable type array\.$#'
            count: 1
            path: ../../system/Database/BaseBuilder.php

        -
            message: '#^Property CodeIgniter\\Database\\BaseBuilder\:\:\$QBHaving type has no value type specified in iterable type array\.$#'
            count: 1
            path: ../../system/Database/BaseBuilder.php

        -
            message: '#^Property CodeIgniter\\Database\\BaseBuilder\:\:\$QBJoin type has no value type specified in iterable type array\.$#'
            count: 1
            path: ../../system/Database/BaseBuilder.php

        -
            message: '#^Property CodeIgniter\\Database\\BaseBuilder\:\:\$QBOptions type has no value type specified in iterable type array\.$#'
            count: 3
            path: ../../system/Database/BaseBuilder.php

        -
            message: '#^Property CodeIgniter\\Database\\BaseBuilder\:\:\$QBOrderBy type has no value type specified in iterable type array\.$#'
            count: 1
            path: ../../system/Database/BaseBuilder.php

        -
            message: '#^Property CodeIgniter\\Database\\BaseBuilder\:\:\$QBSelect type has no value type specified in iterable type array\.$#'
            count: 1
            path: ../../system/Database/BaseBuilder.php

        -
            message: '#^Property CodeIgniter\\Database\\BaseBuilder\:\:\$QBWhere type has no value type specified in iterable type array\.$#'
            count: 1
            path: ../../system/Database/BaseBuilder.php

        -
            message: '#^Property CodeIgniter\\Database\\BaseBuilder\:\:\$binds type has no value type specified in iterable type array\.$#'
            count: 1
            path: ../../system/Database/BaseBuilder.php

        -
            message: '#^Property CodeIgniter\\Database\\BaseBuilder\:\:\$bindsKeyCount type has no value type specified in iterable type array\.$#'
            count: 1
            path: ../../system/Database/BaseBuilder.php

        -
            message: '#^Property CodeIgniter\\Database\\BaseBuilder\:\:\$joinTypes type has no value type specified in iterable type array\.$#'
            count: 1
            path: ../../system/Database/BaseBuilder.php

        -
            message: '#^Property CodeIgniter\\Database\\BaseBuilder\:\:\$randomKeyword type has no value type specified in iterable type array\.$#'
            count: 1
            path: ../../system/Database/BaseBuilder.php

        -
            message: '#^Property CodeIgniter\\Database\\BaseBuilder\:\:\$supportedIgnoreStatements type has no value type specified in iterable type array\.$#'
            count: 1
            path: ../../system/Database/BaseBuilder.php

        -
            message: '#^Class CodeIgniter\\Database\\BaseConnection has PHPDoc tag @property\-read for property \$aliasedTables with no value type specified in iterable type array\.$#'
            count: 1
            path: ../../system/Database/BaseConnection.php

        -
            message: '#^Class CodeIgniter\\Database\\BaseConnection has PHPDoc tag @property\-read for property \$dateFormat with no value type specified in iterable type array\.$#'
            count: 1
            path: ../../system/Database/BaseConnection.php

        -
            message: '#^Class CodeIgniter\\Database\\BaseConnection has PHPDoc tag @property\-read for property \$encrypt with no value type specified in iterable type array\.$#'
            count: 1
            path: ../../system/Database/BaseConnection.php

        -
            message: '#^Class CodeIgniter\\Database\\BaseConnection has PHPDoc tag @property\-read for property \$failover with no value type specified in iterable type array\.$#'
            count: 1
            path: ../../system/Database/BaseConnection.php

        -
            message: '#^Class CodeIgniter\\Database\\BaseConnection has PHPDoc tag @property\-read for property \$reservedIdentifiers with no value type specified in iterable type array\.$#'
            count: 1
            path: ../../system/Database/BaseConnection.php

        -
            message: '#^Method CodeIgniter\\Database\\BaseConnection\:\:__construct\(\) has parameter \$params with no value type specified in iterable type array\.$#'
            count: 1
            path: ../../system/Database/BaseConnection.php

        -
            message: '#^Method CodeIgniter\\Database\\BaseConnection\:\:__get\(\) return type has no value type specified in iterable type array\.$#'
            count: 1
            path: ../../system/Database/BaseConnection.php

        -
            message: '#^Method CodeIgniter\\Database\\BaseConnection\:\:callFunction\(\) has parameter \$params with no value type specified in iterable type array\.$#'
            count: 1
            path: ../../system/Database/BaseConnection.php

        -
            message: '#^Method CodeIgniter\\Database\\BaseConnection\:\:escape\(\) has parameter \$str with no value type specified in iterable type array\.$#'
            count: 1
            path: ../../system/Database/BaseConnection.php

        -
            message: '#^Method CodeIgniter\\Database\\BaseConnection\:\:escape\(\) return type has no value type specified in iterable type array\.$#'
            count: 1
            path: ../../system/Database/BaseConnection.php

        -
            message: '#^Method CodeIgniter\\Database\\BaseConnection\:\:escapeIdentifiers\(\) has parameter \$item with no value type specified in iterable type array\.$#'
            count: 1
            path: ../../system/Database/BaseConnection.php

        -
            message: '#^Method CodeIgniter\\Database\\BaseConnection\:\:escapeIdentifiers\(\) return type has no value type specified in iterable type array\.$#'
            count: 1
            path: ../../system/Database/BaseConnection.php

        -
            message: '#^Method CodeIgniter\\Database\\BaseConnection\:\:foreignKeyDataToObjects\(\) has parameter \$data with no value type specified in iterable type array\.$#'
            count: 1
            path: ../../system/Database/BaseConnection.php

        -
            message: '#^Method CodeIgniter\\Database\\BaseConnection\:\:prepare\(\) has parameter \$options with no value type specified in iterable type array\.$#'
            count: 1
            path: ../../system/Database/BaseConnection.php

        -
            message: '#^Method CodeIgniter\\Database\\BaseConnection\:\:protectIdentifiers\(\) has parameter \$item with no value type specified in iterable type array\.$#'
            count: 1
            path: ../../system/Database/BaseConnection.php

        -
            message: '#^Method CodeIgniter\\Database\\BaseConnection\:\:protectIdentifiers\(\) return type has no value type specified in iterable type array\.$#'
            count: 1
            path: ../../system/Database/BaseConnection.php

        -
            message: '#^Method CodeIgniter\\Database\\BaseConnection\:\:query\(\) has parameter \$binds with no value type specified in iterable type array\.$#'
            count: 1
            path: ../../system/Database/BaseConnection.php

        -
            message: '#^Method CodeIgniter\\Database\\BaseConnection\:\:setAliasedTables\(\) has parameter \$aliases with no value type specified in iterable type array\.$#'
            count: 1
            path: ../../system/Database/BaseConnection.php

        -
            message: '#^Method CodeIgniter\\Database\\BaseConnection\:\:table\(\) has parameter \$tableName with no value type specified in iterable type array\.$#'
            count: 1
            path: ../../system/Database/BaseConnection.php

        -
            message: '#^Property CodeIgniter\\Database\\BaseConnection\:\:\$dataCache type has no value type specified in iterable type array\.$#'
            count: 1
            path: ../../system/Database/BaseConnection.php

        -
            message: '#^Property CodeIgniter\\Database\\BaseConnection\:\:\$encrypt type has no value type specified in iterable type array\.$#'
            count: 1
            path: ../../system/Database/BaseConnection.php

        -
            message: '#^Property CodeIgniter\\Database\\BaseConnection\:\:\$escapeChar type has no value type specified in iterable type array\.$#'
            count: 1
            path: ../../system/Database/BaseConnection.php

        -
            message: '#^Property CodeIgniter\\Database\\BaseConnection\:\:\$failover type has no value type specified in iterable type array\.$#'
            count: 1
            path: ../../system/Database/BaseConnection.php

        -
            message: '#^Property CodeIgniter\\Database\\BaseConnection\:\:\$pregEscapeChar type has no value type specified in iterable type array\.$#'
            count: 1
            path: ../../system/Database/BaseConnection.php

        -
            message: '#^Property CodeIgniter\\Database\\BaseConnection\:\:\$reservedIdentifiers type has no value type specified in iterable type array\.$#'
            count: 1
            path: ../../system/Database/BaseConnection.php

        -
            message: '#^Method CodeIgniter\\Database\\BasePreparedQuery\:\:_execute\(\) has parameter \$data with no value type specified in iterable type array\.$#'
            count: 1
            path: ../../system/Database/BasePreparedQuery.php

        -
            message: '#^Method CodeIgniter\\Database\\BasePreparedQuery\:\:_prepare\(\) has parameter \$options with no value type specified in iterable type array\.$#'
            count: 1
            path: ../../system/Database/BasePreparedQuery.php

        -
            message: '#^Method CodeIgniter\\Database\\BasePreparedQuery\:\:prepare\(\) has parameter \$options with no value type specified in iterable type array\.$#'
            count: 1
            path: ../../system/Database/BasePreparedQuery.php

        -
            message: '#^Method CodeIgniter\\Database\\BaseResult\:\:fetchAssoc\(\) return type has no value type specified in iterable type array\.$#'
            count: 1
            path: ../../system/Database/BaseResult.php

        -
            message: '#^Method CodeIgniter\\Database\\BaseResult\:\:getCustomResultObject\(\) return type has no value type specified in iterable type array\.$#'
            count: 1
            path: ../../system/Database/BaseResult.php

        -
            message: '#^Method CodeIgniter\\Database\\BaseResult\:\:getFieldData\(\) return type has no value type specified in iterable type array\.$#'
            count: 1
            path: ../../system/Database/BaseResult.php

        -
            message: '#^Method CodeIgniter\\Database\\BaseResult\:\:getFieldNames\(\) return type has no value type specified in iterable type array\.$#'
            count: 1
            path: ../../system/Database/BaseResult.php

        -
            message: '#^Method CodeIgniter\\Database\\BaseResult\:\:getFirstRow\(\) return type has no value type specified in iterable type array\.$#'
            count: 1
            path: ../../system/Database/BaseResult.php

        -
            message: '#^Method CodeIgniter\\Database\\BaseResult\:\:getLastRow\(\) return type has no value type specified in iterable type array\.$#'
            count: 1
            path: ../../system/Database/BaseResult.php

        -
            message: '#^Method CodeIgniter\\Database\\BaseResult\:\:getNextRow\(\) return type has no value type specified in iterable type array\.$#'
            count: 1
            path: ../../system/Database/BaseResult.php

        -
            message: '#^Method CodeIgniter\\Database\\BaseResult\:\:getPreviousRow\(\) return type has no value type specified in iterable type array\.$#'
            count: 1
            path: ../../system/Database/BaseResult.php

        -
            message: '#^Method CodeIgniter\\Database\\BaseResult\:\:getResult\(\) return type has no value type specified in iterable type array\.$#'
            count: 1
            path: ../../system/Database/BaseResult.php

        -
            message: '#^Method CodeIgniter\\Database\\BaseResult\:\:getResultArray\(\) return type has no value type specified in iterable type array\.$#'
            count: 1
            path: ../../system/Database/BaseResult.php

        -
            message: '#^Method CodeIgniter\\Database\\BaseResult\:\:getRow\(\) return type has no value type specified in iterable type array\.$#'
            count: 1
            path: ../../system/Database/BaseResult.php

        -
            message: '#^Method CodeIgniter\\Database\\BaseResult\:\:getRowArray\(\) return type has no value type specified in iterable type array\.$#'
            count: 1
            path: ../../system/Database/BaseResult.php

        -
            message: '#^Method CodeIgniter\\Database\\BaseResult\:\:getUnbufferedRow\(\) return type has no value type specified in iterable type array\.$#'
            count: 1
            path: ../../system/Database/BaseResult.php

        -
            message: '#^Method CodeIgniter\\Database\\BaseResult\:\:setRow\(\) has parameter \$key with no value type specified in iterable type array\.$#'
            count: 1
            path: ../../system/Database/BaseResult.php

        -
            message: '#^Method CodeIgniter\\Database\\BaseResult\:\:setRow\(\) has parameter \$value with no value type specified in iterable type array\.$#'
            count: 1
            path: ../../system/Database/BaseResult.php

        -
            message: '#^Property CodeIgniter\\Database\\BaseResult\:\:\$customResultObject type has no value type specified in iterable type array\.$#'
            count: 1
            path: ../../system/Database/BaseResult.php

        -
            message: '#^Property CodeIgniter\\Database\\BaseResult\:\:\$rowData type has no value type specified in iterable type array\.$#'
            count: 1
            path: ../../system/Database/BaseResult.php

        -
            message: '#^Method CodeIgniter\\Database\\BaseUtils\:\:_backup\(\) has parameter \$prefs with no value type specified in iterable type array\.$#'
            count: 1
            path: ../../system/Database/BaseUtils.php

        -
            message: '#^Method CodeIgniter\\Database\\BaseUtils\:\:backup\(\) has parameter \$params with no value type specified in iterable type array\.$#'
            count: 1
            path: ../../system/Database/BaseUtils.php

        -
            message: '#^Method CodeIgniter\\Database\\BaseUtils\:\:getXMLFromResult\(\) has parameter \$params with no value type specified in iterable type array\.$#'
            count: 1
            path: ../../system/Database/BaseUtils.php

        -
            message: '#^Method CodeIgniter\\Database\\BaseUtils\:\:listDatabases\(\) return type has no value type specified in iterable type array\.$#'
            count: 1
            path: ../../system/Database/BaseUtils.php

        -
            message: '#^Method CodeIgniter\\Database\\Config\:\:connect\(\) has parameter \$group with no value type specified in iterable type array\.$#'
            count: 1
            path: ../../system/Database/Config.php

        -
            message: '#^Method CodeIgniter\\Database\\Config\:\:forge\(\) has parameter \$group with no value type specified in iterable type array\.$#'
            count: 1
            path: ../../system/Database/Config.php

        -
            message: '#^Method CodeIgniter\\Database\\Config\:\:getConnections\(\) return type has no value type specified in iterable type array\.$#'
            count: 1
            path: ../../system/Database/Config.php

        -
            message: '#^Method CodeIgniter\\Database\\Config\:\:utils\(\) has parameter \$group with no value type specified in iterable type array\.$#'
            count: 1
            path: ../../system/Database/Config.php

        -
            message: '#^Property CodeIgniter\\Database\\Config\:\:\$instances type has no value type specified in iterable type array\.$#'
            count: 1
            path: ../../system/Database/Config.php

        -
            message: '#^Method CodeIgniter\\Database\\ConnectionInterface\:\:callFunction\(\) has parameter \$params with no value type specified in iterable type array\.$#'
            count: 1
            path: ../../system/Database/ConnectionInterface.php

        -
            message: '#^Method CodeIgniter\\Database\\ConnectionInterface\:\:callFunction\(\) return type has no value type specified in iterable type array\.$#'
            count: 1
            path: ../../system/Database/ConnectionInterface.php

        -
            message: '#^Method CodeIgniter\\Database\\ConnectionInterface\:\:escape\(\) has parameter \$str with no value type specified in iterable type array\.$#'
            count: 1
            path: ../../system/Database/ConnectionInterface.php

        -
            message: '#^Method CodeIgniter\\Database\\ConnectionInterface\:\:escape\(\) return type has no value type specified in iterable type array\.$#'
            count: 1
            path: ../../system/Database/ConnectionInterface.php

        -
            message: '#^Method CodeIgniter\\Database\\ConnectionInterface\:\:query\(\) has parameter \$binds with no value type specified in iterable type array\.$#'
            count: 1
            path: ../../system/Database/ConnectionInterface.php

        -
            message: '#^Method CodeIgniter\\Database\\ConnectionInterface\:\:table\(\) has parameter \$tableName with no value type specified in iterable type array\.$#'
            count: 1
            path: ../../system/Database/ConnectionInterface.php

        -
            message: '#^Method CodeIgniter\\Database\\Database\:\:initDriver\(\) has parameter \$argument with no value type specified in iterable type array\.$#'
            count: 1
            path: ../../system/Database/Database.php

        -
            message: '#^Method CodeIgniter\\Database\\Database\:\:load\(\) has parameter \$params with no value type specified in iterable type array\.$#'
            count: 1
            path: ../../system/Database/Database.php

        -
            message: '#^Method CodeIgniter\\Database\\Database\:\:parseDSN\(\) has parameter \$params with no value type specified in iterable type array\.$#'
            count: 1
            path: ../../system/Database/Database.php

        -
            message: '#^Method CodeIgniter\\Database\\Database\:\:parseDSN\(\) return type has no value type specified in iterable type array\.$#'
            count: 1
            path: ../../system/Database/Database.php

        -
            message: '#^Property CodeIgniter\\Database\\Database\:\:\$connections type has no value type specified in iterable type array\.$#'
            count: 1
            path: ../../system/Database/Database.php

        -
            message: '#^Method CodeIgniter\\Database\\Forge\:\:_alterTable\(\) has parameter \$processedFields with no value type specified in iterable type array\.$#'
            count: 1
            path: ../../system/Database/Forge.php

        -
            message: '#^Method CodeIgniter\\Database\\Forge\:\:_attributeAutoIncrement\(\) has parameter \$attributes with no value type specified in iterable type array\.$#'
            count: 1
            path: ../../system/Database/Forge.php

        -
            message: '#^Method CodeIgniter\\Database\\Forge\:\:_attributeAutoIncrement\(\) has parameter \$field with no value type specified in iterable type array\.$#'
            count: 1
            path: ../../system/Database/Forge.php

        -
            message: '#^Method CodeIgniter\\Database\\Forge\:\:_attributeDefault\(\) has parameter \$attributes with no value type specified in iterable type array\.$#'
            count: 1
            path: ../../system/Database/Forge.php

        -
            message: '#^Method CodeIgniter\\Database\\Forge\:\:_attributeDefault\(\) has parameter \$field with no value type specified in iterable type array\.$#'
            count: 1
            path: ../../system/Database/Forge.php

        -
            message: '#^Method CodeIgniter\\Database\\Forge\:\:_attributeType\(\) has parameter \$attributes with no value type specified in iterable type array\.$#'
            count: 1
            path: ../../system/Database/Forge.php

        -
            message: '#^Method CodeIgniter\\Database\\Forge\:\:_attributeUnique\(\) has parameter \$attributes with no value type specified in iterable type array\.$#'
            count: 1
            path: ../../system/Database/Forge.php

        -
            message: '#^Method CodeIgniter\\Database\\Forge\:\:_attributeUnique\(\) has parameter \$field with no value type specified in iterable type array\.$#'
            count: 1
            path: ../../system/Database/Forge.php

        -
            message: '#^Method CodeIgniter\\Database\\Forge\:\:_attributeUnsigned\(\) has parameter \$attributes with no value type specified in iterable type array\.$#'
            count: 1
            path: ../../system/Database/Forge.php

        -
            message: '#^Method CodeIgniter\\Database\\Forge\:\:_attributeUnsigned\(\) has parameter \$field with no value type specified in iterable type array\.$#'
            count: 1
            path: ../../system/Database/Forge.php

        -
            message: '#^Method CodeIgniter\\Database\\Forge\:\:_createTable\(\) has parameter \$attributes with no value type specified in iterable type array\.$#'
            count: 1
            path: ../../system/Database/Forge.php

        -
            message: '#^Method CodeIgniter\\Database\\Forge\:\:_createTableAttributes\(\) has parameter \$attributes with no value type specified in iterable type array\.$#'
            count: 1
            path: ../../system/Database/Forge.php

        -
            message: '#^Method CodeIgniter\\Database\\Forge\:\:_processColumn\(\) has parameter \$processedField with no value type specified in iterable type array\.$#'
            count: 1
            path: ../../system/Database/Forge.php

        -
            message: '#^Method CodeIgniter\\Database\\Forge\:\:_processFields\(\) return type has no value type specified in iterable type array\.$#'
            count: 1
            path: ../../system/Database/Forge.php

        -
            message: '#^Method CodeIgniter\\Database\\Forge\:\:_processForeignKeys\(\) return type has no value type specified in iterable type array\.$#'
            count: 1
            path: ../../system/Database/Forge.php

        -
            message: '#^Method CodeIgniter\\Database\\Forge\:\:_processIndexes\(\) return type has no value type specified in iterable type array\.$#'
            count: 1
            path: ../../system/Database/Forge.php

        -
            message: '#^Method CodeIgniter\\Database\\Forge\:\:addColumn\(\) has parameter \$fields with no value type specified in iterable type array\.$#'
            count: 1
            path: ../../system/Database/Forge.php

        -
            message: '#^Method CodeIgniter\\Database\\Forge\:\:addField\(\) has parameter \$fields with no value type specified in iterable type array\.$#'
            count: 1
            path: ../../system/Database/Forge.php

        -
            message: '#^Method CodeIgniter\\Database\\Forge\:\:addKey\(\) has parameter \$key with no value type specified in iterable type array\.$#'
            count: 1
            path: ../../system/Database/Forge.php

        -
            message: '#^Method CodeIgniter\\Database\\Forge\:\:addPrimaryKey\(\) has parameter \$key with no value type specified in iterable type array\.$#'
            count: 1
            path: ../../system/Database/Forge.php

        -
            message: '#^Method CodeIgniter\\Database\\Forge\:\:addUniqueKey\(\) has parameter \$key with no value type specified in iterable type array\.$#'
            count: 1
            path: ../../system/Database/Forge.php

        -
            message: '#^Method CodeIgniter\\Database\\Forge\:\:createTable\(\) has parameter \$attributes with no value type specified in iterable type array\.$#'
            count: 1
            path: ../../system/Database/Forge.php

        -
            message: '#^Method CodeIgniter\\Database\\Forge\:\:modifyColumn\(\) has parameter \$fields with no value type specified in iterable type array\.$#'
            count: 1
            path: ../../system/Database/Forge.php

        -
            message: '#^Property CodeIgniter\\Database\\Forge\:\:\$fkAllowActions type has no value type specified in iterable type array\.$#'
            count: 1
            path: ../../system/Database/Forge.php

        -
            message: '#^Property CodeIgniter\\Database\\Forge\:\:\$foreignKeys type has no value type specified in iterable type array\.$#'
            count: 1
            path: ../../system/Database/Forge.php

        -
            message: '#^Property CodeIgniter\\Database\\Forge\:\:\$uniqueKeys type has no value type specified in iterable type array\.$#'
            count: 1
            path: ../../system/Database/Forge.php

        -
            message: '#^Property CodeIgniter\\Database\\Forge\:\:\$unsigned type has no value type specified in iterable type array\.$#'
            count: 1
            path: ../../system/Database/Forge.php

        -
            message: '#^Method CodeIgniter\\Database\\MigrationRunner\:\:__construct\(\) has parameter \$db with no value type specified in iterable type array\.$#'
            count: 1
            path: ../../system/Database/MigrationRunner.php

        -
            message: '#^Method CodeIgniter\\Database\\MigrationRunner\:\:findMigrations\(\) return type has no value type specified in iterable type array\.$#'
            count: 1
            path: ../../system/Database/MigrationRunner.php

        -
            message: '#^Method CodeIgniter\\Database\\MigrationRunner\:\:findNamespaceMigrations\(\) return type has no value type specified in iterable type array\.$#'
            count: 1
            path: ../../system/Database/MigrationRunner.php

        -
            message: '#^Method CodeIgniter\\Database\\MigrationRunner\:\:getBatchHistory\(\) return type has no value type specified in iterable type array\.$#'
            count: 1
            path: ../../system/Database/MigrationRunner.php

        -
            message: '#^Method CodeIgniter\\Database\\MigrationRunner\:\:getBatches\(\) return type has no value type specified in iterable type array\.$#'
            count: 1
            path: ../../system/Database/MigrationRunner.php

        -
            message: '#^Method CodeIgniter\\Database\\MigrationRunner\:\:getCliMessages\(\) return type has no value type specified in iterable type array\.$#'
            count: 1
            path: ../../system/Database/MigrationRunner.php

        -
            message: '#^Method CodeIgniter\\Database\\MigrationRunner\:\:getHistory\(\) return type has no value type specified in iterable type array\.$#'
            count: 1
            path: ../../system/Database/MigrationRunner.php

        -
            message: '#^Property CodeIgniter\\Database\\MigrationRunner\:\:\$cliMessages type has no value type specified in iterable type array\.$#'
            count: 1
            path: ../../system/Database/MigrationRunner.php

        -
            message: '#^Property CodeIgniter\\Database\\MySQLi\\Builder\:\:\$supportedIgnoreStatements type has no value type specified in iterable type array\.$#'
            count: 1
            path: ../../system/Database/MySQLi/Builder.php

        -
            message: '#^Method CodeIgniter\\Database\\MySQLi\\Forge\:\:_alterTable\(\) has parameter \$processedFields with no value type specified in iterable type array\.$#'
            count: 1
            path: ../../system/Database/MySQLi/Forge.php

        -
            message: '#^Method CodeIgniter\\Database\\MySQLi\\Forge\:\:_createTableAttributes\(\) has parameter \$attributes with no value type specified in iterable type array\.$#'
            count: 1
            path: ../../system/Database/MySQLi/Forge.php

        -
            message: '#^Method CodeIgniter\\Database\\MySQLi\\Forge\:\:_processColumn\(\) has parameter \$processedField with no value type specified in iterable type array\.$#'
            count: 1
            path: ../../system/Database/MySQLi/Forge.php

        -
            message: '#^Method CodeIgniter\\Database\\MySQLi\\Forge\:\:_processIndexes\(\) return type has no value type specified in iterable type array\.$#'
            count: 1
            path: ../../system/Database/MySQLi/Forge.php

        -
            message: '#^Property CodeIgniter\\Database\\MySQLi\\Forge\:\:\$_quoted_table_options type has no value type specified in iterable type array\.$#'
            count: 1
            path: ../../system/Database/MySQLi/Forge.php

        -
            message: '#^Property CodeIgniter\\Database\\MySQLi\\Forge\:\:\$_unsigned type has no value type specified in iterable type array\.$#'
            count: 1
            path: ../../system/Database/MySQLi/Forge.php

        -
            message: '#^Method CodeIgniter\\Database\\MySQLi\\PreparedQuery\:\:_execute\(\) has parameter \$data with no value type specified in iterable type array\.$#'
            count: 1
            path: ../../system/Database/MySQLi/PreparedQuery.php

        -
            message: '#^Method CodeIgniter\\Database\\MySQLi\\PreparedQuery\:\:_prepare\(\) has parameter \$options with no value type specified in iterable type array\.$#'
            count: 1
            path: ../../system/Database/MySQLi/PreparedQuery.php

        -
            message: '#^Method CodeIgniter\\Database\\MySQLi\\Result\:\:fetchAssoc\(\) return type has no value type specified in iterable type array\.$#'
            count: 1
            path: ../../system/Database/MySQLi/Result.php

        -
            message: '#^Method CodeIgniter\\Database\\MySQLi\\Result\:\:getFieldData\(\) return type has no value type specified in iterable type array\.$#'
            count: 1
            path: ../../system/Database/MySQLi/Result.php

        -
            message: '#^Method CodeIgniter\\Database\\MySQLi\\Result\:\:getFieldNames\(\) return type has no value type specified in iterable type array\.$#'
            count: 1
            path: ../../system/Database/MySQLi/Result.php

        -
            message: '#^Method CodeIgniter\\Database\\MySQLi\\Utils\:\:_backup\(\) has parameter \$prefs with no value type specified in iterable type array\.$#'
            count: 1
            path: ../../system/Database/MySQLi/Utils.php

        -
            message: '#^Method CodeIgniter\\Database\\OCI8\\Builder\:\:fieldsFromQuery\(\) return type has no value type specified in iterable type array\.$#'
            count: 1
            path: ../../system/Database/OCI8/Builder.php

        -
            message: '#^Property CodeIgniter\\Database\\OCI8\\Builder\:\:\$randomKeyword type has no value type specified in iterable type array\.$#'
            count: 1
            path: ../../system/Database/OCI8/Builder.php

        -
            message: '#^Method CodeIgniter\\Database\\OCI8\\Connection\:\:bindParams\(\) has parameter \$params with no value type specified in iterable type array\.$#'
            count: 1
            path: ../../system/Database/OCI8/Connection.php

        -
            message: '#^Method CodeIgniter\\Database\\OCI8\\Connection\:\:storedProcedure\(\) has parameter \$params with no value type specified in iterable type array\.$#'
            count: 1
            path: ../../system/Database/OCI8/Connection.php

        -
            message: '#^Property CodeIgniter\\Database\\OCI8\\Connection\:\:\$reservedIdentifiers type has no value type specified in iterable type array\.$#'
            count: 1
            path: ../../system/Database/OCI8/Connection.php

        -
            message: '#^Method CodeIgniter\\Database\\OCI8\\Forge\:\:_alterTable\(\) has parameter \$processedFields with no value type specified in iterable type array\.$#'
            count: 1
            path: ../../system/Database/OCI8/Forge.php

        -
            message: '#^Method CodeIgniter\\Database\\OCI8\\Forge\:\:_attributeAutoIncrement\(\) has parameter \$attributes with no value type specified in iterable type array\.$#'
            count: 1
            path: ../../system/Database/OCI8/Forge.php

        -
            message: '#^Method CodeIgniter\\Database\\OCI8\\Forge\:\:_attributeAutoIncrement\(\) has parameter \$field with no value type specified in iterable type array\.$#'
            count: 1
            path: ../../system/Database/OCI8/Forge.php

        -
            message: '#^Method CodeIgniter\\Database\\OCI8\\Forge\:\:_attributeType\(\) has parameter \$attributes with no value type specified in iterable type array\.$#'
            count: 1
            path: ../../system/Database/OCI8/Forge.php

        -
            message: '#^Method CodeIgniter\\Database\\OCI8\\Forge\:\:_processColumn\(\) has parameter \$processedField with no value type specified in iterable type array\.$#'
            count: 1
            path: ../../system/Database/OCI8/Forge.php

        -
            message: '#^Property CodeIgniter\\Database\\OCI8\\Forge\:\:\$fkAllowActions type has no value type specified in iterable type array\.$#'
            count: 1
            path: ../../system/Database/OCI8/Forge.php

        -
            message: '#^Property CodeIgniter\\Database\\OCI8\\Forge\:\:\$unsigned type has no value type specified in iterable type array\.$#'
            count: 1
            path: ../../system/Database/OCI8/Forge.php

        -
            message: '#^Method CodeIgniter\\Database\\OCI8\\PreparedQuery\:\:_execute\(\) has parameter \$data with no value type specified in iterable type array\.$#'
            count: 1
            path: ../../system/Database/OCI8/PreparedQuery.php

        -
            message: '#^Method CodeIgniter\\Database\\OCI8\\PreparedQuery\:\:_prepare\(\) has parameter \$options with no value type specified in iterable type array\.$#'
            count: 1
            path: ../../system/Database/OCI8/PreparedQuery.php

        -
            message: '#^Method CodeIgniter\\Database\\OCI8\\Result\:\:fetchAssoc\(\) return type has no value type specified in iterable type array\.$#'
            count: 1
            path: ../../system/Database/OCI8/Result.php

        -
            message: '#^Method CodeIgniter\\Database\\OCI8\\Result\:\:getFieldData\(\) return type has no value type specified in iterable type array\.$#'
            count: 1
            path: ../../system/Database/OCI8/Result.php

        -
            message: '#^Method CodeIgniter\\Database\\OCI8\\Result\:\:getFieldNames\(\) return type has no value type specified in iterable type array\.$#'
            count: 1
            path: ../../system/Database/OCI8/Result.php

        -
            message: '#^Method CodeIgniter\\Database\\OCI8\\Utils\:\:_backup\(\) has parameter \$prefs with no value type specified in iterable type array\.$#'
            count: 1
            path: ../../system/Database/OCI8/Utils.php

        -
            message: '#^Method CodeIgniter\\Database\\Postgre\\Builder\:\:replace\(\) has parameter \$set with no value type specified in iterable type array\.$#'
            count: 1
            path: ../../system/Database/Postgre/Builder.php

        -
            message: '#^Property CodeIgniter\\Database\\Postgre\\Builder\:\:\$randomKeyword type has no value type specified in iterable type array\.$#'
            count: 1
            path: ../../system/Database/Postgre/Builder.php

        -
            message: '#^Property CodeIgniter\\Database\\Postgre\\Builder\:\:\$supportedIgnoreStatements type has no value type specified in iterable type array\.$#'
            count: 1
            path: ../../system/Database/Postgre/Builder.php

        -
            message: '#^Method CodeIgniter\\Database\\Postgre\\Connection\:\:escape\(\) has parameter \$str with no value type specified in iterable type array\.$#'
            count: 1
            path: ../../system/Database/Postgre/Connection.php

        -
            message: '#^Method CodeIgniter\\Database\\Postgre\\Connection\:\:escape\(\) return type has no value type specified in iterable type array\.$#'
            count: 1
            path: ../../system/Database/Postgre/Connection.php

        -
            message: '#^Method CodeIgniter\\Database\\Postgre\\Forge\:\:_alterTable\(\) has parameter \$processedFields with no value type specified in iterable type array\.$#'
            count: 1
            path: ../../system/Database/Postgre/Forge.php

        -
            message: '#^Method CodeIgniter\\Database\\Postgre\\Forge\:\:_attributeAutoIncrement\(\) has parameter \$attributes with no value type specified in iterable type array\.$#'
            count: 1
            path: ../../system/Database/Postgre/Forge.php

        -
            message: '#^Method CodeIgniter\\Database\\Postgre\\Forge\:\:_attributeAutoIncrement\(\) has parameter \$field with no value type specified in iterable type array\.$#'
            count: 1
            path: ../../system/Database/Postgre/Forge.php

        -
            message: '#^Method CodeIgniter\\Database\\Postgre\\Forge\:\:_attributeType\(\) has parameter \$attributes with no value type specified in iterable type array\.$#'
            count: 1
            path: ../../system/Database/Postgre/Forge.php

        -
            message: '#^Method CodeIgniter\\Database\\Postgre\\Forge\:\:_createTableAttributes\(\) has parameter \$attributes with no value type specified in iterable type array\.$#'
            count: 1
            path: ../../system/Database/Postgre/Forge.php

        -
            message: '#^Method CodeIgniter\\Database\\Postgre\\Forge\:\:_processColumn\(\) has parameter \$processedField with no value type specified in iterable type array\.$#'
            count: 1
            path: ../../system/Database/Postgre/Forge.php

        -
            message: '#^Property CodeIgniter\\Database\\Postgre\\Forge\:\:\$_unsigned type has no value type specified in iterable type array\.$#'
            count: 1
            path: ../../system/Database/Postgre/Forge.php

        -
            message: '#^Method CodeIgniter\\Database\\Postgre\\PreparedQuery\:\:_execute\(\) has parameter \$data with no value type specified in iterable type array\.$#'
            count: 1
            path: ../../system/Database/Postgre/PreparedQuery.php

        -
            message: '#^Method CodeIgniter\\Database\\Postgre\\PreparedQuery\:\:_prepare\(\) has parameter \$options with no value type specified in iterable type array\.$#'
            count: 1
            path: ../../system/Database/Postgre/PreparedQuery.php

        -
            message: '#^Method CodeIgniter\\Database\\Postgre\\Result\:\:fetchAssoc\(\) return type has no value type specified in iterable type array\.$#'
            count: 1
            path: ../../system/Database/Postgre/Result.php

        -
            message: '#^Method CodeIgniter\\Database\\Postgre\\Result\:\:getFieldData\(\) return type has no value type specified in iterable type array\.$#'
            count: 1
            path: ../../system/Database/Postgre/Result.php

        -
            message: '#^Method CodeIgniter\\Database\\Postgre\\Result\:\:getFieldNames\(\) return type has no value type specified in iterable type array\.$#'
            count: 1
            path: ../../system/Database/Postgre/Result.php

        -
            message: '#^Method CodeIgniter\\Database\\Postgre\\Utils\:\:_backup\(\) has parameter \$prefs with no value type specified in iterable type array\.$#'
            count: 1
            path: ../../system/Database/Postgre/Utils.php

        -
            message: '#^Method CodeIgniter\\Database\\PreparedQueryInterface\:\:prepare\(\) has parameter \$options with no value type specified in iterable type array\.$#'
            count: 1
            path: ../../system/Database/PreparedQueryInterface.php

        -
            message: '#^Method CodeIgniter\\Database\\Query\:\:matchNamedBinds\(\) has parameter \$binds with no value type specified in iterable type array\.$#'
            count: 1
            path: ../../system/Database/Query.php

        -
            message: '#^Method CodeIgniter\\Database\\Query\:\:matchSimpleBinds\(\) has parameter \$binds with no value type specified in iterable type array\.$#'
            count: 1
            path: ../../system/Database/Query.php

        -
            message: '#^Method CodeIgniter\\Database\\Query\:\:setBinds\(\) has parameter \$binds with no value type specified in iterable type array\.$#'
            count: 1
            path: ../../system/Database/Query.php

        -
            message: '#^Property CodeIgniter\\Database\\Query\:\:\$binds type has no value type specified in iterable type array\.$#'
            count: 1
            path: ../../system/Database/Query.php

        -
            message: '#^Method CodeIgniter\\Database\\ResultInterface\:\:getCustomResultObject\(\) return type has no value type specified in iterable type array\.$#'
            count: 1
            path: ../../system/Database/ResultInterface.php

        -
            message: '#^Method CodeIgniter\\Database\\ResultInterface\:\:getFieldData\(\) return type has no value type specified in iterable type array\.$#'
            count: 1
            path: ../../system/Database/ResultInterface.php

        -
            message: '#^Method CodeIgniter\\Database\\ResultInterface\:\:getFieldNames\(\) return type has no value type specified in iterable type array\.$#'
            count: 1
            path: ../../system/Database/ResultInterface.php

        -
            message: '#^Method CodeIgniter\\Database\\ResultInterface\:\:getFirstRow\(\) return type has no value type specified in iterable type array\.$#'
            count: 1
            path: ../../system/Database/ResultInterface.php

        -
            message: '#^Method CodeIgniter\\Database\\ResultInterface\:\:getLastRow\(\) return type has no value type specified in iterable type array\.$#'
            count: 1
            path: ../../system/Database/ResultInterface.php

        -
            message: '#^Method CodeIgniter\\Database\\ResultInterface\:\:getNextRow\(\) return type has no value type specified in iterable type array\.$#'
            count: 1
            path: ../../system/Database/ResultInterface.php

        -
            message: '#^Method CodeIgniter\\Database\\ResultInterface\:\:getPreviousRow\(\) return type has no value type specified in iterable type array\.$#'
            count: 1
            path: ../../system/Database/ResultInterface.php

        -
            message: '#^Method CodeIgniter\\Database\\ResultInterface\:\:getResult\(\) return type has no value type specified in iterable type array\.$#'
            count: 1
            path: ../../system/Database/ResultInterface.php

        -
            message: '#^Method CodeIgniter\\Database\\ResultInterface\:\:getResultArray\(\) return type has no value type specified in iterable type array\.$#'
            count: 1
            path: ../../system/Database/ResultInterface.php

        -
            message: '#^Method CodeIgniter\\Database\\ResultInterface\:\:getResultObject\(\) return type has no value type specified in iterable type array\.$#'
            count: 1
            path: ../../system/Database/ResultInterface.php

        -
            message: '#^Method CodeIgniter\\Database\\ResultInterface\:\:getRow\(\) return type has no value type specified in iterable type array\.$#'
            count: 1
            path: ../../system/Database/ResultInterface.php

        -
            message: '#^Method CodeIgniter\\Database\\ResultInterface\:\:getRowArray\(\) return type has no value type specified in iterable type array\.$#'
            count: 1
            path: ../../system/Database/ResultInterface.php

        -
            message: '#^Method CodeIgniter\\Database\\ResultInterface\:\:getUnbufferedRow\(\) return type has no value type specified in iterable type array\.$#'
            count: 1
            path: ../../system/Database/ResultInterface.php

        -
            message: '#^Method CodeIgniter\\Database\\ResultInterface\:\:setRow\(\) has parameter \$key with no value type specified in iterable type array\.$#'
            count: 1
            path: ../../system/Database/ResultInterface.php

        -
            message: '#^Method CodeIgniter\\Database\\ResultInterface\:\:setRow\(\) has parameter \$value with no value type specified in iterable type array\.$#'
            count: 1
            path: ../../system/Database/ResultInterface.php

        -
            message: '#^Method CodeIgniter\\Database\\SQLSRV\\Builder\:\:fieldsFromQuery\(\) return type has no value type specified in iterable type array\.$#'
            count: 1
            path: ../../system/Database/SQLSRV/Builder.php

        -
            message: '#^Method CodeIgniter\\Database\\SQLSRV\\Builder\:\:replace\(\) has parameter \$set with no value type specified in iterable type array\.$#'
            count: 1
            path: ../../system/Database/SQLSRV/Builder.php

        -
            message: '#^Property CodeIgniter\\Database\\SQLSRV\\Builder\:\:\$randomKeyword type has no value type specified in iterable type array\.$#'
            count: 1
            path: ../../system/Database/SQLSRV/Builder.php

        -
            message: '#^Method CodeIgniter\\Database\\SQLSRV\\Connection\:\:__construct\(\) has parameter \$params with no value type specified in iterable type array\.$#'
            count: 1
            path: ../../system/Database/SQLSRV/Connection.php

        -
            message: '#^Method CodeIgniter\\Database\\SQLSRV\\Forge\:\:_alterTable\(\) has parameter \$processedFields with no value type specified in iterable type array\.$#'
            count: 1
            path: ../../system/Database/SQLSRV/Forge.php

        -
            message: '#^Method CodeIgniter\\Database\\SQLSRV\\Forge\:\:_attributeAutoIncrement\(\) has parameter \$attributes with no value type specified in iterable type array\.$#'
            count: 1
            path: ../../system/Database/SQLSRV/Forge.php

        -
            message: '#^Method CodeIgniter\\Database\\SQLSRV\\Forge\:\:_attributeAutoIncrement\(\) has parameter \$field with no value type specified in iterable type array\.$#'
            count: 1
            path: ../../system/Database/SQLSRV/Forge.php

        -
            message: '#^Method CodeIgniter\\Database\\SQLSRV\\Forge\:\:_attributeType\(\) has parameter \$attributes with no value type specified in iterable type array\.$#'
            count: 1
            path: ../../system/Database/SQLSRV/Forge.php

        -
            message: '#^Method CodeIgniter\\Database\\SQLSRV\\Forge\:\:_createTableAttributes\(\) has parameter \$attributes with no value type specified in iterable type array\.$#'
            count: 1
            path: ../../system/Database/SQLSRV/Forge.php

        -
            message: '#^Method CodeIgniter\\Database\\SQLSRV\\Forge\:\:_processColumn\(\) has parameter \$processedField with no value type specified in iterable type array\.$#'
            count: 1
            path: ../../system/Database/SQLSRV/Forge.php

        -
            message: '#^Method CodeIgniter\\Database\\SQLSRV\\Forge\:\:_processIndexes\(\) return type has no value type specified in iterable type array\.$#'
            count: 1
            path: ../../system/Database/SQLSRV/Forge.php

        -
            message: '#^Property CodeIgniter\\Database\\SQLSRV\\Forge\:\:\$fkAllowActions type has no value type specified in iterable type array\.$#'
            count: 1
            path: ../../system/Database/SQLSRV/Forge.php

        -
            message: '#^Property CodeIgniter\\Database\\SQLSRV\\Forge\:\:\$unsigned type has no value type specified in iterable type array\.$#'
            count: 1
            path: ../../system/Database/SQLSRV/Forge.php

        -
            message: '#^Method CodeIgniter\\Database\\SQLSRV\\PreparedQuery\:\:_execute\(\) has parameter \$data with no value type specified in iterable type array\.$#'
            count: 1
            path: ../../system/Database/SQLSRV/PreparedQuery.php

        -
            message: '#^Method CodeIgniter\\Database\\SQLSRV\\PreparedQuery\:\:_prepare\(\) has parameter \$options with no value type specified in iterable type array\.$#'
            count: 1
            path: ../../system/Database/SQLSRV/PreparedQuery.php

        -
            message: '#^Method CodeIgniter\\Database\\SQLSRV\\PreparedQuery\:\:parameterize\(\) return type has no value type specified in iterable type array\.$#'
            count: 1
            path: ../../system/Database/SQLSRV/PreparedQuery.php

        -
            message: '#^Property CodeIgniter\\Database\\SQLSRV\\PreparedQuery\:\:\$parameters type has no value type specified in iterable type array\.$#'
            count: 1
            path: ../../system/Database/SQLSRV/PreparedQuery.php

        -
            message: '#^Method CodeIgniter\\Database\\SQLSRV\\Result\:\:fetchAssoc\(\) return type has no value type specified in iterable type array\.$#'
            count: 1
            path: ../../system/Database/SQLSRV/Result.php

        -
            message: '#^Method CodeIgniter\\Database\\SQLSRV\\Result\:\:getFieldData\(\) return type has no value type specified in iterable type array\.$#'
            count: 1
            path: ../../system/Database/SQLSRV/Result.php

        -
            message: '#^Method CodeIgniter\\Database\\SQLSRV\\Result\:\:getFieldNames\(\) return type has no value type specified in iterable type array\.$#'
            count: 1
            path: ../../system/Database/SQLSRV/Result.php

        -
            message: '#^Method CodeIgniter\\Database\\SQLSRV\\Utils\:\:_backup\(\) has parameter \$prefs with no value type specified in iterable type array\.$#'
            count: 1
            path: ../../system/Database/SQLSRV/Utils.php

        -
            message: '#^Property CodeIgniter\\Database\\SQLite3\\Builder\:\:\$randomKeyword type has no value type specified in iterable type array\.$#'
            count: 1
            path: ../../system/Database/SQLite3/Builder.php

        -
            message: '#^Property CodeIgniter\\Database\\SQLite3\\Builder\:\:\$supportedIgnoreStatements type has no value type specified in iterable type array\.$#'
            count: 1
            path: ../../system/Database/SQLite3/Builder.php

        -
            message: '#^Method CodeIgniter\\Database\\SQLite3\\Forge\:\:_alterTable\(\) has parameter \$processedFields with no value type specified in iterable type array\.$#'
            count: 1
            path: ../../system/Database/SQLite3/Forge.php

        -
            message: '#^Method CodeIgniter\\Database\\SQLite3\\Forge\:\:_attributeAutoIncrement\(\) has parameter \$attributes with no value type specified in iterable type array\.$#'
            count: 1
            path: ../../system/Database/SQLite3/Forge.php

        -
            message: '#^Method CodeIgniter\\Database\\SQLite3\\Forge\:\:_attributeAutoIncrement\(\) has parameter \$field with no value type specified in iterable type array\.$#'
            count: 1
            path: ../../system/Database/SQLite3/Forge.php

        -
            message: '#^Method CodeIgniter\\Database\\SQLite3\\Forge\:\:_attributeType\(\) has parameter \$attributes with no value type specified in iterable type array\.$#'
            count: 1
            path: ../../system/Database/SQLite3/Forge.php

        -
            message: '#^Method CodeIgniter\\Database\\SQLite3\\Forge\:\:_processColumn\(\) has parameter \$processedField with no value type specified in iterable type array\.$#'
            count: 1
            path: ../../system/Database/SQLite3/Forge.php

        -
            message: '#^Method CodeIgniter\\Database\\SQLite3\\Forge\:\:_processForeignKeys\(\) return type has no value type specified in iterable type array\.$#'
            count: 1
            path: ../../system/Database/SQLite3/Forge.php

        -
            message: '#^Property CodeIgniter\\Database\\SQLite3\\Forge\:\:\$_unsigned type has no value type specified in iterable type array\.$#'
            count: 1
            path: ../../system/Database/SQLite3/Forge.php

        -
            message: '#^Method CodeIgniter\\Database\\SQLite3\\PreparedQuery\:\:_execute\(\) has parameter \$data with no value type specified in iterable type array\.$#'
            count: 1
            path: ../../system/Database/SQLite3/PreparedQuery.php

        -
            message: '#^Method CodeIgniter\\Database\\SQLite3\\PreparedQuery\:\:_prepare\(\) has parameter \$options with no value type specified in iterable type array\.$#'
            count: 1
            path: ../../system/Database/SQLite3/PreparedQuery.php

        -
            message: '#^Method CodeIgniter\\Database\\SQLite3\\Result\:\:fetchAssoc\(\) return type has no value type specified in iterable type array\.$#'
            count: 1
            path: ../../system/Database/SQLite3/Result.php

        -
            message: '#^Method CodeIgniter\\Database\\SQLite3\\Result\:\:getFieldData\(\) return type has no value type specified in iterable type array\.$#'
            count: 1
            path: ../../system/Database/SQLite3/Result.php

        -
            message: '#^Method CodeIgniter\\Database\\SQLite3\\Result\:\:getFieldNames\(\) return type has no value type specified in iterable type array\.$#'
            count: 1
            path: ../../system/Database/SQLite3/Result.php

        -
            message: '#^Method CodeIgniter\\Database\\SQLite3\\Table\:\:addForeignKey\(\) has parameter \$foreignKeys with no value type specified in iterable type array\.$#'
            count: 1
            path: ../../system/Database/SQLite3/Table.php

        -
            message: '#^Method CodeIgniter\\Database\\SQLite3\\Table\:\:addPrimaryKey\(\) has parameter \$fields with no value type specified in iterable type array\.$#'
            count: 1
            path: ../../system/Database/SQLite3/Table.php

        -
            message: '#^Method CodeIgniter\\Database\\SQLite3\\Table\:\:formatFields\(\) has parameter \$fields with no value type specified in iterable type array\.$#'
            count: 1
            path: ../../system/Database/SQLite3/Table.php

        -
            message: '#^Method CodeIgniter\\Database\\SQLite3\\Table\:\:formatFields\(\) return type has no value type specified in iterable type array\.$#'
            count: 1
            path: ../../system/Database/SQLite3/Table.php

        -
            message: '#^Property CodeIgniter\\Database\\SQLite3\\Table\:\:\$foreignKeys type has no value type specified in iterable type array\.$#'
            count: 1
            path: ../../system/Database/SQLite3/Table.php

        -
            message: '#^Property CodeIgniter\\Database\\SQLite3\\Table\:\:\$keys type has no value type specified in iterable type array\.$#'
            count: 1
            path: ../../system/Database/SQLite3/Table.php

        -
            message: '#^Method CodeIgniter\\Database\\SQLite3\\Utils\:\:_backup\(\) has parameter \$prefs with no value type specified in iterable type array\.$#'
            count: 1
            path: ../../system/Database/SQLite3/Utils.php

        -
            message: '#^Method CodeIgniter\\Debug\\BaseExceptionHandler\:\:collectVars\(\) return type has no value type specified in iterable type array\.$#'
            count: 1
            path: ../../system/Debug/BaseExceptionHandler.php

        -
            message: '#^Method CodeIgniter\\Debug\\BaseExceptionHandler\:\:maskData\(\) has parameter \$args with no value type specified in iterable type array\.$#'
            count: 1
            path: ../../system/Debug/BaseExceptionHandler.php

        -
            message: '#^Method CodeIgniter\\Debug\\BaseExceptionHandler\:\:maskData\(\) has parameter \$keysToMask with no value type specified in iterable type array\.$#'
            count: 1
            path: ../../system/Debug/BaseExceptionHandler.php

        -
            message: '#^Method CodeIgniter\\Debug\\BaseExceptionHandler\:\:maskData\(\) return type has no value type specified in iterable type array\.$#'
            count: 1
            path: ../../system/Debug/BaseExceptionHandler.php

        -
            message: '#^Method CodeIgniter\\Debug\\BaseExceptionHandler\:\:maskSensitiveData\(\) has parameter \$keysToMask with no value type specified in iterable type array\.$#'
            count: 1
            path: ../../system/Debug/BaseExceptionHandler.php

        -
            message: '#^Method CodeIgniter\\Debug\\BaseExceptionHandler\:\:maskSensitiveData\(\) has parameter \$trace with no value type specified in iterable type array\.$#'
            count: 1
            path: ../../system/Debug/BaseExceptionHandler.php

        -
            message: '#^Method CodeIgniter\\Debug\\BaseExceptionHandler\:\:maskSensitiveData\(\) return type has no value type specified in iterable type array\.$#'
            count: 1
            path: ../../system/Debug/BaseExceptionHandler.php

        -
            message: '#^Method CodeIgniter\\Debug\\ExceptionHandler\:\:fail\(\) has parameter \$messages with no value type specified in iterable type array\.$#'
            count: 1
            path: ../../system/Debug/ExceptionHandler.php

        -
            message: '#^Method CodeIgniter\\Debug\\ExceptionHandler\:\:format\(\) has parameter \$data with no value type specified in iterable type array\.$#'
            count: 1
            path: ../../system/Debug/ExceptionHandler.php

        -
            message: '#^Method CodeIgniter\\Debug\\ExceptionHandler\:\:respond\(\) has parameter \$data with no value type specified in iterable type array\.$#'
            count: 1
            path: ../../system/Debug/ExceptionHandler.php

        -
            message: '#^Method CodeIgniter\\Debug\\ExceptionHandler\:\:respondCreated\(\) has parameter \$data with no value type specified in iterable type array\.$#'
            count: 1
            path: ../../system/Debug/ExceptionHandler.php

        -
            message: '#^Method CodeIgniter\\Debug\\ExceptionHandler\:\:respondDeleted\(\) has parameter \$data with no value type specified in iterable type array\.$#'
            count: 1
            path: ../../system/Debug/ExceptionHandler.php

        -
            message: '#^Method CodeIgniter\\Debug\\ExceptionHandler\:\:respondUpdated\(\) has parameter \$data with no value type specified in iterable type array\.$#'
            count: 1
            path: ../../system/Debug/ExceptionHandler.php

        -
            message: '#^Method CodeIgniter\\Debug\\Exceptions\:\:collectVars\(\) return type has no value type specified in iterable type array\.$#'
            count: 1
            path: ../../system/Debug/Exceptions.php

        -
            message: '#^Method CodeIgniter\\Debug\\Exceptions\:\:determineCodes\(\) return type has no value type specified in iterable type array\.$#'
            count: 1
            path: ../../system/Debug/Exceptions.php

        -
            message: '#^Method CodeIgniter\\Debug\\Exceptions\:\:fail\(\) has parameter \$messages with no value type specified in iterable type array\.$#'
            count: 1
            path: ../../system/Debug/Exceptions.php

        -
            message: '#^Method CodeIgniter\\Debug\\Exceptions\:\:format\(\) has parameter \$data with no value type specified in iterable type array\.$#'
            count: 1
            path: ../../system/Debug/Exceptions.php

        -
            message: '#^Method CodeIgniter\\Debug\\Exceptions\:\:maskData\(\) has parameter \$args with no value type specified in iterable type array\.$#'
            count: 1
            path: ../../system/Debug/Exceptions.php

        -
            message: '#^Method CodeIgniter\\Debug\\Exceptions\:\:maskData\(\) has parameter \$keysToMask with no value type specified in iterable type array\.$#'
            count: 1
            path: ../../system/Debug/Exceptions.php

        -
            message: '#^Method CodeIgniter\\Debug\\Exceptions\:\:maskData\(\) return type has no value type specified in iterable type array\.$#'
            count: 1
            path: ../../system/Debug/Exceptions.php

        -
            message: '#^Method CodeIgniter\\Debug\\Exceptions\:\:maskSensitiveData\(\) has parameter \$keysToMask with no value type specified in iterable type array\.$#'
            count: 1
            path: ../../system/Debug/Exceptions.php

        -
            message: '#^Method CodeIgniter\\Debug\\Exceptions\:\:maskSensitiveData\(\) has parameter \$trace with no value type specified in iterable type array\.$#'
            count: 1
            path: ../../system/Debug/Exceptions.php

        -
            message: '#^Method CodeIgniter\\Debug\\Exceptions\:\:maskSensitiveData\(\) return type has no value type specified in iterable type array\.$#'
            count: 1
            path: ../../system/Debug/Exceptions.php

        -
            message: '#^Method CodeIgniter\\Debug\\Exceptions\:\:renderBacktrace\(\) has parameter \$backtrace with no value type specified in iterable type array\.$#'
            count: 1
            path: ../../system/Debug/Exceptions.php

        -
            message: '#^Method CodeIgniter\\Debug\\Exceptions\:\:respond\(\) has parameter \$data with no value type specified in iterable type array\.$#'
            count: 1
            path: ../../system/Debug/Exceptions.php

        -
            message: '#^Method CodeIgniter\\Debug\\Exceptions\:\:respondCreated\(\) has parameter \$data with no value type specified in iterable type array\.$#'
            count: 1
            path: ../../system/Debug/Exceptions.php

        -
            message: '#^Method CodeIgniter\\Debug\\Exceptions\:\:respondDeleted\(\) has parameter \$data with no value type specified in iterable type array\.$#'
            count: 1
            path: ../../system/Debug/Exceptions.php

        -
            message: '#^Method CodeIgniter\\Debug\\Exceptions\:\:respondUpdated\(\) has parameter \$data with no value type specified in iterable type array\.$#'
            count: 1
            path: ../../system/Debug/Exceptions.php

        -
            message: '#^Property CodeIgniter\\Debug\\Iterator\:\:\$results type has no value type specified in iterable type array\.$#'
            count: 1
            path: ../../system/Debug/Iterator.php

        -
            message: '#^Property CodeIgniter\\Debug\\Iterator\:\:\$tests type has no value type specified in iterable type array\.$#'
            count: 1
            path: ../../system/Debug/Iterator.php

        -
            message: '#^Method CodeIgniter\\Debug\\Timer\:\:getTimers\(\) return type has no value type specified in iterable type array\.$#'
            count: 1
            path: ../../system/Debug/Timer.php

        -
            message: '#^Property CodeIgniter\\Debug\\Timer\:\:\$timers type has no value type specified in iterable type array\.$#'
            count: 1
            path: ../../system/Debug/Timer.php

        -
            message: '#^Method CodeIgniter\\Debug\\Toolbar\:\:collectTimelineData\(\) has parameter \$collectors with no value type specified in iterable type array\.$#'
            count: 1
            path: ../../system/Debug/Toolbar.php

        -
            message: '#^Method CodeIgniter\\Debug\\Toolbar\:\:collectTimelineData\(\) return type has no value type specified in iterable type array\.$#'
            count: 1
            path: ../../system/Debug/Toolbar.php

        -
            message: '#^Method CodeIgniter\\Debug\\Toolbar\:\:collectVarData\(\) return type has no value type specified in iterable type array\.$#'
            count: 1
            path: ../../system/Debug/Toolbar.php

        -
            message: '#^Method CodeIgniter\\Debug\\Toolbar\:\:renderTimeline\(\) has parameter \$collectors with no value type specified in iterable type array\.$#'
            count: 1
            path: ../../system/Debug/Toolbar.php

        -
            message: '#^Method CodeIgniter\\Debug\\Toolbar\:\:renderTimeline\(\) has parameter \$styles with no value type specified in iterable type array\.$#'
            count: 1
            path: ../../system/Debug/Toolbar.php

        -
            message: '#^Method CodeIgniter\\Debug\\Toolbar\:\:renderTimelineRecursive\(\) has parameter \$rows with no value type specified in iterable type array\.$#'
            count: 1
            path: ../../system/Debug/Toolbar.php

        -
            message: '#^Method CodeIgniter\\Debug\\Toolbar\:\:renderTimelineRecursive\(\) has parameter \$styles with no value type specified in iterable type array\.$#'
            count: 1
            path: ../../system/Debug/Toolbar.php

        -
            message: '#^Method CodeIgniter\\Debug\\Toolbar\:\:structureTimelineData\(\) has parameter \$elements with no value type specified in iterable type array\.$#'
            count: 1
            path: ../../system/Debug/Toolbar.php

        -
            message: '#^Method CodeIgniter\\Debug\\Toolbar\:\:structureTimelineData\(\) return type has no value type specified in iterable type array\.$#'
            count: 1
            path: ../../system/Debug/Toolbar.php

        -
            message: '#^Method CodeIgniter\\Debug\\Toolbar\\Collectors\\BaseCollector\:\:display\(\) return type has no value type specified in iterable type array\.$#'
            count: 1
            path: ../../system/Debug/Toolbar/Collectors/BaseCollector.php

        -
            message: '#^Method CodeIgniter\\Debug\\Toolbar\\Collectors\\BaseCollector\:\:formatTimelineData\(\) return type has no value type specified in iterable type array\.$#'
            count: 1
            path: ../../system/Debug/Toolbar/Collectors/BaseCollector.php

        -
            message: '#^Method CodeIgniter\\Debug\\Toolbar\\Collectors\\BaseCollector\:\:getAsArray\(\) return type has no value type specified in iterable type array\.$#'
            count: 1
            path: ../../system/Debug/Toolbar/Collectors/BaseCollector.php

        -
            message: '#^Method CodeIgniter\\Debug\\Toolbar\\Collectors\\BaseCollector\:\:getVarData\(\) return type has no value type specified in iterable type array\.$#'
            count: 1
            path: ../../system/Debug/Toolbar/Collectors/BaseCollector.php

        -
            message: '#^Method CodeIgniter\\Debug\\Toolbar\\Collectors\\BaseCollector\:\:timelineData\(\) return type has no value type specified in iterable type array\.$#'
            count: 1
            path: ../../system/Debug/Toolbar/Collectors/BaseCollector.php

        -
            message: '#^Method CodeIgniter\\Debug\\Toolbar\\Collectors\\Config\:\:display\(\) return type has no value type specified in iterable type array\.$#'
            count: 1
            path: ../../system/Debug/Toolbar/Collectors/Config.php

        -
            message: '#^Method CodeIgniter\\Debug\\Toolbar\\Collectors\\Database\:\:display\(\) return type has no value type specified in iterable type array\.$#'
            count: 1
            path: ../../system/Debug/Toolbar/Collectors/Database.php

        -
            message: '#^Method CodeIgniter\\Debug\\Toolbar\\Collectors\\Database\:\:formatTimelineData\(\) return type has no value type specified in iterable type array\.$#'
            count: 1
            path: ../../system/Debug/Toolbar/Collectors/Database.php

        -
            message: '#^Property CodeIgniter\\Debug\\Toolbar\\Collectors\\Database\:\:\$connections type has no value type specified in iterable type array\.$#'
            count: 1
            path: ../../system/Debug/Toolbar/Collectors/Database.php

        -
            message: '#^Property CodeIgniter\\Debug\\Toolbar\\Collectors\\Database\:\:\$queries type has no value type specified in iterable type array\.$#'
            count: 1
            path: ../../system/Debug/Toolbar/Collectors/Database.php

        -
            message: '#^Method CodeIgniter\\Debug\\Toolbar\\Collectors\\Events\:\:display\(\) return type has no value type specified in iterable type array\.$#'
            count: 1
            path: ../../system/Debug/Toolbar/Collectors/Events.php

        -
            message: '#^Method CodeIgniter\\Debug\\Toolbar\\Collectors\\Events\:\:formatTimelineData\(\) return type has no value type specified in iterable type array\.$#'
            count: 1
            path: ../../system/Debug/Toolbar/Collectors/Events.php

        -
            message: '#^Method CodeIgniter\\Debug\\Toolbar\\Collectors\\Files\:\:display\(\) return type has no value type specified in iterable type array\.$#'
            count: 1
            path: ../../system/Debug/Toolbar/Collectors/Files.php

        -
            message: '#^Method CodeIgniter\\Debug\\Toolbar\\Collectors\\History\:\:display\(\) return type has no value type specified in iterable type array\.$#'
            count: 1
            path: ../../system/Debug/Toolbar/Collectors/History.php

        -
            message: '#^Property CodeIgniter\\Debug\\Toolbar\\Collectors\\History\:\:\$files type has no value type specified in iterable type array\.$#'
            count: 1
            path: ../../system/Debug/Toolbar/Collectors/History.php

        -
            message: '#^Method CodeIgniter\\Debug\\Toolbar\\Collectors\\Logs\:\:collectLogs\(\) return type has no value type specified in iterable type array\.$#'
            count: 1
            path: ../../system/Debug/Toolbar/Collectors/Logs.php

        -
            message: '#^Method CodeIgniter\\Debug\\Toolbar\\Collectors\\Logs\:\:display\(\) return type has no value type specified in iterable type array\.$#'
            count: 1
            path: ../../system/Debug/Toolbar/Collectors/Logs.php

        -
            message: '#^Property CodeIgniter\\Debug\\Toolbar\\Collectors\\Logs\:\:\$data type has no value type specified in iterable type array\.$#'
            count: 1
            path: ../../system/Debug/Toolbar/Collectors/Logs.php

        -
            message: '#^Method CodeIgniter\\Debug\\Toolbar\\Collectors\\Timers\:\:formatTimelineData\(\) return type has no value type specified in iterable type array\.$#'
            count: 1
            path: ../../system/Debug/Toolbar/Collectors/Timers.php

        -
            message: '#^Method CodeIgniter\\Debug\\Toolbar\\Collectors\\Views\:\:formatTimelineData\(\) return type has no value type specified in iterable type array\.$#'
            count: 1
            path: ../../system/Debug/Toolbar/Collectors/Views.php

        -
            message: '#^Method CodeIgniter\\Debug\\Toolbar\\Collectors\\Views\:\:getVarData\(\) return type has no value type specified in iterable type array\.$#'
            count: 1
            path: ../../system/Debug/Toolbar/Collectors/Views.php

        -
            message: '#^Property CodeIgniter\\Debug\\Toolbar\\Collectors\\Views\:\:\$views type has no value type specified in iterable type array\.$#'
            count: 1
            path: ../../system/Debug/Toolbar/Collectors/Views.php

        -
            message: '#^Method CodeIgniter\\Email\\Email\:\:__construct\(\) has parameter \$config with no value type specified in iterable type array\.$#'
            count: 1
            path: ../../system/Email/Email.php

        -
            message: '#^Method CodeIgniter\\Email\\Email\:\:cleanEmail\(\) has parameter \$email with no value type specified in iterable type array\.$#'
            count: 1
            path: ../../system/Email/Email.php

        -
            message: '#^Method CodeIgniter\\Email\\Email\:\:cleanEmail\(\) return type has no value type specified in iterable type array\.$#'
            count: 1
            path: ../../system/Email/Email.php

        -
            message: '#^Method CodeIgniter\\Email\\Email\:\:initialize\(\) has parameter \$config with no value type specified in iterable type array\.$#'
            count: 1
            path: ../../system/Email/Email.php

        -
            message: '#^Method CodeIgniter\\Email\\Email\:\:printDebugger\(\) has parameter \$include with no value type specified in iterable type array\.$#'
            count: 1
            path: ../../system/Email/Email.php

        -
            message: '#^Method CodeIgniter\\Email\\Email\:\:setArchiveValues\(\) return type has no value type specified in iterable type array\.$#'
            count: 1
            path: ../../system/Email/Email.php

        -
            message: '#^Method CodeIgniter\\Email\\Email\:\:setTo\(\) has parameter \$to with no value type specified in iterable type array\.$#'
            count: 1
            path: ../../system/Email/Email.php

        -
            message: '#^Method CodeIgniter\\Email\\Email\:\:stringToArray\(\) has parameter \$email with no value type specified in iterable type array\.$#'
            count: 1
            path: ../../system/Email/Email.php

        -
            message: '#^Method CodeIgniter\\Email\\Email\:\:stringToArray\(\) return type has no value type specified in iterable type array\.$#'
            count: 1
            path: ../../system/Email/Email.php

        -
            message: '#^Method CodeIgniter\\Email\\Email\:\:validateEmail\(\) has parameter \$email with no value type specified in iterable type array\.$#'
            count: 1
            path: ../../system/Email/Email.php

        -
            message: '#^Property CodeIgniter\\Email\\Email\:\:\$BCCArray type has no value type specified in iterable type array\.$#'
            count: 1
            path: ../../system/Email/Email.php

        -
            message: '#^Property CodeIgniter\\Email\\Email\:\:\$CCArray type has no value type specified in iterable type array\.$#'
            count: 1
            path: ../../system/Email/Email.php

        -
            message: '#^Property CodeIgniter\\Email\\Email\:\:\$archive type has no value type specified in iterable type array\.$#'
            count: 1
            path: ../../system/Email/Email.php

        -
            message: '#^Property CodeIgniter\\Email\\Email\:\:\$attachments type has no value type specified in iterable type array\.$#'
            count: 1
            path: ../../system/Email/Email.php

        -
            message: '#^Property CodeIgniter\\Email\\Email\:\:\$bitDepths type has no value type specified in iterable type array\.$#'
            count: 1
            path: ../../system/Email/Email.php

        -
            message: '#^Property CodeIgniter\\Email\\Email\:\:\$debugMessage type has no value type specified in iterable type array\.$#'
            count: 1
            path: ../../system/Email/Email.php

        -
            message: '#^Property CodeIgniter\\Email\\Email\:\:\$headers type has no value type specified in iterable type array\.$#'
            count: 1
            path: ../../system/Email/Email.php

        -
            message: '#^Property CodeIgniter\\Email\\Email\:\:\$priorities type has no value type specified in iterable type array\.$#'
            count: 1
            path: ../../system/Email/Email.php

        -
            message: '#^Property CodeIgniter\\Email\\Email\:\:\$protocols type has no value type specified in iterable type array\.$#'
            count: 1
            path: ../../system/Email/Email.php

        -
            message: '#^Property CodeIgniter\\Email\\Email\:\:\$recipients type has no value type specified in iterable type array\.$#'
            count: 1
            path: ../../system/Email/Email.php

        -
            message: '#^Property CodeIgniter\\Email\\Email\:\:\$tmpArchive type has no value type specified in iterable type array\.$#'
            count: 1
            path: ../../system/Email/Email.php

        -
            message: '#^Method CodeIgniter\\Encryption\\EncrypterInterface\:\:decrypt\(\) has parameter \$params with no value type specified in iterable type array\.$#'
            count: 1
            path: ../../system/Encryption/EncrypterInterface.php

        -
            message: '#^Method CodeIgniter\\Encryption\\EncrypterInterface\:\:encrypt\(\) has parameter \$params with no value type specified in iterable type array\.$#'
            count: 1
            path: ../../system/Encryption/EncrypterInterface.php

        -
            message: '#^Method CodeIgniter\\Encryption\\Encryption\:\:__get\(\) return type has no value type specified in iterable type array\.$#'
            count: 1
            path: ../../system/Encryption/Encryption.php

        -
            message: '#^Property CodeIgniter\\Encryption\\Encryption\:\:\$drivers type has no value type specified in iterable type array\.$#'
            count: 1
            path: ../../system/Encryption/Encryption.php

        -
            message: '#^Method CodeIgniter\\Encryption\\Handlers\\BaseHandler\:\:__get\(\) return type has no value type specified in iterable type array\.$#'
            count: 1
            path: ../../system/Encryption/Handlers/BaseHandler.php

        -
            message: '#^Method CodeIgniter\\Encryption\\Handlers\\OpenSSLHandler\:\:decrypt\(\) has parameter \$params with no value type specified in iterable type array\.$#'
            count: 1
            path: ../../system/Encryption/Handlers/OpenSSLHandler.php

        -
            message: '#^Method CodeIgniter\\Encryption\\Handlers\\OpenSSLHandler\:\:encrypt\(\) has parameter \$params with no value type specified in iterable type array\.$#'
            count: 1
            path: ../../system/Encryption/Handlers/OpenSSLHandler.php

        -
            message: '#^Property CodeIgniter\\Encryption\\Handlers\\OpenSSLHandler\:\:\$digestSize type has no value type specified in iterable type array\.$#'
            count: 1
            path: ../../system/Encryption/Handlers/OpenSSLHandler.php

        -
            message: '#^Method CodeIgniter\\Encryption\\Handlers\\SodiumHandler\:\:decrypt\(\) has parameter \$params with no value type specified in iterable type array\.$#'
            count: 1
            path: ../../system/Encryption/Handlers/SodiumHandler.php

        -
            message: '#^Method CodeIgniter\\Encryption\\Handlers\\SodiumHandler\:\:encrypt\(\) has parameter \$params with no value type specified in iterable type array\.$#'
            count: 1
            path: ../../system/Encryption/Handlers/SodiumHandler.php

        -
            message: '#^Method CodeIgniter\\Encryption\\Handlers\\SodiumHandler\:\:parseParams\(\) has parameter \$params with no value type specified in iterable type array\.$#'
            count: 1
            path: ../../system/Encryption/Handlers/SodiumHandler.php

        -
            message: '#^Method CodeIgniter\\Entity\\Cast\\ArrayCast\:\:get\(\) has parameter \$params with no value type specified in iterable type array\.$#'
            count: 1
            path: ../../system/Entity/Cast/ArrayCast.php

        -
            message: '#^Method CodeIgniter\\Entity\\Cast\\ArrayCast\:\:get\(\) has parameter \$value with no value type specified in iterable type array\.$#'
            count: 1
            path: ../../system/Entity/Cast/ArrayCast.php

        -
            message: '#^Method CodeIgniter\\Entity\\Cast\\ArrayCast\:\:get\(\) return type has no value type specified in iterable type array\.$#'
            count: 1
            path: ../../system/Entity/Cast/ArrayCast.php

        -
            message: '#^Method CodeIgniter\\Entity\\Cast\\ArrayCast\:\:set\(\) has parameter \$params with no value type specified in iterable type array\.$#'
            count: 1
            path: ../../system/Entity/Cast/ArrayCast.php

        -
            message: '#^Method CodeIgniter\\Entity\\Cast\\ArrayCast\:\:set\(\) has parameter \$value with no value type specified in iterable type array\.$#'
            count: 1
            path: ../../system/Entity/Cast/ArrayCast.php

        -
            message: '#^Method CodeIgniter\\Entity\\Cast\\BaseCast\:\:get\(\) has parameter \$params with no value type specified in iterable type array\.$#'
            count: 1
            path: ../../system/Entity/Cast/BaseCast.php

        -
            message: '#^Method CodeIgniter\\Entity\\Cast\\BaseCast\:\:get\(\) has parameter \$value with no value type specified in iterable type array\.$#'
            count: 1
            path: ../../system/Entity/Cast/BaseCast.php

        -
            message: '#^Method CodeIgniter\\Entity\\Cast\\BaseCast\:\:get\(\) return type has no value type specified in iterable type array\.$#'
            count: 1
            path: ../../system/Entity/Cast/BaseCast.php

        -
            message: '#^Method CodeIgniter\\Entity\\Cast\\BaseCast\:\:set\(\) has parameter \$params with no value type specified in iterable type array\.$#'
            count: 1
            path: ../../system/Entity/Cast/BaseCast.php

        -
            message: '#^Method CodeIgniter\\Entity\\Cast\\BaseCast\:\:set\(\) has parameter \$value with no value type specified in iterable type array\.$#'
            count: 1
            path: ../../system/Entity/Cast/BaseCast.php

        -
            message: '#^Method CodeIgniter\\Entity\\Cast\\BaseCast\:\:set\(\) return type has no value type specified in iterable type array\.$#'
            count: 1
            path: ../../system/Entity/Cast/BaseCast.php

        -
            message: '#^Method CodeIgniter\\Entity\\Cast\\BooleanCast\:\:get\(\) has parameter \$params with no value type specified in iterable type array\.$#'
            count: 1
            path: ../../system/Entity/Cast/BooleanCast.php

        -
            message: '#^Method CodeIgniter\\Entity\\Cast\\BooleanCast\:\:get\(\) has parameter \$value with no value type specified in iterable type array\.$#'
            count: 1
            path: ../../system/Entity/Cast/BooleanCast.php

        -
            message: '#^Method CodeIgniter\\Entity\\Cast\\CSVCast\:\:get\(\) has parameter \$params with no value type specified in iterable type array\.$#'
            count: 1
            path: ../../system/Entity/Cast/CSVCast.php

        -
            message: '#^Method CodeIgniter\\Entity\\Cast\\CSVCast\:\:get\(\) has parameter \$value with no value type specified in iterable type array\.$#'
            count: 1
            path: ../../system/Entity/Cast/CSVCast.php

        -
            message: '#^Method CodeIgniter\\Entity\\Cast\\CSVCast\:\:get\(\) return type has no value type specified in iterable type array\.$#'
            count: 1
            path: ../../system/Entity/Cast/CSVCast.php

        -
            message: '#^Method CodeIgniter\\Entity\\Cast\\CSVCast\:\:set\(\) has parameter \$params with no value type specified in iterable type array\.$#'
            count: 1
            path: ../../system/Entity/Cast/CSVCast.php

        -
            message: '#^Method CodeIgniter\\Entity\\Cast\\CSVCast\:\:set\(\) has parameter \$value with no value type specified in iterable type array\.$#'
            count: 1
            path: ../../system/Entity/Cast/CSVCast.php

        -
            message: '#^Method CodeIgniter\\Entity\\Cast\\CastInterface\:\:get\(\) has parameter \$params with no value type specified in iterable type array\.$#'
            count: 1
            path: ../../system/Entity/Cast/CastInterface.php

        -
            message: '#^Method CodeIgniter\\Entity\\Cast\\CastInterface\:\:get\(\) has parameter \$value with no value type specified in iterable type array\.$#'
            count: 1
            path: ../../system/Entity/Cast/CastInterface.php

        -
            message: '#^Method CodeIgniter\\Entity\\Cast\\CastInterface\:\:get\(\) return type has no value type specified in iterable type array\.$#'
            count: 1
            path: ../../system/Entity/Cast/CastInterface.php

        -
            message: '#^Method CodeIgniter\\Entity\\Cast\\CastInterface\:\:set\(\) has parameter \$params with no value type specified in iterable type array\.$#'
            count: 1
            path: ../../system/Entity/Cast/CastInterface.php

        -
            message: '#^Method CodeIgniter\\Entity\\Cast\\CastInterface\:\:set\(\) has parameter \$value with no value type specified in iterable type array\.$#'
            count: 1
            path: ../../system/Entity/Cast/CastInterface.php

        -
            message: '#^Method CodeIgniter\\Entity\\Cast\\CastInterface\:\:set\(\) return type has no value type specified in iterable type array\.$#'
            count: 1
            path: ../../system/Entity/Cast/CastInterface.php

        -
            message: '#^Method CodeIgniter\\Entity\\Cast\\DatetimeCast\:\:get\(\) has parameter \$params with no value type specified in iterable type array\.$#'
            count: 1
            path: ../../system/Entity/Cast/DatetimeCast.php

        -
            message: '#^Method CodeIgniter\\Entity\\Cast\\DatetimeCast\:\:get\(\) has parameter \$value with no value type specified in iterable type array\.$#'
            count: 1
            path: ../../system/Entity/Cast/DatetimeCast.php

        -
            message: '#^Method CodeIgniter\\Entity\\Cast\\FloatCast\:\:get\(\) has parameter \$params with no value type specified in iterable type array\.$#'
            count: 1
            path: ../../system/Entity/Cast/FloatCast.php

        -
            message: '#^Method CodeIgniter\\Entity\\Cast\\FloatCast\:\:get\(\) has parameter \$value with no value type specified in iterable type array\.$#'
            count: 1
            path: ../../system/Entity/Cast/FloatCast.php

        -
            message: '#^Method CodeIgniter\\Entity\\Cast\\IntBoolCast\:\:get\(\) has parameter \$params with no value type specified in iterable type array\.$#'
            count: 1
            path: ../../system/Entity/Cast/IntBoolCast.php

        -
            message: '#^Method CodeIgniter\\Entity\\Cast\\IntBoolCast\:\:set\(\) has parameter \$params with no value type specified in iterable type array\.$#'
            count: 1
            path: ../../system/Entity/Cast/IntBoolCast.php

        -
            message: '#^Method CodeIgniter\\Entity\\Cast\\IntegerCast\:\:get\(\) has parameter \$params with no value type specified in iterable type array\.$#'
            count: 1
            path: ../../system/Entity/Cast/IntegerCast.php

        -
            message: '#^Method CodeIgniter\\Entity\\Cast\\IntegerCast\:\:get\(\) has parameter \$value with no value type specified in iterable type array\.$#'
            count: 1
            path: ../../system/Entity/Cast/IntegerCast.php

        -
            message: '#^Method CodeIgniter\\Entity\\Cast\\JsonCast\:\:get\(\) has parameter \$params with no value type specified in iterable type array\.$#'
            count: 1
            path: ../../system/Entity/Cast/JsonCast.php

        -
            message: '#^Method CodeIgniter\\Entity\\Cast\\JsonCast\:\:get\(\) has parameter \$value with no value type specified in iterable type array\.$#'
            count: 1
            path: ../../system/Entity/Cast/JsonCast.php

        -
            message: '#^Method CodeIgniter\\Entity\\Cast\\JsonCast\:\:get\(\) return type has no value type specified in iterable type array\.$#'
            count: 1
            path: ../../system/Entity/Cast/JsonCast.php

        -
            message: '#^Method CodeIgniter\\Entity\\Cast\\JsonCast\:\:set\(\) has parameter \$params with no value type specified in iterable type array\.$#'
            count: 1
            path: ../../system/Entity/Cast/JsonCast.php

        -
            message: '#^Method CodeIgniter\\Entity\\Cast\\JsonCast\:\:set\(\) has parameter \$value with no value type specified in iterable type array\.$#'
            count: 1
            path: ../../system/Entity/Cast/JsonCast.php

        -
            message: '#^Method CodeIgniter\\Entity\\Cast\\ObjectCast\:\:get\(\) has parameter \$params with no value type specified in iterable type array\.$#'
            count: 1
            path: ../../system/Entity/Cast/ObjectCast.php

        -
            message: '#^Method CodeIgniter\\Entity\\Cast\\ObjectCast\:\:get\(\) has parameter \$value with no value type specified in iterable type array\.$#'
            count: 1
            path: ../../system/Entity/Cast/ObjectCast.php

        -
            message: '#^Method CodeIgniter\\Entity\\Cast\\StringCast\:\:get\(\) has parameter \$params with no value type specified in iterable type array\.$#'
            count: 1
            path: ../../system/Entity/Cast/StringCast.php

        -
            message: '#^Method CodeIgniter\\Entity\\Cast\\StringCast\:\:get\(\) has parameter \$value with no value type specified in iterable type array\.$#'
            count: 1
            path: ../../system/Entity/Cast/StringCast.php

        -
            message: '#^Method CodeIgniter\\Entity\\Cast\\TimestampCast\:\:get\(\) has parameter \$params with no value type specified in iterable type array\.$#'
            count: 1
            path: ../../system/Entity/Cast/TimestampCast.php

        -
            message: '#^Method CodeIgniter\\Entity\\Cast\\TimestampCast\:\:get\(\) has parameter \$value with no value type specified in iterable type array\.$#'
            count: 1
            path: ../../system/Entity/Cast/TimestampCast.php

        -
            message: '#^Method CodeIgniter\\Entity\\Cast\\TimestampCast\:\:get\(\) return type has no value type specified in iterable type array\.$#'
            count: 1
            path: ../../system/Entity/Cast/TimestampCast.php

        -
            message: '#^Method CodeIgniter\\Entity\\Cast\\URICast\:\:get\(\) has parameter \$params with no value type specified in iterable type array\.$#'
            count: 1
            path: ../../system/Entity/Cast/URICast.php

        -
            message: '#^Method CodeIgniter\\Entity\\Cast\\URICast\:\:get\(\) has parameter \$value with no value type specified in iterable type array\.$#'
            count: 1
            path: ../../system/Entity/Cast/URICast.php

        -
            message: '#^Method CodeIgniter\\Entity\\Entity\:\:__construct\(\) has parameter \$data with no value type specified in iterable type array\.$#'
            count: 1
            path: ../../system/Entity/Entity.php

        -
            message: '#^Method CodeIgniter\\Entity\\Entity\:\:__get\(\) return type has no value type specified in iterable type array\.$#'
            count: 1
            path: ../../system/Entity/Entity.php

        -
            message: '#^Method CodeIgniter\\Entity\\Entity\:\:__set\(\) has parameter \$value with no value type specified in iterable type array\.$#'
            count: 1
            path: ../../system/Entity/Entity.php

        -
            message: '#^Method CodeIgniter\\Entity\\Entity\:\:castAs\(\) return type has no value type specified in iterable type array\.$#'
            count: 1
            path: ../../system/Entity/Entity.php

        -
            message: '#^Method CodeIgniter\\Entity\\Entity\:\:fill\(\) has parameter \$data with no value type specified in iterable type array\.$#'
            count: 1
            path: ../../system/Entity/Entity.php

        -
            message: '#^Method CodeIgniter\\Entity\\Entity\:\:injectRawData\(\) has parameter \$data with no value type specified in iterable type array\.$#'
            count: 1
            path: ../../system/Entity/Entity.php

        -
            message: '#^Method CodeIgniter\\Entity\\Entity\:\:jsonSerialize\(\) return type has no value type specified in iterable type array\.$#'
            count: 1
            path: ../../system/Entity/Entity.php

        -
            message: '#^Method CodeIgniter\\Entity\\Entity\:\:setAttributes\(\) has parameter \$data with no value type specified in iterable type array\.$#'
            count: 1
            path: ../../system/Entity/Entity.php

        -
            message: '#^Method CodeIgniter\\Entity\\Entity\:\:toArray\(\) return type has no value type specified in iterable type array\.$#'
            count: 1
            path: ../../system/Entity/Entity.php

        -
            message: '#^Method CodeIgniter\\Entity\\Entity\:\:toRawArray\(\) return type has no value type specified in iterable type array\.$#'
            count: 1
            path: ../../system/Entity/Entity.php

        -
            message: '#^Method CodeIgniter\\Exceptions\\PageNotFoundException\:\:lang\(\) has parameter \$args with no value type specified in iterable type array\.$#'
            count: 1
            path: ../../system/Exceptions/PageNotFoundException.php

        -
            message: '#^Method CodeIgniter\\Filters\\Filters\:\:checkExcept\(\) has parameter \$paths with no value type specified in iterable type array\.$#'
            count: 1
            path: ../../system/Filters/Filters.php

        -
            message: '#^Method CodeIgniter\\Filters\\Filters\:\:checkPseudoRegex\(\) has parameter \$paths with no value type specified in iterable type array\.$#'
            count: 1
            path: ../../system/Filters/Filters.php

        -
            message: '#^Method CodeIgniter\\Filters\\Filters\:\:getRequiredFilters\(\) return type has no value type specified in iterable type array\.$#'
            count: 1
            path: ../../system/Filters/Filters.php

        -
            message: '#^Method CodeIgniter\\Filters\\Filters\:\:pathApplies\(\) has parameter \$paths with no value type specified in iterable type array\.$#'
            count: 1
            path: ../../system/Filters/Filters.php

        -
            message: '#^Method CodeIgniter\\Filters\\Filters\:\:setToolbarToLast\(\) return type has no value type specified in iterable type array\.$#'
            count: 1
            path: ../../system/Filters/Filters.php

        -
            message: '#^Method CodeIgniter\\Filters\\ForceHTTPS\:\:after\(\) has parameter \$arguments with no value type specified in iterable type array\.$#'
            count: 1
            path: ../../system/Filters/ForceHTTPS.php

        -
            message: '#^Method CodeIgniter\\Filters\\ForceHTTPS\:\:before\(\) has parameter \$arguments with no value type specified in iterable type array\.$#'
            count: 1
            path: ../../system/Filters/ForceHTTPS.php

        -
            message: '#^Method CodeIgniter\\Filters\\InvalidChars\:\:checkControl\(\) has parameter \$value with no value type specified in iterable type array\.$#'
            count: 1
            path: ../../system/Filters/InvalidChars.php

        -
            message: '#^Method CodeIgniter\\Filters\\InvalidChars\:\:checkControl\(\) return type has no value type specified in iterable type array\.$#'
            count: 1
            path: ../../system/Filters/InvalidChars.php

        -
            message: '#^Method CodeIgniter\\Filters\\InvalidChars\:\:checkEncoding\(\) has parameter \$value with no value type specified in iterable type array\.$#'
            count: 1
            path: ../../system/Filters/InvalidChars.php

        -
            message: '#^Method CodeIgniter\\Filters\\InvalidChars\:\:checkEncoding\(\) return type has no value type specified in iterable type array\.$#'
            count: 1
            path: ../../system/Filters/InvalidChars.php

        -
            message: '#^Method CodeIgniter\\Filters\\PageCache\:\:after\(\) has parameter \$arguments with no value type specified in iterable type array\.$#'
            count: 1
            path: ../../system/Filters/PageCache.php

        -
            message: '#^Method CodeIgniter\\Filters\\PageCache\:\:before\(\) has parameter \$arguments with no value type specified in iterable type array\.$#'
            count: 1
            path: ../../system/Filters/PageCache.php

        -
            message: '#^Method CodeIgniter\\Filters\\PerformanceMetrics\:\:after\(\) has parameter \$arguments with no value type specified in iterable type array\.$#'
            count: 1
            path: ../../system/Filters/PerformanceMetrics.php

        -
            message: '#^Method CodeIgniter\\Filters\\PerformanceMetrics\:\:before\(\) has parameter \$arguments with no value type specified in iterable type array\.$#'
            count: 1
            path: ../../system/Filters/PerformanceMetrics.php

        -
            message: '#^Method CodeIgniter\\HTTP\\CLIRequest\:\:getArgs\(\) return type has no value type specified in iterable type array\.$#'
            count: 1
            path: ../../system/HTTP/CLIRequest.php

        -
            message: '#^Method CodeIgniter\\HTTP\\CLIRequest\:\:getCookie\(\) has parameter \$index with no value type specified in iterable type array\.$#'
            count: 1
            path: ../../system/HTTP/CLIRequest.php

        -
            message: '#^Method CodeIgniter\\HTTP\\CLIRequest\:\:getCookie\(\) return type has no value type specified in iterable type array\.$#'
            count: 1
            path: ../../system/HTTP/CLIRequest.php

        -
            message: '#^Method CodeIgniter\\HTTP\\CLIRequest\:\:getGet\(\) has parameter \$flags with no value type specified in iterable type array\.$#'
            count: 1
            path: ../../system/HTTP/CLIRequest.php

        -
            message: '#^Method CodeIgniter\\HTTP\\CLIRequest\:\:getGet\(\) has parameter \$index with no value type specified in iterable type array\.$#'
            count: 1
            path: ../../system/HTTP/CLIRequest.php

        -
            message: '#^Method CodeIgniter\\HTTP\\CLIRequest\:\:getGet\(\) return type has no value type specified in iterable type array\.$#'
            count: 1
            path: ../../system/HTTP/CLIRequest.php

        -
            message: '#^Method CodeIgniter\\HTTP\\CLIRequest\:\:getGetPost\(\) has parameter \$flags with no value type specified in iterable type array\.$#'
            count: 1
            path: ../../system/HTTP/CLIRequest.php

        -
            message: '#^Method CodeIgniter\\HTTP\\CLIRequest\:\:getGetPost\(\) has parameter \$index with no value type specified in iterable type array\.$#'
            count: 1
            path: ../../system/HTTP/CLIRequest.php

        -
            message: '#^Method CodeIgniter\\HTTP\\CLIRequest\:\:getGetPost\(\) return type has no value type specified in iterable type array\.$#'
            count: 1
            path: ../../system/HTTP/CLIRequest.php

        -
            message: '#^Method CodeIgniter\\HTTP\\CLIRequest\:\:getOptions\(\) return type has no value type specified in iterable type array\.$#'
            count: 1
            path: ../../system/HTTP/CLIRequest.php

        -
            message: '#^Method CodeIgniter\\HTTP\\CLIRequest\:\:getPost\(\) has parameter \$flags with no value type specified in iterable type array\.$#'
            count: 1
            path: ../../system/HTTP/CLIRequest.php

        -
            message: '#^Method CodeIgniter\\HTTP\\CLIRequest\:\:getPost\(\) has parameter \$index with no value type specified in iterable type array\.$#'
            count: 1
            path: ../../system/HTTP/CLIRequest.php

        -
            message: '#^Method CodeIgniter\\HTTP\\CLIRequest\:\:getPost\(\) return type has no value type specified in iterable type array\.$#'
            count: 1
            path: ../../system/HTTP/CLIRequest.php

        -
            message: '#^Method CodeIgniter\\HTTP\\CLIRequest\:\:getPostGet\(\) has parameter \$flags with no value type specified in iterable type array\.$#'
            count: 1
            path: ../../system/HTTP/CLIRequest.php

        -
            message: '#^Method CodeIgniter\\HTTP\\CLIRequest\:\:getPostGet\(\) has parameter \$index with no value type specified in iterable type array\.$#'
            count: 1
            path: ../../system/HTTP/CLIRequest.php

        -
            message: '#^Method CodeIgniter\\HTTP\\CLIRequest\:\:getPostGet\(\) return type has no value type specified in iterable type array\.$#'
            count: 1
            path: ../../system/HTTP/CLIRequest.php

        -
            message: '#^Method CodeIgniter\\HTTP\\CLIRequest\:\:getSegments\(\) return type has no value type specified in iterable type array\.$#'
            count: 1
            path: ../../system/HTTP/CLIRequest.php

        -
            message: '#^Method CodeIgniter\\HTTP\\CLIRequest\:\:returnNullOrEmptyArray\(\) has parameter \$index with no value type specified in iterable type array\.$#'
            count: 1
            path: ../../system/HTTP/CLIRequest.php

        -
            message: '#^Method CodeIgniter\\HTTP\\CLIRequest\:\:returnNullOrEmptyArray\(\) return type has no value type specified in iterable type array\.$#'
            count: 1
            path: ../../system/HTTP/CLIRequest.php

        -
            message: '#^Property CodeIgniter\\HTTP\\CLIRequest\:\:\$args type has no value type specified in iterable type array\.$#'
            count: 1
            path: ../../system/HTTP/CLIRequest.php

        -
            message: '#^Property CodeIgniter\\HTTP\\CLIRequest\:\:\$options type has no value type specified in iterable type array\.$#'
            count: 1
            path: ../../system/HTTP/CLIRequest.php

        -
            message: '#^Property CodeIgniter\\HTTP\\CLIRequest\:\:\$segments type has no value type specified in iterable type array\.$#'
            count: 1
            path: ../../system/HTTP/CLIRequest.php

        -
            message: '#^Method CodeIgniter\\HTTP\\CURLRequest\:\:applyBody\(\) has parameter \$curlOptions with no value type specified in iterable type array\.$#'
            count: 1
            path: ../../system/HTTP/CURLRequest.php

        -
            message: '#^Method CodeIgniter\\HTTP\\CURLRequest\:\:applyBody\(\) return type has no value type specified in iterable type array\.$#'
            count: 1
            path: ../../system/HTTP/CURLRequest.php

        -
            message: '#^Method CodeIgniter\\HTTP\\CURLRequest\:\:applyMethod\(\) has parameter \$curlOptions with no value type specified in iterable type array\.$#'
            count: 1
            path: ../../system/HTTP/CURLRequest.php

        -
            message: '#^Method CodeIgniter\\HTTP\\CURLRequest\:\:applyMethod\(\) return type has no value type specified in iterable type array\.$#'
            count: 1
            path: ../../system/HTTP/CURLRequest.php

        -
            message: '#^Method CodeIgniter\\HTTP\\CURLRequest\:\:applyRequestHeaders\(\) has parameter \$curlOptions with no value type specified in iterable type array\.$#'
            count: 1
            path: ../../system/HTTP/CURLRequest.php

        -
            message: '#^Method CodeIgniter\\HTTP\\CURLRequest\:\:applyRequestHeaders\(\) return type has no value type specified in iterable type array\.$#'
            count: 1
            path: ../../system/HTTP/CURLRequest.php

        -
            message: '#^Method CodeIgniter\\HTTP\\CURLRequest\:\:delete\(\) has parameter \$options with no value type specified in iterable type array\.$#'
            count: 1
            path: ../../system/HTTP/CURLRequest.php

        -
            message: '#^Method CodeIgniter\\HTTP\\CURLRequest\:\:get\(\) has parameter \$options with no value type specified in iterable type array\.$#'
            count: 1
            path: ../../system/HTTP/CURLRequest.php

        -
            message: '#^Method CodeIgniter\\HTTP\\CURLRequest\:\:head\(\) has parameter \$options with no value type specified in iterable type array\.$#'
            count: 1
            path: ../../system/HTTP/CURLRequest.php

        -
            message: '#^Method CodeIgniter\\HTTP\\CURLRequest\:\:options\(\) has parameter \$options with no value type specified in iterable type array\.$#'
            count: 1
            path: ../../system/HTTP/CURLRequest.php

        -
            message: '#^Method CodeIgniter\\HTTP\\CURLRequest\:\:parseOptions\(\) has parameter \$options with no value type specified in iterable type array\.$#'
            count: 1
            path: ../../system/HTTP/CURLRequest.php

        -
            message: '#^Method CodeIgniter\\HTTP\\CURLRequest\:\:patch\(\) has parameter \$options with no value type specified in iterable type array\.$#'
            count: 1
            path: ../../system/HTTP/CURLRequest.php

        -
            message: '#^Method CodeIgniter\\HTTP\\CURLRequest\:\:post\(\) has parameter \$options with no value type specified in iterable type array\.$#'
            count: 1
            path: ../../system/HTTP/CURLRequest.php

        -
            message: '#^Method CodeIgniter\\HTTP\\CURLRequest\:\:put\(\) has parameter \$options with no value type specified in iterable type array\.$#'
            count: 1
            path: ../../system/HTTP/CURLRequest.php

        -
            message: '#^Method CodeIgniter\\HTTP\\CURLRequest\:\:request\(\) has parameter \$options with no value type specified in iterable type array\.$#'
            count: 1
            path: ../../system/HTTP/CURLRequest.php

        -
            message: '#^Method CodeIgniter\\HTTP\\CURLRequest\:\:sendRequest\(\) has parameter \$curlOptions with no value type specified in iterable type array\.$#'
            count: 1
            path: ../../system/HTTP/CURLRequest.php

        -
            message: '#^Method CodeIgniter\\HTTP\\CURLRequest\:\:setCURLOptions\(\) has parameter \$config with no value type specified in iterable type array\.$#'
            count: 1
            path: ../../system/HTTP/CURLRequest.php

        -
            message: '#^Method CodeIgniter\\HTTP\\CURLRequest\:\:setCURLOptions\(\) has parameter \$curlOptions with no value type specified in iterable type array\.$#'
            count: 1
            path: ../../system/HTTP/CURLRequest.php

        -
            message: '#^Method CodeIgniter\\HTTP\\CURLRequest\:\:setCURLOptions\(\) return type has no value type specified in iterable type array\.$#'
            count: 1
            path: ../../system/HTTP/CURLRequest.php

        -
            message: '#^Method CodeIgniter\\HTTP\\CURLRequest\:\:setForm\(\) has parameter \$params with no value type specified in iterable type array\.$#'
            count: 1
            path: ../../system/HTTP/CURLRequest.php

        -
            message: '#^Method CodeIgniter\\HTTP\\CURLRequest\:\:setJSON\(\) has parameter \$data with no value type specified in iterable type array\.$#'
            count: 1
            path: ../../system/HTTP/CURLRequest.php

        -
            message: '#^Method CodeIgniter\\HTTP\\CURLRequest\:\:setResponseHeaders\(\) has parameter \$headers with no value type specified in iterable type array\.$#'
            count: 1
            path: ../../system/HTTP/CURLRequest.php

        -
            message: '#^Property CodeIgniter\\HTTP\\CURLRequest\:\:\$config type has no value type specified in iterable type array\.$#'
            count: 1
            path: ../../system/HTTP/CURLRequest.php

        -
            message: '#^Property CodeIgniter\\HTTP\\CURLRequest\:\:\$defaultConfig type has no value type specified in iterable type array\.$#'
            count: 1
            path: ../../system/HTTP/CURLRequest.php

        -
            message: '#^Property CodeIgniter\\HTTP\\CURLRequest\:\:\$defaultOptions type has no value type specified in iterable type array\.$#'
            count: 1
            path: ../../system/HTTP/CURLRequest.php

        -
            message: '#^Property CodeIgniter\\HTTP\\CURLRequest\:\:\$redirectDefaults type has no value type specified in iterable type array\.$#'
            count: 1
            path: ../../system/HTTP/CURLRequest.php

        -
            message: '#^Method CodeIgniter\\HTTP\\ContentSecurityPolicy\:\:addBaseURI\(\) has parameter \$uri with no value type specified in iterable type array\.$#'
            count: 1
            path: ../../system/HTTP/ContentSecurityPolicy.php

        -
            message: '#^Method CodeIgniter\\HTTP\\ContentSecurityPolicy\:\:addChildSrc\(\) has parameter \$uri with no value type specified in iterable type array\.$#'
            count: 1
            path: ../../system/HTTP/ContentSecurityPolicy.php

        -
            message: '#^Method CodeIgniter\\HTTP\\ContentSecurityPolicy\:\:addConnectSrc\(\) has parameter \$uri with no value type specified in iterable type array\.$#'
            count: 1
            path: ../../system/HTTP/ContentSecurityPolicy.php

        -
            message: '#^Method CodeIgniter\\HTTP\\ContentSecurityPolicy\:\:addFontSrc\(\) has parameter \$uri with no value type specified in iterable type array\.$#'
            count: 1
            path: ../../system/HTTP/ContentSecurityPolicy.php

        -
            message: '#^Method CodeIgniter\\HTTP\\ContentSecurityPolicy\:\:addFormAction\(\) has parameter \$uri with no value type specified in iterable type array\.$#'
            count: 1
            path: ../../system/HTTP/ContentSecurityPolicy.php

        -
            message: '#^Method CodeIgniter\\HTTP\\ContentSecurityPolicy\:\:addFrameAncestor\(\) has parameter \$uri with no value type specified in iterable type array\.$#'
            count: 1
            path: ../../system/HTTP/ContentSecurityPolicy.php

        -
            message: '#^Method CodeIgniter\\HTTP\\ContentSecurityPolicy\:\:addFrameSrc\(\) has parameter \$uri with no value type specified in iterable type array\.$#'
            count: 1
            path: ../../system/HTTP/ContentSecurityPolicy.php

        -
            message: '#^Method CodeIgniter\\HTTP\\ContentSecurityPolicy\:\:addImageSrc\(\) has parameter \$uri with no value type specified in iterable type array\.$#'
            count: 1
            path: ../../system/HTTP/ContentSecurityPolicy.php

        -
            message: '#^Method CodeIgniter\\HTTP\\ContentSecurityPolicy\:\:addManifestSrc\(\) has parameter \$uri with no value type specified in iterable type array\.$#'
            count: 1
            path: ../../system/HTTP/ContentSecurityPolicy.php

        -
            message: '#^Method CodeIgniter\\HTTP\\ContentSecurityPolicy\:\:addMediaSrc\(\) has parameter \$uri with no value type specified in iterable type array\.$#'
            count: 1
            path: ../../system/HTTP/ContentSecurityPolicy.php

        -
            message: '#^Method CodeIgniter\\HTTP\\ContentSecurityPolicy\:\:addObjectSrc\(\) has parameter \$uri with no value type specified in iterable type array\.$#'
            count: 1
            path: ../../system/HTTP/ContentSecurityPolicy.php

        -
            message: '#^Method CodeIgniter\\HTTP\\ContentSecurityPolicy\:\:addPluginType\(\) has parameter \$mime with no value type specified in iterable type array\.$#'
            count: 1
            path: ../../system/HTTP/ContentSecurityPolicy.php

        -
            message: '#^Method CodeIgniter\\HTTP\\ContentSecurityPolicy\:\:addSandbox\(\) has parameter \$flags with no value type specified in iterable type array\.$#'
            count: 1
            path: ../../system/HTTP/ContentSecurityPolicy.php

        -
            message: '#^Method CodeIgniter\\HTTP\\ContentSecurityPolicy\:\:addScriptSrc\(\) has parameter \$uri with no value type specified in iterable type array\.$#'
            count: 1
            path: ../../system/HTTP/ContentSecurityPolicy.php

        -
            message: '#^Method CodeIgniter\\HTTP\\ContentSecurityPolicy\:\:addStyleSrc\(\) has parameter \$uri with no value type specified in iterable type array\.$#'
            count: 1
            path: ../../system/HTTP/ContentSecurityPolicy.php

        -
            message: '#^Method CodeIgniter\\HTTP\\ContentSecurityPolicy\:\:addToHeader\(\) has parameter \$values with no value type specified in iterable type array\.$#'
            count: 1
            path: ../../system/HTTP/ContentSecurityPolicy.php

        -
            message: '#^Method CodeIgniter\\HTTP\\ContentSecurityPolicy\:\:setDefaultSrc\(\) has parameter \$uri with no value type specified in iterable type array\.$#'
            count: 1
            path: ../../system/HTTP/ContentSecurityPolicy.php

        -
            message: '#^Property CodeIgniter\\HTTP\\ContentSecurityPolicy\:\:\$baseURI type has no value type specified in iterable type array\.$#'
            count: 1
            path: ../../system/HTTP/ContentSecurityPolicy.php

        -
            message: '#^Property CodeIgniter\\HTTP\\ContentSecurityPolicy\:\:\$childSrc type has no value type specified in iterable type array\.$#'
            count: 1
            path: ../../system/HTTP/ContentSecurityPolicy.php

        -
            message: '#^Property CodeIgniter\\HTTP\\ContentSecurityPolicy\:\:\$connectSrc type has no value type specified in iterable type array\.$#'
            count: 1
            path: ../../system/HTTP/ContentSecurityPolicy.php

        -
            message: '#^Property CodeIgniter\\HTTP\\ContentSecurityPolicy\:\:\$defaultSrc type has no value type specified in iterable type array\.$#'
            count: 1
            path: ../../system/HTTP/ContentSecurityPolicy.php

        -
            message: '#^Property CodeIgniter\\HTTP\\ContentSecurityPolicy\:\:\$fontSrc type has no value type specified in iterable type array\.$#'
            count: 1
            path: ../../system/HTTP/ContentSecurityPolicy.php

        -
            message: '#^Property CodeIgniter\\HTTP\\ContentSecurityPolicy\:\:\$formAction type has no value type specified in iterable type array\.$#'
            count: 1
            path: ../../system/HTTP/ContentSecurityPolicy.php

        -
            message: '#^Property CodeIgniter\\HTTP\\ContentSecurityPolicy\:\:\$frameAncestors type has no value type specified in iterable type array\.$#'
            count: 1
            path: ../../system/HTTP/ContentSecurityPolicy.php

        -
            message: '#^Property CodeIgniter\\HTTP\\ContentSecurityPolicy\:\:\$frameSrc type has no value type specified in iterable type array\.$#'
            count: 1
            path: ../../system/HTTP/ContentSecurityPolicy.php

        -
            message: '#^Property CodeIgniter\\HTTP\\ContentSecurityPolicy\:\:\$imageSrc type has no value type specified in iterable type array\.$#'
            count: 1
            path: ../../system/HTTP/ContentSecurityPolicy.php

        -
            message: '#^Property CodeIgniter\\HTTP\\ContentSecurityPolicy\:\:\$manifestSrc type has no value type specified in iterable type array\.$#'
            count: 1
            path: ../../system/HTTP/ContentSecurityPolicy.php

        -
            message: '#^Property CodeIgniter\\HTTP\\ContentSecurityPolicy\:\:\$mediaSrc type has no value type specified in iterable type array\.$#'
            count: 1
            path: ../../system/HTTP/ContentSecurityPolicy.php

        -
            message: '#^Property CodeIgniter\\HTTP\\ContentSecurityPolicy\:\:\$nonces type has no value type specified in iterable type array\.$#'
            count: 1
            path: ../../system/HTTP/ContentSecurityPolicy.php

        -
            message: '#^Property CodeIgniter\\HTTP\\ContentSecurityPolicy\:\:\$objectSrc type has no value type specified in iterable type array\.$#'
            count: 1
            path: ../../system/HTTP/ContentSecurityPolicy.php

        -
            message: '#^Property CodeIgniter\\HTTP\\ContentSecurityPolicy\:\:\$pluginTypes type has no value type specified in iterable type array\.$#'
            count: 1
            path: ../../system/HTTP/ContentSecurityPolicy.php

        -
            message: '#^Property CodeIgniter\\HTTP\\ContentSecurityPolicy\:\:\$reportOnlyHeaders type has no value type specified in iterable type array\.$#'
            count: 1
            path: ../../system/HTTP/ContentSecurityPolicy.php

        -
            message: '#^Property CodeIgniter\\HTTP\\ContentSecurityPolicy\:\:\$sandbox type has no value type specified in iterable type array\.$#'
            count: 1
            path: ../../system/HTTP/ContentSecurityPolicy.php

        -
            message: '#^Property CodeIgniter\\HTTP\\ContentSecurityPolicy\:\:\$scriptSrc type has no value type specified in iterable type array\.$#'
            count: 1
            path: ../../system/HTTP/ContentSecurityPolicy.php

        -
            message: '#^Property CodeIgniter\\HTTP\\ContentSecurityPolicy\:\:\$styleSrc type has no value type specified in iterable type array\.$#'
            count: 1
            path: ../../system/HTTP/ContentSecurityPolicy.php

        -
            message: '#^Property CodeIgniter\\HTTP\\ContentSecurityPolicy\:\:\$tempHeaders type has no value type specified in iterable type array\.$#'
            count: 1
            path: ../../system/HTTP/ContentSecurityPolicy.php

        -
            message: '#^Method CodeIgniter\\HTTP\\Files\\FileCollection\:\:all\(\) return type has no value type specified in iterable type array\.$#'
            count: 1
            path: ../../system/HTTP/Files/FileCollection.php

        -
            message: '#^Method CodeIgniter\\HTTP\\Files\\FileCollection\:\:createFileObject\(\) has parameter \$array with no value type specified in iterable type array\.$#'
            count: 1
            path: ../../system/HTTP/Files/FileCollection.php

        -
            message: '#^Method CodeIgniter\\HTTP\\Files\\FileCollection\:\:fixFilesArray\(\) has parameter \$data with no value type specified in iterable type array\.$#'
            count: 1
            path: ../../system/HTTP/Files/FileCollection.php

        -
            message: '#^Method CodeIgniter\\HTTP\\Files\\FileCollection\:\:fixFilesArray\(\) return type has no value type specified in iterable type array\.$#'
            count: 1
            path: ../../system/HTTP/Files/FileCollection.php

        -
            message: '#^Method CodeIgniter\\HTTP\\Files\\FileCollection\:\:getValueDotNotationSyntax\(\) has parameter \$index with no value type specified in iterable type array\.$#'
            count: 1
            path: ../../system/HTTP/Files/FileCollection.php

        -
            message: '#^Method CodeIgniter\\HTTP\\Files\\FileCollection\:\:getValueDotNotationSyntax\(\) has parameter \$value with no value type specified in iterable type array\.$#'
            count: 1
            path: ../../system/HTTP/Files/FileCollection.php

        -
            message: '#^Property CodeIgniter\\HTTP\\Files\\FileCollection\:\:\$files type has no value type specified in iterable type array\.$#'
            count: 1
            path: ../../system/HTTP/Files/FileCollection.php

        -
            message: '#^Method CodeIgniter\\HTTP\\IncomingRequest\:\:getCookie\(\) has parameter \$flags with no value type specified in iterable type array\.$#'
            count: 1
            path: ../../system/HTTP/IncomingRequest.php

        -
            message: '#^Method CodeIgniter\\HTTP\\IncomingRequest\:\:getCookie\(\) has parameter \$index with no value type specified in iterable type array\.$#'
            count: 1
            path: ../../system/HTTP/IncomingRequest.php

        -
            message: '#^Method CodeIgniter\\HTTP\\IncomingRequest\:\:getCookie\(\) return type has no value type specified in iterable type array\.$#'
            count: 1
            path: ../../system/HTTP/IncomingRequest.php

        -
            message: '#^Method CodeIgniter\\HTTP\\IncomingRequest\:\:getFileMultiple\(\) return type has no value type specified in iterable type array\.$#'
            count: 1
            path: ../../system/HTTP/IncomingRequest.php

        -
            message: '#^Method CodeIgniter\\HTTP\\IncomingRequest\:\:getFiles\(\) return type has no value type specified in iterable type array\.$#'
            count: 1
            path: ../../system/HTTP/IncomingRequest.php

        -
            message: '#^Method CodeIgniter\\HTTP\\IncomingRequest\:\:getGet\(\) has parameter \$flags with no value type specified in iterable type array\.$#'
            count: 1
            path: ../../system/HTTP/IncomingRequest.php

        -
            message: '#^Method CodeIgniter\\HTTP\\IncomingRequest\:\:getGet\(\) has parameter \$index with no value type specified in iterable type array\.$#'
            count: 1
            path: ../../system/HTTP/IncomingRequest.php

        -
            message: '#^Method CodeIgniter\\HTTP\\IncomingRequest\:\:getGet\(\) return type has no value type specified in iterable type array\.$#'
            count: 1
            path: ../../system/HTTP/IncomingRequest.php

        -
            message: '#^Method CodeIgniter\\HTTP\\IncomingRequest\:\:getGetPost\(\) has parameter \$flags with no value type specified in iterable type array\.$#'
            count: 1
            path: ../../system/HTTP/IncomingRequest.php

        -
            message: '#^Method CodeIgniter\\HTTP\\IncomingRequest\:\:getGetPost\(\) has parameter \$index with no value type specified in iterable type array\.$#'
            count: 1
            path: ../../system/HTTP/IncomingRequest.php

        -
            message: '#^Method CodeIgniter\\HTTP\\IncomingRequest\:\:getGetPost\(\) return type has no value type specified in iterable type array\.$#'
            count: 1
            path: ../../system/HTTP/IncomingRequest.php

        -
            message: '#^Method CodeIgniter\\HTTP\\IncomingRequest\:\:getJSON\(\) return type has no value type specified in iterable type array\.$#'
            count: 1
            path: ../../system/HTTP/IncomingRequest.php

        -
            message: '#^Method CodeIgniter\\HTTP\\IncomingRequest\:\:getJsonVar\(\) has parameter \$flags with no value type specified in iterable type array\.$#'
            count: 1
            path: ../../system/HTTP/IncomingRequest.php

        -
            message: '#^Method CodeIgniter\\HTTP\\IncomingRequest\:\:getJsonVar\(\) has parameter \$index with no value type specified in iterable type array\.$#'
            count: 1
            path: ../../system/HTTP/IncomingRequest.php

        -
            message: '#^Method CodeIgniter\\HTTP\\IncomingRequest\:\:getJsonVar\(\) return type has no value type specified in iterable type array\.$#'
            count: 1
            path: ../../system/HTTP/IncomingRequest.php

        -
            message: '#^Method CodeIgniter\\HTTP\\IncomingRequest\:\:getOldInput\(\) return type has no value type specified in iterable type array\.$#'
            count: 1
            path: ../../system/HTTP/IncomingRequest.php

        -
            message: '#^Method CodeIgniter\\HTTP\\IncomingRequest\:\:getPost\(\) has parameter \$flags with no value type specified in iterable type array\.$#'
            count: 1
            path: ../../system/HTTP/IncomingRequest.php

        -
            message: '#^Method CodeIgniter\\HTTP\\IncomingRequest\:\:getPost\(\) has parameter \$index with no value type specified in iterable type array\.$#'
            count: 1
            path: ../../system/HTTP/IncomingRequest.php

        -
            message: '#^Method CodeIgniter\\HTTP\\IncomingRequest\:\:getPost\(\) return type has no value type specified in iterable type array\.$#'
            count: 1
            path: ../../system/HTTP/IncomingRequest.php

        -
            message: '#^Method CodeIgniter\\HTTP\\IncomingRequest\:\:getPostGet\(\) has parameter \$flags with no value type specified in iterable type array\.$#'
            count: 1
            path: ../../system/HTTP/IncomingRequest.php

        -
            message: '#^Method CodeIgniter\\HTTP\\IncomingRequest\:\:getPostGet\(\) has parameter \$index with no value type specified in iterable type array\.$#'
            count: 1
            path: ../../system/HTTP/IncomingRequest.php

        -
            message: '#^Method CodeIgniter\\HTTP\\IncomingRequest\:\:getPostGet\(\) return type has no value type specified in iterable type array\.$#'
            count: 1
            path: ../../system/HTTP/IncomingRequest.php

        -
            message: '#^Method CodeIgniter\\HTTP\\IncomingRequest\:\:getRawInput\(\) return type has no value type specified in iterable type array\.$#'
            count: 1
            path: ../../system/HTTP/IncomingRequest.php

        -
            message: '#^Method CodeIgniter\\HTTP\\IncomingRequest\:\:getRawInputVar\(\) has parameter \$flags with no value type specified in iterable type array\.$#'
            count: 1
            path: ../../system/HTTP/IncomingRequest.php

        -
            message: '#^Method CodeIgniter\\HTTP\\IncomingRequest\:\:getRawInputVar\(\) has parameter \$index with no value type specified in iterable type array\.$#'
            count: 1
            path: ../../system/HTTP/IncomingRequest.php

        -
            message: '#^Method CodeIgniter\\HTTP\\IncomingRequest\:\:getRawInputVar\(\) return type has no value type specified in iterable type array\.$#'
            count: 1
            path: ../../system/HTTP/IncomingRequest.php

        -
            message: '#^Method CodeIgniter\\HTTP\\IncomingRequest\:\:getVar\(\) has parameter \$flags with no value type specified in iterable type array\.$#'
            count: 1
            path: ../../system/HTTP/IncomingRequest.php

        -
            message: '#^Method CodeIgniter\\HTTP\\IncomingRequest\:\:getVar\(\) has parameter \$index with no value type specified in iterable type array\.$#'
            count: 1
            path: ../../system/HTTP/IncomingRequest.php

        -
            message: '#^Method CodeIgniter\\HTTP\\IncomingRequest\:\:getVar\(\) return type has no value type specified in iterable type array\.$#'
            count: 1
            path: ../../system/HTTP/IncomingRequest.php

        -
            message: '#^Method CodeIgniter\\HTTP\\IncomingRequest\:\:negotiate\(\) has parameter \$supported with no value type specified in iterable type array\.$#'
            count: 1
            path: ../../system/HTTP/IncomingRequest.php

        -
            message: '#^Method CodeIgniter\\HTTP\\IncomingRequest\:\:setValidLocales\(\) has parameter \$locales with no value type specified in iterable type array\.$#'
            count: 1
            path: ../../system/HTTP/IncomingRequest.php

        -
            message: '#^Property CodeIgniter\\HTTP\\IncomingRequest\:\:\$oldInput type has no value type specified in iterable type array\.$#'
            count: 1
            path: ../../system/HTTP/IncomingRequest.php

        -
            message: '#^Property CodeIgniter\\HTTP\\IncomingRequest\:\:\$validLocales type has no value type specified in iterable type array\.$#'
            count: 1
            path: ../../system/HTTP/IncomingRequest.php

        -
            message: '#^Method CodeIgniter\\HTTP\\Message\:\:getHeader\(\) return type has no value type specified in iterable type array\.$#'
            count: 1
            path: ../../system/HTTP/Message.php

        -
            message: '#^Method CodeIgniter\\HTTP\\Message\:\:setHeader\(\) has parameter \$value with no value type specified in iterable type array\.$#'
            count: 1
            path: ../../system/HTTP/Message.php

        -
            message: '#^Property CodeIgniter\\HTTP\\Message\:\:\$headerMap type has no value type specified in iterable type array\.$#'
            count: 1
            path: ../../system/HTTP/Message.php

        -
            message: '#^Property CodeIgniter\\HTTP\\Message\:\:\$validProtocolVersions type has no value type specified in iterable type array\.$#'
            count: 1
            path: ../../system/HTTP/Message.php

        -
            message: '#^Method CodeIgniter\\HTTP\\MessageInterface\:\:setHeader\(\) has parameter \$value with no value type specified in iterable type array\.$#'
            count: 1
            path: ../../system/HTTP/MessageInterface.php

        -
            message: '#^Method CodeIgniter\\HTTP\\Negotiate\:\:charset\(\) has parameter \$supported with no value type specified in iterable type array\.$#'
            count: 1
            path: ../../system/HTTP/Negotiate.php

        -
            message: '#^Method CodeIgniter\\HTTP\\Negotiate\:\:encoding\(\) has parameter \$supported with no value type specified in iterable type array\.$#'
            count: 1
            path: ../../system/HTTP/Negotiate.php

        -
            message: '#^Method CodeIgniter\\HTTP\\Negotiate\:\:getBestMatch\(\) has parameter \$supported with no value type specified in iterable type array\.$#'
            count: 1
            path: ../../system/HTTP/Negotiate.php

        -
            message: '#^Method CodeIgniter\\HTTP\\Negotiate\:\:language\(\) has parameter \$supported with no value type specified in iterable type array\.$#'
            count: 1
            path: ../../system/HTTP/Negotiate.php

        -
            message: '#^Method CodeIgniter\\HTTP\\Negotiate\:\:match\(\) has parameter \$acceptable with no value type specified in iterable type array\.$#'
            count: 1
            path: ../../system/HTTP/Negotiate.php

        -
            message: '#^Method CodeIgniter\\HTTP\\Negotiate\:\:matchLocales\(\) has parameter \$acceptable with no value type specified in iterable type array\.$#'
            count: 1
            path: ../../system/HTTP/Negotiate.php

        -
            message: '#^Method CodeIgniter\\HTTP\\Negotiate\:\:matchLocales\(\) has parameter \$supported with no value type specified in iterable type array\.$#'
            count: 1
            path: ../../system/HTTP/Negotiate.php

        -
            message: '#^Method CodeIgniter\\HTTP\\Negotiate\:\:matchParameters\(\) has parameter \$acceptable with no value type specified in iterable type array\.$#'
            count: 1
            path: ../../system/HTTP/Negotiate.php

        -
            message: '#^Method CodeIgniter\\HTTP\\Negotiate\:\:matchParameters\(\) has parameter \$supported with no value type specified in iterable type array\.$#'
            count: 1
            path: ../../system/HTTP/Negotiate.php

        -
            message: '#^Method CodeIgniter\\HTTP\\Negotiate\:\:matchTypes\(\) has parameter \$acceptable with no value type specified in iterable type array\.$#'
            count: 1
            path: ../../system/HTTP/Negotiate.php

        -
            message: '#^Method CodeIgniter\\HTTP\\Negotiate\:\:matchTypes\(\) has parameter \$supported with no value type specified in iterable type array\.$#'
            count: 1
            path: ../../system/HTTP/Negotiate.php

        -
            message: '#^Method CodeIgniter\\HTTP\\Negotiate\:\:media\(\) has parameter \$supported with no value type specified in iterable type array\.$#'
            count: 1
            path: ../../system/HTTP/Negotiate.php

        -
            message: '#^Method CodeIgniter\\HTTP\\Negotiate\:\:parseHeader\(\) return type has no value type specified in iterable type array\.$#'
            count: 1
            path: ../../system/HTTP/Negotiate.php

        -
            message: '#^Method CodeIgniter\\HTTP\\OutgoingRequest\:\:__construct\(\) has parameter \$headers with no value type specified in iterable type array\.$#'
            count: 1
            path: ../../system/HTTP/OutgoingRequest.php

        -
            message: '#^Method CodeIgniter\\HTTP\\RedirectResponse\:\:route\(\) has parameter \$params with no value type specified in iterable type array\.$#'
            count: 1
            path: ../../system/HTTP/RedirectResponse.php

        -
            message: '#^Method CodeIgniter\\HTTP\\RedirectResponse\:\:with\(\) has parameter \$message with no value type specified in iterable type array\.$#'
            count: 1
            path: ../../system/HTTP/RedirectResponse.php

        -
            message: '#^Method CodeIgniter\\HTTP\\Request\:\:fetchGlobal\(\) has parameter \$flags with no value type specified in iterable type array\.$#'
            count: 1
            path: ../../system/HTTP/Request.php

        -
            message: '#^Method CodeIgniter\\HTTP\\Request\:\:fetchGlobal\(\) has parameter \$index with no value type specified in iterable type array\.$#'
            count: 1
            path: ../../system/HTTP/Request.php

        -
            message: '#^Method CodeIgniter\\HTTP\\Request\:\:fetchGlobal\(\) return type has no value type specified in iterable type array\.$#'
            count: 1
            path: ../../system/HTTP/Request.php

        -
            message: '#^Method CodeIgniter\\HTTP\\Request\:\:getEnv\(\) has parameter \$flags with no value type specified in iterable type array\.$#'
            count: 1
            path: ../../system/HTTP/Request.php

        -
            message: '#^Method CodeIgniter\\HTTP\\Request\:\:getEnv\(\) has parameter \$index with no value type specified in iterable type array\.$#'
            count: 1
            path: ../../system/HTTP/Request.php

        -
            message: '#^Method CodeIgniter\\HTTP\\Request\:\:getServer\(\) has parameter \$flags with no value type specified in iterable type array\.$#'
            count: 1
            path: ../../system/HTTP/Request.php

        -
            message: '#^Method CodeIgniter\\HTTP\\Request\:\:getServer\(\) has parameter \$index with no value type specified in iterable type array\.$#'
            count: 1
            path: ../../system/HTTP/Request.php

        -
            message: '#^Property CodeIgniter\\HTTP\\Request\:\:\$globals type has no value type specified in iterable type array\.$#'
            count: 5
            path: ../../system/HTTP/Request.php

        -
            message: '#^Method CodeIgniter\\HTTP\\RequestInterface\:\:getServer\(\) has parameter \$index with no value type specified in iterable type array\.$#'
            count: 1
            path: ../../system/HTTP/RequestInterface.php

        -
            message: '#^Method CodeIgniter\\HTTP\\Response\:\:doSetCookie\(\) has parameter \$options with no value type specified in iterable type array\.$#'
            count: 1
            path: ../../system/HTTP/Response.php

        -
            message: '#^Method CodeIgniter\\HTTP\\Response\:\:doSetRawCookie\(\) has parameter \$options with no value type specified in iterable type array\.$#'
            count: 1
            path: ../../system/HTTP/Response.php

        -
            message: '#^Method CodeIgniter\\HTTP\\Response\:\:formatBody\(\) has parameter \$body with no value type specified in iterable type array\.$#'
            count: 1
            path: ../../system/HTTP/Response.php

        -
            message: '#^Method CodeIgniter\\HTTP\\Response\:\:setCache\(\) has parameter \$options with no value type specified in iterable type array\.$#'
            count: 1
            path: ../../system/HTTP/Response.php

        -
            message: '#^Method CodeIgniter\\HTTP\\Response\:\:setCookie\(\) has parameter \$name with no value type specified in iterable type array\.$#'
            count: 1
            path: ../../system/HTTP/Response.php

        -
            message: '#^Method CodeIgniter\\HTTP\\Response\:\:setJSON\(\) has parameter \$body with no value type specified in iterable type array\.$#'
            count: 1
            path: ../../system/HTTP/Response.php

        -
            message: '#^Method CodeIgniter\\HTTP\\Response\:\:setXML\(\) has parameter \$body with no value type specified in iterable type array\.$#'
            count: 1
            path: ../../system/HTTP/Response.php

        -
            message: '#^Property CodeIgniter\\HTTP\\Response\:\:\$statusCodes type has no value type specified in iterable type array\.$#'
            count: 1
            path: ../../system/HTTP/Response.php

        -
            message: '#^Method CodeIgniter\\HTTP\\ResponseInterface\:\:setCache\(\) has parameter \$options with no value type specified in iterable type array\.$#'
            count: 1
            path: ../../system/HTTP/ResponseInterface.php

        -
            message: '#^Method CodeIgniter\\HTTP\\ResponseInterface\:\:setCookie\(\) has parameter \$name with no value type specified in iterable type array\.$#'
            count: 1
            path: ../../system/HTTP/ResponseInterface.php

        -
            message: '#^Method CodeIgniter\\HTTP\\ResponseInterface\:\:setJSON\(\) has parameter \$body with no value type specified in iterable type array\.$#'
            count: 1
            path: ../../system/HTTP/ResponseInterface.php

        -
            message: '#^Method CodeIgniter\\HTTP\\ResponseInterface\:\:setXML\(\) has parameter \$body with no value type specified in iterable type array\.$#'
            count: 1
            path: ../../system/HTTP/ResponseInterface.php

        -
            message: '#^Method CodeIgniter\\HTTP\\SiteURI\:\:baseUrl\(\) has parameter \$relativePath with no value type specified in iterable type array\.$#'
            count: 1
            path: ../../system/HTTP/SiteURI.php

        -
            message: '#^Method CodeIgniter\\HTTP\\SiteURI\:\:convertToSegments\(\) return type has no value type specified in iterable type array\.$#'
            count: 1
            path: ../../system/HTTP/SiteURI.php

        -
            message: '#^Method CodeIgniter\\HTTP\\SiteURI\:\:parseRelativePath\(\) return type has no value type specified in iterable type array\.$#'
            count: 1
            path: ../../system/HTTP/SiteURI.php

        -
            message: '#^Method CodeIgniter\\HTTP\\SiteURI\:\:siteUrl\(\) has parameter \$relativePath with no value type specified in iterable type array\.$#'
            count: 1
            path: ../../system/HTTP/SiteURI.php

        -
            message: '#^Method CodeIgniter\\HTTP\\SiteURI\:\:stringifyRelativePath\(\) has parameter \$relativePath with no value type specified in iterable type array\.$#'
            count: 1
            path: ../../system/HTTP/SiteURI.php

        -
            message: '#^Property CodeIgniter\\HTTP\\SiteURI\:\:\$baseSegments type has no value type specified in iterable type array\.$#'
            count: 1
            path: ../../system/HTTP/SiteURI.php

        -
            message: '#^Method CodeIgniter\\HTTP\\URI\:\:setQueryArray\(\) has parameter \$query with no value type specified in iterable type array\.$#'
            count: 1
            path: ../../system/HTTP/URI.php

        -
            message: '#^Method CodeIgniter\\Helpers\\Array\\ArrayHelper\:\:arrayAttachIndexedValue\(\) has parameter \$indexes with no value type specified in iterable type array\.$#'
            count: 1
            path: ../../system/Helpers/Array/ArrayHelper.php

        -
            message: '#^Method CodeIgniter\\Helpers\\Array\\ArrayHelper\:\:arrayAttachIndexedValue\(\) has parameter \$result with no value type specified in iterable type array\.$#'
            count: 1
            path: ../../system/Helpers/Array/ArrayHelper.php

        -
            message: '#^Method CodeIgniter\\Helpers\\Array\\ArrayHelper\:\:arrayAttachIndexedValue\(\) has parameter \$row with no value type specified in iterable type array\.$#'
            count: 1
            path: ../../system/Helpers/Array/ArrayHelper.php

        -
            message: '#^Method CodeIgniter\\Helpers\\Array\\ArrayHelper\:\:arrayAttachIndexedValue\(\) return type has no value type specified in iterable type array\.$#'
            count: 1
            path: ../../system/Helpers/Array/ArrayHelper.php

        -
            message: '#^Method CodeIgniter\\Helpers\\Array\\ArrayHelper\:\:arraySearchDot\(\) has parameter \$array with no value type specified in iterable type array\.$#'
            count: 1
            path: ../../system/Helpers/Array/ArrayHelper.php

        -
            message: '#^Method CodeIgniter\\Helpers\\Array\\ArrayHelper\:\:arraySearchDot\(\) has parameter \$indexes with no value type specified in iterable type array\.$#'
            count: 1
            path: ../../system/Helpers/Array/ArrayHelper.php

        -
            message: '#^Method CodeIgniter\\Helpers\\Array\\ArrayHelper\:\:arraySearchDot\(\) return type has no value type specified in iterable type array\.$#'
            count: 1
            path: ../../system/Helpers/Array/ArrayHelper.php

        -
            message: '#^Method CodeIgniter\\Helpers\\Array\\ArrayHelper\:\:dotKeyExists\(\) has parameter \$array with no value type specified in iterable type array\.$#'
            count: 1
            path: ../../system/Helpers/Array/ArrayHelper.php

        -
            message: '#^Method CodeIgniter\\Helpers\\Array\\ArrayHelper\:\:dotSearch\(\) has parameter \$array with no value type specified in iterable type array\.$#'
            count: 1
            path: ../../system/Helpers/Array/ArrayHelper.php

        -
            message: '#^Method CodeIgniter\\Helpers\\Array\\ArrayHelper\:\:dotSearch\(\) return type has no value type specified in iterable type array\.$#'
            count: 1
            path: ../../system/Helpers/Array/ArrayHelper.php

        -
            message: '#^Method CodeIgniter\\Helpers\\Array\\ArrayHelper\:\:groupBy\(\) has parameter \$array with no value type specified in iterable type array\.$#'
            count: 1
            path: ../../system/Helpers/Array/ArrayHelper.php

        -
            message: '#^Method CodeIgniter\\Helpers\\Array\\ArrayHelper\:\:groupBy\(\) has parameter \$indexes with no value type specified in iterable type array\.$#'
            count: 1
            path: ../../system/Helpers/Array/ArrayHelper.php

        -
            message: '#^Method CodeIgniter\\Helpers\\Array\\ArrayHelper\:\:groupBy\(\) return type has no value type specified in iterable type array\.$#'
            count: 1
            path: ../../system/Helpers/Array/ArrayHelper.php

        -
            message: '#^Method CodeIgniter\\Helpers\\Array\\ArrayHelper\:\:recursiveCount\(\) has parameter \$array with no value type specified in iterable type array\.$#'
            count: 1
            path: ../../system/Helpers/Array/ArrayHelper.php

        -
            message: '#^Method CodeIgniter\\Helpers\\Array\\ArrayHelper\:\:recursiveDiff\(\) has parameter \$compareWith with no value type specified in iterable type array\.$#'
            count: 1
            path: ../../system/Helpers/Array/ArrayHelper.php

        -
            message: '#^Method CodeIgniter\\Helpers\\Array\\ArrayHelper\:\:recursiveDiff\(\) has parameter \$original with no value type specified in iterable type array\.$#'
            count: 1
            path: ../../system/Helpers/Array/ArrayHelper.php

        -
            message: '#^Method CodeIgniter\\Helpers\\Array\\ArrayHelper\:\:recursiveDiff\(\) return type has no value type specified in iterable type array\.$#'
            count: 1
            path: ../../system/Helpers/Array/ArrayHelper.php

        -
            message: '#^Function array_deep_search\(\) has parameter \$array with no value type specified in iterable type array\.$#'
            count: 1
            path: ../../system/Helpers/array_helper.php

        -
            message: '#^Function array_deep_search\(\) return type has no value type specified in iterable type array\.$#'
            count: 1
            path: ../../system/Helpers/array_helper.php

        -
            message: '#^Function array_flatten_with_dots\(\) has parameter \$array with no value type specified in iterable type iterable\.$#'
            count: 1
            path: ../../system/Helpers/array_helper.php

        -
            message: '#^Function array_flatten_with_dots\(\) return type has no value type specified in iterable type array\.$#'
            count: 1
            path: ../../system/Helpers/array_helper.php

        -
            message: '#^Function array_group_by\(\) has parameter \$array with no value type specified in iterable type array\.$#'
            count: 1
            path: ../../system/Helpers/array_helper.php

        -
            message: '#^Function array_group_by\(\) has parameter \$indexes with no value type specified in iterable type array\.$#'
            count: 1
            path: ../../system/Helpers/array_helper.php

        -
            message: '#^Function array_group_by\(\) return type has no value type specified in iterable type array\.$#'
            count: 1
            path: ../../system/Helpers/array_helper.php

        -
            message: '#^Function array_sort_by_multiple_keys\(\) has parameter \$array with no value type specified in iterable type array\.$#'
            count: 1
            path: ../../system/Helpers/array_helper.php

        -
            message: '#^Function array_sort_by_multiple_keys\(\) has parameter \$sortColumns with no value type specified in iterable type array\.$#'
            count: 1
            path: ../../system/Helpers/array_helper.php

        -
            message: '#^Function dot_array_search\(\) has parameter \$array with no value type specified in iterable type array\.$#'
            count: 1
            path: ../../system/Helpers/array_helper.php

        -
            message: '#^Function dot_array_search\(\) return type has no value type specified in iterable type array\.$#'
            count: 1
            path: ../../system/Helpers/array_helper.php

        -
            message: '#^Function get_cookie\(\) return type has no value type specified in iterable type array\.$#'
            count: 1
            path: ../../system/Helpers/cookie_helper.php

        -
            message: '#^Function set_cookie\(\) has parameter \$name with no value type specified in iterable type array\.$#'
            count: 1
            path: ../../system/Helpers/cookie_helper.php

        -
            message: '#^Function directory_map\(\) return type has no value type specified in iterable type array\.$#'
            count: 1
            path: ../../system/Helpers/filesystem_helper.php

        -
            message: '#^Function get_dir_file_info\(\) return type has no value type specified in iterable type array\.$#'
            count: 1
            path: ../../system/Helpers/filesystem_helper.php

        -
            message: '#^Function get_file_info\(\) has parameter \$returnedValues with no value type specified in iterable type array\.$#'
            count: 1
            path: ../../system/Helpers/filesystem_helper.php

        -
            message: '#^Function get_file_info\(\) return type has no value type specified in iterable type array\.$#'
            count: 1
            path: ../../system/Helpers/filesystem_helper.php

        -
            message: '#^Function get_filenames\(\) return type has no value type specified in iterable type array\.$#'
            count: 1
            path: ../../system/Helpers/filesystem_helper.php

        -
            message: '#^Function form_button\(\) has parameter \$data with no value type specified in iterable type array\.$#'
            count: 1
            path: ../../system/Helpers/form_helper.php

        -
            message: '#^Function form_button\(\) has parameter \$extra with no value type specified in iterable type array\.$#'
            count: 1
            path: ../../system/Helpers/form_helper.php

        -
            message: '#^Function form_checkbox\(\) has parameter \$data with no value type specified in iterable type array\.$#'
            count: 1
            path: ../../system/Helpers/form_helper.php

        -
            message: '#^Function form_checkbox\(\) has parameter \$extra with no value type specified in iterable type array\.$#'
            count: 1
            path: ../../system/Helpers/form_helper.php

        -
            message: '#^Function form_datalist\(\) has parameter \$options with no value type specified in iterable type array\.$#'
            count: 1
            path: ../../system/Helpers/form_helper.php

        -
            message: '#^Function form_dropdown\(\) has parameter \$data with no value type specified in iterable type array\.$#'
            count: 1
            path: ../../system/Helpers/form_helper.php

        -
            message: '#^Function form_dropdown\(\) has parameter \$extra with no value type specified in iterable type array\.$#'
            count: 1
            path: ../../system/Helpers/form_helper.php

        -
            message: '#^Function form_dropdown\(\) has parameter \$options with no value type specified in iterable type array\.$#'
            count: 1
            path: ../../system/Helpers/form_helper.php

        -
            message: '#^Function form_dropdown\(\) has parameter \$selected with no value type specified in iterable type array\.$#'
            count: 1
            path: ../../system/Helpers/form_helper.php

        -
            message: '#^Function form_fieldset\(\) has parameter \$attributes with no value type specified in iterable type array\.$#'
            count: 1
            path: ../../system/Helpers/form_helper.php

        -
            message: '#^Function form_hidden\(\) has parameter \$name with no value type specified in iterable type array\.$#'
            count: 1
            path: ../../system/Helpers/form_helper.php

        -
            message: '#^Function form_hidden\(\) has parameter \$value with no value type specified in iterable type array\.$#'
            count: 1
            path: ../../system/Helpers/form_helper.php

        -
            message: '#^Function form_input\(\) has parameter \$data with no value type specified in iterable type array\.$#'
            count: 1
            path: ../../system/Helpers/form_helper.php

        -
            message: '#^Function form_input\(\) has parameter \$extra with no value type specified in iterable type array\.$#'
            count: 1
            path: ../../system/Helpers/form_helper.php

        -
            message: '#^Function form_label\(\) has parameter \$attributes with no value type specified in iterable type array\.$#'
            count: 1
            path: ../../system/Helpers/form_helper.php

        -
            message: '#^Function form_multiselect\(\) has parameter \$extra with no value type specified in iterable type array\.$#'
            count: 1
            path: ../../system/Helpers/form_helper.php

        -
            message: '#^Function form_multiselect\(\) has parameter \$name with no value type specified in iterable type array\.$#'
            count: 1
            path: ../../system/Helpers/form_helper.php

        -
            message: '#^Function form_multiselect\(\) has parameter \$options with no value type specified in iterable type array\.$#'
            count: 1
            path: ../../system/Helpers/form_helper.php

        -
            message: '#^Function form_multiselect\(\) has parameter \$selected with no value type specified in iterable type array\.$#'
            count: 1
            path: ../../system/Helpers/form_helper.php

        -
            message: '#^Function form_open\(\) has parameter \$attributes with no value type specified in iterable type array\.$#'
            count: 1
            path: ../../system/Helpers/form_helper.php

        -
            message: '#^Function form_open\(\) has parameter \$hidden with no value type specified in iterable type array\.$#'
            count: 1
            path: ../../system/Helpers/form_helper.php

        -
            message: '#^Function form_open_multipart\(\) has parameter \$attributes with no value type specified in iterable type array\.$#'
            count: 1
            path: ../../system/Helpers/form_helper.php

        -
            message: '#^Function form_open_multipart\(\) has parameter \$hidden with no value type specified in iterable type array\.$#'
            count: 1
            path: ../../system/Helpers/form_helper.php

        -
            message: '#^Function form_password\(\) has parameter \$data with no value type specified in iterable type array\.$#'
            count: 1
            path: ../../system/Helpers/form_helper.php

        -
            message: '#^Function form_password\(\) has parameter \$extra with no value type specified in iterable type array\.$#'
            count: 1
            path: ../../system/Helpers/form_helper.php

        -
            message: '#^Function form_radio\(\) has parameter \$data with no value type specified in iterable type array\.$#'
            count: 1
            path: ../../system/Helpers/form_helper.php

        -
            message: '#^Function form_radio\(\) has parameter \$extra with no value type specified in iterable type array\.$#'
            count: 1
            path: ../../system/Helpers/form_helper.php

        -
            message: '#^Function form_reset\(\) has parameter \$data with no value type specified in iterable type array\.$#'
            count: 1
            path: ../../system/Helpers/form_helper.php

        -
            message: '#^Function form_reset\(\) has parameter \$extra with no value type specified in iterable type array\.$#'
            count: 1
            path: ../../system/Helpers/form_helper.php

        -
            message: '#^Function form_submit\(\) has parameter \$data with no value type specified in iterable type array\.$#'
            count: 1
            path: ../../system/Helpers/form_helper.php

        -
            message: '#^Function form_submit\(\) has parameter \$extra with no value type specified in iterable type array\.$#'
            count: 1
            path: ../../system/Helpers/form_helper.php

        -
            message: '#^Function form_textarea\(\) has parameter \$data with no value type specified in iterable type array\.$#'
            count: 1
            path: ../../system/Helpers/form_helper.php

        -
            message: '#^Function form_textarea\(\) has parameter \$extra with no value type specified in iterable type array\.$#'
            count: 1
            path: ../../system/Helpers/form_helper.php

        -
            message: '#^Function form_upload\(\) has parameter \$data with no value type specified in iterable type array\.$#'
            count: 1
            path: ../../system/Helpers/form_helper.php

        -
            message: '#^Function form_upload\(\) has parameter \$extra with no value type specified in iterable type array\.$#'
            count: 1
            path: ../../system/Helpers/form_helper.php

        -
            message: '#^Function parse_form_attributes\(\) has parameter \$attributes with no value type specified in iterable type array\.$#'
            count: 1
            path: ../../system/Helpers/form_helper.php

        -
            message: '#^Function parse_form_attributes\(\) has parameter \$default with no value type specified in iterable type array\.$#'
            count: 1
            path: ../../system/Helpers/form_helper.php

        -
            message: '#^Function _list\(\) has parameter \$attributes with no value type specified in iterable type array\.$#'
            count: 1
            path: ../../system/Helpers/html_helper.php

        -
            message: '#^Function _list\(\) has parameter \$list with no value type specified in iterable type array\.$#'
            count: 1
            path: ../../system/Helpers/html_helper.php

        -
            message: '#^Function _media\(\) has parameter \$tracks with no value type specified in iterable type array\.$#'
            count: 1
            path: ../../system/Helpers/html_helper.php

        -
            message: '#^Function _media\(\) has parameter \$types with no value type specified in iterable type array\.$#'
            count: 1
            path: ../../system/Helpers/html_helper.php

        -
            message: '#^Function audio\(\) has parameter \$src with no value type specified in iterable type array\.$#'
            count: 1
            path: ../../system/Helpers/html_helper.php

        -
            message: '#^Function audio\(\) has parameter \$tracks with no value type specified in iterable type array\.$#'
            count: 1
            path: ../../system/Helpers/html_helper.php

        -
            message: '#^Function img\(\) has parameter \$attributes with no value type specified in iterable type array\.$#'
            count: 1
            path: ../../system/Helpers/html_helper.php

        -
            message: '#^Function img\(\) has parameter \$src with no value type specified in iterable type array\.$#'
            count: 1
            path: ../../system/Helpers/html_helper.php

        -
            message: '#^Function object\(\) has parameter \$params with no value type specified in iterable type array\.$#'
            count: 1
            path: ../../system/Helpers/html_helper.php

        -
            message: '#^Function ol\(\) has parameter \$attributes with no value type specified in iterable type array\.$#'
            count: 1
            path: ../../system/Helpers/html_helper.php

        -
            message: '#^Function ol\(\) has parameter \$list with no value type specified in iterable type array\.$#'
            count: 1
            path: ../../system/Helpers/html_helper.php

        -
            message: '#^Function script_tag\(\) has parameter \$src with no value type specified in iterable type array\.$#'
            count: 1
            path: ../../system/Helpers/html_helper.php

        -
            message: '#^Function ul\(\) has parameter \$attributes with no value type specified in iterable type array\.$#'
            count: 1
            path: ../../system/Helpers/html_helper.php

        -
            message: '#^Function ul\(\) has parameter \$list with no value type specified in iterable type array\.$#'
            count: 1
            path: ../../system/Helpers/html_helper.php

        -
            message: '#^Function video\(\) has parameter \$src with no value type specified in iterable type array\.$#'
            count: 1
            path: ../../system/Helpers/html_helper.php

        -
            message: '#^Function video\(\) has parameter \$tracks with no value type specified in iterable type array\.$#'
            count: 1
            path: ../../system/Helpers/html_helper.php

        -
            message: '#^Function d\(\) has parameter \$vars with no value type specified in iterable type array\.$#'
            count: 1
            path: ../../system/Helpers/kint_helper.php

        -
            message: '#^Function dd\(\) has parameter \$vars with no value type specified in iterable type array\.$#'
            count: 2
            path: ../../system/Helpers/kint_helper.php

        -
            message: '#^Function format_number\(\) has parameter \$options with no value type specified in iterable type array\.$#'
            count: 1
            path: ../../system/Helpers/number_helper.php

        -
            message: '#^Function fake\(\) has parameter \$overrides with no value type specified in iterable type array\.$#'
            count: 1
            path: ../../system/Helpers/test_helper.php

        -
            message: '#^Function fake\(\) return type has no value type specified in iterable type array\.$#'
            count: 1
            path: ../../system/Helpers/test_helper.php

        -
            message: '#^Function strip_slashes\(\) has parameter \$str with no value type specified in iterable type array\.$#'
            count: 1
            path: ../../system/Helpers/text_helper.php

        -
            message: '#^Function strip_slashes\(\) return type has no value type specified in iterable type array\.$#'
            count: 1
            path: ../../system/Helpers/text_helper.php

        -
            message: '#^Function word_censor\(\) has parameter \$censored with no value type specified in iterable type array\.$#'
            count: 1
            path: ../../system/Helpers/text_helper.php

        -
            message: '#^Function anchor\(\) has parameter \$attributes with no value type specified in iterable type array\.$#'
            count: 1
            path: ../../system/Helpers/url_helper.php

        -
            message: '#^Function anchor\(\) has parameter \$uri with no value type specified in iterable type array\.$#'
            count: 1
            path: ../../system/Helpers/url_helper.php

        -
            message: '#^Function anchor_popup\(\) has parameter \$attributes with no value type specified in iterable type array\.$#'
            count: 1
            path: ../../system/Helpers/url_helper.php

        -
            message: '#^Function base_url\(\) has parameter \$relativePath with no value type specified in iterable type array\.$#'
            count: 1
            path: ../../system/Helpers/url_helper.php

        -
            message: '#^Function mailto\(\) has parameter \$attributes with no value type specified in iterable type array\.$#'
            count: 1
            path: ../../system/Helpers/url_helper.php

        -
            message: '#^Function safe_mailto\(\) has parameter \$attributes with no value type specified in iterable type array\.$#'
            count: 1
            path: ../../system/Helpers/url_helper.php

        -
            message: '#^Function site_url\(\) has parameter \$relativePath with no value type specified in iterable type array\.$#'
            count: 1
            path: ../../system/Helpers/url_helper.php

        -
            message: '#^Method CodeIgniter\\HotReloader\\DirectoryHasher\:\:hashApp\(\) return type has no value type specified in iterable type array\.$#'
            count: 1
            path: ../../system/HotReloader/DirectoryHasher.php

        -
            message: '#^Method CodeIgniter\\HotReloader\\HotReloader\:\:sendEvent\(\) has parameter \$data with no value type specified in iterable type array\.$#'
            count: 1
            path: ../../system/HotReloader/HotReloader.php

        -
            message: '#^Property CodeIgniter\\HotReloader\\IteratorFilter\:\:\$watchedExtensions type has no value type specified in iterable type array\.$#'
            count: 1
            path: ../../system/HotReloader/IteratorFilter.php

        -
            message: '#^Method CodeIgniter\\I18n\\Time\:\:__get\(\) return type has no value type specified in iterable type array\.$#'
            count: 1
            path: ../../system/I18n/Time.php

        -
            message: '#^Method CodeIgniter\\I18n\\TimeLegacy\:\:__get\(\) return type has no value type specified in iterable type array\.$#'
            count: 1
            path: ../../system/I18n/TimeLegacy.php

        -
            message: '#^Method CodeIgniter\\Images\\Handlers\\BaseHandler\:\:__call\(\) has parameter \$args with no value type specified in iterable type array\.$#'
            count: 1
            path: ../../system/Images/Handlers/BaseHandler.php

        -
            message: '#^Method CodeIgniter\\Images\\Handlers\\BaseHandler\:\:calcAspectRatio\(\) return type has no value type specified in iterable type array\.$#'
            count: 1
            path: ../../system/Images/Handlers/BaseHandler.php

        -
            message: '#^Method CodeIgniter\\Images\\Handlers\\BaseHandler\:\:calcCropCoords\(\) return type has no value type specified in iterable type array\.$#'
            count: 1
            path: ../../system/Images/Handlers/BaseHandler.php

        -
            message: '#^Property CodeIgniter\\Images\\Handlers\\BaseHandler\:\:\$supportTransparency type has no value type specified in iterable type array\.$#'
            count: 1
            path: ../../system/Images/Handlers/BaseHandler.php

        -
            message: '#^Property CodeIgniter\\Images\\Handlers\\BaseHandler\:\:\$textDefaults type has no value type specified in iterable type array\.$#'
            count: 1
            path: ../../system/Images/Handlers/BaseHandler.php

        -
            message: '#^Method CodeIgniter\\Images\\Image\:\:getProperties\(\) return type has no value type specified in iterable type array\.$#'
            count: 1
            path: ../../system/Images/Image.php

        -
            message: '#^Method CodeIgniter\\Language\\Language\:\:formatMessage\(\) has parameter \$message with no value type specified in iterable type array\.$#'
            count: 1
            path: ../../system/Language/Language.php

        -
            message: '#^Method CodeIgniter\\Language\\Language\:\:formatMessage\(\) return type has no value type specified in iterable type array\.$#'
            count: 1
            path: ../../system/Language/Language.php

        -
            message: '#^Method CodeIgniter\\Language\\Language\:\:getLine\(\) has parameter \$args with no value type specified in iterable type array\.$#'
            count: 1
            path: ../../system/Language/Language.php

        -
            message: '#^Method CodeIgniter\\Language\\Language\:\:getTranslationOutput\(\) return type has no value type specified in iterable type array\.$#'
            count: 1
            path: ../../system/Language/Language.php

        -
            message: '#^Method CodeIgniter\\Language\\Language\:\:parseLine\(\) return type has no value type specified in iterable type array\.$#'
            count: 1
            path: ../../system/Language/Language.php

        -
            message: '#^Method CodeIgniter\\Language\\Language\:\:requireFile\(\) return type has no value type specified in iterable type array\.$#'
            count: 1
            path: ../../system/Language/Language.php

        -
            message: '#^Property CodeIgniter\\Language\\Language\:\:\$language type has no value type specified in iterable type array\.$#'
            count: 1
            path: ../../system/Language/Language.php

        -
            message: '#^Property CodeIgniter\\Language\\Language\:\:\$loadedFiles type has no value type specified in iterable type array\.$#'
            count: 1
            path: ../../system/Language/Language.php

        -
            message: '#^Method CodeIgniter\\Log\\Handlers\\BaseHandler\:\:__construct\(\) has parameter \$config with no value type specified in iterable type array\.$#'
            count: 1
            path: ../../system/Log/Handlers/BaseHandler.php

        -
            message: '#^Property CodeIgniter\\Log\\Handlers\\BaseHandler\:\:\$handles type has no value type specified in iterable type array\.$#'
            count: 1
            path: ../../system/Log/Handlers/BaseHandler.php

        -
            message: '#^Method CodeIgniter\\Log\\Handlers\\ChromeLoggerHandler\:\:__construct\(\) has parameter \$config with no value type specified in iterable type array\.$#'
            count: 1
            path: ../../system/Log/Handlers/ChromeLoggerHandler.php

        -
            message: '#^Method CodeIgniter\\Log\\Handlers\\ChromeLoggerHandler\:\:format\(\) has parameter \$object with no value type specified in iterable type array\.$#'
            count: 1
            path: ../../system/Log/Handlers/ChromeLoggerHandler.php

        -
            message: '#^Method CodeIgniter\\Log\\Handlers\\ChromeLoggerHandler\:\:format\(\) return type has no value type specified in iterable type array\.$#'
            count: 1
            path: ../../system/Log/Handlers/ChromeLoggerHandler.php

        -
            message: '#^Property CodeIgniter\\Log\\Handlers\\ChromeLoggerHandler\:\:\$json type has no value type specified in iterable type array\.$#'
            count: 1
            path: ../../system/Log/Handlers/ChromeLoggerHandler.php

        -
            message: '#^Property CodeIgniter\\Log\\Handlers\\ChromeLoggerHandler\:\:\$levels type has no value type specified in iterable type array\.$#'
            count: 1
            path: ../../system/Log/Handlers/ChromeLoggerHandler.php

        -
            message: '#^Method CodeIgniter\\Log\\Handlers\\FileHandler\:\:__construct\(\) has parameter \$config with no value type specified in iterable type array\.$#'
            count: 1
            path: ../../system/Log/Handlers/FileHandler.php

        -
            message: '#^Method CodeIgniter\\Log\\Logger\:\:determineFile\(\) return type has no value type specified in iterable type array\.$#'
            count: 1
            path: ../../system/Log/Logger.php

        -
            message: '#^Method CodeIgniter\\Log\\Logger\:\:interpolate\(\) has parameter \$context with no value type specified in iterable type array\.$#'
            count: 1
            path: ../../system/Log/Logger.php

        -
            message: '#^Property CodeIgniter\\Log\\Logger\:\:\$handlers type has no value type specified in iterable type array\.$#'
            count: 1
            path: ../../system/Log/Logger.php

        -
            message: '#^Property CodeIgniter\\Log\\Logger\:\:\$logCache type has no value type specified in iterable type array\.$#'
            count: 1
            path: ../../system/Log/Logger.php

        -
            message: '#^Property CodeIgniter\\Log\\Logger\:\:\$loggableLevels type has no value type specified in iterable type array\.$#'
            count: 1
            path: ../../system/Log/Logger.php

        -
            message: '#^Method CodeIgniter\\Model\:\:__call\(\) has parameter \$params with no value type specified in iterable type array\.$#'
            count: 1
            path: ../../system/Model.php

        -
            message: '#^Method CodeIgniter\\Model\:\:__call\(\) return type has no value type specified in iterable type array\.$#'
            count: 1
            path: ../../system/Model.php

        -
            message: '#^Method CodeIgniter\\Model\:\:__get\(\) return type has no value type specified in iterable type array\.$#'
            count: 1
            path: ../../system/Model.php

        -
            message: '#^Method CodeIgniter\\Model\:\:doDelete\(\) has parameter \$id with no value type specified in iterable type array\.$#'
            count: 1
            path: ../../system/Model.php

        -
            message: '#^Method CodeIgniter\\Model\:\:doFind\(\) has parameter \$id with no value type specified in iterable type array\.$#'
            count: 1
            path: ../../system/Model.php

        -
            message: '#^Method CodeIgniter\\Model\:\:doInsertBatch\(\) has parameter \$set with no value type specified in iterable type array\.$#'
            count: 1
            path: ../../system/Model.php

        -
            message: '#^Method CodeIgniter\\Model\:\:doProtectFieldsForInsert\(\) return type has no value type specified in iterable type array\.$#'
            count: 1
            path: ../../system/Model.php

        -
            message: '#^Method CodeIgniter\\Model\:\:doUpdate\(\) has parameter \$id with no value type specified in iterable type array\.$#'
            count: 1
            path: ../../system/Model.php

        -
            message: '#^Method CodeIgniter\\Model\:\:doUpdateBatch\(\) has parameter \$set with no value type specified in iterable type array\.$#'
            count: 1
            path: ../../system/Model.php

        -
            message: '#^Method CodeIgniter\\Model\:\:getIdValue\(\) return type has no value type specified in iterable type array\.$#'
            count: 1
            path: ../../system/Model.php

        -
            message: '#^Method CodeIgniter\\Model\:\:set\(\) has parameter \$key with no value type specified in iterable type array\.$#'
            count: 1
            path: ../../system/Model.php

        -
            message: '#^Method CodeIgniter\\Model\:\:shouldUpdate\(\) has parameter \$row with no value type specified in iterable type array\.$#'
            count: 1
            path: ../../system/Model.php

        -
            message: '#^Method CodeIgniter\\Model\:\:update\(\) has parameter \$id with no value type specified in iterable type array\.$#'
            count: 1
            path: ../../system/Model.php

        -
            message: '#^Property CodeIgniter\\Model\:\:\$escape type has no value type specified in iterable type array\.$#'
            count: 1
            path: ../../system/Model.php

        -
            message: '#^Method CodeIgniter\\Modules\\Modules\:\:__set_state\(\) has parameter \$array with no value type specified in iterable type array\.$#'
            count: 1
            path: ../../system/Modules/Modules.php

        -
            message: '#^Method CodeIgniter\\Pager\\Pager\:\:getDetails\(\) return type has no value type specified in iterable type array\.$#'
            count: 1
            path: ../../system/Pager/Pager.php

        -
            message: '#^Method CodeIgniter\\Pager\\Pager\:\:only\(\) has parameter \$queries with no value type specified in iterable type array\.$#'
            count: 1
            path: ../../system/Pager/Pager.php

        -
            message: '#^Property CodeIgniter\\Pager\\Pager\:\:\$groups type has no value type specified in iterable type array\.$#'
            count: 1
            path: ../../system/Pager/Pager.php

        -
            message: '#^Property CodeIgniter\\Pager\\Pager\:\:\$segment type has no value type specified in iterable type array\.$#'
            count: 1
            path: ../../system/Pager/Pager.php

        -
            message: '#^Method CodeIgniter\\Pager\\PagerInterface\:\:getDetails\(\) return type has no value type specified in iterable type array\.$#'
            count: 1
            path: ../../system/Pager/PagerInterface.php

        -
            message: '#^Method CodeIgniter\\Pager\\PagerRenderer\:\:__construct\(\) has parameter \$details with no value type specified in iterable type array\.$#'
            count: 1
            path: ../../system/Pager/PagerRenderer.php

        -
            message: '#^Method CodeIgniter\\Publisher\\ContentReplacer\:\:replace\(\) has parameter \$replaces with no value type specified in iterable type array\.$#'
            count: 1
            path: ../../system/Publisher/ContentReplacer.php

        -
            message: '#^Method CodeIgniter\\Publisher\\Publisher\:\:replace\(\) has parameter \$replaces with no value type specified in iterable type array\.$#'
            count: 1
            path: ../../system/Publisher/Publisher.php

        -
            message: '#^Method CodeIgniter\\RESTful\\ResourceController\:\:fail\(\) has parameter \$messages with no value type specified in iterable type array\.$#'
            count: 1
            path: ../../system/RESTful/ResourceController.php

        -
            message: '#^Method CodeIgniter\\RESTful\\ResourceController\:\:format\(\) has parameter \$data with no value type specified in iterable type array\.$#'
            count: 1
            path: ../../system/RESTful/ResourceController.php

        -
            message: '#^Method CodeIgniter\\RESTful\\ResourceController\:\:respond\(\) has parameter \$data with no value type specified in iterable type array\.$#'
            count: 1
            path: ../../system/RESTful/ResourceController.php

        -
            message: '#^Method CodeIgniter\\RESTful\\ResourceController\:\:respondCreated\(\) has parameter \$data with no value type specified in iterable type array\.$#'
            count: 1
            path: ../../system/RESTful/ResourceController.php

        -
            message: '#^Method CodeIgniter\\RESTful\\ResourceController\:\:respondDeleted\(\) has parameter \$data with no value type specified in iterable type array\.$#'
            count: 1
            path: ../../system/RESTful/ResourceController.php

        -
            message: '#^Method CodeIgniter\\RESTful\\ResourceController\:\:respondUpdated\(\) has parameter \$data with no value type specified in iterable type array\.$#'
            count: 1
            path: ../../system/RESTful/ResourceController.php

        -
            message: '#^Method CodeIgniter\\Router\\AutoRouter\:\:getRoute\(\) return type has no value type specified in iterable type array\.$#'
            count: 1
            path: ../../system/Router/AutoRouter.php

        -
            message: '#^Method CodeIgniter\\Router\\AutoRouter\:\:scanControllers\(\) has parameter \$segments with no value type specified in iterable type array\.$#'
            count: 1
            path: ../../system/Router/AutoRouter.php

        -
            message: '#^Method CodeIgniter\\Router\\AutoRouter\:\:scanControllers\(\) return type has no value type specified in iterable type array\.$#'
            count: 1
            path: ../../system/Router/AutoRouter.php

        -
            message: '#^PHPDoc tag @var for variable \$params has no value type specified in iterable type array\.$#'
            count: 1
            path: ../../system/Router/AutoRouter.php

        -
            message: '#^Method CodeIgniter\\Router\\AutoRouterImproved\:\:createSegments\(\) return type has no value type specified in iterable type array\.$#'
            count: 1
            path: ../../system/Router/AutoRouterImproved.php

        -
            message: '#^Method CodeIgniter\\Router\\AutoRouterImproved\:\:getRoute\(\) return type has no value type specified in iterable type array\.$#'
            count: 1
            path: ../../system/Router/AutoRouterImproved.php

        -
            message: '#^Property CodeIgniter\\Router\\AutoRouterImproved\:\:\$moduleRoutes type has no value type specified in iterable type array\.$#'
            count: 1
            path: ../../system/Router/AutoRouterImproved.php

        -
            message: '#^Method CodeIgniter\\Router\\AutoRouterInterface\:\:getRoute\(\) return type has no value type specified in iterable type array\.$#'
            count: 1
            path: ../../system/Router/AutoRouterInterface.php

        -
            message: '#^Method CodeIgniter\\Router\\RouteCollection\:\:add\(\) has parameter \$options with no value type specified in iterable type array\.$#'
            count: 1
            path: ../../system/Router/RouteCollection.php

        -
            message: '#^Method CodeIgniter\\Router\\RouteCollection\:\:add\(\) has parameter \$to with no value type specified in iterable type array\.$#'
            count: 1
            path: ../../system/Router/RouteCollection.php

        -
            message: '#^Method CodeIgniter\\Router\\RouteCollection\:\:addPlaceholder\(\) has parameter \$placeholder with no value type specified in iterable type array\.$#'
            count: 1
            path: ../../system/Router/RouteCollection.php

        -
            message: '#^Method CodeIgniter\\Router\\RouteCollection\:\:buildReverseRoute\(\) has parameter \$params with no value type specified in iterable type array\.$#'
            count: 1
            path: ../../system/Router/RouteCollection.php

        -
            message: '#^Method CodeIgniter\\Router\\RouteCollection\:\:cli\(\) has parameter \$options with no value type specified in iterable type array\.$#'
            count: 1
            path: ../../system/Router/RouteCollection.php

        -
            message: '#^Method CodeIgniter\\Router\\RouteCollection\:\:cli\(\) has parameter \$to with no value type specified in iterable type array\.$#'
            count: 1
            path: ../../system/Router/RouteCollection.php

        -
            message: '#^Method CodeIgniter\\Router\\RouteCollection\:\:create\(\) has parameter \$options with no value type specified in iterable type array\.$#'
            count: 1
            path: ../../system/Router/RouteCollection.php

        -
            message: '#^Method CodeIgniter\\Router\\RouteCollection\:\:create\(\) has parameter \$to with no value type specified in iterable type array\.$#'
            count: 1
            path: ../../system/Router/RouteCollection.php

        -
            message: '#^Method CodeIgniter\\Router\\RouteCollection\:\:delete\(\) has parameter \$options with no value type specified in iterable type array\.$#'
            count: 1
            path: ../../system/Router/RouteCollection.php

        -
            message: '#^Method CodeIgniter\\Router\\RouteCollection\:\:delete\(\) has parameter \$to with no value type specified in iterable type array\.$#'
            count: 1
            path: ../../system/Router/RouteCollection.php

        -
            message: '#^Method CodeIgniter\\Router\\RouteCollection\:\:fillRouteParams\(\) has parameter \$params with no value type specified in iterable type array\.$#'
            count: 1
            path: ../../system/Router/RouteCollection.php

        -
            message: '#^Method CodeIgniter\\Router\\RouteCollection\:\:get\(\) has parameter \$options with no value type specified in iterable type array\.$#'
            count: 1
            path: ../../system/Router/RouteCollection.php

        -
            message: '#^Method CodeIgniter\\Router\\RouteCollection\:\:get\(\) has parameter \$to with no value type specified in iterable type array\.$#'
            count: 1
            path: ../../system/Router/RouteCollection.php

        -
            message: '#^Method CodeIgniter\\Router\\RouteCollection\:\:getRoutes\(\) return type has no value type specified in iterable type array\.$#'
            count: 1
            path: ../../system/Router/RouteCollection.php

        -
            message: '#^Method CodeIgniter\\Router\\RouteCollection\:\:group\(\) has parameter \$params with no value type specified in iterable type array\.$#'
            count: 1
            path: ../../system/Router/RouteCollection.php

        -
            message: '#^Method CodeIgniter\\Router\\RouteCollection\:\:head\(\) has parameter \$options with no value type specified in iterable type array\.$#'
            count: 1
            path: ../../system/Router/RouteCollection.php

        -
            message: '#^Method CodeIgniter\\Router\\RouteCollection\:\:head\(\) has parameter \$to with no value type specified in iterable type array\.$#'
            count: 1
            path: ../../system/Router/RouteCollection.php

        -
            message: '#^Method CodeIgniter\\Router\\RouteCollection\:\:map\(\) has parameter \$options with no value type specified in iterable type array\.$#'
            count: 1
            path: ../../system/Router/RouteCollection.php

        -
            message: '#^Method CodeIgniter\\Router\\RouteCollection\:\:map\(\) has parameter \$routes with no value type specified in iterable type array\.$#'
            count: 1
            path: ../../system/Router/RouteCollection.php

        -
            message: '#^Method CodeIgniter\\Router\\RouteCollection\:\:match\(\) has parameter \$options with no value type specified in iterable type array\.$#'
            count: 1
            path: ../../system/Router/RouteCollection.php

        -
            message: '#^Method CodeIgniter\\Router\\RouteCollection\:\:match\(\) has parameter \$to with no value type specified in iterable type array\.$#'
            count: 1
            path: ../../system/Router/RouteCollection.php

        -
            message: '#^Method CodeIgniter\\Router\\RouteCollection\:\:match\(\) has parameter \$verbs with no value type specified in iterable type array\.$#'
            count: 1
            path: ../../system/Router/RouteCollection.php

        -
            message: '#^Method CodeIgniter\\Router\\RouteCollection\:\:options\(\) has parameter \$options with no value type specified in iterable type array\.$#'
            count: 1
            path: ../../system/Router/RouteCollection.php

        -
            message: '#^Method CodeIgniter\\Router\\RouteCollection\:\:options\(\) has parameter \$to with no value type specified in iterable type array\.$#'
            count: 1
            path: ../../system/Router/RouteCollection.php

        -
            message: '#^Method CodeIgniter\\Router\\RouteCollection\:\:patch\(\) has parameter \$options with no value type specified in iterable type array\.$#'
            count: 1
            path: ../../system/Router/RouteCollection.php

        -
            message: '#^Method CodeIgniter\\Router\\RouteCollection\:\:patch\(\) has parameter \$to with no value type specified in iterable type array\.$#'
            count: 1
            path: ../../system/Router/RouteCollection.php

        -
            message: '#^Method CodeIgniter\\Router\\RouteCollection\:\:post\(\) has parameter \$options with no value type specified in iterable type array\.$#'
            count: 1
            path: ../../system/Router/RouteCollection.php

        -
            message: '#^Method CodeIgniter\\Router\\RouteCollection\:\:post\(\) has parameter \$to with no value type specified in iterable type array\.$#'
            count: 1
            path: ../../system/Router/RouteCollection.php

        -
            message: '#^Method CodeIgniter\\Router\\RouteCollection\:\:presenter\(\) has parameter \$options with no value type specified in iterable type array\.$#'
            count: 1
            path: ../../system/Router/RouteCollection.php

        -
            message: '#^Method CodeIgniter\\Router\\RouteCollection\:\:processArrayCallableSyntax\(\) has parameter \$to with no value type specified in iterable type array\.$#'
            count: 1
            path: ../../system/Router/RouteCollection.php

        -
            message: '#^Method CodeIgniter\\Router\\RouteCollection\:\:put\(\) has parameter \$options with no value type specified in iterable type array\.$#'
            count: 1
            path: ../../system/Router/RouteCollection.php

        -
            message: '#^Method CodeIgniter\\Router\\RouteCollection\:\:put\(\) has parameter \$to with no value type specified in iterable type array\.$#'
            count: 1
            path: ../../system/Router/RouteCollection.php

        -
            message: '#^Method CodeIgniter\\Router\\RouteCollection\:\:resource\(\) has parameter \$options with no value type specified in iterable type array\.$#'
            count: 1
            path: ../../system/Router/RouteCollection.php

        -
            message: '#^Method CodeIgniter\\Router\\RouteCollection\:\:view\(\) has parameter \$options with no value type specified in iterable type array\.$#'
            count: 1
            path: ../../system/Router/RouteCollection.php

        -
            message: '#^Property CodeIgniter\\Router\\RouteCollection\:\:\$currentOptions type has no value type specified in iterable type array\.$#'
            count: 1
            path: ../../system/Router/RouteCollection.php

        -
            message: '#^Property CodeIgniter\\Router\\RouteCollection\:\:\$routeFiles type has no value type specified in iterable type array\.$#'
            count: 1
            path: ../../system/Router/RouteCollection.php

        -
            message: '#^Property CodeIgniter\\Router\\RouteCollection\:\:\$routes type has no value type specified in iterable type array\.$#'
            count: 1
            path: ../../system/Router/RouteCollection.php

        -
            message: '#^Property CodeIgniter\\Router\\RouteCollection\:\:\$routesNames type has no value type specified in iterable type array\.$#'
            count: 1
            path: ../../system/Router/RouteCollection.php

        -
            message: '#^Property CodeIgniter\\Router\\RouteCollection\:\:\$routesOptions type has no value type specified in iterable type array\.$#'
            count: 1
            path: ../../system/Router/RouteCollection.php

        -
            message: '#^Method CodeIgniter\\Router\\RouteCollectionInterface\:\:add\(\) has parameter \$options with no value type specified in iterable type array\.$#'
            count: 1
            path: ../../system/Router/RouteCollectionInterface.php

        -
            message: '#^Method CodeIgniter\\Router\\RouteCollectionInterface\:\:add\(\) has parameter \$to with no value type specified in iterable type array\.$#'
            count: 1
            path: ../../system/Router/RouteCollectionInterface.php

        -
            message: '#^Method CodeIgniter\\Router\\RouteCollectionInterface\:\:addPlaceholder\(\) has parameter \$placeholder with no value type specified in iterable type array\.$#'
            count: 1
            path: ../../system/Router/RouteCollectionInterface.php

        -
            message: '#^Method CodeIgniter\\Router\\RouteCollectionInterface\:\:getRoutes\(\) return type has no value type specified in iterable type array\.$#'
            count: 1
            path: ../../system/Router/RouteCollectionInterface.php

        -
            message: '#^Method CodeIgniter\\Router\\Router\:\:getMatchedRoute\(\) return type has no value type specified in iterable type array\.$#'
            count: 1
            path: ../../system/Router/Router.php

        -
            message: '#^Method CodeIgniter\\Router\\Router\:\:getMatchedRouteOptions\(\) return type has no value type specified in iterable type array\.$#'
            count: 1
            path: ../../system/Router/Router.php

        -
            message: '#^Method CodeIgniter\\Router\\Router\:\:params\(\) return type has no value type specified in iterable type array\.$#'
            count: 1
            path: ../../system/Router/Router.php

        -
            message: '#^Method CodeIgniter\\Router\\Router\:\:replaceBackReferences\(\) has parameter \$matches with no value type specified in iterable type array\.$#'
            count: 1
            path: ../../system/Router/Router.php

        -
            message: '#^Method CodeIgniter\\Router\\Router\:\:scanControllers\(\) has parameter \$segments with no value type specified in iterable type array\.$#'
            count: 1
            path: ../../system/Router/Router.php

        -
            message: '#^Method CodeIgniter\\Router\\Router\:\:scanControllers\(\) return type has no value type specified in iterable type array\.$#'
            count: 1
            path: ../../system/Router/Router.php

        -
            message: '#^Method CodeIgniter\\Router\\Router\:\:setRequest\(\) has parameter \$segments with no value type specified in iterable type array\.$#'
            count: 1
            path: ../../system/Router/Router.php

        -
            message: '#^Method CodeIgniter\\Router\\Router\:\:validateRequest\(\) has parameter \$segments with no value type specified in iterable type array\.$#'
            count: 1
            path: ../../system/Router/Router.php

        -
            message: '#^Method CodeIgniter\\Router\\Router\:\:validateRequest\(\) return type has no value type specified in iterable type array\.$#'
            count: 1
            path: ../../system/Router/Router.php

        -
            message: '#^Property CodeIgniter\\Router\\Router\:\:\$matchedRoute type has no value type specified in iterable type array\.$#'
            count: 1
            path: ../../system/Router/Router.php

        -
            message: '#^Property CodeIgniter\\Router\\Router\:\:\$matchedRouteOptions type has no value type specified in iterable type array\.$#'
            count: 1
            path: ../../system/Router/Router.php

        -
            message: '#^Property CodeIgniter\\Router\\Router\:\:\$params type has no value type specified in iterable type array\.$#'
            count: 1
            path: ../../system/Router/Router.php

        -
            message: '#^Method CodeIgniter\\Router\\RouterInterface\:\:params\(\) return type has no value type specified in iterable type array\.$#'
            count: 1
            path: ../../system/Router/RouterInterface.php

        -
            message: '#^Method CodeIgniter\\Security\\CheckPhpIni\:\:checkIni\(\) return type has no value type specified in iterable type array\.$#'
            count: 1
            path: ../../system/Security/CheckPhpIni.php

        -
            message: '#^Method CodeIgniter\\Security\\CheckPhpIni\:\:outputForCli\(\) has parameter \$output with no value type specified in iterable type array\.$#'
            count: 1
            path: ../../system/Security/CheckPhpIni.php

        -
            message: '#^Method CodeIgniter\\Security\\CheckPhpIni\:\:outputForCli\(\) has parameter \$tbody with no value type specified in iterable type array\.$#'
            count: 1
            path: ../../system/Security/CheckPhpIni.php

        -
            message: '#^Method CodeIgniter\\Security\\CheckPhpIni\:\:outputForCli\(\) has parameter \$thead with no value type specified in iterable type array\.$#'
            count: 1
            path: ../../system/Security/CheckPhpIni.php

        -
            message: '#^Method CodeIgniter\\Security\\CheckPhpIni\:\:outputForWeb\(\) has parameter \$output with no value type specified in iterable type array\.$#'
            count: 1
            path: ../../system/Security/CheckPhpIni.php

        -
            message: '#^Method CodeIgniter\\Security\\CheckPhpIni\:\:outputForWeb\(\) has parameter \$tbody with no value type specified in iterable type array\.$#'
            count: 1
            path: ../../system/Security/CheckPhpIni.php

        -
            message: '#^Method CodeIgniter\\Security\\CheckPhpIni\:\:outputForWeb\(\) has parameter \$thead with no value type specified in iterable type array\.$#'
            count: 1
            path: ../../system/Security/CheckPhpIni.php

        -
            message: '#^Property CodeIgniter\\Session\\Handlers\\BaseHandler\:\:\$savePath type has no value type specified in iterable type array\.$#'
            count: 1
            path: ../../system/Session/Handlers/BaseHandler.php

        -
            message: '#^Method CodeIgniter\\Superglobals\:\:__construct\(\) has parameter \$get with no value type specified in iterable type array\.$#'
            count: 1
            path: ../../system/Superglobals.php

        -
            message: '#^Method CodeIgniter\\Superglobals\:\:__construct\(\) has parameter \$server with no value type specified in iterable type array\.$#'
            count: 1
            path: ../../system/Superglobals.php

        -
            message: '#^Method CodeIgniter\\Superglobals\:\:get\(\) return type has no value type specified in iterable type array\.$#'
            count: 1
            path: ../../system/Superglobals.php

        -
            message: '#^Method CodeIgniter\\Superglobals\:\:setGetArray\(\) has parameter \$array with no value type specified in iterable type array\.$#'
            count: 1
            path: ../../system/Superglobals.php

        -
            message: '#^Property CodeIgniter\\Superglobals\:\:\$get type has no value type specified in iterable type array\.$#'
            count: 1
            path: ../../system/Superglobals.php

        -
            message: '#^Property CodeIgniter\\Superglobals\:\:\$server type has no value type specified in iterable type array\.$#'
            count: 1
            path: ../../system/Superglobals.php

        -
            message: '#^Property CodeIgniter\\Test\\CIUnitTestCase\:\:\$headers type has no value type specified in iterable type array\.$#'
            count: 1
            path: ../../system/Test/CIUnitTestCase.php

        -
            message: '#^Property CodeIgniter\\Test\\CIUnitTestCase\:\:\$insertCache type has no value type specified in iterable type array\.$#'
            count: 1
            path: ../../system/Test/CIUnitTestCase.php

        -
            message: '#^Property CodeIgniter\\Test\\CIUnitTestCase\:\:\$namespace type has no value type specified in iterable type array\.$#'
            count: 1
            path: ../../system/Test/CIUnitTestCase.php

        -
            message: '#^Property CodeIgniter\\Test\\CIUnitTestCase\:\:\$session type has no value type specified in iterable type array\.$#'
            count: 1
            path: ../../system/Test/CIUnitTestCase.php

        -
            message: '#^Property CodeIgniter\\Test\\CIUnitTestCase\:\:\$traits type has no value type specified in iterable type array\.$#'
            count: 1
            path: ../../system/Test/CIUnitTestCase.php

        -
            message: '#^Method CodeIgniter\\Test\\Constraints\\SeeInDatabase\:\:__construct\(\) has parameter \$data with no value type specified in iterable type array\.$#'
            count: 1
            path: ../../system/Test/Constraints/SeeInDatabase.php

        -
            message: '#^Property CodeIgniter\\Test\\Constraints\\SeeInDatabase\:\:\$data type has no value type specified in iterable type array\.$#'
            count: 1
            path: ../../system/Test/Constraints/SeeInDatabase.php

        -
            message: '#^Method CodeIgniter\\Test\\DOMParser\:\:doXPath\(\) has parameter \$paths with no value type specified in iterable type array\.$#'
            count: 1
            path: ../../system/Test/DOMParser.php

        -
            message: '#^Method CodeIgniter\\Test\\Fabricator\:\:__construct\(\) has parameter \$formatters with no value type specified in iterable type array\.$#'
            count: 1
            path: ../../system/Test/Fabricator.php

        -
            message: '#^Method CodeIgniter\\Test\\Fabricator\:\:create\(\) return type has no value type specified in iterable type array\.$#'
            count: 1
            path: ../../system/Test/Fabricator.php

        -
            message: '#^Method CodeIgniter\\Test\\Fabricator\:\:createMock\(\) return type has no value type specified in iterable type array\.$#'
            count: 1
            path: ../../system/Test/Fabricator.php

        -
            message: '#^Method CodeIgniter\\Test\\Fabricator\:\:getFormatters\(\) return type has no value type specified in iterable type array\.$#'
            count: 1
            path: ../../system/Test/Fabricator.php

        -
            message: '#^Method CodeIgniter\\Test\\Fabricator\:\:getOverrides\(\) return type has no value type specified in iterable type array\.$#'
            count: 1
            path: ../../system/Test/Fabricator.php

        -
            message: '#^Method CodeIgniter\\Test\\Fabricator\:\:make\(\) return type has no value type specified in iterable type array\.$#'
            count: 1
            path: ../../system/Test/Fabricator.php

        -
            message: '#^Method CodeIgniter\\Test\\Fabricator\:\:makeArray\(\) return type has no value type specified in iterable type array\.$#'
            count: 1
            path: ../../system/Test/Fabricator.php

        -
            message: '#^Method CodeIgniter\\Test\\Fabricator\:\:setFormatters\(\) has parameter \$formatters with no value type specified in iterable type array\.$#'
            count: 1
            path: ../../system/Test/Fabricator.php

        -
            message: '#^Method CodeIgniter\\Test\\Fabricator\:\:setOverrides\(\) has parameter \$overrides with no value type specified in iterable type array\.$#'
            count: 1
            path: ../../system/Test/Fabricator.php

        -
            message: '#^Property CodeIgniter\\Test\\Fabricator\:\:\$dateFields type has no value type specified in iterable type array\.$#'
            count: 1
            path: ../../system/Test/Fabricator.php

        -
            message: '#^Property CodeIgniter\\Test\\Fabricator\:\:\$formatters type has no value type specified in iterable type array\.$#'
            count: 1
            path: ../../system/Test/Fabricator.php

        -
            message: '#^Property CodeIgniter\\Test\\Fabricator\:\:\$overrides type has no value type specified in iterable type array\.$#'
            count: 1
            path: ../../system/Test/Fabricator.php

        -
            message: '#^Property CodeIgniter\\Test\\Fabricator\:\:\$tableCounts type has no value type specified in iterable type array\.$#'
            count: 1
            path: ../../system/Test/Fabricator.php

        -
            message: '#^Property CodeIgniter\\Test\\Fabricator\:\:\$tempOverrides type has no value type specified in iterable type array\.$#'
            count: 1
            path: ../../system/Test/Fabricator.php

        -
            message: '#^Property CodeIgniter\\Test\\Mock\\MockBuilder\:\:\$supportedIgnoreStatements type has no value type specified in iterable type array\.$#'
            count: 1
            path: ../../system/Test/Mock/MockBuilder.php

        -
            message: '#^Method CodeIgniter\\Test\\Mock\\MockCURLRequest\:\:sendRequest\(\) has parameter \$curlOptions with no value type specified in iterable type array\.$#'
            count: 1
            path: ../../system/Test/Mock/MockCURLRequest.php

        -
            message: '#^Method CodeIgniter\\Test\\Mock\\MockCache\:\:getMetaData\(\) return type has no value type specified in iterable type array\.$#'
            count: 1
            path: ../../system/Test/Mock/MockCache.php

        -
            message: '#^Method CodeIgniter\\Test\\Mock\\MockEvents\:\:getListeners\(\) return type has no value type specified in iterable type array\.$#'
            count: 1
            path: ../../system/Test/Mock/MockEvents.php

        -
            message: '#^Method CodeIgniter\\Test\\Mock\\MockFileLogger\:\:__construct\(\) has parameter \$config with no value type specified in iterable type array\.$#'
            count: 1
            path: ../../system/Test/Mock/MockFileLogger.php

        -
            message: '#^Method CodeIgniter\\Test\\Mock\\MockInputOutput\:\:getOutputs\(\) return type has no value type specified in iterable type array\.$#'
            count: 1
            path: ../../system/Test/Mock/MockInputOutput.php

        -
            message: '#^Method CodeIgniter\\Test\\Mock\\MockLanguage\:\:requireFile\(\) return type has no value type specified in iterable type array\.$#'
            count: 1
            path: ../../system/Test/Mock/MockLanguage.php

        -
            message: '#^Method CodeIgniter\\Test\\Mock\\MockLanguage\:\:setData\(\) has parameter \$data with no value type specified in iterable type array\.$#'
            count: 1
            path: ../../system/Test/Mock/MockLanguage.php

        -
            message: '#^Method CodeIgniter\\Test\\Mock\\MockResourcePresenter\:\:fail\(\) has parameter \$messages with no value type specified in iterable type array\.$#'
            count: 1
            path: ../../system/Test/Mock/MockResourcePresenter.php

        -
            message: '#^Method CodeIgniter\\Test\\Mock\\MockResourcePresenter\:\:format\(\) has parameter \$data with no value type specified in iterable type array\.$#'
            count: 1
            path: ../../system/Test/Mock/MockResourcePresenter.php

        -
            message: '#^Method CodeIgniter\\Test\\Mock\\MockResourcePresenter\:\:respond\(\) has parameter \$data with no value type specified in iterable type array\.$#'
            count: 1
            path: ../../system/Test/Mock/MockResourcePresenter.php

        -
            message: '#^Method CodeIgniter\\Test\\Mock\\MockResourcePresenter\:\:respondCreated\(\) has parameter \$data with no value type specified in iterable type array\.$#'
            count: 1
            path: ../../system/Test/Mock/MockResourcePresenter.php

        -
            message: '#^Method CodeIgniter\\Test\\Mock\\MockResourcePresenter\:\:respondDeleted\(\) has parameter \$data with no value type specified in iterable type array\.$#'
            count: 1
            path: ../../system/Test/Mock/MockResourcePresenter.php

        -
            message: '#^Method CodeIgniter\\Test\\Mock\\MockResourcePresenter\:\:respondUpdated\(\) has parameter \$data with no value type specified in iterable type array\.$#'
            count: 1
            path: ../../system/Test/Mock/MockResourcePresenter.php

        -
            message: '#^Method CodeIgniter\\Test\\Mock\\MockResult\:\:getFieldData\(\) return type has no value type specified in iterable type array\.$#'
            count: 1
            path: ../../system/Test/Mock/MockResult.php

        -
            message: '#^Method CodeIgniter\\Test\\Mock\\MockResult\:\:getFieldNames\(\) return type has no value type specified in iterable type array\.$#'
            count: 1
            path: ../../system/Test/Mock/MockResult.php

        -
            message: '#^Method CodeIgniter\\Test\\TestResponse\:\:assertJSONExact\(\) has parameter \$test with no value type specified in iterable type array\.$#'
            count: 1
            path: ../../system/Test/TestResponse.php

        -
            message: '#^Method CodeIgniter\\Test\\TestResponse\:\:assertJSONFragment\(\) has parameter \$fragment with no value type specified in iterable type array\.$#'
            count: 1
            path: ../../system/Test/TestResponse.php

        -
            message: '#^Method CodeIgniter\\Typography\\Typography\:\:protectCharacters\(\) has parameter \$match with no value type specified in iterable type array\.$#'
            count: 1
            path: ../../system/Typography/Typography.php

        -
            message: '#^Property CodeIgniter\\Typography\\Typography\:\:\$innerBlockRequired type has no value type specified in iterable type array\.$#'
            count: 1
            path: ../../system/Typography/Typography.php

        -
            message: '#^Property CodeIgniter\\Validation\\CreditCardRules\:\:\$cards type has no value type specified in iterable type array\.$#'
            count: 1
            path: ../../system/Validation/CreditCardRules.php

        -
            message: '#^Method CodeIgniter\\Validation\\DotArrayFilter\:\:filter\(\) has parameter \$array with no value type specified in iterable type array\.$#'
            count: 1
            path: ../../system/Validation/DotArrayFilter.php

        -
            message: '#^Method CodeIgniter\\Validation\\DotArrayFilter\:\:filter\(\) has parameter \$indexes with no value type specified in iterable type array\.$#'
            count: 1
            path: ../../system/Validation/DotArrayFilter.php

        -
            message: '#^Method CodeIgniter\\Validation\\DotArrayFilter\:\:filter\(\) return type has no value type specified in iterable type array\.$#'
            count: 1
            path: ../../system/Validation/DotArrayFilter.php

        -
            message: '#^Method CodeIgniter\\Validation\\DotArrayFilter\:\:run\(\) has parameter \$array with no value type specified in iterable type array\.$#'
            count: 1
            path: ../../system/Validation/DotArrayFilter.php

        -
            message: '#^Method CodeIgniter\\Validation\\DotArrayFilter\:\:run\(\) has parameter \$indexes with no value type specified in iterable type array\.$#'
            count: 1
            path: ../../system/Validation/DotArrayFilter.php

        -
            message: '#^Method CodeIgniter\\Validation\\DotArrayFilter\:\:run\(\) return type has no value type specified in iterable type array\.$#'
            count: 1
            path: ../../system/Validation/DotArrayFilter.php

        -
            message: '#^Method CodeIgniter\\Validation\\Rules\:\:differs\(\) has parameter \$data with no value type specified in iterable type array\.$#'
            count: 1
            path: ../../system/Validation/Rules.php

        -
            message: '#^Method CodeIgniter\\Validation\\Rules\:\:field_exists\(\) has parameter \$data with no value type specified in iterable type array\.$#'
            count: 1
            path: ../../system/Validation/Rules.php

        -
            message: '#^Method CodeIgniter\\Validation\\Rules\:\:field_exists\(\) has parameter \$value with no value type specified in iterable type array\.$#'
            count: 1
            path: ../../system/Validation/Rules.php

        -
            message: '#^Method CodeIgniter\\Validation\\Rules\:\:is_not_unique\(\) has parameter \$data with no value type specified in iterable type array\.$#'
            count: 1
            path: ../../system/Validation/Rules.php

        -
            message: '#^Method CodeIgniter\\Validation\\Rules\:\:is_unique\(\) has parameter \$data with no value type specified in iterable type array\.$#'
            count: 1
            path: ../../system/Validation/Rules.php

        -
            message: '#^Method CodeIgniter\\Validation\\Rules\:\:matches\(\) has parameter \$data with no value type specified in iterable type array\.$#'
            count: 1
            path: ../../system/Validation/Rules.php

        -
            message: '#^Method CodeIgniter\\Validation\\Rules\:\:required\(\) has parameter \$str with no value type specified in iterable type array\.$#'
            count: 1
            path: ../../system/Validation/Rules.php

        -
            message: '#^Method CodeIgniter\\Validation\\Rules\:\:required_with\(\) has parameter \$data with no value type specified in iterable type array\.$#'
            count: 1
            path: ../../system/Validation/Rules.php

        -
            message: '#^Method CodeIgniter\\Validation\\Rules\:\:required_without\(\) has parameter \$data with no value type specified in iterable type array\.$#'
            count: 1
            path: ../../system/Validation/Rules.php

        -
            message: '#^Method CodeIgniter\\Validation\\StrictRules\\CreditCardRules\:\:valid_cc_number\(\) has parameter \$ccNumber with no value type specified in iterable type array\.$#'
            count: 1
            path: ../../system/Validation/StrictRules/CreditCardRules.php

        -
            message: '#^Method CodeIgniter\\Validation\\StrictRules\\FormatRules\:\:alpha\(\) has parameter \$str with no value type specified in iterable type array\.$#'
            count: 1
            path: ../../system/Validation/StrictRules/FormatRules.php

        -
            message: '#^Method CodeIgniter\\Validation\\StrictRules\\FormatRules\:\:alpha_dash\(\) has parameter \$str with no value type specified in iterable type array\.$#'
            count: 1
            path: ../../system/Validation/StrictRules/FormatRules.php

        -
            message: '#^Method CodeIgniter\\Validation\\StrictRules\\FormatRules\:\:alpha_numeric\(\) has parameter \$str with no value type specified in iterable type array\.$#'
            count: 1
            path: ../../system/Validation/StrictRules/FormatRules.php

        -
            message: '#^Method CodeIgniter\\Validation\\StrictRules\\FormatRules\:\:alpha_numeric_punct\(\) has parameter \$str with no value type specified in iterable type array\.$#'
            count: 1
            path: ../../system/Validation/StrictRules/FormatRules.php

        -
            message: '#^Method CodeIgniter\\Validation\\StrictRules\\FormatRules\:\:alpha_numeric_space\(\) has parameter \$str with no value type specified in iterable type array\.$#'
            count: 1
            path: ../../system/Validation/StrictRules/FormatRules.php

        -
            message: '#^Method CodeIgniter\\Validation\\StrictRules\\FormatRules\:\:alpha_space\(\) has parameter \$value with no value type specified in iterable type array\.$#'
            count: 1
            path: ../../system/Validation/StrictRules/FormatRules.php

        -
            message: '#^Method CodeIgniter\\Validation\\StrictRules\\FormatRules\:\:decimal\(\) has parameter \$str with no value type specified in iterable type array\.$#'
            count: 1
            path: ../../system/Validation/StrictRules/FormatRules.php

        -
            message: '#^Method CodeIgniter\\Validation\\StrictRules\\FormatRules\:\:hex\(\) has parameter \$str with no value type specified in iterable type array\.$#'
            count: 1
            path: ../../system/Validation/StrictRules/FormatRules.php

        -
            message: '#^Method CodeIgniter\\Validation\\StrictRules\\FormatRules\:\:integer\(\) has parameter \$str with no value type specified in iterable type array\.$#'
            count: 1
            path: ../../system/Validation/StrictRules/FormatRules.php

        -
            message: '#^Method CodeIgniter\\Validation\\StrictRules\\FormatRules\:\:is_natural\(\) has parameter \$str with no value type specified in iterable type array\.$#'
            count: 1
            path: ../../system/Validation/StrictRules/FormatRules.php

        -
            message: '#^Method CodeIgniter\\Validation\\StrictRules\\FormatRules\:\:is_natural_no_zero\(\) has parameter \$str with no value type specified in iterable type array\.$#'
            count: 1
            path: ../../system/Validation/StrictRules/FormatRules.php

        -
            message: '#^Method CodeIgniter\\Validation\\StrictRules\\FormatRules\:\:numeric\(\) has parameter \$str with no value type specified in iterable type array\.$#'
            count: 1
            path: ../../system/Validation/StrictRules/FormatRules.php

        -
            message: '#^Method CodeIgniter\\Validation\\StrictRules\\FormatRules\:\:regex_match\(\) has parameter \$str with no value type specified in iterable type array\.$#'
            count: 1
            path: ../../system/Validation/StrictRules/FormatRules.php

        -
            message: '#^Method CodeIgniter\\Validation\\StrictRules\\FormatRules\:\:string\(\) has parameter \$str with no value type specified in iterable type array\.$#'
            count: 1
            path: ../../system/Validation/StrictRules/FormatRules.php

        -
            message: '#^Method CodeIgniter\\Validation\\StrictRules\\FormatRules\:\:timezone\(\) has parameter \$str with no value type specified in iterable type array\.$#'
            count: 1
            path: ../../system/Validation/StrictRules/FormatRules.php

        -
            message: '#^Method CodeIgniter\\Validation\\StrictRules\\FormatRules\:\:valid_base64\(\) has parameter \$str with no value type specified in iterable type array\.$#'
            count: 1
            path: ../../system/Validation/StrictRules/FormatRules.php

        -
            message: '#^Method CodeIgniter\\Validation\\StrictRules\\FormatRules\:\:valid_date\(\) has parameter \$str with no value type specified in iterable type array\.$#'
            count: 1
            path: ../../system/Validation/StrictRules/FormatRules.php

        -
            message: '#^Method CodeIgniter\\Validation\\StrictRules\\FormatRules\:\:valid_email\(\) has parameter \$str with no value type specified in iterable type array\.$#'
            count: 1
            path: ../../system/Validation/StrictRules/FormatRules.php

        -
            message: '#^Method CodeIgniter\\Validation\\StrictRules\\FormatRules\:\:valid_emails\(\) has parameter \$str with no value type specified in iterable type array\.$#'
            count: 1
            path: ../../system/Validation/StrictRules/FormatRules.php

        -
            message: '#^Method CodeIgniter\\Validation\\StrictRules\\FormatRules\:\:valid_ip\(\) has parameter \$ip with no value type specified in iterable type array\.$#'
            count: 1
            path: ../../system/Validation/StrictRules/FormatRules.php

        -
            message: '#^Method CodeIgniter\\Validation\\StrictRules\\FormatRules\:\:valid_json\(\) has parameter \$str with no value type specified in iterable type array\.$#'
            count: 1
            path: ../../system/Validation/StrictRules/FormatRules.php

        -
            message: '#^Method CodeIgniter\\Validation\\StrictRules\\FormatRules\:\:valid_url\(\) has parameter \$str with no value type specified in iterable type array\.$#'
            count: 1
            path: ../../system/Validation/StrictRules/FormatRules.php

        -
            message: '#^Method CodeIgniter\\Validation\\StrictRules\\FormatRules\:\:valid_url_strict\(\) has parameter \$str with no value type specified in iterable type array\.$#'
            count: 1
            path: ../../system/Validation/StrictRules/FormatRules.php

        -
            message: '#^Method CodeIgniter\\Validation\\StrictRules\\Rules\:\:differs\(\) has parameter \$data with no value type specified in iterable type array\.$#'
            count: 1
            path: ../../system/Validation/StrictRules/Rules.php

        -
            message: '#^Method CodeIgniter\\Validation\\StrictRules\\Rules\:\:differs\(\) has parameter \$str with no value type specified in iterable type array\.$#'
            count: 1
            path: ../../system/Validation/StrictRules/Rules.php

        -
            message: '#^Method CodeIgniter\\Validation\\StrictRules\\Rules\:\:equals\(\) has parameter \$str with no value type specified in iterable type array\.$#'
            count: 1
            path: ../../system/Validation/StrictRules/Rules.php

        -
            message: '#^Method CodeIgniter\\Validation\\StrictRules\\Rules\:\:exact_length\(\) has parameter \$str with no value type specified in iterable type array\.$#'
            count: 1
            path: ../../system/Validation/StrictRules/Rules.php

        -
            message: '#^Method CodeIgniter\\Validation\\StrictRules\\Rules\:\:field_exists\(\) has parameter \$data with no value type specified in iterable type array\.$#'
            count: 1
            path: ../../system/Validation/StrictRules/Rules.php

        -
            message: '#^Method CodeIgniter\\Validation\\StrictRules\\Rules\:\:field_exists\(\) has parameter \$value with no value type specified in iterable type array\.$#'
            count: 1
            path: ../../system/Validation/StrictRules/Rules.php

        -
            message: '#^Method CodeIgniter\\Validation\\StrictRules\\Rules\:\:greater_than\(\) has parameter \$str with no value type specified in iterable type array\.$#'
            count: 1
            path: ../../system/Validation/StrictRules/Rules.php

        -
            message: '#^Method CodeIgniter\\Validation\\StrictRules\\Rules\:\:greater_than_equal_to\(\) has parameter \$str with no value type specified in iterable type array\.$#'
            count: 1
            path: ../../system/Validation/StrictRules/Rules.php

        -
            message: '#^Method CodeIgniter\\Validation\\StrictRules\\Rules\:\:in_list\(\) has parameter \$value with no value type specified in iterable type array\.$#'
            count: 1
            path: ../../system/Validation/StrictRules/Rules.php

        -
            message: '#^Method CodeIgniter\\Validation\\StrictRules\\Rules\:\:is_not_unique\(\) has parameter \$data with no value type specified in iterable type array\.$#'
            count: 1
            path: ../../system/Validation/StrictRules/Rules.php

        -
            message: '#^Method CodeIgniter\\Validation\\StrictRules\\Rules\:\:is_not_unique\(\) has parameter \$str with no value type specified in iterable type array\.$#'
            count: 1
            path: ../../system/Validation/StrictRules/Rules.php

        -
            message: '#^Method CodeIgniter\\Validation\\StrictRules\\Rules\:\:is_unique\(\) has parameter \$data with no value type specified in iterable type array\.$#'
            count: 1
            path: ../../system/Validation/StrictRules/Rules.php

        -
            message: '#^Method CodeIgniter\\Validation\\StrictRules\\Rules\:\:is_unique\(\) has parameter \$str with no value type specified in iterable type array\.$#'
            count: 1
            path: ../../system/Validation/StrictRules/Rules.php

        -
            message: '#^Method CodeIgniter\\Validation\\StrictRules\\Rules\:\:less_than\(\) has parameter \$str with no value type specified in iterable type array\.$#'
            count: 1
            path: ../../system/Validation/StrictRules/Rules.php

        -
            message: '#^Method CodeIgniter\\Validation\\StrictRules\\Rules\:\:less_than_equal_to\(\) has parameter \$str with no value type specified in iterable type array\.$#'
            count: 1
            path: ../../system/Validation/StrictRules/Rules.php

        -
            message: '#^Method CodeIgniter\\Validation\\StrictRules\\Rules\:\:matches\(\) has parameter \$data with no value type specified in iterable type array\.$#'
            count: 1
            path: ../../system/Validation/StrictRules/Rules.php

        -
            message: '#^Method CodeIgniter\\Validation\\StrictRules\\Rules\:\:matches\(\) has parameter \$str with no value type specified in iterable type array\.$#'
            count: 1
            path: ../../system/Validation/StrictRules/Rules.php

        -
            message: '#^Method CodeIgniter\\Validation\\StrictRules\\Rules\:\:max_length\(\) has parameter \$str with no value type specified in iterable type array\.$#'
            count: 1
            path: ../../system/Validation/StrictRules/Rules.php

        -
            message: '#^Method CodeIgniter\\Validation\\StrictRules\\Rules\:\:min_length\(\) has parameter \$str with no value type specified in iterable type array\.$#'
            count: 1
            path: ../../system/Validation/StrictRules/Rules.php

        -
            message: '#^Method CodeIgniter\\Validation\\StrictRules\\Rules\:\:not_equals\(\) has parameter \$str with no value type specified in iterable type array\.$#'
            count: 1
            path: ../../system/Validation/StrictRules/Rules.php

        -
            message: '#^Method CodeIgniter\\Validation\\StrictRules\\Rules\:\:not_in_list\(\) has parameter \$value with no value type specified in iterable type array\.$#'
            count: 1
            path: ../../system/Validation/StrictRules/Rules.php

        -
            message: '#^Method CodeIgniter\\Validation\\StrictRules\\Rules\:\:required\(\) has parameter \$str with no value type specified in iterable type array\.$#'
            count: 1
            path: ../../system/Validation/StrictRules/Rules.php

        -
            message: '#^Method CodeIgniter\\Validation\\StrictRules\\Rules\:\:required_with\(\) has parameter \$data with no value type specified in iterable type array\.$#'
            count: 1
            path: ../../system/Validation/StrictRules/Rules.php

        -
            message: '#^Method CodeIgniter\\Validation\\StrictRules\\Rules\:\:required_with\(\) has parameter \$str with no value type specified in iterable type array\.$#'
            count: 1
            path: ../../system/Validation/StrictRules/Rules.php

        -
            message: '#^Method CodeIgniter\\Validation\\StrictRules\\Rules\:\:required_without\(\) has parameter \$data with no value type specified in iterable type array\.$#'
            count: 1
            path: ../../system/Validation/StrictRules/Rules.php

        -
            message: '#^Method CodeIgniter\\Validation\\StrictRules\\Rules\:\:required_without\(\) has parameter \$str with no value type specified in iterable type array\.$#'
            count: 1
            path: ../../system/Validation/StrictRules/Rules.php

        -
            message: '#^Method CodeIgniter\\Validation\\Validation\:\:check\(\) has parameter \$rules with no value type specified in iterable type array\.$#'
            count: 1
            path: ../../system/Validation/Validation.php

        -
            message: '#^Method CodeIgniter\\Validation\\Validation\:\:check\(\) has parameter \$value with no value type specified in iterable type array\.$#'
            count: 1
            path: ../../system/Validation/Validation.php

        -
            message: '#^Method CodeIgniter\\Validation\\Validation\:\:fillPlaceholders\(\) has parameter \$data with no value type specified in iterable type array\.$#'
            count: 1
            path: ../../system/Validation/Validation.php

        -
            message: '#^Method CodeIgniter\\Validation\\Validation\:\:fillPlaceholders\(\) has parameter \$rules with no value type specified in iterable type array\.$#'
            count: 1
            path: ../../system/Validation/Validation.php

        -
            message: '#^Method CodeIgniter\\Validation\\Validation\:\:fillPlaceholders\(\) return type has no value type specified in iterable type array\.$#'
            count: 1
            path: ../../system/Validation/Validation.php

        -
            message: '#^Method CodeIgniter\\Validation\\Validation\:\:getRules\(\) return type has no value type specified in iterable type array\.$#'
            count: 1
            path: ../../system/Validation/Validation.php

        -
            message: '#^Method CodeIgniter\\Validation\\Validation\:\:getValidated\(\) return type has no value type specified in iterable type array\.$#'
            count: 1
            path: ../../system/Validation/Validation.php

        -
            message: '#^Method CodeIgniter\\Validation\\Validation\:\:isStringList\(\) has parameter \$array with no value type specified in iterable type array\.$#'
            count: 1
            path: ../../system/Validation/Validation.php

        -
            message: '#^Method CodeIgniter\\Validation\\Validation\:\:loadRuleGroup\(\) return type has no value type specified in iterable type array\.$#'
            count: 1
            path: ../../system/Validation/Validation.php

        -
            message: '#^Method CodeIgniter\\Validation\\Validation\:\:processIfExist\(\) has parameter \$data with no value type specified in iterable type array\.$#'
            count: 1
            path: ../../system/Validation/Validation.php

        -
            message: '#^Method CodeIgniter\\Validation\\Validation\:\:processIfExist\(\) has parameter \$rules with no value type specified in iterable type array\.$#'
            count: 1
            path: ../../system/Validation/Validation.php

        -
            message: '#^Method CodeIgniter\\Validation\\Validation\:\:processIfExist\(\) return type has no value type specified in iterable type array\.$#'
            count: 1
            path: ../../system/Validation/Validation.php

        -
            message: '#^Method CodeIgniter\\Validation\\Validation\:\:processPermitEmpty\(\) has parameter \$data with no value type specified in iterable type array\.$#'
            count: 1
            path: ../../system/Validation/Validation.php

        -
            message: '#^Method CodeIgniter\\Validation\\Validation\:\:processPermitEmpty\(\) has parameter \$rules with no value type specified in iterable type array\.$#'
            count: 1
            path: ../../system/Validation/Validation.php

        -
            message: '#^Method CodeIgniter\\Validation\\Validation\:\:processPermitEmpty\(\) has parameter \$value with no value type specified in iterable type array\.$#'
            count: 1
            path: ../../system/Validation/Validation.php

        -
            message: '#^Method CodeIgniter\\Validation\\Validation\:\:processPermitEmpty\(\) return type has no value type specified in iterable type array\.$#'
            count: 1
            path: ../../system/Validation/Validation.php

        -
            message: '#^Method CodeIgniter\\Validation\\Validation\:\:processRules\(\) has parameter \$data with no value type specified in iterable type array\.$#'
            count: 1
            path: ../../system/Validation/Validation.php

        -
            message: '#^Method CodeIgniter\\Validation\\Validation\:\:processRules\(\) has parameter \$rules with no value type specified in iterable type array\.$#'
            count: 1
            path: ../../system/Validation/Validation.php

        -
            message: '#^Method CodeIgniter\\Validation\\Validation\:\:processRules\(\) has parameter \$value with no value type specified in iterable type array\.$#'
            count: 1
            path: ../../system/Validation/Validation.php

        -
            message: '#^Method CodeIgniter\\Validation\\Validation\:\:retrievePlaceholders\(\) has parameter \$data with no value type specified in iterable type array\.$#'
            count: 1
            path: ../../system/Validation/Validation.php

        -
            message: '#^Method CodeIgniter\\Validation\\Validation\:\:retrievePlaceholders\(\) return type has no value type specified in iterable type array\.$#'
            count: 1
            path: ../../system/Validation/Validation.php

        -
            message: '#^Method CodeIgniter\\Validation\\Validation\:\:run\(\) has parameter \$data with no value type specified in iterable type array\.$#'
            count: 1
            path: ../../system/Validation/Validation.php

        -
            message: '#^Method CodeIgniter\\Validation\\Validation\:\:run\(\) has parameter \$dbGroup with no value type specified in iterable type array\.$#'
            count: 1
            path: ../../system/Validation/Validation.php

        -
            message: '#^Method CodeIgniter\\Validation\\Validation\:\:setRule\(\) has parameter \$errors with no value type specified in iterable type array\.$#'
            count: 1
            path: ../../system/Validation/Validation.php

        -
            message: '#^Method CodeIgniter\\Validation\\Validation\:\:setRule\(\) has parameter \$rules with no value type specified in iterable type array\.$#'
            count: 1
            path: ../../system/Validation/Validation.php

        -
            message: '#^Method CodeIgniter\\Validation\\Validation\:\:setRules\(\) has parameter \$errors with no value type specified in iterable type array\.$#'
            count: 1
            path: ../../system/Validation/Validation.php

        -
            message: '#^Method CodeIgniter\\Validation\\Validation\:\:setRules\(\) has parameter \$rules with no value type specified in iterable type array\.$#'
            count: 1
            path: ../../system/Validation/Validation.php

        -
            message: '#^Method CodeIgniter\\Validation\\Validation\:\:splitRules\(\) return type has no value type specified in iterable type array\.$#'
            count: 1
            path: ../../system/Validation/Validation.php

        -
            message: '#^Property CodeIgniter\\Validation\\Validation\:\:\$customErrors type has no value type specified in iterable type array\.$#'
            count: 1
            path: ../../system/Validation/Validation.php

        -
            message: '#^Property CodeIgniter\\Validation\\Validation\:\:\$data type has no value type specified in iterable type array\.$#'
            count: 1
            path: ../../system/Validation/Validation.php

        -
            message: '#^Property CodeIgniter\\Validation\\Validation\:\:\$errors type has no value type specified in iterable type array\.$#'
            count: 1
            path: ../../system/Validation/Validation.php

        -
            message: '#^Property CodeIgniter\\Validation\\Validation\:\:\$ruleSetFiles type has no value type specified in iterable type array\.$#'
            count: 1
            path: ../../system/Validation/Validation.php

        -
            message: '#^Property CodeIgniter\\Validation\\Validation\:\:\$ruleSetInstances type has no value type specified in iterable type array\.$#'
            count: 1
            path: ../../system/Validation/Validation.php

        -
            message: '#^Property CodeIgniter\\Validation\\Validation\:\:\$validated type has no value type specified in iterable type array\.$#'
            count: 1
            path: ../../system/Validation/Validation.php

        -
            message: '#^Method CodeIgniter\\Validation\\ValidationInterface\:\:check\(\) has parameter \$rules with no value type specified in iterable type array\.$#'
            count: 1
            path: ../../system/Validation/ValidationInterface.php

        -
            message: '#^Method CodeIgniter\\Validation\\ValidationInterface\:\:check\(\) has parameter \$value with no value type specified in iterable type array\.$#'
            count: 1
            path: ../../system/Validation/ValidationInterface.php

        -
            message: '#^Method CodeIgniter\\Validation\\ValidationInterface\:\:getRules\(\) return type has no value type specified in iterable type array\.$#'
            count: 1
            path: ../../system/Validation/ValidationInterface.php

        -
            message: '#^Method CodeIgniter\\Validation\\ValidationInterface\:\:getValidated\(\) return type has no value type specified in iterable type array\.$#'
            count: 1
            path: ../../system/Validation/ValidationInterface.php

        -
            message: '#^Method CodeIgniter\\Validation\\ValidationInterface\:\:loadRuleGroup\(\) return type has no value type specified in iterable type array\.$#'
            count: 1
            path: ../../system/Validation/ValidationInterface.php

        -
            message: '#^Method CodeIgniter\\Validation\\ValidationInterface\:\:run\(\) has parameter \$data with no value type specified in iterable type array\.$#'
            count: 1
            path: ../../system/Validation/ValidationInterface.php

        -
            message: '#^Method CodeIgniter\\Validation\\ValidationInterface\:\:run\(\) has parameter \$dbGroup with no value type specified in iterable type array\.$#'
            count: 1
            path: ../../system/Validation/ValidationInterface.php

        -
            message: '#^Method CodeIgniter\\Validation\\ValidationInterface\:\:setRule\(\) has parameter \$errors with no value type specified in iterable type array\.$#'
            count: 1
            path: ../../system/Validation/ValidationInterface.php

        -
            message: '#^Method CodeIgniter\\Validation\\ValidationInterface\:\:setRule\(\) has parameter \$rules with no value type specified in iterable type array\.$#'
            count: 1
            path: ../../system/Validation/ValidationInterface.php

        -
            message: '#^Method CodeIgniter\\Validation\\ValidationInterface\:\:setRules\(\) has parameter \$messages with no value type specified in iterable type array\.$#'
            count: 1
            path: ../../system/Validation/ValidationInterface.php

        -
            message: '#^Method CodeIgniter\\Validation\\ValidationInterface\:\:setRules\(\) has parameter \$rules with no value type specified in iterable type array\.$#'
            count: 1
            path: ../../system/Validation/ValidationInterface.php

        -
            message: '#^Method CodeIgniter\\View\\Cell\:\:determineClass\(\) return type has no value type specified in iterable type array\.$#'
            count: 1
            path: ../../system/View/Cell.php

        -
            message: '#^Method CodeIgniter\\View\\Cell\:\:getMethodParams\(\) has parameter \$params with no value type specified in iterable type array\.$#'
            count: 1
            path: ../../system/View/Cell.php

        -
            message: '#^Method CodeIgniter\\View\\Cell\:\:getMethodParams\(\) return type has no value type specified in iterable type array\.$#'
            count: 1
            path: ../../system/View/Cell.php

        -
            message: '#^Method CodeIgniter\\View\\Cell\:\:renderCell\(\) has parameter \$params with no value type specified in iterable type array\.$#'
            count: 1
            path: ../../system/View/Cell.php

        -
            message: '#^Method CodeIgniter\\View\\Cell\:\:renderSimpleClass\(\) has parameter \$params with no value type specified in iterable type array\.$#'
            count: 1
            path: ../../system/View/Cell.php

        -
            message: '#^Method CodeIgniter\\View\\Cells\\Cell\:\:fill\(\) has parameter \$params with no value type specified in iterable type array\.$#'
            count: 1
            path: ../../system/View/Cells/Cell.php

        -
            message: '#^Method CodeIgniter\\View\\Cells\\Cell\:\:getNonPublicProperties\(\) return type has no value type specified in iterable type array\.$#'
            count: 1
            path: ../../system/View/Cells/Cell.php

        -
            message: '#^Method CodeIgniter\\View\\Cells\\Cell\:\:getPublicProperties\(\) return type has no value type specified in iterable type array\.$#'
            count: 1
            path: ../../system/View/Cells/Cell.php

        -
            message: '#^Method CodeIgniter\\View\\Cells\\Cell\:\:includeComputedProperties\(\) has parameter \$properties with no value type specified in iterable type array\.$#'
            count: 1
            path: ../../system/View/Cells/Cell.php

        -
            message: '#^Method CodeIgniter\\View\\Cells\\Cell\:\:includeComputedProperties\(\) return type has no value type specified in iterable type array\.$#'
            count: 1
            path: ../../system/View/Cells/Cell.php

        -
            message: '#^Method CodeIgniter\\View\\Cells\\Cell\:\:view\(\) has parameter \$data with no value type specified in iterable type array\.$#'
            count: 1
            path: ../../system/View/Cells/Cell.php

        -
            message: '#^Method class@anonymous/system/Traits/PropertiesTrait\.php\:49\:\:getProperties\(\) return type has no value type specified in iterable type array\.$#'
            count: 1
            path: ../../system/View/Cells/Cell.php

        -
            message: '#^Method CodeIgniter\\View\\Parser\:\:replaceSingle\(\) has parameter \$pattern with no value type specified in iterable type array\.$#'
            count: 1
            path: ../../system/View/Parser.php

        -
            message: '#^Method CodeIgniter\\API\\ResponseTraitTest\:\:createRequestAndResponse\(\) has parameter \$userHeaders with no value type specified in iterable type array\.$#'
            count: 1
            path: ../../tests/system/API/ResponseTraitTest.php

        -
            message: '#^Method CodeIgniter\\API\\ResponseTraitTest\:\:invoke\(\) has parameter \$args with no value type specified in iterable type array\.$#'
            count: 1
            path: ../../tests/system/API/ResponseTraitTest.php

        -
            message: '#^Method CodeIgniter\\API\\ResponseTraitTest\:\:makeController\(\) has parameter \$userHeaders with no value type specified in iterable type array\.$#'
            count: 1
            path: ../../tests/system/API/ResponseTraitTest.php

        -
            message: '#^Method class@anonymous/tests/system/API/ResponseTraitTest\.php\:116\:\:fail\(\) has parameter \$messages with no value type specified in iterable type array\.$#'
            count: 1
            path: ../../tests/system/API/ResponseTraitTest.php

        -
            message: '#^Method class@anonymous/tests/system/API/ResponseTraitTest\.php\:116\:\:format\(\) has parameter \$data with no value type specified in iterable type array\.$#'
            count: 1
            path: ../../tests/system/API/ResponseTraitTest.php

        -
            message: '#^Method class@anonymous/tests/system/API/ResponseTraitTest\.php\:116\:\:respond\(\) has parameter \$data with no value type specified in iterable type array\.$#'
            count: 1
            path: ../../tests/system/API/ResponseTraitTest.php

        -
            message: '#^Method class@anonymous/tests/system/API/ResponseTraitTest\.php\:116\:\:respondCreated\(\) has parameter \$data with no value type specified in iterable type array\.$#'
            count: 1
            path: ../../tests/system/API/ResponseTraitTest.php

        -
            message: '#^Method class@anonymous/tests/system/API/ResponseTraitTest\.php\:116\:\:respondDeleted\(\) has parameter \$data with no value type specified in iterable type array\.$#'
            count: 1
            path: ../../tests/system/API/ResponseTraitTest.php

        -
            message: '#^Method class@anonymous/tests/system/API/ResponseTraitTest\.php\:116\:\:respondUpdated\(\) has parameter \$data with no value type specified in iterable type array\.$#'
            count: 1
            path: ../../tests/system/API/ResponseTraitTest.php

        -
            message: '#^Method class@anonymous/tests/system/API/ResponseTraitTest\.php\:173\:\:fail\(\) has parameter \$messages with no value type specified in iterable type array\.$#'
            count: 1
            path: ../../tests/system/API/ResponseTraitTest.php

        -
            message: '#^Method class@anonymous/tests/system/API/ResponseTraitTest\.php\:173\:\:format\(\) has parameter \$data with no value type specified in iterable type array\.$#'
            count: 1
            path: ../../tests/system/API/ResponseTraitTest.php

        -
            message: '#^Method class@anonymous/tests/system/API/ResponseTraitTest\.php\:173\:\:respond\(\) has parameter \$data with no value type specified in iterable type array\.$#'
            count: 1
            path: ../../tests/system/API/ResponseTraitTest.php

        -
            message: '#^Method class@anonymous/tests/system/API/ResponseTraitTest\.php\:173\:\:respondCreated\(\) has parameter \$data with no value type specified in iterable type array\.$#'
            count: 1
            path: ../../tests/system/API/ResponseTraitTest.php

        -
            message: '#^Method class@anonymous/tests/system/API/ResponseTraitTest\.php\:173\:\:respondDeleted\(\) has parameter \$data with no value type specified in iterable type array\.$#'
            count: 1
            path: ../../tests/system/API/ResponseTraitTest.php

        -
            message: '#^Method class@anonymous/tests/system/API/ResponseTraitTest\.php\:173\:\:respondUpdated\(\) has parameter \$data with no value type specified in iterable type array\.$#'
            count: 1
            path: ../../tests/system/API/ResponseTraitTest.php

        -
            message: '#^Method class@anonymous/tests/system/API/ResponseTraitTest\.php\:291\:\:fail\(\) has parameter \$messages with no value type specified in iterable type array\.$#'
            count: 1
            path: ../../tests/system/API/ResponseTraitTest.php

        -
            message: '#^Method class@anonymous/tests/system/API/ResponseTraitTest\.php\:291\:\:format\(\) has parameter \$data with no value type specified in iterable type array\.$#'
            count: 1
            path: ../../tests/system/API/ResponseTraitTest.php

        -
            message: '#^Method class@anonymous/tests/system/API/ResponseTraitTest\.php\:291\:\:respond\(\) has parameter \$data with no value type specified in iterable type array\.$#'
            count: 1
            path: ../../tests/system/API/ResponseTraitTest.php

        -
            message: '#^Method class@anonymous/tests/system/API/ResponseTraitTest\.php\:291\:\:respondCreated\(\) has parameter \$data with no value type specified in iterable type array\.$#'
            count: 1
            path: ../../tests/system/API/ResponseTraitTest.php

        -
            message: '#^Method class@anonymous/tests/system/API/ResponseTraitTest\.php\:291\:\:respondDeleted\(\) has parameter \$data with no value type specified in iterable type array\.$#'
            count: 1
            path: ../../tests/system/API/ResponseTraitTest.php

        -
            message: '#^Method class@anonymous/tests/system/API/ResponseTraitTest\.php\:291\:\:respondUpdated\(\) has parameter \$data with no value type specified in iterable type array\.$#'
            count: 1
            path: ../../tests/system/API/ResponseTraitTest.php

        -
            message: '#^Method class@anonymous/tests/system/API/ResponseTraitTest\.php\:609\:\:fail\(\) has parameter \$messages with no value type specified in iterable type array\.$#'
            count: 1
            path: ../../tests/system/API/ResponseTraitTest.php

        -
            message: '#^Method class@anonymous/tests/system/API/ResponseTraitTest\.php\:609\:\:format\(\) has parameter \$data with no value type specified in iterable type array\.$#'
            count: 1
            path: ../../tests/system/API/ResponseTraitTest.php

        -
            message: '#^Method class@anonymous/tests/system/API/ResponseTraitTest\.php\:609\:\:respond\(\) has parameter \$data with no value type specified in iterable type array\.$#'
            count: 1
            path: ../../tests/system/API/ResponseTraitTest.php

        -
            message: '#^Method class@anonymous/tests/system/API/ResponseTraitTest\.php\:609\:\:respondCreated\(\) has parameter \$data with no value type specified in iterable type array\.$#'
            count: 1
            path: ../../tests/system/API/ResponseTraitTest.php

        -
            message: '#^Method class@anonymous/tests/system/API/ResponseTraitTest\.php\:609\:\:respondDeleted\(\) has parameter \$data with no value type specified in iterable type array\.$#'
            count: 1
            path: ../../tests/system/API/ResponseTraitTest.php

        -
            message: '#^Method class@anonymous/tests/system/API/ResponseTraitTest\.php\:609\:\:respondUpdated\(\) has parameter \$data with no value type specified in iterable type array\.$#'
            count: 1
            path: ../../tests/system/API/ResponseTraitTest.php

        -
            message: '#^Method CodeIgniter\\AutoReview\\ComposerJsonTest\:\:checkConfig\(\) has parameter \$fromComponent with no value type specified in iterable type array\.$#'
            count: 1
            path: ../../tests/system/AutoReview/ComposerJsonTest.php

        -
            message: '#^Method CodeIgniter\\AutoReview\\ComposerJsonTest\:\:checkConfig\(\) has parameter \$fromMain with no value type specified in iterable type array\.$#'
            count: 1
            path: ../../tests/system/AutoReview/ComposerJsonTest.php

        -
            message: '#^Method CodeIgniter\\AutoReview\\ComposerJsonTest\:\:getComposerJson\(\) return type has no value type specified in iterable type array\.$#'
            count: 1
            path: ../../tests/system/AutoReview/ComposerJsonTest.php

        -
            message: '#^Property CodeIgniter\\AutoReview\\ComposerJsonTest\:\:\$devComposer type has no value type specified in iterable type array\.$#'
            count: 1
            path: ../../tests/system/AutoReview/ComposerJsonTest.php

        -
            message: '#^Property CodeIgniter\\AutoReview\\ComposerJsonTest\:\:\$frameworkComposer type has no value type specified in iterable type array\.$#'
            count: 1
            path: ../../tests/system/AutoReview/ComposerJsonTest.php

        -
            message: '#^Property CodeIgniter\\AutoReview\\ComposerJsonTest\:\:\$starterComposer type has no value type specified in iterable type array\.$#'
            count: 1
            path: ../../tests/system/AutoReview/ComposerJsonTest.php

        -
            message: '#^Method CodeIgniter\\AutoReview\\FrameworkCodeTest\:\:getTestClasses\(\) return type has no value type specified in iterable type array\.$#'
            count: 1
            path: ../../tests/system/AutoReview/FrameworkCodeTest.php

        -
            message: '#^Method CodeIgniter\\AutoReview\\FrameworkCodeTest\:\:provideEachTestClassHasCorrectGroupAttributeName\(\) return type has no value type specified in iterable type iterable\.$#'
            count: 1
            path: ../../tests/system/AutoReview/FrameworkCodeTest.php

        -
            message: '#^Property CodeIgniter\\AutoReview\\FrameworkCodeTest\:\:\$recognizedGroupAttributeNames type has no value type specified in iterable type array\.$#'
            count: 1
            path: ../../tests/system/AutoReview/FrameworkCodeTest.php

        -
            message: '#^Property CodeIgniter\\AutoReview\\FrameworkCodeTest\:\:\$testClasses type has no value type specified in iterable type array\.$#'
            count: 1
            path: ../../tests/system/AutoReview/FrameworkCodeTest.php

        -
            message: '#^Method CodeIgniter\\CLI\\CLITest\:\:provideTable\(\) return type has no value type specified in iterable type iterable\.$#'
            count: 1
            path: ../../tests/system/CLI/CLITest.php

        -
            message: '#^Method CodeIgniter\\CLI\\CLITest\:\:testTable\(\) has parameter \$expected with no value type specified in iterable type array\.$#'
            count: 1
            path: ../../tests/system/CLI/CLITest.php

        -
            message: '#^Method CodeIgniter\\CLI\\CLITest\:\:testTable\(\) has parameter \$tbody with no value type specified in iterable type array\.$#'
            count: 1
            path: ../../tests/system/CLI/CLITest.php

        -
            message: '#^Method CodeIgniter\\CLI\\CLITest\:\:testTable\(\) has parameter \$thead with no value type specified in iterable type array\.$#'
            count: 1
            path: ../../tests/system/CLI/CLITest.php

        -
            message: '#^Method CodeIgniter\\Cache\\Handlers\\BaseHandlerTest\:\:provideValidateKeyInvalidType\(\) return type has no value type specified in iterable type iterable\.$#'
            count: 1
            path: ../../tests/system/Cache/Handlers/BaseHandlerTest.php

        -
            message: '#^Method CodeIgniter\\Cache\\ResponseCacheTest\:\:createIncomingRequest\(\) has parameter \$query with no value type specified in iterable type array\.$#'
            count: 1
            path: ../../tests/system/Cache/ResponseCacheTest.php

        -
            message: '#^Method CodeIgniter\\CodeIgniterTest\:\:providePageCacheWithCacheQueryString\(\) return type has no value type specified in iterable type iterable\.$#'
            count: 1
            path: ../../tests/system/CodeIgniterTest.php

        -
            message: '#^Method CodeIgniter\\CodeIgniterTest\:\:testPageCacheWithCacheQueryString\(\) has parameter \$cacheQueryStringValue with no value type specified in iterable type array\.$#'
            count: 1
            path: ../../tests/system/CodeIgniterTest.php

        -
            message: '#^Method CodeIgniter\\CodeIgniterTest\:\:testPageCacheWithCacheQueryString\(\) has parameter \$testingUrls with no value type specified in iterable type array\.$#'
            count: 1
            path: ../../tests/system/CodeIgniterTest.php

        -
            message: '#^Method CodeIgniter\\Commands\\CommandTest\:\:provideCommandParsesArgsCorrectly\(\) return type has no value type specified in iterable type iterable\.$#'
            count: 1
            path: ../../tests/system/Commands/CommandTest.php

        -
            message: '#^Method CodeIgniter\\Commands\\Translation\\LocalizationFinderTest\:\:getActualTranslationFourKeys\(\) return type has no value type specified in iterable type array\.$#'
            count: 1
            path: ../../tests/system/Commands/Translation/LocalizationFinderTest.php

        -
            message: '#^Method CodeIgniter\\Commands\\Translation\\LocalizationFinderTest\:\:getActualTranslationOneKeys\(\) return type has no value type specified in iterable type array\.$#'
            count: 1
            path: ../../tests/system/Commands/Translation/LocalizationFinderTest.php

        -
            message: '#^Method CodeIgniter\\Commands\\Translation\\LocalizationFinderTest\:\:getActualTranslationThreeKeys\(\) return type has no value type specified in iterable type array\.$#'
            count: 1
            path: ../../tests/system/Commands/Translation/LocalizationFinderTest.php

        -
            message: '#^Method CodeIgniter\\Commands\\Utilities\\Routes\\AutoRouterImproved\\AutoRouteCollectorTest\:\:createAutoRouteCollector\(\) has parameter \$filterConfigFilters with no value type specified in iterable type array\.$#'
            count: 1
            path: ../../tests/system/Commands/Utilities/Routes/AutoRouterImproved/AutoRouteCollectorTest.php

        -
            message: '#^Method CodeIgniter\\Commands\\Utilities\\Routes\\FilterFinderTest\:\:createFilters\(\) has parameter \$config with no value type specified in iterable type array\.$#'
            count: 1
            path: ../../tests/system/Commands/Utilities/Routes/FilterFinderTest.php

        -
            message: '#^Method CodeIgniter\\Commands\\Utilities\\Routes\\FilterFinderTest\:\:createRouteCollection\(\) has parameter \$routes with no value type specified in iterable type array\.$#'
            count: 1
            path: ../../tests/system/Commands/Utilities/Routes/FilterFinderTest.php

        -
            message: '#^Method CodeIgniter\\Commands\\Utilities\\Routes\\SampleURIGeneratorTest\:\:provideGet\(\) return type has no value type specified in iterable type iterable\.$#'
            count: 1
            path: ../../tests/system/Commands/Utilities/Routes/SampleURIGeneratorTest.php

        -
            message: '#^Method CodeIgniter\\CommonFunctionsTest\:\:provideCleanPathActuallyCleaningThePaths\(\) return type has no value type specified in iterable type iterable\.$#'
            count: 1
            path: ../../tests/system/CommonFunctionsTest.php

        -
            message: '#^Property CodeIgniter\\CommonHelperTest\:\:\$dummyHelpers type has no value type specified in iterable type array\.$#'
            count: 1
            path: ../../tests/system/CommonHelperTest.php

        -
            message: '#^Method CodeIgniter\\Config\\DotEnvTest\:\:provideLoadsVars\(\) return type has no value type specified in iterable type iterable\.$#'
            count: 1
            path: ../../tests/system/Config/DotEnvTest.php

        -
            message: '#^Method CodeIgniter\\Config\\MimesTest\:\:provideGuessExtensionFromType\(\) return type has no value type specified in iterable type iterable\.$#'
            count: 1
            path: ../../tests/system/Config/MimesTest.php

        -
            message: '#^Method CodeIgniter\\Config\\MimesTest\:\:provideGuessTypeFromExtension\(\) return type has no value type specified in iterable type iterable\.$#'
            count: 1
            path: ../../tests/system/Config/MimesTest.php

        -
            message: '#^Property CodeIgniter\\Config\\ServicesTest\:\:\$original type has no value type specified in iterable type array\.$#'
            count: 1
            path: ../../tests/system/Config/ServicesTest.php

        -
            message: '#^Property CodeIgniter\\Cookie\\CookieStoreTest\:\:\$defaults type has no value type specified in iterable type array\.$#'
            count: 1
            path: ../../tests/system/Cookie/CookieStoreTest.php

        -
            message: '#^Method CodeIgniter\\Cookie\\CookieTest\:\:provideConfigPrefix\(\) return type has no value type specified in iterable type iterable\.$#'
            count: 1
            path: ../../tests/system/Cookie/CookieTest.php

        -
            message: '#^Method CodeIgniter\\Cookie\\CookieTest\:\:provideInvalidExpires\(\) return type has no value type specified in iterable type iterable\.$#'
            count: 1
            path: ../../tests/system/Cookie/CookieTest.php

        -
            message: '#^Method CodeIgniter\\Cookie\\CookieTest\:\:provideSetCookieHeaderCreation\(\) return type has no value type specified in iterable type iterable\.$#'
            count: 1
            path: ../../tests/system/Cookie/CookieTest.php

        -
            message: '#^Method CodeIgniter\\Cookie\\CookieTest\:\:testSetCookieHeaderCreation\(\) has parameter \$changed with no value type specified in iterable type array\.$#'
            count: 1
            path: ../../tests/system/Cookie/CookieTest.php

        -
            message: '#^Property CodeIgniter\\Cookie\\CookieTest\:\:\$defaults type has no value type specified in iterable type array\.$#'
            count: 1
            path: ../../tests/system/Cookie/CookieTest.php

        -
            message: '#^Method CodeIgniter\\DataConverter\\DataConverterTest\:\:createDataConverter\(\) has parameter \$handlers with no value type specified in iterable type array\.$#'
            count: 1
            path: ../../tests/system/DataConverter/DataConverterTest.php

        -
            message: '#^Method CodeIgniter\\DataConverter\\DataConverterTest\:\:createDataConverter\(\) has parameter \$types with no value type specified in iterable type array\.$#'
            count: 1
            path: ../../tests/system/DataConverter/DataConverterTest.php

        -
            message: '#^Method CodeIgniter\\DataConverter\\DataConverterTest\:\:provideConvertDataFromDB\(\) return type has no value type specified in iterable type iterable\.$#'
            count: 1
            path: ../../tests/system/DataConverter/DataConverterTest.php

        -
            message: '#^Method CodeIgniter\\DataConverter\\DataConverterTest\:\:provideConvertDataToDB\(\) return type has no value type specified in iterable type iterable\.$#'
            count: 1
            path: ../../tests/system/DataConverter/DataConverterTest.php

        -
            message: '#^Method CodeIgniter\\DataConverter\\DataConverterTest\:\:testConvertDataFromDB\(\) has parameter \$dbData with no value type specified in iterable type array\.$#'
            count: 1
            path: ../../tests/system/DataConverter/DataConverterTest.php

        -
            message: '#^Method CodeIgniter\\DataConverter\\DataConverterTest\:\:testConvertDataFromDB\(\) has parameter \$expected with no value type specified in iterable type array\.$#'
            count: 1
            path: ../../tests/system/DataConverter/DataConverterTest.php

        -
            message: '#^Method CodeIgniter\\DataConverter\\DataConverterTest\:\:testConvertDataFromDB\(\) has parameter \$types with no value type specified in iterable type array\.$#'
            count: 1
            path: ../../tests/system/DataConverter/DataConverterTest.php

        -
            message: '#^Method CodeIgniter\\DataConverter\\DataConverterTest\:\:testConvertDataToDB\(\) has parameter \$expected with no value type specified in iterable type array\.$#'
            count: 1
            path: ../../tests/system/DataConverter/DataConverterTest.php

        -
            message: '#^Method CodeIgniter\\DataConverter\\DataConverterTest\:\:testConvertDataToDB\(\) has parameter \$phpData with no value type specified in iterable type array\.$#'
            count: 1
            path: ../../tests/system/DataConverter/DataConverterTest.php

        -
            message: '#^Method CodeIgniter\\DataConverter\\DataConverterTest\:\:testConvertDataToDB\(\) has parameter \$types with no value type specified in iterable type array\.$#'
            count: 1
            path: ../../tests/system/DataConverter/DataConverterTest.php

        -
            message: '#^Method CodeIgniter\\Database\\BaseConnectionTest\:\:provideProtectIdentifiers\(\) return type has no value type specified in iterable type iterable\.$#'
            count: 1
            path: ../../tests/system/Database/BaseConnectionTest.php

        -
            message: '#^Property CodeIgniter\\Database\\BaseConnectionTest\:\:\$failoverOptions type has no value type specified in iterable type array\.$#'
            count: 1
            path: ../../tests/system/Database/BaseConnectionTest.php

        -
            message: '#^Property CodeIgniter\\Database\\BaseConnectionTest\:\:\$options type has no value type specified in iterable type array\.$#'
            count: 1
            path: ../../tests/system/Database/BaseConnectionTest.php

        -
            message: '#^Method CodeIgniter\\Database\\BaseQueryTest\:\:provideHighlightQueryKeywords\(\) return type has no value type specified in iterable type iterable\.$#'
            count: 1
            path: ../../tests/system/Database/BaseQueryTest.php

        -
            message: '#^Method CodeIgniter\\Database\\BaseQueryTest\:\:provideIsWriteType\(\) return type has no value type specified in iterable type iterable\.$#'
            count: 1
            path: ../../tests/system/Database/BaseQueryTest.php

        -
            message: '#^Method CodeIgniter\\Database\\Builder\\WhereTest\:\:provideWhereInEmptyValuesThrowInvalidArgumentException\(\) return type has no value type specified in iterable type iterable\.$#'
            count: 1
            path: ../../tests/system/Database/Builder/WhereTest.php

        -
            message: '#^Method CodeIgniter\\Database\\Builder\\WhereTest\:\:provideWhereInvalidKeyThrowInvalidArgumentException\(\) return type has no value type specified in iterable type iterable\.$#'
            count: 1
            path: ../../tests/system/Database/Builder/WhereTest.php

        -
            message: '#^Method CodeIgniter\\Database\\ConfigTest\:\:provideConvertDSN\(\) return type has no value type specified in iterable type iterable\.$#'
            count: 1
            path: ../../tests/system/Database/ConfigTest.php

        -
            message: '#^Property CodeIgniter\\Database\\ConfigTest\:\:\$dsnGroup type has no value type specified in iterable type array\.$#'
            count: 1
            path: ../../tests/system/Database/ConfigTest.php

        -
            message: '#^Property CodeIgniter\\Database\\ConfigTest\:\:\$dsnGroupPostgre type has no value type specified in iterable type array\.$#'
            count: 1
            path: ../../tests/system/Database/ConfigTest.php

        -
            message: '#^Property CodeIgniter\\Database\\ConfigTest\:\:\$dsnGroupPostgreNative type has no value type specified in iterable type array\.$#'
            count: 1
            path: ../../tests/system/Database/ConfigTest.php

        -
            message: '#^Property CodeIgniter\\Database\\ConfigTest\:\:\$group type has no value type specified in iterable type array\.$#'
            count: 1
            path: ../../tests/system/Database/ConfigTest.php

        -
            message: '#^Property CodeIgniter\\Database\\DatabaseTestCase\\DatabaseTestCaseMigrationOnce1Test\:\:\$namespace type has no value type specified in iterable type array\.$#'
            count: 1
            path: ../../tests/system/Database/DatabaseTestCase/DatabaseTestCaseMigrationOnce1Test.php

        -
            message: '#^Property CodeIgniter\\Database\\DatabaseTestCase\\DatabaseTestCaseMigrationOnce2Test\:\:\$namespace type has no value type specified in iterable type array\.$#'
            count: 1
            path: ../../tests/system/Database/DatabaseTestCase/DatabaseTestCaseMigrationOnce2Test.php

        -
            message: '#^Property CodeIgniter\\Database\\DatabaseTestCaseTest\:\:\$namespace type has no value type specified in iterable type array\.$#'
            count: 1
            path: ../../tests/system/Database/DatabaseTestCaseTest.php

        -
            message: '#^Property CodeIgniter\\Database\\DatabaseTestCaseTest\:\:\$seed type has no value type specified in iterable type array\.$#'
            count: 1
            path: ../../tests/system/Database/DatabaseTestCaseTest.php

        -
            message: '#^Property CodeIgniter\\Database\\Live\\MetadataTest\:\:\$expectedTables type has no value type specified in iterable type array\.$#'
            count: 1
            path: ../../tests/system/Database/Live/MetadataTest.php

        -
            message: '#^Method CodeIgniter\\Database\\Live\\UpdateTest\:\:provideUpdateBatch\(\) return type has no value type specified in iterable type iterable\.$#'
            count: 1
            path: ../../tests/system/Database/Live/UpdateTest.php

        -
            message: '#^Method CodeIgniter\\Database\\Live\\UpdateTest\:\:testUpdateBatch\(\) has parameter \$data with no value type specified in iterable type array\.$#'
            count: 1
            path: ../../tests/system/Database/Live/UpdateTest.php

        -
            message: '#^Method CodeIgniter\\Database\\Live\\UpdateTest\:\:testUpdateBatch\(\) has parameter \$expected with no value type specified in iterable type array\.$#'
            count: 1
            path: ../../tests/system/Database/Live/UpdateTest.php

        -
            message: '#^Property CodeIgniter\\Database\\Migrations\\MigrationRunnerTest\:\:\$namespace type has no value type specified in iterable type array\.$#'
            count: 1
            path: ../../tests/system/Database/Migrations/MigrationRunnerTest.php

        -
            message: '#^Method CodeIgniter\\Debug\\ExceptionHandlerTest\:\:backupIniValues\(\) has parameter \$keys with no value type specified in iterable type array\.$#'
            count: 1
            path: ../../tests/system/Debug/ExceptionHandlerTest.php

        -
            message: '#^Property CodeIgniter\\Debug\\ExceptionHandlerTest\:\:\$iniSettings type has no value type specified in iterable type array\.$#'
            count: 1
            path: ../../tests/system/Debug/ExceptionHandlerTest.php

        -
            message: '#^Method CodeIgniter\\Email\\EmailTest\:\:provideEmailSendWithClearance\(\) return type has no value type specified in iterable type iterable\.$#'
            count: 1
            path: ../../tests/system/Email/EmailTest.php

        -
            message: '#^Method CodeIgniter\\Filters\\FiltersTest\:\:provideBeforeExcept\(\) return type has no value type specified in iterable type iterable\.$#'
            count: 1
            path: ../../tests/system/Filters/FiltersTest.php

        -
            message: '#^Method CodeIgniter\\Filters\\FiltersTest\:\:provideProcessMethodProcessGlobalsWithExcept\(\) return type has no value type specified in iterable type iterable\.$#'
            count: 1
            path: ../../tests/system/Filters/FiltersTest.php

        -
            message: '#^Method CodeIgniter\\Filters\\FiltersTest\:\:testBeforeExcept\(\) has parameter \$except with no value type specified in iterable type array\.$#'
            count: 1
            path: ../../tests/system/Filters/FiltersTest.php

        -
            message: '#^Method CodeIgniter\\Filters\\FiltersTest\:\:testBeforeExcept\(\) has parameter \$expected with no value type specified in iterable type array\.$#'
            count: 1
            path: ../../tests/system/Filters/FiltersTest.php

        -
            message: '#^Method CodeIgniter\\Filters\\FiltersTest\:\:testProcessMethodProcessGlobalsWithExcept\(\) has parameter \$except with no value type specified in iterable type array\.$#'
            count: 1
            path: ../../tests/system/Filters/FiltersTest.php

        -
            message: '#^Method CodeIgniter\\Filters\\InvalidCharsTest\:\:provideCheckControlStringWithControlCharsCausesException\(\) return type has no value type specified in iterable type iterable\.$#'
            count: 1
            path: ../../tests/system/Filters/InvalidCharsTest.php

        -
            message: '#^Method CodeIgniter\\Filters\\InvalidCharsTest\:\:provideCheckControlStringWithLineBreakAndTabReturnsTheString\(\) return type has no value type specified in iterable type iterable\.$#'
            count: 1
            path: ../../tests/system/Filters/InvalidCharsTest.php

        -
            message: '#^Method CodeIgniter\\HTTP\\IncomingRequestTest\:\:provideCanGrabGetRawInputVar\(\) return type has no value type specified in iterable type iterable\.$#'
            count: 1
            path: ../../tests/system/HTTP/IncomingRequestTest.php

        -
            message: '#^Method CodeIgniter\\HTTP\\IncomingRequestTest\:\:provideExtensionPHP\(\) return type has no value type specified in iterable type iterable\.$#'
            count: 1
            path: ../../tests/system/HTTP/IncomingRequestTest.php

        -
            message: '#^Method CodeIgniter\\HTTP\\IncomingRequestTest\:\:provideIsHTTPMethods\(\) return type has no value type specified in iterable type iterable\.$#'
            count: 1
            path: ../../tests/system/HTTP/IncomingRequestTest.php

        -
            message: '#^Method CodeIgniter\\HTTP\\MessageTest\:\:provideArrayHeaderValue\(\) return type has no value type specified in iterable type iterable\.$#'
            count: 1
            path: ../../tests/system/HTTP/MessageTest.php

        -
            message: '#^Method CodeIgniter\\HTTP\\MessageTest\:\:testSetHeaderWithExistingArrayValuesAppendArrayValue\(\) has parameter \$arrayHeaderValue with no value type specified in iterable type array\.$#'
            count: 1
            path: ../../tests/system/HTTP/MessageTest.php

        -
            message: '#^Method CodeIgniter\\HTTP\\MessageTest\:\:testSetHeaderWithExistingArrayValuesAppendStringValue\(\) has parameter \$arrayHeaderValue with no value type specified in iterable type array\.$#'
            count: 1
            path: ../../tests/system/HTTP/MessageTest.php

        -
            message: '#^Property CodeIgniter\\HTTP\\ResponseCookieTest\:\:\$defaults type has no value type specified in iterable type array\.$#'
            count: 1
            path: ../../tests/system/HTTP/ResponseCookieTest.php

        -
            message: '#^Method CodeIgniter\\HTTP\\ResponseTest\:\:provideRedirect\(\) return type has no value type specified in iterable type iterable\.$#'
            count: 1
            path: ../../tests/system/HTTP/ResponseTest.php

        -
            message: '#^Method CodeIgniter\\HTTP\\ResponseTest\:\:provideRedirectWithIIS\(\) return type has no value type specified in iterable type iterable\.$#'
            count: 1
            path: ../../tests/system/HTTP/ResponseTest.php

        -
            message: '#^Property CodeIgniter\\HTTP\\ResponseTest\:\:\$server type has no value type specified in iterable type array\.$#'
            count: 1
            path: ../../tests/system/HTTP/ResponseTest.php

        -
            message: '#^Method CodeIgniter\\HTTP\\SiteURIFactoryDetectRoutePathTest\:\:createSiteURIFactory\(\) has parameter \$server with no value type specified in iterable type array\.$#'
            count: 1
            path: ../../tests/system/HTTP/SiteURIFactoryDetectRoutePathTest.php

        -
            message: '#^Method CodeIgniter\\HTTP\\SiteURIFactoryDetectRoutePathTest\:\:provideExtensionPHP\(\) return type has no value type specified in iterable type iterable\.$#'
            count: 1
            path: ../../tests/system/HTTP/SiteURIFactoryDetectRoutePathTest.php

        -
            message: '#^Method CodeIgniter\\HTTP\\SiteURIFactoryTest\:\:provideCreateFromStringWithIndexPage\(\) return type has no value type specified in iterable type iterable\.$#'
            count: 1
            path: ../../tests/system/HTTP/SiteURIFactoryTest.php

        -
            message: '#^Method CodeIgniter\\HTTP\\SiteURIFactoryTest\:\:provideCreateFromStringWithoutIndexPage\(\) return type has no value type specified in iterable type iterable\.$#'
            count: 1
            path: ../../tests/system/HTTP/SiteURIFactoryTest.php

        -
            message: '#^Method CodeIgniter\\HTTP\\SiteURITest\:\:provideConstructor\(\) return type has no value type specified in iterable type iterable\.$#'
            count: 1
            path: ../../tests/system/HTTP/SiteURITest.php

        -
            message: '#^Method CodeIgniter\\HTTP\\SiteURITest\:\:provideRelativePathWithQueryOrFragment\(\) return type has no value type specified in iterable type iterable\.$#'
            count: 1
            path: ../../tests/system/HTTP/SiteURITest.php

        -
            message: '#^Method CodeIgniter\\HTTP\\SiteURITest\:\:provideSetPath\(\) return type has no value type specified in iterable type iterable\.$#'
            count: 1
            path: ../../tests/system/HTTP/SiteURITest.php

        -
            message: '#^Method CodeIgniter\\HTTP\\SiteURITest\:\:testConstructor\(\) has parameter \$expectedSegments with no value type specified in iterable type array\.$#'
            count: 1
            path: ../../tests/system/HTTP/SiteURITest.php

        -
            message: '#^Method CodeIgniter\\HTTP\\SiteURITest\:\:testSetPath\(\) has parameter \$expectedSegments with no value type specified in iterable type array\.$#'
            count: 1
            path: ../../tests/system/HTTP/SiteURITest.php

        -
            message: '#^Method CodeIgniter\\HTTP\\URITest\:\:defaultResolutions\(\) return type has no value type specified in iterable type iterable\.$#'
            count: 1
            path: ../../tests/system/HTTP/URITest.php

        -
            message: '#^Method CodeIgniter\\HTTP\\URITest\:\:provideAuthorityRemovesDefaultPorts\(\) return type has no value type specified in iterable type iterable\.$#'
            count: 1
            path: ../../tests/system/HTTP/URITest.php

        -
            message: '#^Method CodeIgniter\\HTTP\\URITest\:\:provideAuthorityReturnsExceptedValues\(\) return type has no value type specified in iterable type iterable\.$#'
            count: 1
            path: ../../tests/system/HTTP/URITest.php

        -
            message: '#^Method CodeIgniter\\HTTP\\URITest\:\:providePathGetsFiltered\(\) return type has no value type specified in iterable type iterable\.$#'
            count: 1
            path: ../../tests/system/HTTP/URITest.php

        -
            message: '#^Method CodeIgniter\\HTTP\\URITest\:\:provideRemoveDotSegments\(\) return type has no value type specified in iterable type iterable\.$#'
            count: 1
            path: ../../tests/system/HTTP/URITest.php

        -
            message: '#^Method CodeIgniter\\HTTP\\URITest\:\:provideSetPath\(\) return type has no value type specified in iterable type iterable\.$#'
            count: 1
            path: ../../tests/system/HTTP/URITest.php

        -
            message: '#^Method CodeIgniter\\HTTP\\URITest\:\:provideSimpleUri\(\) return type has no value type specified in iterable type iterable\.$#'
            count: 1
            path: ../../tests/system/HTTP/URITest.php

        -
            message: '#^Property CodeIgniter\\Helpers\\Array\\ArrayHelperDotKeyExistsTest\:\:\$array type has no value type specified in iterable type array\.$#'
            count: 1
            path: ../../tests/system/Helpers/Array/ArrayHelperDotKeyExistsTest.php

        -
            message: '#^Property CodeIgniter\\Helpers\\Array\\ArrayHelperRecursiveDiffTest\:\:\$compareWith type has no value type specified in iterable type array\.$#'
            count: 1
            path: ../../tests/system/Helpers/Array/ArrayHelperRecursiveDiffTest.php

        -
            message: '#^Property CodeIgniter\\Helpers\\Array\\ArrayHelperSortValuesByNaturalTest\:\:\$arrayWithArrayValues type has no value type specified in iterable type array\.$#'
            count: 1
            path: ../../tests/system/Helpers/Array/ArrayHelperSortValuesByNaturalTest.php

        -
            message: '#^Property CodeIgniter\\Helpers\\Array\\ArrayHelperSortValuesByNaturalTest\:\:\$arrayWithStringValues type has no value type specified in iterable type array\.$#'
            count: 1
            path: ../../tests/system/Helpers/Array/ArrayHelperSortValuesByNaturalTest.php

        -
            message: '#^Method CodeIgniter\\Helpers\\ArrayHelperTest\:\:provideArrayDeepSearch\(\) return type has no value type specified in iterable type iterable\.$#'
            count: 1
            path: ../../tests/system/Helpers/ArrayHelperTest.php

        -
            message: '#^Method CodeIgniter\\Helpers\\ArrayHelperTest\:\:provideArrayFlattening\(\) return type has no value type specified in iterable type iterable\.$#'
            count: 1
            path: ../../tests/system/Helpers/ArrayHelperTest.php

        -
            message: '#^Method CodeIgniter\\Helpers\\ArrayHelperTest\:\:provideArrayGroupByExcludeEmpty\(\) return type has no value type specified in iterable type iterable\.$#'
            count: 1
            path: ../../tests/system/Helpers/ArrayHelperTest.php

        -
            message: '#^Method CodeIgniter\\Helpers\\ArrayHelperTest\:\:provideArrayGroupByIncludeEmpty\(\) return type has no value type specified in iterable type iterable\.$#'
            count: 1
            path: ../../tests/system/Helpers/ArrayHelperTest.php

        -
            message: '#^Method CodeIgniter\\Helpers\\ArrayHelperTest\:\:provideSortByMultipleKeys\(\) return type has no value type specified in iterable type iterable\.$#'
            count: 1
            path: ../../tests/system/Helpers/ArrayHelperTest.php

        -
            message: '#^Method CodeIgniter\\Helpers\\ArrayHelperTest\:\:testArrayDeepSearch\(\) has parameter \$expected with no value type specified in iterable type array\.$#'
            count: 1
            path: ../../tests/system/Helpers/ArrayHelperTest.php

        -
            message: '#^Method CodeIgniter\\Helpers\\ArrayHelperTest\:\:testArrayFlattening\(\) has parameter \$expected with no value type specified in iterable type array\.$#'
            count: 1
            path: ../../tests/system/Helpers/ArrayHelperTest.php

        -
            message: '#^Method CodeIgniter\\Helpers\\ArrayHelperTest\:\:testArrayFlattening\(\) has parameter \$input with no value type specified in iterable type array\.$#'
            count: 1
            path: ../../tests/system/Helpers/ArrayHelperTest.php

        -
            message: '#^Method CodeIgniter\\Helpers\\ArrayHelperTest\:\:testArrayGroupByExcludeEmpty\(\) has parameter \$data with no value type specified in iterable type array\.$#'
            count: 1
            path: ../../tests/system/Helpers/ArrayHelperTest.php

        -
            message: '#^Method CodeIgniter\\Helpers\\ArrayHelperTest\:\:testArrayGroupByExcludeEmpty\(\) has parameter \$expected with no value type specified in iterable type array\.$#'
            count: 1
            path: ../../tests/system/Helpers/ArrayHelperTest.php

        -
            message: '#^Method CodeIgniter\\Helpers\\ArrayHelperTest\:\:testArrayGroupByExcludeEmpty\(\) has parameter \$indexes with no value type specified in iterable type array\.$#'
            count: 1
            path: ../../tests/system/Helpers/ArrayHelperTest.php

        -
            message: '#^Method CodeIgniter\\Helpers\\ArrayHelperTest\:\:testArrayGroupByIncludeEmpty\(\) has parameter \$data with no value type specified in iterable type array\.$#'
            count: 1
            path: ../../tests/system/Helpers/ArrayHelperTest.php

        -
            message: '#^Method CodeIgniter\\Helpers\\ArrayHelperTest\:\:testArrayGroupByIncludeEmpty\(\) has parameter \$expected with no value type specified in iterable type array\.$#'
            count: 1
            path: ../../tests/system/Helpers/ArrayHelperTest.php

        -
            message: '#^Method CodeIgniter\\Helpers\\ArrayHelperTest\:\:testArrayGroupByIncludeEmpty\(\) has parameter \$indexes with no value type specified in iterable type array\.$#'
            count: 1
            path: ../../tests/system/Helpers/ArrayHelperTest.php

        -
            message: '#^Method CodeIgniter\\Helpers\\ArrayHelperTest\:\:testArraySortByMultipleKeysFailsEmptyParameter\(\) has parameter \$data with no value type specified in iterable type array\.$#'
            count: 1
            path: ../../tests/system/Helpers/ArrayHelperTest.php

        -
            message: '#^Method CodeIgniter\\Helpers\\ArrayHelperTest\:\:testArraySortByMultipleKeysFailsEmptyParameter\(\) has parameter \$expected with no value type specified in iterable type array\.$#'
            count: 1
            path: ../../tests/system/Helpers/ArrayHelperTest.php

        -
            message: '#^Method CodeIgniter\\Helpers\\ArrayHelperTest\:\:testArraySortByMultipleKeysFailsEmptyParameter\(\) has parameter \$sortColumns with no value type specified in iterable type array\.$#'
            count: 1
            path: ../../tests/system/Helpers/ArrayHelperTest.php

        -
            message: '#^Method CodeIgniter\\Helpers\\ArrayHelperTest\:\:testArraySortByMultipleKeysWithArray\(\) has parameter \$data with no value type specified in iterable type array\.$#'
            count: 1
            path: ../../tests/system/Helpers/ArrayHelperTest.php

        -
            message: '#^Method CodeIgniter\\Helpers\\ArrayHelperTest\:\:testArraySortByMultipleKeysWithArray\(\) has parameter \$expected with no value type specified in iterable type array\.$#'
            count: 1
            path: ../../tests/system/Helpers/ArrayHelperTest.php

        -
            message: '#^Method CodeIgniter\\Helpers\\ArrayHelperTest\:\:testArraySortByMultipleKeysWithArray\(\) has parameter \$sortColumns with no value type specified in iterable type array\.$#'
            count: 1
            path: ../../tests/system/Helpers/ArrayHelperTest.php

        -
            message: '#^Method CodeIgniter\\Helpers\\ArrayHelperTest\:\:testArraySortByMultipleKeysWithObjects\(\) has parameter \$data with no value type specified in iterable type array\.$#'
            count: 1
            path: ../../tests/system/Helpers/ArrayHelperTest.php

        -
            message: '#^Method CodeIgniter\\Helpers\\ArrayHelperTest\:\:testArraySortByMultipleKeysWithObjects\(\) has parameter \$expected with no value type specified in iterable type array\.$#'
            count: 1
            path: ../../tests/system/Helpers/ArrayHelperTest.php

        -
            message: '#^Method CodeIgniter\\Helpers\\ArrayHelperTest\:\:testArraySortByMultipleKeysWithObjects\(\) has parameter \$sortColumns with no value type specified in iterable type array\.$#'
            count: 1
            path: ../../tests/system/Helpers/ArrayHelperTest.php

        -
            message: '#^Property CodeIgniter\\Helpers\\HTMLHelperTest\:\:\$tracks type has no value type specified in iterable type array\.$#'
            count: 1
            path: ../../tests/system/Helpers/HTMLHelperTest.php

        -
            message: '#^Method CodeIgniter\\Helpers\\InflectorHelperTest\:\:provideOrdinal\(\) return type has no value type specified in iterable type iterable\.$#'
            count: 1
            path: ../../tests/system/Helpers/InflectorHelperTest.php

        -
            message: '#^Method CodeIgniter\\Helpers\\URLHelper\\CurrentUrlTest\:\:provideUrlIs\(\) return type has no value type specified in iterable type iterable\.$#'
            count: 1
            path: ../../tests/system/Helpers/URLHelper/CurrentUrlTest.php

        -
            message: '#^Method CodeIgniter\\Helpers\\URLHelper\\MiscUrlTest\:\:provideAnchor\(\) return type has no value type specified in iterable type iterable\.$#'
            count: 1
            path: ../../tests/system/Helpers/URLHelper/MiscUrlTest.php

        -
            message: '#^Method CodeIgniter\\Helpers\\URLHelper\\MiscUrlTest\:\:provideAnchorExamples\(\) return type has no value type specified in iterable type iterable\.$#'
            count: 1
            path: ../../tests/system/Helpers/URLHelper/MiscUrlTest.php

        -
            message: '#^Method CodeIgniter\\Helpers\\URLHelper\\MiscUrlTest\:\:provideAnchorNoindex\(\) return type has no value type specified in iterable type iterable\.$#'
            count: 1
            path: ../../tests/system/Helpers/URLHelper/MiscUrlTest.php

        -
            message: '#^Method CodeIgniter\\Helpers\\URLHelper\\MiscUrlTest\:\:provideAnchorPopup\(\) return type has no value type specified in iterable type iterable\.$#'
            count: 1
            path: ../../tests/system/Helpers/URLHelper/MiscUrlTest.php

        -
            message: '#^Method CodeIgniter\\Helpers\\URLHelper\\MiscUrlTest\:\:provideAnchorTargetted\(\) return type has no value type specified in iterable type iterable\.$#'
            count: 1
            path: ../../tests/system/Helpers/URLHelper/MiscUrlTest.php

        -
            message: '#^Method CodeIgniter\\Helpers\\URLHelper\\MiscUrlTest\:\:provideAutoLinkEmail\(\) return type has no value type specified in iterable type iterable\.$#'
            count: 1
            path: ../../tests/system/Helpers/URLHelper/MiscUrlTest.php

        -
            message: '#^Method CodeIgniter\\Helpers\\URLHelper\\MiscUrlTest\:\:provideAutoLinkPopup\(\) return type has no value type specified in iterable type iterable\.$#'
            count: 1
            path: ../../tests/system/Helpers/URLHelper/MiscUrlTest.php

        -
            message: '#^Method CodeIgniter\\Helpers\\URLHelper\\MiscUrlTest\:\:provideAutoLinkUrl\(\) return type has no value type specified in iterable type iterable\.$#'
            count: 1
            path: ../../tests/system/Helpers/URLHelper/MiscUrlTest.php

        -
            message: '#^Method CodeIgniter\\Helpers\\URLHelper\\MiscUrlTest\:\:provideAutolinkBoth\(\) return type has no value type specified in iterable type iterable\.$#'
            count: 1
            path: ../../tests/system/Helpers/URLHelper/MiscUrlTest.php

        -
            message: '#^Method CodeIgniter\\Helpers\\URLHelper\\MiscUrlTest\:\:provideMailto\(\) return type has no value type specified in iterable type iterable\.$#'
            count: 1
            path: ../../tests/system/Helpers/URLHelper/MiscUrlTest.php

        -
            message: '#^Method CodeIgniter\\Helpers\\URLHelper\\MiscUrlTest\:\:providePrepUrl\(\) return type has no value type specified in iterable type iterable\.$#'
            count: 1
            path: ../../tests/system/Helpers/URLHelper/MiscUrlTest.php

        -
            message: '#^Method CodeIgniter\\Helpers\\URLHelper\\MiscUrlTest\:\:provideSafeMailto\(\) return type has no value type specified in iterable type iterable\.$#'
            count: 1
            path: ../../tests/system/Helpers/URLHelper/MiscUrlTest.php

        -
            message: '#^Method CodeIgniter\\Helpers\\URLHelper\\MiscUrlTest\:\:provideUrlTo\(\) return type has no value type specified in iterable type iterable\.$#'
            count: 1
            path: ../../tests/system/Helpers/URLHelper/MiscUrlTest.php

        -
            message: '#^Method CodeIgniter\\Helpers\\URLHelper\\MiscUrlTest\:\:provideUrlToThrowsOnEmptyOrMissingRoute\(\) return type has no value type specified in iterable type iterable\.$#'
            count: 1
            path: ../../tests/system/Helpers/URLHelper/MiscUrlTest.php

        -
            message: '#^Method CodeIgniter\\Helpers\\URLHelper\\SiteUrlCliTest\:\:provideUrls\(\) return type has no value type specified in iterable type iterable\.$#'
            count: 1
            path: ../../tests/system/Helpers/URLHelper/SiteUrlCliTest.php

        -
            message: '#^Method CodeIgniter\\Helpers\\URLHelper\\SiteUrlTest\:\:provideUrls\(\) return type has no value type specified in iterable type iterable\.$#'
            count: 1
            path: ../../tests/system/Helpers/URLHelper/SiteUrlTest.php

        -
            message: '#^Method CodeIgniter\\HomeTest\:\:call\(\) has parameter \$params with no value type specified in iterable type array\.$#'
            count: 1
            path: ../../tests/system/HomeTest.php

        -
            message: '#^Method CodeIgniter\\HomeTest\:\:delete\(\) has parameter \$params with no value type specified in iterable type array\.$#'
            count: 1
            path: ../../tests/system/HomeTest.php

        -
            message: '#^Method CodeIgniter\\HomeTest\:\:get\(\) has parameter \$params with no value type specified in iterable type array\.$#'
            count: 1
            path: ../../tests/system/HomeTest.php

        -
            message: '#^Method CodeIgniter\\HomeTest\:\:options\(\) has parameter \$params with no value type specified in iterable type array\.$#'
            count: 1
            path: ../../tests/system/HomeTest.php

        -
            message: '#^Method CodeIgniter\\HomeTest\:\:patch\(\) has parameter \$params with no value type specified in iterable type array\.$#'
            count: 1
            path: ../../tests/system/HomeTest.php

        -
            message: '#^Method CodeIgniter\\HomeTest\:\:populateGlobals\(\) has parameter \$params with no value type specified in iterable type array\.$#'
            count: 1
            path: ../../tests/system/HomeTest.php

        -
            message: '#^Method CodeIgniter\\HomeTest\:\:post\(\) has parameter \$params with no value type specified in iterable type array\.$#'
            count: 1
            path: ../../tests/system/HomeTest.php

        -
            message: '#^Method CodeIgniter\\HomeTest\:\:put\(\) has parameter \$params with no value type specified in iterable type array\.$#'
            count: 1
            path: ../../tests/system/HomeTest.php

        -
            message: '#^Method CodeIgniter\\HomeTest\:\:setRequestBody\(\) has parameter \$params with no value type specified in iterable type array\.$#'
            count: 1
            path: ../../tests/system/HomeTest.php

        -
            message: '#^Method CodeIgniter\\HomeTest\:\:withHeaders\(\) has parameter \$headers with no value type specified in iterable type array\.$#'
            count: 1
            path: ../../tests/system/HomeTest.php

        -
            message: '#^Method CodeIgniter\\HomeTest\:\:withRoutes\(\) has parameter \$routes with no value type specified in iterable type array\.$#'
            count: 1
            path: ../../tests/system/HomeTest.php

        -
            message: '#^Method CodeIgniter\\HomeTest\:\:withSession\(\) has parameter \$values with no value type specified in iterable type array\.$#'
            count: 1
            path: ../../tests/system/HomeTest.php

        -
            message: '#^Method CodeIgniter\\I18n\\TimeLegacyTest\:\:provideToStringDoesNotDependOnLocale\(\) return type has no value type specified in iterable type iterable\.$#'
            count: 1
            path: ../../tests/system/I18n/TimeLegacyTest.php

        -
            message: '#^Method CodeIgniter\\I18n\\TimeTest\:\:provideToStringDoesNotDependOnLocale\(\) return type has no value type specified in iterable type iterable\.$#'
            count: 1
            path: ../../tests/system/I18n/TimeTest.php

        -
            message: '#^Method CodeIgniter\\Language\\LanguageTest\:\:provideBundleUniqueKeys\(\) return type has no value type specified in iterable type iterable\.$#'
            count: 1
            path: ../../tests/system/Language/LanguageTest.php

        -
            message: '#^Method CodeIgniter\\Log\\Handlers\\ErrorlogHandlerTest\:\:getMockedHandler\(\) has parameter \$config with no value type specified in iterable type array\.$#'
            count: 1
            path: ../../tests/system/Log/Handlers/ErrorlogHandlerTest.php

        -
            message: '#^Method CodeIgniter\\Models\\DeleteModelTest\:\:emptyPkValues\(\) return type has no value type specified in iterable type iterable\.$#'
            count: 1
            path: ../../tests/system/Models/DeleteModelTest.php

        -
            message: '#^Method CodeIgniter\\Models\\FindModelTest\:\:provideAggregateAndGroupBy\(\) return type has no value type specified in iterable type iterable\.$#'
            count: 1
            path: ../../tests/system/Models/FindModelTest.php

        -
            message: '#^Method CodeIgniter\\Models\\FindModelTest\:\:provideFirstAggregate\(\) return type has no value type specified in iterable type iterable\.$#'
            count: 1
            path: ../../tests/system/Models/FindModelTest.php

        -
            message: '#^Method CodeIgniter\\Models\\TimestampModelTest\:\:allowDatesPrepareOneRecord\(\) has parameter \$data with no value type specified in iterable type array\.$#'
            count: 1
            path: ../../tests/system/Models/TimestampModelTest.php

        -
            message: '#^Method CodeIgniter\\Models\\TimestampModelTest\:\:doNotAllowDatesPrepareOneRecord\(\) has parameter \$data with no value type specified in iterable type array\.$#'
            count: 1
            path: ../../tests/system/Models/TimestampModelTest.php

        -
            message: '#^Method CodeIgniter\\Models\\UpdateModelTest\:\:provideUpdateThrowDatabaseExceptionWithoutWhereClause\(\) return type has no value type specified in iterable type iterable\.$#'
            count: 1
            path: ../../tests/system/Models/UpdateModelTest.php

        -
            message: '#^Method CodeIgniter\\Publisher\\PublisherRestrictionsTest\:\:provideDefaultPublicRestrictions\(\) return type has no value type specified in iterable type iterable\.$#'
            count: 1
            path: ../../tests/system/Publisher/PublisherRestrictionsTest.php

        -
            message: '#^Method CodeIgniter\\Publisher\\PublisherRestrictionsTest\:\:provideDestinations\(\) return type has no value type specified in iterable type iterable\.$#'
            count: 1
            path: ../../tests/system/Publisher/PublisherRestrictionsTest.php

        -
            message: '#^Method CodeIgniter\\RESTful\\ResourceControllerTest\:\:invoke\(\) has parameter \$args with no value type specified in iterable type array\.$#'
            count: 1
            path: ../../tests/system/RESTful/ResourceControllerTest.php

        -
            message: '#^Method CodeIgniter\\Router\\AutoRouterImprovedTest\:\:provideRejectTranslateUriToCamelCase\(\) return type has no value type specified in iterable type iterable\.$#'
            count: 1
            path: ../../tests/system/Router/AutoRouterImprovedTest.php

        -
            message: '#^Method CodeIgniter\\Router\\AutoRouterImprovedTest\:\:provideTranslateUriToCamelCase\(\) return type has no value type specified in iterable type iterable\.$#'
            count: 1
            path: ../../tests/system/Router/AutoRouterImprovedTest.php

        -
            message: '#^Method CodeIgniter\\Router\\DefinedRouteCollectorTest\:\:createRouteCollection\(\) has parameter \$config with no value type specified in iterable type array\.$#'
            count: 1
            path: ../../tests/system/Router/DefinedRouteCollectorTest.php

        -
            message: '#^Method CodeIgniter\\Router\\RouteCollectionReverseRouteTest\:\:getCollector\(\) has parameter \$config with no value type specified in iterable type array\.$#'
            count: 1
            path: ../../tests/system/Router/RouteCollectionReverseRouteTest.php

        -
            message: '#^Method CodeIgniter\\Router\\RouteCollectionReverseRouteTest\:\:getCollector\(\) has parameter \$files with no value type specified in iterable type array\.$#'
            count: 1
            path: ../../tests/system/Router/RouteCollectionReverseRouteTest.php

        -
            message: '#^Method CodeIgniter\\Router\\RouteCollectionReverseRouteTest\:\:provideReverseRoutingDefaultNamespaceAppController\(\) return type has no value type specified in iterable type iterable\.$#'
            count: 1
            path: ../../tests/system/Router/RouteCollectionReverseRouteTest.php

        -
            message: '#^Method CodeIgniter\\Router\\RouteCollectionTest\:\:getCollector\(\) has parameter \$config with no value type specified in iterable type array\.$#'
            count: 1
            path: ../../tests/system/Router/RouteCollectionTest.php

        -
            message: '#^Method CodeIgniter\\Router\\RouteCollectionTest\:\:getCollector\(\) has parameter \$files with no value type specified in iterable type array\.$#'
            count: 1
            path: ../../tests/system/Router/RouteCollectionTest.php

        -
            message: '#^Method CodeIgniter\\Router\\RouteCollectionTest\:\:provideNestedGroupingWorksWithRootPrefix\(\) return type has no value type specified in iterable type iterable\.$#'
            count: 1
            path: ../../tests/system/Router/RouteCollectionTest.php

        -
            message: '#^Method CodeIgniter\\Router\\RouteCollectionTest\:\:provideRouteDefaultNamespace\(\) return type has no value type specified in iterable type iterable\.$#'
            count: 1
            path: ../../tests/system/Router/RouteCollectionTest.php

        -
            message: '#^Method CodeIgniter\\Router\\RouteCollectionTest\:\:provideRoutesOptionsWithSameFromTwoRoutes\(\) return type has no value type specified in iterable type iterable\.$#'
            count: 1
            path: ../../tests/system/Router/RouteCollectionTest.php

        -
            message: '#^Method CodeIgniter\\Router\\RouteCollectionTest\:\:testNestedGroupingWorksWithRootPrefix\(\) has parameter \$expected with no value type specified in iterable type array\.$#'
            count: 1
            path: ../../tests/system/Router/RouteCollectionTest.php

        -
            message: '#^Method CodeIgniter\\Router\\RouteCollectionTest\:\:testRoutesOptionsWithSameFromTwoRoutes\(\) has parameter \$options1 with no value type specified in iterable type array\.$#'
            count: 1
            path: ../../tests/system/Router/RouteCollectionTest.php

        -
            message: '#^Method CodeIgniter\\Router\\RouteCollectionTest\:\:testRoutesOptionsWithSameFromTwoRoutes\(\) has parameter \$options2 with no value type specified in iterable type array\.$#'
            count: 1
            path: ../../tests/system/Router/RouteCollectionTest.php

        -
            message: '#^Method CodeIgniter\\Router\\RouterTest\:\:provideRedirectRoute\(\) return type has no value type specified in iterable type iterable\.$#'
            count: 1
            path: ../../tests/system/Router/RouterTest.php

        -
            message: '#^Method CodeIgniter\\Session\\Handlers\\Database\\RedisHandlerTest\:\:provideSetSavePath\(\) return type has no value type specified in iterable type iterable\.$#'
            count: 1
            path: ../../tests/system/Session/Handlers/Database/RedisHandlerTest.php

        -
            message: '#^Method CodeIgniter\\Session\\Handlers\\Database\\RedisHandlerTest\:\:testSetSavePath\(\) has parameter \$expected with no value type specified in iterable type array\.$#'
            count: 1
            path: ../../tests/system/Session/Handlers/Database/RedisHandlerTest.php

        -
            message: '#^Method CodeIgniter\\Test\\ControllerTestTraitTest\:\:execute\(\) has parameter \$params with no value type specified in iterable type array\.$#'
            count: 1
            path: ../../tests/system/Test/ControllerTestTraitTest.php

        -
            message: '#^Method CodeIgniter\\Test\\DOMParserTest\:\:provideText\(\) return type has no value type specified in iterable type iterable\.$#'
            count: 1
            path: ../../tests/system/Test/DOMParserTest.php

        -
            message: '#^Property CodeIgniter\\Test\\FabricatorTest\:\:\$formatters type has no value type specified in iterable type array\.$#'
            count: 1
            path: ../../tests/system/Test/FabricatorTest.php

        -
            message: '#^Method CodeIgniter\\Test\\FeatureTestAutoRoutingImprovedTest\:\:call\(\) has parameter \$params with no value type specified in iterable type array\.$#'
            count: 1
            path: ../../tests/system/Test/FeatureTestAutoRoutingImprovedTest.php

        -
            message: '#^Method CodeIgniter\\Test\\FeatureTestAutoRoutingImprovedTest\:\:delete\(\) has parameter \$params with no value type specified in iterable type array\.$#'
            count: 1
            path: ../../tests/system/Test/FeatureTestAutoRoutingImprovedTest.php

        -
            message: '#^Method CodeIgniter\\Test\\FeatureTestAutoRoutingImprovedTest\:\:get\(\) has parameter \$params with no value type specified in iterable type array\.$#'
            count: 1
            path: ../../tests/system/Test/FeatureTestAutoRoutingImprovedTest.php

        -
            message: '#^Method CodeIgniter\\Test\\FeatureTestAutoRoutingImprovedTest\:\:options\(\) has parameter \$params with no value type specified in iterable type array\.$#'
            count: 1
            path: ../../tests/system/Test/FeatureTestAutoRoutingImprovedTest.php

        -
            message: '#^Method CodeIgniter\\Test\\FeatureTestAutoRoutingImprovedTest\:\:patch\(\) has parameter \$params with no value type specified in iterable type array\.$#'
            count: 1
            path: ../../tests/system/Test/FeatureTestAutoRoutingImprovedTest.php

        -
            message: '#^Method CodeIgniter\\Test\\FeatureTestAutoRoutingImprovedTest\:\:populateGlobals\(\) has parameter \$params with no value type specified in iterable type array\.$#'
            count: 1
            path: ../../tests/system/Test/FeatureTestAutoRoutingImprovedTest.php

        -
            message: '#^Method CodeIgniter\\Test\\FeatureTestAutoRoutingImprovedTest\:\:post\(\) has parameter \$params with no value type specified in iterable type array\.$#'
            count: 1
            path: ../../tests/system/Test/FeatureTestAutoRoutingImprovedTest.php

        -
            message: '#^Method CodeIgniter\\Test\\FeatureTestAutoRoutingImprovedTest\:\:put\(\) has parameter \$params with no value type specified in iterable type array\.$#'
            count: 1
            path: ../../tests/system/Test/FeatureTestAutoRoutingImprovedTest.php

        -
            message: '#^Method CodeIgniter\\Test\\FeatureTestAutoRoutingImprovedTest\:\:setRequestBody\(\) has parameter \$params with no value type specified in iterable type array\.$#'
            count: 1
            path: ../../tests/system/Test/FeatureTestAutoRoutingImprovedTest.php

        -
            message: '#^Method CodeIgniter\\Test\\FeatureTestAutoRoutingImprovedTest\:\:withHeaders\(\) has parameter \$headers with no value type specified in iterable type array\.$#'
            count: 1
            path: ../../tests/system/Test/FeatureTestAutoRoutingImprovedTest.php

        -
            message: '#^Method CodeIgniter\\Test\\FeatureTestAutoRoutingImprovedTest\:\:withRoutes\(\) has parameter \$routes with no value type specified in iterable type array\.$#'
            count: 1
            path: ../../tests/system/Test/FeatureTestAutoRoutingImprovedTest.php

        -
            message: '#^Method CodeIgniter\\Test\\FeatureTestAutoRoutingImprovedTest\:\:withSession\(\) has parameter \$values with no value type specified in iterable type array\.$#'
            count: 1
            path: ../../tests/system/Test/FeatureTestAutoRoutingImprovedTest.php

        -
            message: '#^Method CodeIgniter\\Test\\FeatureTestTraitTest\:\:call\(\) has parameter \$params with no value type specified in iterable type array\.$#'
            count: 1
            path: ../../tests/system/Test/FeatureTestTraitTest.php

        -
            message: '#^Method CodeIgniter\\Test\\FeatureTestTraitTest\:\:delete\(\) has parameter \$params with no value type specified in iterable type array\.$#'
            count: 1
            path: ../../tests/system/Test/FeatureTestTraitTest.php

        -
            message: '#^Method CodeIgniter\\Test\\FeatureTestTraitTest\:\:get\(\) has parameter \$params with no value type specified in iterable type array\.$#'
            count: 1
            path: ../../tests/system/Test/FeatureTestTraitTest.php

        -
            message: '#^Method CodeIgniter\\Test\\FeatureTestTraitTest\:\:options\(\) has parameter \$params with no value type specified in iterable type array\.$#'
            count: 1
            path: ../../tests/system/Test/FeatureTestTraitTest.php

        -
            message: '#^Method CodeIgniter\\Test\\FeatureTestTraitTest\:\:patch\(\) has parameter \$params with no value type specified in iterable type array\.$#'
            count: 1
            path: ../../tests/system/Test/FeatureTestTraitTest.php

        -
            message: '#^Method CodeIgniter\\Test\\FeatureTestTraitTest\:\:populateGlobals\(\) has parameter \$params with no value type specified in iterable type array\.$#'
            count: 1
            path: ../../tests/system/Test/FeatureTestTraitTest.php

        -
            message: '#^Method CodeIgniter\\Test\\FeatureTestTraitTest\:\:post\(\) has parameter \$params with no value type specified in iterable type array\.$#'
            count: 1
            path: ../../tests/system/Test/FeatureTestTraitTest.php

        -
            message: '#^Method CodeIgniter\\Test\\FeatureTestTraitTest\:\:provideOpenCliRoutesFromHttpGot404\(\) return type has no value type specified in iterable type iterable\.$#'
            count: 1
            path: ../../tests/system/Test/FeatureTestTraitTest.php

        -
            message: '#^Method CodeIgniter\\Test\\FeatureTestTraitTest\:\:put\(\) has parameter \$params with no value type specified in iterable type array\.$#'
            count: 1
            path: ../../tests/system/Test/FeatureTestTraitTest.php

        -
            message: '#^Method CodeIgniter\\Test\\FeatureTestTraitTest\:\:setRequestBody\(\) has parameter \$params with no value type specified in iterable type array\.$#'
            count: 1
            path: ../../tests/system/Test/FeatureTestTraitTest.php

        -
            message: '#^Method CodeIgniter\\Test\\FeatureTestTraitTest\:\:withHeaders\(\) has parameter \$headers with no value type specified in iterable type array\.$#'
            count: 1
            path: ../../tests/system/Test/FeatureTestTraitTest.php

        -
            message: '#^Method CodeIgniter\\Test\\FeatureTestTraitTest\:\:withRoutes\(\) has parameter \$routes with no value type specified in iterable type array\.$#'
            count: 1
            path: ../../tests/system/Test/FeatureTestTraitTest.php

        -
            message: '#^Method CodeIgniter\\Test\\FeatureTestTraitTest\:\:withSession\(\) has parameter \$values with no value type specified in iterable type array\.$#'
            count: 1
            path: ../../tests/system/Test/FeatureTestTraitTest.php

        -
            message: '#^Method CodeIgniter\\Test\\IniTestTraitTest\:\:backupIniValues\(\) has parameter \$keys with no value type specified in iterable type array\.$#'
            count: 1
            path: ../../tests/system/Test/IniTestTraitTest.php

        -
            message: '#^Property CodeIgniter\\Test\\IniTestTraitTest\:\:\$iniSettings type has no value type specified in iterable type array\.$#'
            count: 1
            path: ../../tests/system/Test/IniTestTraitTest.php

        -
            message: '#^Method CodeIgniter\\Test\\TestLoggerTest\:\:provideDidLogMethod\(\) return type has no value type specified in iterable type iterable\.$#'
            count: 1
            path: ../../tests/system/Test/TestLoggerTest.php

        -
            message: '#^Method CodeIgniter\\Test\\TestResponseTest\:\:getTestResponse\(\) has parameter \$headers with no value type specified in iterable type array\.$#'
            count: 1
            path: ../../tests/system/Test/TestResponseTest.php

        -
            message: '#^Method CodeIgniter\\Test\\TestResponseTest\:\:getTestResponse\(\) has parameter \$responseOptions with no value type specified in iterable type array\.$#'
            count: 1
            path: ../../tests/system/Test/TestResponseTest.php

        -
            message: '#^Method CodeIgniter\\Test\\TestResponseTest\:\:provideHttpStatusCodes\(\) return type has no value type specified in iterable type iterable\.$#'
            count: 1
            path: ../../tests/system/Test/TestResponseTest.php

        -
            message: '#^Method CodeIgniter\\Throttle\\ThrottleTest\:\:provideTokenTimeCalculationUCs\(\) return type has no value type specified in iterable type iterable\.$#'
            count: 1
            path: ../../tests/system/Throttle/ThrottleTest.php

        -
            message: '#^Method CodeIgniter\\Throttle\\ThrottleTest\:\:testTokenTimeCalculationUCs\(\) has parameter \$checkInputs with no value type specified in iterable type array\.$#'
            count: 1
            path: ../../tests/system/Throttle/ThrottleTest.php

        -
            message: '#^Property CodeIgniter\\Validation\\CreditCardRulesTest\:\:\$config type has no value type specified in iterable type array\.$#'
            count: 1
            path: ../../tests/system/Validation/CreditCardRulesTest.php

        -
            message: '#^Property CodeIgniter\\Validation\\FileRulesTest\:\:\$config type has no value type specified in iterable type array\.$#'
            count: 1
            path: ../../tests/system/Validation/FileRulesTest.php

        -
            message: '#^Method CodeIgniter\\Validation\\FormatRulesTest\:\:alphaNumericProvider\(\) return type has no value type specified in iterable type iterable\.$#'
            count: 1
            path: ../../tests/system/Validation/FormatRulesTest.php

        -
            message: '#^Method CodeIgniter\\Validation\\FormatRulesTest\:\:provideAlpha\(\) return type has no value type specified in iterable type iterable\.$#'
            count: 1
            path: ../../tests/system/Validation/FormatRulesTest.php

        -
            message: '#^Method CodeIgniter\\Validation\\FormatRulesTest\:\:provideAlphaDash\(\) return type has no value type specified in iterable type iterable\.$#'
            count: 1
            path: ../../tests/system/Validation/FormatRulesTest.php

        -
            message: '#^Method CodeIgniter\\Validation\\FormatRulesTest\:\:provideAlphaNumericPunct\(\) return type has no value type specified in iterable type iterable\.$#'
            count: 1
            path: ../../tests/system/Validation/FormatRulesTest.php

        -
            message: '#^Method CodeIgniter\\Validation\\FormatRulesTest\:\:provideAlphaSpace\(\) return type has no value type specified in iterable type iterable\.$#'
            count: 1
            path: ../../tests/system/Validation/FormatRulesTest.php

        -
            message: '#^Method CodeIgniter\\Validation\\FormatRulesTest\:\:provideBase64\(\) return type has no value type specified in iterable type iterable\.$#'
            count: 1
            path: ../../tests/system/Validation/FormatRulesTest.php

        -
            message: '#^Method CodeIgniter\\Validation\\FormatRulesTest\:\:provideDecimal\(\) return type has no value type specified in iterable type iterable\.$#'
            count: 1
            path: ../../tests/system/Validation/FormatRulesTest.php

        -
            message: '#^Method CodeIgniter\\Validation\\FormatRulesTest\:\:provideHex\(\) return type has no value type specified in iterable type iterable\.$#'
            count: 1
            path: ../../tests/system/Validation/FormatRulesTest.php

        -
            message: '#^Method CodeIgniter\\Validation\\FormatRulesTest\:\:provideInteger\(\) return type has no value type specified in iterable type iterable\.$#'
            count: 1
            path: ../../tests/system/Validation/FormatRulesTest.php

        -
            message: '#^Method CodeIgniter\\Validation\\FormatRulesTest\:\:provideInvalidIntegerType\(\) return type has no value type specified in iterable type iterable\.$#'
            count: 1
            path: ../../tests/system/Validation/FormatRulesTest.php

        -
            message: '#^Method CodeIgniter\\Validation\\FormatRulesTest\:\:provideJson\(\) return type has no value type specified in iterable type iterable\.$#'
            count: 1
            path: ../../tests/system/Validation/FormatRulesTest.php

        -
            message: '#^Method CodeIgniter\\Validation\\FormatRulesTest\:\:provideNatural\(\) return type has no value type specified in iterable type iterable\.$#'
            count: 1
            path: ../../tests/system/Validation/FormatRulesTest.php

        -
            message: '#^Method CodeIgniter\\Validation\\FormatRulesTest\:\:provideNaturalNoZero\(\) return type has no value type specified in iterable type iterable\.$#'
            count: 1
            path: ../../tests/system/Validation/FormatRulesTest.php

        -
            message: '#^Method CodeIgniter\\Validation\\FormatRulesTest\:\:provideNumeric\(\) return type has no value type specified in iterable type iterable\.$#'
            count: 1
            path: ../../tests/system/Validation/FormatRulesTest.php

        -
            message: '#^Method CodeIgniter\\Validation\\FormatRulesTest\:\:provideString\(\) return type has no value type specified in iterable type iterable\.$#'
            count: 1
            path: ../../tests/system/Validation/FormatRulesTest.php

        -
            message: '#^Method CodeIgniter\\Validation\\FormatRulesTest\:\:provideTimeZone\(\) return type has no value type specified in iterable type iterable\.$#'
            count: 1
            path: ../../tests/system/Validation/FormatRulesTest.php

        -
            message: '#^Method CodeIgniter\\Validation\\FormatRulesTest\:\:provideValidDate\(\) return type has no value type specified in iterable type iterable\.$#'
            count: 1
            path: ../../tests/system/Validation/FormatRulesTest.php

        -
            message: '#^Method CodeIgniter\\Validation\\FormatRulesTest\:\:provideValidEmail\(\) return type has no value type specified in iterable type iterable\.$#'
            count: 1
            path: ../../tests/system/Validation/FormatRulesTest.php

        -
            message: '#^Method CodeIgniter\\Validation\\FormatRulesTest\:\:provideValidEmails\(\) return type has no value type specified in iterable type iterable\.$#'
            count: 1
            path: ../../tests/system/Validation/FormatRulesTest.php

        -
            message: '#^Method CodeIgniter\\Validation\\FormatRulesTest\:\:provideValidIP\(\) return type has no value type specified in iterable type iterable\.$#'
            count: 1
            path: ../../tests/system/Validation/FormatRulesTest.php

        -
            message: '#^Method CodeIgniter\\Validation\\FormatRulesTest\:\:provideValidUrl\(\) return type has no value type specified in iterable type iterable\.$#'
            count: 1
            path: ../../tests/system/Validation/FormatRulesTest.php

        -
            message: '#^Property CodeIgniter\\Validation\\FormatRulesTest\:\:\$config type has no value type specified in iterable type array\.$#'
            count: 1
            path: ../../tests/system/Validation/FormatRulesTest.php

        -
            message: '#^Method CodeIgniter\\Validation\\RulesTest\:\:provideDiffers\(\) return type has no value type specified in iterable type iterable\.$#'
            count: 1
            path: ../../tests/system/Validation/RulesTest.php

        -
            message: '#^Method CodeIgniter\\Validation\\RulesTest\:\:provideEquals\(\) return type has no value type specified in iterable type iterable\.$#'
            count: 1
            path: ../../tests/system/Validation/RulesTest.php

        -
            message: '#^Method CodeIgniter\\Validation\\RulesTest\:\:provideExactLength\(\) return type has no value type specified in iterable type iterable\.$#'
            count: 1
            path: ../../tests/system/Validation/RulesTest.php

        -
            message: '#^Method CodeIgniter\\Validation\\RulesTest\:\:provideFieldExists\(\) return type has no value type specified in iterable type iterable\.$#'
            count: 1
            path: ../../tests/system/Validation/RulesTest.php

        -
            message: '#^Method CodeIgniter\\Validation\\RulesTest\:\:provideGreaterThan\(\) return type has no value type specified in iterable type iterable\.$#'
            count: 1
            path: ../../tests/system/Validation/RulesTest.php

        -
            message: '#^Method CodeIgniter\\Validation\\RulesTest\:\:provideGreaterThanEqual\(\) return type has no value type specified in iterable type iterable\.$#'
            count: 1
            path: ../../tests/system/Validation/RulesTest.php

        -
            message: '#^Method CodeIgniter\\Validation\\RulesTest\:\:provideIfExist\(\) return type has no value type specified in iterable type iterable\.$#'
            count: 1
            path: ../../tests/system/Validation/RulesTest.php

        -
            message: '#^Method CodeIgniter\\Validation\\RulesTest\:\:provideInList\(\) return type has no value type specified in iterable type iterable\.$#'
            count: 1
            path: ../../tests/system/Validation/RulesTest.php

        -
            message: '#^Method CodeIgniter\\Validation\\RulesTest\:\:provideLessThan\(\) return type has no value type specified in iterable type iterable\.$#'
            count: 1
            path: ../../tests/system/Validation/RulesTest.php

        -
            message: '#^Method CodeIgniter\\Validation\\RulesTest\:\:provideLessThanEqual\(\) return type has no value type specified in iterable type iterable\.$#'
            count: 1
            path: ../../tests/system/Validation/RulesTest.php

        -
            message: '#^Method CodeIgniter\\Validation\\RulesTest\:\:provideMatches\(\) return type has no value type specified in iterable type iterable\.$#'
            count: 1
            path: ../../tests/system/Validation/RulesTest.php

        -
            message: '#^Method CodeIgniter\\Validation\\RulesTest\:\:provideMatchesNestedCases\(\) return type has no value type specified in iterable type iterable\.$#'
            count: 1
            path: ../../tests/system/Validation/RulesTest.php

        -
            message: '#^Method CodeIgniter\\Validation\\RulesTest\:\:provideMinLengthCases\(\) return type has no value type specified in iterable type iterable\.$#'
            count: 1
            path: ../../tests/system/Validation/RulesTest.php

        -
            message: '#^Method CodeIgniter\\Validation\\RulesTest\:\:providePermitEmpty\(\) return type has no value type specified in iterable type iterable\.$#'
            count: 1
            path: ../../tests/system/Validation/RulesTest.php

        -
            message: '#^Method CodeIgniter\\Validation\\RulesTest\:\:provideRequired\(\) return type has no value type specified in iterable type iterable\.$#'
            count: 1
            path: ../../tests/system/Validation/RulesTest.php

        -
            message: '#^Method CodeIgniter\\Validation\\RulesTest\:\:provideRequiredWith\(\) return type has no value type specified in iterable type iterable\.$#'
            count: 1
            path: ../../tests/system/Validation/RulesTest.php

        -
            message: '#^Method CodeIgniter\\Validation\\RulesTest\:\:provideRequiredWithAndOtherRuleWithValueZero\(\) return type has no value type specified in iterable type iterable\.$#'
            count: 1
            path: ../../tests/system/Validation/RulesTest.php

        -
            message: '#^Method CodeIgniter\\Validation\\RulesTest\:\:provideRequiredWithAndOtherRules\(\) return type has no value type specified in iterable type iterable\.$#'
            count: 1
            path: ../../tests/system/Validation/RulesTest.php

        -
            message: '#^Method CodeIgniter\\Validation\\RulesTest\:\:provideRequiredWithout\(\) return type has no value type specified in iterable type iterable\.$#'
            count: 1
            path: ../../tests/system/Validation/RulesTest.php

        -
            message: '#^Method CodeIgniter\\Validation\\RulesTest\:\:provideRequiredWithoutMultiple\(\) return type has no value type specified in iterable type iterable\.$#'
            count: 1
            path: ../../tests/system/Validation/RulesTest.php

        -
            message: '#^Method CodeIgniter\\Validation\\RulesTest\:\:provideRequiredWithoutMultipleWithoutFields\(\) return type has no value type specified in iterable type iterable\.$#'
            count: 1
            path: ../../tests/system/Validation/RulesTest.php

        -
            message: '#^Method CodeIgniter\\Validation\\RulesTest\:\:testDiffers\(\) has parameter \$data with no value type specified in iterable type array\.$#'
            count: 1
            path: ../../tests/system/Validation/RulesTest.php

        -
            message: '#^Method CodeIgniter\\Validation\\RulesTest\:\:testDiffersNested\(\) has parameter \$data with no value type specified in iterable type array\.$#'
            count: 1
            path: ../../tests/system/Validation/RulesTest.php

        -
            message: '#^Method CodeIgniter\\Validation\\RulesTest\:\:testEquals\(\) has parameter \$data with no value type specified in iterable type array\.$#'
            count: 1
            path: ../../tests/system/Validation/RulesTest.php

        -
            message: '#^Method CodeIgniter\\Validation\\RulesTest\:\:testFieldExists\(\) has parameter \$data with no value type specified in iterable type array\.$#'
            count: 1
            path: ../../tests/system/Validation/RulesTest.php

        -
            message: '#^Method CodeIgniter\\Validation\\RulesTest\:\:testFieldExists\(\) has parameter \$rules with no value type specified in iterable type array\.$#'
            count: 1
            path: ../../tests/system/Validation/RulesTest.php

        -
            message: '#^Method CodeIgniter\\Validation\\RulesTest\:\:testIfExist\(\) has parameter \$data with no value type specified in iterable type array\.$#'
            count: 1
            path: ../../tests/system/Validation/RulesTest.php

        -
            message: '#^Method CodeIgniter\\Validation\\RulesTest\:\:testIfExist\(\) has parameter \$rules with no value type specified in iterable type array\.$#'
            count: 1
            path: ../../tests/system/Validation/RulesTest.php

        -
            message: '#^Method CodeIgniter\\Validation\\RulesTest\:\:testMatches\(\) has parameter \$data with no value type specified in iterable type array\.$#'
            count: 1
            path: ../../tests/system/Validation/RulesTest.php

        -
            message: '#^Method CodeIgniter\\Validation\\RulesTest\:\:testMatchesNested\(\) has parameter \$data with no value type specified in iterable type array\.$#'
            count: 1
            path: ../../tests/system/Validation/RulesTest.php

        -
            message: '#^Method CodeIgniter\\Validation\\RulesTest\:\:testPermitEmpty\(\) has parameter \$data with no value type specified in iterable type array\.$#'
            count: 1
            path: ../../tests/system/Validation/RulesTest.php

        -
            message: '#^Method CodeIgniter\\Validation\\RulesTest\:\:testPermitEmpty\(\) has parameter \$rules with no value type specified in iterable type array\.$#'
            count: 1
            path: ../../tests/system/Validation/RulesTest.php

        -
            message: '#^Method CodeIgniter\\Validation\\RulesTest\:\:testRequired\(\) has parameter \$data with no value type specified in iterable type array\.$#'
            count: 1
            path: ../../tests/system/Validation/RulesTest.php

        -
            message: '#^Method CodeIgniter\\Validation\\RulesTest\:\:testRequiredWithAndOtherRuleWithValueZero\(\) has parameter \$data with no value type specified in iterable type array\.$#'
            count: 1
            path: ../../tests/system/Validation/RulesTest.php

        -
            message: '#^Method CodeIgniter\\Validation\\RulesTest\:\:testRequiredWithAndOtherRules\(\) has parameter \$data with no value type specified in iterable type array\.$#'
            count: 1
            path: ../../tests/system/Validation/RulesTest.php

        -
            message: '#^Method CodeIgniter\\Validation\\RulesTest\:\:testRequiredWithoutMultipleWithoutFields\(\) has parameter \$data with no value type specified in iterable type array\.$#'
            count: 1
            path: ../../tests/system/Validation/RulesTest.php

        -
            message: '#^Property CodeIgniter\\Validation\\RulesTest\:\:\$config type has no value type specified in iterable type array\.$#'
            count: 1
            path: ../../tests/system/Validation/RulesTest.php

        -
            message: '#^Method CodeIgniter\\Validation\\StrictRules\\CreditCardRulesTest\:\:calculateLuhnChecksum\(\) has parameter \$digits with no value type specified in iterable type array\.$#'
            count: 1
            path: ../../tests/system/Validation/StrictRules/CreditCardRulesTest.php

        -
            message: '#^Method CodeIgniter\\Validation\\StrictRules\\CreditCardRulesTest\:\:provideValidCCNumber\(\) return type has no value type specified in iterable type iterable\.$#'
            count: 1
            path: ../../tests/system/Validation/StrictRules/CreditCardRulesTest.php

        -
            message: '#^Property CodeIgniter\\Validation\\StrictRules\\CreditCardRulesTest\:\:\$config type has no value type specified in iterable type array\.$#'
            count: 1
            path: ../../tests/system/Validation/StrictRules/CreditCardRulesTest.php

        -
            message: '#^Property CodeIgniter\\Validation\\StrictRules\\FileRulesTest\:\:\$config type has no value type specified in iterable type array\.$#'
            count: 1
            path: ../../tests/system/Validation/StrictRules/FileRulesTest.php

        -
            message: '#^Method CodeIgniter\\Validation\\StrictRules\\FormatRulesTest\:\:provideAlphaSpace\(\) return type has no value type specified in iterable type iterable\.$#'
            count: 1
            path: ../../tests/system/Validation/StrictRules/FormatRulesTest.php

        -
            message: '#^Method CodeIgniter\\Validation\\StrictRules\\FormatRulesTest\:\:provideInvalidIntegerType\(\) return type has no value type specified in iterable type iterable\.$#'
            count: 1
            path: ../../tests/system/Validation/StrictRules/FormatRulesTest.php

        -
            message: '#^Property CodeIgniter\\Validation\\StrictRules\\FormatRulesTest\:\:\$config type has no value type specified in iterable type array\.$#'
            count: 1
            path: ../../tests/system/Validation/StrictRules/FormatRulesTest.php

        -
            message: '#^Method CodeIgniter\\Validation\\StrictRules\\RulesTest\:\:provideDiffers\(\) return type has no value type specified in iterable type iterable\.$#'
            count: 1
            path: ../../tests/system/Validation/StrictRules/RulesTest.php

        -
            message: '#^Method CodeIgniter\\Validation\\StrictRules\\RulesTest\:\:provideGreaterThanEqualStrict\(\) return type has no value type specified in iterable type iterable\.$#'
            count: 1
            path: ../../tests/system/Validation/StrictRules/RulesTest.php

        -
            message: '#^Method CodeIgniter\\Validation\\StrictRules\\RulesTest\:\:provideGreaterThanStrict\(\) return type has no value type specified in iterable type iterable\.$#'
            count: 1
            path: ../../tests/system/Validation/StrictRules/RulesTest.php

        -
            message: '#^Method CodeIgniter\\Validation\\StrictRules\\RulesTest\:\:provideLessEqualThanStrict\(\) return type has no value type specified in iterable type iterable\.$#'
            count: 1
            path: ../../tests/system/Validation/StrictRules/RulesTest.php

        -
            message: '#^Method CodeIgniter\\Validation\\StrictRules\\RulesTest\:\:provideLessThanStrict\(\) return type has no value type specified in iterable type iterable\.$#'
            count: 1
            path: ../../tests/system/Validation/StrictRules/RulesTest.php

        -
            message: '#^Method CodeIgniter\\Validation\\StrictRules\\RulesTest\:\:provideMatches\(\) return type has no value type specified in iterable type iterable\.$#'
            count: 1
            path: ../../tests/system/Validation/StrictRules/RulesTest.php

        -
            message: '#^Method CodeIgniter\\Validation\\StrictRules\\RulesTest\:\:providePermitEmptyStrict\(\) return type has no value type specified in iterable type iterable\.$#'
            count: 1
            path: ../../tests/system/Validation/StrictRules/RulesTest.php

        -
            message: '#^Method CodeIgniter\\Validation\\StrictRules\\RulesTest\:\:testDiffers\(\) has parameter \$data with no value type specified in iterable type array\.$#'
            count: 1
            path: ../../tests/system/Validation/StrictRules/RulesTest.php

        -
            message: '#^Method CodeIgniter\\Validation\\StrictRules\\RulesTest\:\:testMatches\(\) has parameter \$data with no value type specified in iterable type array\.$#'
            count: 1
            path: ../../tests/system/Validation/StrictRules/RulesTest.php

        -
            message: '#^Method CodeIgniter\\Validation\\StrictRules\\RulesTest\:\:testPermitEmptyStrict\(\) has parameter \$data with no value type specified in iterable type array\.$#'
            count: 1
            path: ../../tests/system/Validation/StrictRules/RulesTest.php

        -
            message: '#^Method CodeIgniter\\Validation\\StrictRules\\RulesTest\:\:testPermitEmptyStrict\(\) has parameter \$rules with no value type specified in iterable type array\.$#'
            count: 1
            path: ../../tests/system/Validation/StrictRules/RulesTest.php

        -
            message: '#^Property CodeIgniter\\Validation\\StrictRules\\RulesTest\:\:\$config type has no value type specified in iterable type array\.$#'
            count: 1
            path: ../../tests/system/Validation/StrictRules/RulesTest.php

        -
            message: '#^Property CodeIgniter\\Validation\\StrictRules\\ValidationTest\:\:\$config type has no value type specified in iterable type array\.$#'
            count: 1
            path: ../../tests/system/Validation/StrictRules/ValidationTest.php

        -
            message: '#^Method CodeIgniter\\Validation\\ValidationTest\:\:placeholderReplacementResultDetermination\(\) has parameter \$data with no value type specified in iterable type array\.$#'
            count: 1
            path: ../../tests/system/Validation/ValidationTest.php

        -
            message: '#^Method CodeIgniter\\Validation\\ValidationTest\:\:provideCanValidatetArrayData\(\) return type has no value type specified in iterable type iterable\.$#'
            count: 1
            path: ../../tests/system/Validation/ValidationTest.php

        -
            message: '#^Method CodeIgniter\\Validation\\ValidationTest\:\:provideIfExistRuleWithAsterisk\(\) return type has no value type specified in iterable type iterable\.$#'
            count: 1
            path: ../../tests/system/Validation/ValidationTest.php

        -
            message: '#^Method CodeIgniter\\Validation\\ValidationTest\:\:provideIsIntWithInvalidTypeData\(\) return type has no value type specified in iterable type iterable\.$#'
            count: 1
            path: ../../tests/system/Validation/ValidationTest.php

        -
            message: '#^Method CodeIgniter\\Validation\\ValidationTest\:\:provideRulesForArrayField\(\) return type has no value type specified in iterable type iterable\.$#'
            count: 1
            path: ../../tests/system/Validation/ValidationTest.php

        -
            message: '#^Method CodeIgniter\\Validation\\ValidationTest\:\:provideRulesSetup\(\) return type has no value type specified in iterable type iterable\.$#'
            count: 1
            path: ../../tests/system/Validation/ValidationTest.php

        -
            message: '#^Method CodeIgniter\\Validation\\ValidationTest\:\:provideSetRuleRulesFormat\(\) return type has no value type specified in iterable type iterable\.$#'
            count: 1
            path: ../../tests/system/Validation/ValidationTest.php

        -
            message: '#^Method CodeIgniter\\Validation\\ValidationTest\:\:provideSplittingOfComplexStringRules\(\) return type has no value type specified in iterable type iterable\.$#'
            count: 1
            path: ../../tests/system/Validation/ValidationTest.php

        -
            message: '#^Method CodeIgniter\\Validation\\ValidationTest\:\:provideValidationOfArrayData\(\) return type has no value type specified in iterable type iterable\.$#'
            count: 1
            path: ../../tests/system/Validation/ValidationTest.php

        -
            message: '#^Method CodeIgniter\\Validation\\ValidationTest\:\:rule2\(\) has parameter \$data with no value type specified in iterable type array\.$#'
            count: 1
            path: ../../tests/system/Validation/ValidationTest.php

        -
            message: '#^Method CodeIgniter\\Validation\\ValidationTest\:\:testIfExistRuleWithAsterisk\(\) has parameter \$data with no value type specified in iterable type array\.$#'
            count: 1
            path: ../../tests/system/Validation/ValidationTest.php

        -
            message: '#^Method CodeIgniter\\Validation\\ValidationTest\:\:testIfExistRuleWithAsterisk\(\) has parameter \$rules with no value type specified in iterable type array\.$#'
            count: 1
            path: ../../tests/system/Validation/ValidationTest.php

        -
            message: '#^Method CodeIgniter\\Validation\\ValidationTest\:\:testRulesForArrayField\(\) has parameter \$body with no value type specified in iterable type array\.$#'
            count: 1
            path: ../../tests/system/Validation/ValidationTest.php

        -
            message: '#^Method CodeIgniter\\Validation\\ValidationTest\:\:testRulesForArrayField\(\) has parameter \$results with no value type specified in iterable type array\.$#'
            count: 1
            path: ../../tests/system/Validation/ValidationTest.php

        -
            message: '#^Method CodeIgniter\\Validation\\ValidationTest\:\:testRulesForArrayField\(\) has parameter \$rules with no value type specified in iterable type array\.$#'
            count: 1
            path: ../../tests/system/Validation/ValidationTest.php

        -
            message: '#^Method CodeIgniter\\Validation\\ValidationTest\:\:testRulesSetup\(\) has parameter \$errors with no value type specified in iterable type array\.$#'
            count: 1
            path: ../../tests/system/Validation/ValidationTest.php

        -
            message: '#^Method CodeIgniter\\Validation\\ValidationTest\:\:testSplittingOfComplexStringRules\(\) has parameter \$expected with no value type specified in iterable type array\.$#'
            count: 1
            path: ../../tests/system/Validation/ValidationTest.php

        -
            message: '#^Method CodeIgniter\\Validation\\ValidationTest\:\:testValidationOfArrayData\(\) has parameter \$data with no value type specified in iterable type array\.$#'
            count: 1
            path: ../../tests/system/Validation/ValidationTest.php

        -
            message: '#^Method CodeIgniter\\Validation\\ValidationTest\:\:testValidationOfArrayData\(\) has parameter \$rules with no value type specified in iterable type array\.$#'
            count: 1
            path: ../../tests/system/Validation/ValidationTest.php

        -
            message: '#^Property CodeIgniter\\Validation\\ValidationTest\:\:\$config type has no value type specified in iterable type array\.$#'
            count: 1
            path: ../../tests/system/Validation/ValidationTest.php

        -
            message: '#^Method CodeIgniter\\View\\ParserTest\:\:provideEscHandling\(\) return type has no value type specified in iterable type iterable\.$#'
            count: 1
            path: ../../tests/system/View/ParserTest.php

        -
            message: '#^Method CodeIgniter\\View\\DBResultDummy\:\:getFieldNames\(\) return type has no value type specified in iterable type array\.$#'
            count: 1
            path: ../../tests/system/View/TableTest.php

        -
            message: '#^Method CodeIgniter\\View\\DBResultDummy\:\:getResultArray\(\) return type has no value type specified in iterable type array\.$#'
            count: 1
            path: ../../tests/system/View/TableTest.php

        -
            message: '#^Method CodeIgniter\\View\\TableTest\:\:orderedColumnUsecases\(\) return type has no value type specified in iterable type iterable\.$#'
            count: 1
            path: ../../tests/system/View/TableTest.php

        -
            message: '#^Method CodeIgniter\\View\\TableTest\:\:testAddRowAndGenerateOrderedColumns\(\) has parameter \$heading with no value type specified in iterable type array\.$#'
            count: 1
            path: ../../tests/system/View/TableTest.php

        -
            message: '#^Method CodeIgniter\\View\\TableTest\:\:testAddRowAndGenerateOrderedColumns\(\) has parameter \$row with no value type specified in iterable type array\.$#'
            count: 1
            path: ../../tests/system/View/TableTest.php

        -
            message: '#^Method CodeIgniter\\View\\TableTest\:\:testGenerateOrderedColumns\(\) has parameter \$heading with no value type specified in iterable type array\.$#'
            count: 1
            path: ../../tests/system/View/TableTest.php

        -
            message: '#^Method CodeIgniter\\View\\TableTest\:\:testGenerateOrderedColumns\(\) has parameter \$row with no value type specified in iterable type array\.$#'
            count: 1
            path: ../../tests/system/View/TableTest.php<|MERGE_RESOLUTION|>--- conflicted
+++ resolved
@@ -1,8 +1,4 @@
-<<<<<<< HEAD
-# total 1575 errors
-=======
-# total 1565 errors
->>>>>>> 327c7e13
+# total 1564 errors
 
 parameters:
     ignoreErrors:
