<<<<<<< HEAD
# total 1434 errors
=======
# total 1409 errors
>>>>>>> 509ed87b

parameters:
    ignoreErrors:
        -
            message: '#^Method CodeIgniter\\BaseModel\:\:__call\(\) has parameter \$params with no value type specified in iterable type array\.$#'
            count: 1
            path: ../../system/BaseModel.php

        -
            message: '#^Method CodeIgniter\\BaseModel\:\:__get\(\) return type has no value type specified in iterable type array\.$#'
            count: 1
            path: ../../system/BaseModel.php

        -
            message: '#^Method CodeIgniter\\BaseModel\:\:cleanValidationRules\(\) has parameter \$rules with no value type specified in iterable type array\.$#'
            count: 1
            path: ../../system/BaseModel.php

        -
            message: '#^Method CodeIgniter\\BaseModel\:\:cleanValidationRules\(\) return type has no value type specified in iterable type array\.$#'
            count: 1
            path: ../../system/BaseModel.php

        -
            message: '#^Method CodeIgniter\\BaseModel\:\:convertToReturnType\(\) return type has no value type specified in iterable type array\.$#'
            count: 1
            path: ../../system/BaseModel.php

        -
            message: '#^Method CodeIgniter\\BaseModel\:\:doDelete\(\) has parameter \$id with no value type specified in iterable type array\.$#'
            count: 1
            path: ../../system/BaseModel.php

        -
            message: '#^Method CodeIgniter\\BaseModel\:\:doFind\(\) has parameter \$id with no value type specified in iterable type array\.$#'
            count: 1
            path: ../../system/BaseModel.php

        -
            message: '#^Method CodeIgniter\\BaseModel\:\:doFind\(\) return type has no value type specified in iterable type array\.$#'
            count: 1
            path: ../../system/BaseModel.php

        -
            message: '#^Method CodeIgniter\\BaseModel\:\:doFindAll\(\) return type has no value type specified in iterable type array\.$#'
            count: 1
            path: ../../system/BaseModel.php

        -
            message: '#^Method CodeIgniter\\BaseModel\:\:doFindColumn\(\) return type has no value type specified in iterable type array\.$#'
            count: 1
            path: ../../system/BaseModel.php

        -
            message: '#^Method CodeIgniter\\BaseModel\:\:doFirst\(\) return type has no value type specified in iterable type array\.$#'
            count: 1
            path: ../../system/BaseModel.php

        -
            message: '#^Method CodeIgniter\\BaseModel\:\:doInsertBatch\(\) has parameter \$set with no value type specified in iterable type array\.$#'
            count: 1
            path: ../../system/BaseModel.php

        -
            message: '#^Method CodeIgniter\\BaseModel\:\:doProtectFields\(\) return type has no value type specified in iterable type array\.$#'
            count: 1
            path: ../../system/BaseModel.php

        -
            message: '#^Method CodeIgniter\\BaseModel\:\:doProtectFieldsForInsert\(\) return type has no value type specified in iterable type array\.$#'
            count: 1
            path: ../../system/BaseModel.php

        -
            message: '#^Method CodeIgniter\\BaseModel\:\:doUpdate\(\) has parameter \$id with no value type specified in iterable type array\.$#'
            count: 1
            path: ../../system/BaseModel.php

        -
            message: '#^Method CodeIgniter\\BaseModel\:\:doUpdateBatch\(\) has parameter \$set with no value type specified in iterable type array\.$#'
            count: 1
            path: ../../system/BaseModel.php

        -
            message: '#^Method CodeIgniter\\BaseModel\:\:find\(\) has parameter \$id with no value type specified in iterable type array\.$#'
            count: 1
            path: ../../system/BaseModel.php

        -
            message: '#^Method CodeIgniter\\BaseModel\:\:findAll\(\) return type has no value type specified in iterable type array\.$#'
            count: 1
            path: ../../system/BaseModel.php

        -
            message: '#^Method CodeIgniter\\BaseModel\:\:findColumn\(\) return type has no value type specified in iterable type array\.$#'
            count: 1
            path: ../../system/BaseModel.php

        -
            message: '#^Method CodeIgniter\\BaseModel\:\:first\(\) return type has no value type specified in iterable type array\.$#'
            count: 1
            path: ../../system/BaseModel.php

        -
            message: '#^Method CodeIgniter\\BaseModel\:\:getIdValue\(\) return type has no value type specified in iterable type array\.$#'
            count: 1
            path: ../../system/BaseModel.php

        -
            message: '#^Method CodeIgniter\\BaseModel\:\:getValidationMessages\(\) return type has no value type specified in iterable type array\.$#'
            count: 1
            path: ../../system/BaseModel.php

        -
            message: '#^Method CodeIgniter\\BaseModel\:\:getValidationRules\(\) has parameter \$options with no value type specified in iterable type array\.$#'
            count: 1
            path: ../../system/BaseModel.php

        -
            message: '#^Method CodeIgniter\\BaseModel\:\:getValidationRules\(\) return type has no value type specified in iterable type array\.$#'
            count: 1
            path: ../../system/BaseModel.php

        -
            message: '#^Method CodeIgniter\\BaseModel\:\:paginate\(\) return type has no value type specified in iterable type array\.$#'
            count: 1
            path: ../../system/BaseModel.php

        -
            message: '#^Method CodeIgniter\\BaseModel\:\:setAllowedFields\(\) has parameter \$allowedFields with no value type specified in iterable type array\.$#'
            count: 1
            path: ../../system/BaseModel.php

        -
            message: '#^Method CodeIgniter\\BaseModel\:\:setCreatedField\(\) return type has no value type specified in iterable type array\.$#'
            count: 1
            path: ../../system/BaseModel.php

        -
            message: '#^Method CodeIgniter\\BaseModel\:\:setUpdatedField\(\) return type has no value type specified in iterable type array\.$#'
            count: 1
            path: ../../system/BaseModel.php

        -
            message: '#^Method CodeIgniter\\BaseModel\:\:setValidationMessage\(\) has parameter \$fieldMessages with no value type specified in iterable type array\.$#'
            count: 1
            path: ../../system/BaseModel.php

        -
            message: '#^Method CodeIgniter\\BaseModel\:\:setValidationMessages\(\) has parameter \$validationMessages with no value type specified in iterable type array\.$#'
            count: 1
            path: ../../system/BaseModel.php

        -
            message: '#^Method CodeIgniter\\BaseModel\:\:setValidationRule\(\) has parameter \$fieldRules with no value type specified in iterable type array\.$#'
            count: 1
            path: ../../system/BaseModel.php

        -
            message: '#^Method CodeIgniter\\BaseModel\:\:transformDataToArray\(\) return type has no value type specified in iterable type array\.$#'
            count: 1
            path: ../../system/BaseModel.php

        -
            message: '#^Method CodeIgniter\\BaseModel\:\:trigger\(\) has parameter \$eventData with no value type specified in iterable type array\.$#'
            count: 1
            path: ../../system/BaseModel.php

        -
            message: '#^Method CodeIgniter\\BaseModel\:\:trigger\(\) return type has no value type specified in iterable type array\.$#'
            count: 1
            path: ../../system/BaseModel.php

        -
            message: '#^Method CodeIgniter\\BaseModel\:\:update\(\) has parameter \$id with no value type specified in iterable type array\.$#'
            count: 1
            path: ../../system/BaseModel.php

        -
            message: '#^Method CodeIgniter\\CLI\\CLI\:\:isZeroOptions\(\) has parameter \$options with no value type specified in iterable type array\.$#'
            count: 1
            path: ../../system/CLI/CLI.php

        -
            message: '#^Method CodeIgniter\\CLI\\CLI\:\:printKeysAndValues\(\) has parameter \$options with no value type specified in iterable type array\.$#'
            count: 1
            path: ../../system/CLI/CLI.php

        -
            message: '#^Method CodeIgniter\\CLI\\CLI\:\:prompt\(\) has parameter \$validation with no value type specified in iterable type array\.$#'
            count: 1
            path: ../../system/CLI/CLI.php

        -
            message: '#^Method CodeIgniter\\CLI\\CLI\:\:promptByKey\(\) has parameter \$options with no value type specified in iterable type array\.$#'
            count: 1
            path: ../../system/CLI/CLI.php

        -
            message: '#^Method CodeIgniter\\CLI\\CLI\:\:promptByKey\(\) has parameter \$text with no value type specified in iterable type array\.$#'
            count: 1
            path: ../../system/CLI/CLI.php

        -
            message: '#^Method CodeIgniter\\CLI\\CLI\:\:promptByKey\(\) has parameter \$validation with no value type specified in iterable type array\.$#'
            count: 1
            path: ../../system/CLI/CLI.php

        -
            message: '#^Method CodeIgniter\\CLI\\CLI\:\:promptByMultipleKeys\(\) has parameter \$options with no value type specified in iterable type array\.$#'
            count: 1
            path: ../../system/CLI/CLI.php

        -
            message: '#^Method CodeIgniter\\CLI\\CLI\:\:promptByMultipleKeys\(\) return type has no value type specified in iterable type array\.$#'
            count: 1
            path: ../../system/CLI/CLI.php

        -
            message: '#^Method CodeIgniter\\CLI\\CLI\:\:table\(\) has parameter \$tbody with no value type specified in iterable type array\.$#'
            count: 1
            path: ../../system/CLI/CLI.php

        -
            message: '#^Method CodeIgniter\\CLI\\CLI\:\:table\(\) has parameter \$thead with no value type specified in iterable type array\.$#'
            count: 1
            path: ../../system/CLI/CLI.php

        -
            message: '#^Method CodeIgniter\\CLI\\CLI\:\:validate\(\) has parameter \$rules with no value type specified in iterable type array\.$#'
            count: 1
            path: ../../system/CLI/CLI.php

        -
            message: '#^Method CodeIgniter\\CLI\\Console\:\:parseParamsForHelpOption\(\) return type has no value type specified in iterable type array\.$#'
            count: 1
            path: ../../system/CLI/Console.php

        -
            message: '#^Method CodeIgniter\\CodeIgniter\:\:getPerformanceStats\(\) return type has no value type specified in iterable type array\.$#'
            count: 1
            path: ../../system/CodeIgniter.php

        -
            message: '#^Method CodeIgniter\\Commands\\ListCommands\:\:listFull\(\) has parameter \$commands with no value type specified in iterable type array\.$#'
            count: 1
            path: ../../system/Commands/ListCommands.php

        -
            message: '#^Method CodeIgniter\\Commands\\ListCommands\:\:listSimple\(\) has parameter \$commands with no value type specified in iterable type array\.$#'
            count: 1
            path: ../../system/Commands/ListCommands.php

        -
            message: '#^Method CodeIgniter\\Commands\\Translation\\LocalizationFinder\:\:arrayToTableRows\(\) has parameter \$array with no value type specified in iterable type array\.$#'
            count: 1
            path: ../../system/Commands/Translation/LocalizationFinder.php

        -
            message: '#^Method CodeIgniter\\Commands\\Translation\\LocalizationFinder\:\:arrayToTableRows\(\) return type has no value type specified in iterable type array\.$#'
            count: 1
            path: ../../system/Commands/Translation/LocalizationFinder.php

        -
            message: '#^Method CodeIgniter\\Commands\\Translation\\LocalizationFinder\:\:buildMultiArray\(\) has parameter \$fromKeys with no value type specified in iterable type array\.$#'
            count: 1
            path: ../../system/Commands/Translation/LocalizationFinder.php

        -
            message: '#^Method CodeIgniter\\Commands\\Translation\\LocalizationFinder\:\:buildMultiArray\(\) return type has no value type specified in iterable type array\.$#'
            count: 1
            path: ../../system/Commands/Translation/LocalizationFinder.php

        -
            message: '#^Method CodeIgniter\\Commands\\Translation\\LocalizationFinder\:\:findTranslationsInFile\(\) return type has no value type specified in iterable type array\.$#'
            count: 1
            path: ../../system/Commands/Translation/LocalizationFinder.php

        -
            message: '#^Method CodeIgniter\\Commands\\Translation\\LocalizationFinder\:\:templateFile\(\) has parameter \$language with no value type specified in iterable type array\.$#'
            count: 1
            path: ../../system/Commands/Translation/LocalizationFinder.php

        -
            message: '#^Method CodeIgniter\\Commands\\Utilities\\Namespaces\:\:outputAllNamespaces\(\) has parameter \$params with no value type specified in iterable type array\.$#'
            count: 1
            path: ../../system/Commands/Utilities/Namespaces.php

        -
            message: '#^Method CodeIgniter\\Commands\\Utilities\\Namespaces\:\:outputAllNamespaces\(\) return type has no value type specified in iterable type array\.$#'
            count: 1
            path: ../../system/Commands/Utilities/Namespaces.php

        -
            message: '#^Method CodeIgniter\\Commands\\Utilities\\Namespaces\:\:outputCINamespaces\(\) has parameter \$params with no value type specified in iterable type array\.$#'
            count: 1
            path: ../../system/Commands/Utilities/Namespaces.php

        -
            message: '#^Method CodeIgniter\\Commands\\Utilities\\Namespaces\:\:outputCINamespaces\(\) return type has no value type specified in iterable type array\.$#'
            count: 1
            path: ../../system/Commands/Utilities/Namespaces.php

        -
            message: '#^Method CodeIgniter\\Commands\\Utilities\\Routes\\AutoRouterImproved\\AutoRouteCollector\:\:addFilters\(\) has parameter \$routes with no value type specified in iterable type array\.$#'
            count: 1
            path: ../../system/Commands/Utilities/Routes/AutoRouterImproved/AutoRouteCollector.php

        -
            message: '#^Method CodeIgniter\\Commands\\Utilities\\Routes\\AutoRouterImproved\\AutoRouteCollector\:\:addFilters\(\) return type has no value type specified in iterable type array\.$#'
            count: 1
            path: ../../system/Commands/Utilities/Routes/AutoRouterImproved/AutoRouteCollector.php

        -
            message: '#^Method CodeIgniter\\Commands\\Utilities\\Routes\\AutoRouterImproved\\AutoRouteCollector\:\:generateSampleUri\(\) has parameter \$route with no value type specified in iterable type array\.$#'
            count: 1
            path: ../../system/Commands/Utilities/Routes/AutoRouterImproved/AutoRouteCollector.php

        -
            message: '#^Method CodeIgniter\\Commands\\Utilities\\Routes\\AutoRouterImproved\\ControllerMethodReader\:\:getParameters\(\) return type has no value type specified in iterable type array\.$#'
            count: 1
            path: ../../system/Commands/Utilities/Routes/AutoRouterImproved/ControllerMethodReader.php

        -
            message: '#^Method CodeIgniter\\Commands\\Utilities\\Routes\\AutoRouterImproved\\ControllerMethodReader\:\:read\(\) return type has no value type specified in iterable type array\.$#'
            count: 1
            path: ../../system/Commands/Utilities/Routes/AutoRouterImproved/ControllerMethodReader.php

        -
            message: '#^Method CodeIgniter\\Commands\\Utilities\\Routes\\ControllerMethodReader\:\:getRouteWithoutController\(\) return type has no value type specified in iterable type array\.$#'
            count: 1
            path: ../../system/Commands/Utilities/Routes/ControllerMethodReader.php

        -
            message: '#^Method CodeIgniter\\Commands\\Utilities\\Routes\\FilterFinder\:\:getRouteFilters\(\) return type has no value type specified in iterable type array\.$#'
            count: 1
            path: ../../system/Commands/Utilities/Routes/FilterFinder.php

        -
            message: '#^Function class_uses_recursive\(\) return type has no value type specified in iterable type array\.$#'
            count: 1
            path: ../../system/Common.php

        -
            message: '#^Function log_message\(\) has parameter \$context with no value type specified in iterable type array\.$#'
            count: 1
            path: ../../system/Common.php

        -
            message: '#^Function old\(\) return type has no value type specified in iterable type array\.$#'
            count: 1
            path: ../../system/Common.php

        -
            message: '#^Function service\(\) has parameter \$params with no value type specified in iterable type array\.$#'
            count: 1
            path: ../../system/Common.php

        -
            message: '#^Function single_service\(\) has parameter \$params with no value type specified in iterable type array\.$#'
            count: 1
            path: ../../system/Common.php

        -
            message: '#^Function stringify_attributes\(\) has parameter \$attributes with no value type specified in iterable type array\.$#'
            count: 1
            path: ../../system/Common.php

        -
            message: '#^Function trait_uses_recursive\(\) return type has no value type specified in iterable type array\.$#'
            count: 1
            path: ../../system/Common.php

        -
            message: '#^Function view\(\) has parameter \$data with no value type specified in iterable type array\.$#'
            count: 1
            path: ../../system/Common.php

        -
            message: '#^Function view\(\) has parameter \$options with no value type specified in iterable type array\.$#'
            count: 1
            path: ../../system/Common.php

        -
            message: '#^Function view_cell\(\) has parameter \$params with no value type specified in iterable type array\.$#'
            count: 1
            path: ../../system/Common.php

        -
            message: '#^Method CodeIgniter\\Config\\BaseConfig\:\:__set_state\(\) has parameter \$array with no value type specified in iterable type array\.$#'
            count: 1
            path: ../../system/Config/BaseConfig.php

        -
            message: '#^Method CodeIgniter\\Config\\BaseConfig\:\:initEnvValue\(\) has parameter \$property with no value type specified in iterable type array\.$#'
            count: 1
            path: ../../system/Config/BaseConfig.php

        -
            message: '#^Property CodeIgniter\\Config\\BaseConfig\:\:\$registrars type has no value type specified in iterable type array\.$#'
            count: 1
            path: ../../system/Config/BaseConfig.php

        -
            message: '#^Class CodeIgniter\\Config\\BaseService has PHPDoc tag @method for method superglobals\(\) parameter \#1 \$server with no value type specified in iterable type array\.$#'
            count: 1
            path: ../../system/Config/BaseService.php

        -
            message: '#^Class CodeIgniter\\Config\\BaseService has PHPDoc tag @method for method superglobals\(\) parameter \#2 \$get with no value type specified in iterable type array\.$#'
            count: 1
            path: ../../system/Config/BaseService.php

        -
            message: '#^Method CodeIgniter\\Config\\BaseService\:\:__callStatic\(\) has parameter \$arguments with no value type specified in iterable type array\.$#'
            count: 1
            path: ../../system/Config/BaseService.php

        -
            message: '#^Method CodeIgniter\\Config\\BaseService\:\:getSharedInstance\(\) has parameter \$params with no value type specified in iterable type array\.$#'
            count: 1
            path: ../../system/Config/BaseService.php

        -
            message: '#^Property CodeIgniter\\Config\\BaseService\:\:\$services type has no value type specified in iterable type array\.$#'
            count: 1
            path: ../../system/Config/BaseService.php

        -
            message: '#^Method CodeIgniter\\Config\\DotEnv\:\:normaliseVariable\(\) return type has no value type specified in iterable type array\.$#'
            count: 1
            path: ../../system/Config/DotEnv.php

        -
            message: '#^Method CodeIgniter\\Config\\DotEnv\:\:parse\(\) return type has no value type specified in iterable type array\.$#'
            count: 1
            path: ../../system/Config/DotEnv.php

        -
            message: '#^Class CodeIgniter\\Config\\Factories has PHPDoc tag @method for method models\(\) parameter \#2 \$options with no value type specified in iterable type array\.$#'
            count: 1
            path: ../../system/Config/Factories.php

        -
            message: '#^Method CodeIgniter\\Config\\Factories\:\:__callStatic\(\) has parameter \$arguments with no value type specified in iterable type array\.$#'
            count: 1
            path: ../../system/Config/Factories.php

        -
            message: '#^Method CodeIgniter\\Config\\Factories\:\:createInstance\(\) has parameter \$arguments with no value type specified in iterable type array\.$#'
            count: 1
            path: ../../system/Config/Factories.php

        -
            message: '#^Method CodeIgniter\\Config\\Factories\:\:getDefinedInstance\(\) has parameter \$arguments with no value type specified in iterable type array\.$#'
            count: 1
            path: ../../system/Config/Factories.php

        -
            message: '#^Method CodeIgniter\\Config\\Factories\:\:getDefinedInstance\(\) has parameter \$options with no value type specified in iterable type array\.$#'
            count: 1
            path: ../../system/Config/Factories.php

        -
            message: '#^Method CodeIgniter\\Config\\Factories\:\:locateClass\(\) has parameter \$options with no value type specified in iterable type array\.$#'
            count: 1
            path: ../../system/Config/Factories.php

        -
            message: '#^Method CodeIgniter\\Config\\Factories\:\:setComponentInstances\(\) has parameter \$data with no value type specified in iterable type array\.$#'
            count: 1
            path: ../../system/Config/Factories.php

        -
            message: '#^Method CodeIgniter\\Config\\Factories\:\:setOptions\(\) has parameter \$values with no value type specified in iterable type array\.$#'
            count: 1
            path: ../../system/Config/Factories.php

        -
            message: '#^Method CodeIgniter\\Config\\Factories\:\:verifyInstanceOf\(\) has parameter \$options with no value type specified in iterable type array\.$#'
            count: 1
            path: ../../system/Config/Factories.php

        -
            message: '#^Method CodeIgniter\\Config\\Factories\:\:verifyPreferApp\(\) has parameter \$options with no value type specified in iterable type array\.$#'
            count: 1
            path: ../../system/Config/Factories.php

        -
            message: '#^Property CodeIgniter\\Config\\Factory\:\:\$default type has no value type specified in iterable type array\.$#'
            count: 1
            path: ../../system/Config/Factory.php

        -
            message: '#^Property CodeIgniter\\Config\\Factory\:\:\$models type has no value type specified in iterable type array\.$#'
            count: 1
            path: ../../system/Config/Factory.php

        -
            message: '#^Method CodeIgniter\\Config\\Services\:\:curlrequest\(\) has parameter \$options with no value type specified in iterable type array\.$#'
            count: 1
            path: ../../system/Config/Services.php

        -
            message: '#^Method CodeIgniter\\Config\\Services\:\:email\(\) has parameter \$config with no value type specified in iterable type array\.$#'
            count: 1
            path: ../../system/Config/Services.php

        -
            message: '#^Method CodeIgniter\\Config\\Services\:\:superglobals\(\) has parameter \$get with no value type specified in iterable type array\.$#'
            count: 1
            path: ../../system/Config/Services.php

        -
            message: '#^Method CodeIgniter\\Config\\Services\:\:superglobals\(\) has parameter \$server with no value type specified in iterable type array\.$#'
            count: 1
            path: ../../system/Config/Services.php

        -
            message: '#^Method CodeIgniter\\Controller\:\:setValidator\(\) has parameter \$messages with no value type specified in iterable type array\.$#'
            count: 1
            path: ../../system/Controller.php

        -
            message: '#^Method CodeIgniter\\Controller\:\:setValidator\(\) has parameter \$rules with no value type specified in iterable type array\.$#'
            count: 1
            path: ../../system/Controller.php

        -
            message: '#^Method CodeIgniter\\Controller\:\:validate\(\) has parameter \$messages with no value type specified in iterable type array\.$#'
            count: 1
            path: ../../system/Controller.php

        -
            message: '#^Method CodeIgniter\\Controller\:\:validate\(\) has parameter \$rules with no value type specified in iterable type array\.$#'
            count: 1
            path: ../../system/Controller.php

        -
            message: '#^Method CodeIgniter\\Controller\:\:validateData\(\) has parameter \$data with no value type specified in iterable type array\.$#'
            count: 1
            path: ../../system/Controller.php

        -
            message: '#^Method CodeIgniter\\Controller\:\:validateData\(\) has parameter \$messages with no value type specified in iterable type array\.$#'
            count: 1
            path: ../../system/Controller.php

        -
            message: '#^Method CodeIgniter\\Controller\:\:validateData\(\) has parameter \$rules with no value type specified in iterable type array\.$#'
            count: 1
            path: ../../system/Controller.php

        -
            message: '#^Method CodeIgniter\\Cookie\\CookieStore\:\:validateCookies\(\) has parameter \$cookies with no value type specified in iterable type array\.$#'
            count: 1
            path: ../../system/Cookie/CookieStore.php

        -
            message: '#^Method CodeIgniter\\DataCaster\\Cast\\ArrayCast\:\:get\(\) return type has no value type specified in iterable type array\.$#'
            count: 1
            path: ../../system/DataCaster/Cast/ArrayCast.php

        -
            message: '#^Method CodeIgniter\\DataCaster\\Cast\\CSVCast\:\:get\(\) return type has no value type specified in iterable type array\.$#'
            count: 1
            path: ../../system/DataCaster/Cast/CSVCast.php

        -
            message: '#^Method CodeIgniter\\DataCaster\\Cast\\JsonCast\:\:get\(\) return type has no value type specified in iterable type array\.$#'
            count: 1
            path: ../../system/DataCaster/Cast/JsonCast.php

        -
            message: '#^Method CodeIgniter\\DataConverter\\DataConverter\:\:fromDataSource\(\) return type has no value type specified in iterable type array\.$#'
            count: 1
            path: ../../system/DataConverter/DataConverter.php

        -
            message: '#^Method CodeIgniter\\DataConverter\\DataConverter\:\:toDataSource\(\) return type has no value type specified in iterable type array\.$#'
            count: 1
            path: ../../system/DataConverter/DataConverter.php

        -
            message: '#^Method CodeIgniter\\Database\\BaseBuilder\:\:__construct\(\) has parameter \$options with no value type specified in iterable type array\.$#'
            count: 1
            path: ../../system/Database/BaseBuilder.php

        -
            message: '#^Method CodeIgniter\\Database\\BaseBuilder\:\:__construct\(\) has parameter \$tableName with no value type specified in iterable type array\.$#'
            count: 1
            path: ../../system/Database/BaseBuilder.php

        -
            message: '#^Method CodeIgniter\\Database\\BaseBuilder\:\:_whereIn\(\) has parameter \$values with no value type specified in iterable type array\.$#'
            count: 1
            path: ../../system/Database/BaseBuilder.php

        -
            message: '#^Method CodeIgniter\\Database\\BaseBuilder\:\:batchObjectToArray\(\) has parameter \$object with no value type specified in iterable type array\.$#'
            count: 1
            path: ../../system/Database/BaseBuilder.php

        -
            message: '#^Method CodeIgniter\\Database\\BaseBuilder\:\:batchObjectToArray\(\) return type has no value type specified in iterable type array\.$#'
            count: 1
            path: ../../system/Database/BaseBuilder.php

        -
            message: '#^Method CodeIgniter\\Database\\BaseBuilder\:\:delete\(\) has parameter \$where with no value type specified in iterable type array\.$#'
            count: 1
            path: ../../system/Database/BaseBuilder.php

        -
            message: '#^Method CodeIgniter\\Database\\BaseBuilder\:\:deleteBatch\(\) has parameter \$constraints with no value type specified in iterable type array\.$#'
            count: 1
            path: ../../system/Database/BaseBuilder.php

        -
            message: '#^Method CodeIgniter\\Database\\BaseBuilder\:\:deleteBatch\(\) has parameter \$set with no value type specified in iterable type array\.$#'
            count: 1
            path: ../../system/Database/BaseBuilder.php

        -
            message: '#^Method CodeIgniter\\Database\\BaseBuilder\:\:fieldsFromQuery\(\) return type has no value type specified in iterable type array\.$#'
            count: 1
            path: ../../system/Database/BaseBuilder.php

        -
            message: '#^Method CodeIgniter\\Database\\BaseBuilder\:\:formatValues\(\) has parameter \$values with no value type specified in iterable type array\.$#'
            count: 1
            path: ../../system/Database/BaseBuilder.php

        -
            message: '#^Method CodeIgniter\\Database\\BaseBuilder\:\:formatValues\(\) return type has no value type specified in iterable type array\.$#'
            count: 1
            path: ../../system/Database/BaseBuilder.php

        -
            message: '#^Method CodeIgniter\\Database\\BaseBuilder\:\:from\(\) has parameter \$from with no value type specified in iterable type array\.$#'
            count: 1
            path: ../../system/Database/BaseBuilder.php

        -
            message: '#^Method CodeIgniter\\Database\\BaseBuilder\:\:getBinds\(\) return type has no value type specified in iterable type array\.$#'
            count: 1
            path: ../../system/Database/BaseBuilder.php

        -
            message: '#^Method CodeIgniter\\Database\\BaseBuilder\:\:getCompiledQBWhere\(\) return type has no value type specified in iterable type array\.$#'
            count: 1
            path: ../../system/Database/BaseBuilder.php

        -
            message: '#^Method CodeIgniter\\Database\\BaseBuilder\:\:getOperator\(\) return type has no value type specified in iterable type array\.$#'
            count: 1
            path: ../../system/Database/BaseBuilder.php

        -
            message: '#^Method CodeIgniter\\Database\\BaseBuilder\:\:getSetData\(\) return type has no value type specified in iterable type array\.$#'
            count: 1
            path: ../../system/Database/BaseBuilder.php

        -
            message: '#^Method CodeIgniter\\Database\\BaseBuilder\:\:getWhere\(\) has parameter \$where with no value type specified in iterable type array\.$#'
            count: 1
            path: ../../system/Database/BaseBuilder.php

        -
            message: '#^Method CodeIgniter\\Database\\BaseBuilder\:\:groupBy\(\) has parameter \$by with no value type specified in iterable type array\.$#'
            count: 1
            path: ../../system/Database/BaseBuilder.php

        -
            message: '#^Method CodeIgniter\\Database\\BaseBuilder\:\:having\(\) has parameter \$key with no value type specified in iterable type array\.$#'
            count: 1
            path: ../../system/Database/BaseBuilder.php

        -
            message: '#^Method CodeIgniter\\Database\\BaseBuilder\:\:havingIn\(\) has parameter \$values with no value type specified in iterable type array\.$#'
            count: 1
            path: ../../system/Database/BaseBuilder.php

        -
            message: '#^Method CodeIgniter\\Database\\BaseBuilder\:\:havingLike\(\) has parameter \$field with no value type specified in iterable type array\.$#'
            count: 1
            path: ../../system/Database/BaseBuilder.php

        -
            message: '#^Method CodeIgniter\\Database\\BaseBuilder\:\:havingNotIn\(\) has parameter \$values with no value type specified in iterable type array\.$#'
            count: 1
            path: ../../system/Database/BaseBuilder.php

        -
            message: '#^Method CodeIgniter\\Database\\BaseBuilder\:\:insert\(\) has parameter \$set with no value type specified in iterable type array\.$#'
            count: 1
            path: ../../system/Database/BaseBuilder.php

        -
            message: '#^Method CodeIgniter\\Database\\BaseBuilder\:\:insertBatch\(\) has parameter \$set with no value type specified in iterable type array\.$#'
            count: 1
            path: ../../system/Database/BaseBuilder.php

        -
            message: '#^Method CodeIgniter\\Database\\BaseBuilder\:\:like\(\) has parameter \$field with no value type specified in iterable type array\.$#'
            count: 1
            path: ../../system/Database/BaseBuilder.php

        -
            message: '#^Method CodeIgniter\\Database\\BaseBuilder\:\:notHavingLike\(\) has parameter \$field with no value type specified in iterable type array\.$#'
            count: 1
            path: ../../system/Database/BaseBuilder.php

        -
            message: '#^Method CodeIgniter\\Database\\BaseBuilder\:\:notLike\(\) has parameter \$field with no value type specified in iterable type array\.$#'
            count: 1
            path: ../../system/Database/BaseBuilder.php

        -
            message: '#^Method CodeIgniter\\Database\\BaseBuilder\:\:objectToArray\(\) has parameter \$object with no value type specified in iterable type array\.$#'
            count: 1
            path: ../../system/Database/BaseBuilder.php

        -
            message: '#^Method CodeIgniter\\Database\\BaseBuilder\:\:objectToArray\(\) return type has no value type specified in iterable type array\.$#'
            count: 1
            path: ../../system/Database/BaseBuilder.php

        -
            message: '#^Method CodeIgniter\\Database\\BaseBuilder\:\:onConstraint\(\) has parameter \$set with no value type specified in iterable type array\.$#'
            count: 1
            path: ../../system/Database/BaseBuilder.php

        -
            message: '#^Method CodeIgniter\\Database\\BaseBuilder\:\:orHaving\(\) has parameter \$key with no value type specified in iterable type array\.$#'
            count: 1
            path: ../../system/Database/BaseBuilder.php

        -
            message: '#^Method CodeIgniter\\Database\\BaseBuilder\:\:orHavingIn\(\) has parameter \$values with no value type specified in iterable type array\.$#'
            count: 1
            path: ../../system/Database/BaseBuilder.php

        -
            message: '#^Method CodeIgniter\\Database\\BaseBuilder\:\:orHavingLike\(\) has parameter \$field with no value type specified in iterable type array\.$#'
            count: 1
            path: ../../system/Database/BaseBuilder.php

        -
            message: '#^Method CodeIgniter\\Database\\BaseBuilder\:\:orHavingNotIn\(\) has parameter \$values with no value type specified in iterable type array\.$#'
            count: 1
            path: ../../system/Database/BaseBuilder.php

        -
            message: '#^Method CodeIgniter\\Database\\BaseBuilder\:\:orLike\(\) has parameter \$field with no value type specified in iterable type array\.$#'
            count: 1
            path: ../../system/Database/BaseBuilder.php

        -
            message: '#^Method CodeIgniter\\Database\\BaseBuilder\:\:orNotHavingLike\(\) has parameter \$field with no value type specified in iterable type array\.$#'
            count: 1
            path: ../../system/Database/BaseBuilder.php

        -
            message: '#^Method CodeIgniter\\Database\\BaseBuilder\:\:orNotLike\(\) has parameter \$field with no value type specified in iterable type array\.$#'
            count: 1
            path: ../../system/Database/BaseBuilder.php

        -
            message: '#^Method CodeIgniter\\Database\\BaseBuilder\:\:orWhere\(\) has parameter \$key with no value type specified in iterable type array\.$#'
            count: 1
            path: ../../system/Database/BaseBuilder.php

        -
            message: '#^Method CodeIgniter\\Database\\BaseBuilder\:\:orWhereIn\(\) has parameter \$values with no value type specified in iterable type array\.$#'
            count: 1
            path: ../../system/Database/BaseBuilder.php

        -
            message: '#^Method CodeIgniter\\Database\\BaseBuilder\:\:orWhereNotIn\(\) has parameter \$values with no value type specified in iterable type array\.$#'
            count: 1
            path: ../../system/Database/BaseBuilder.php

        -
            message: '#^Method CodeIgniter\\Database\\BaseBuilder\:\:replace\(\) has parameter \$set with no value type specified in iterable type array\.$#'
            count: 1
            path: ../../system/Database/BaseBuilder.php

        -
            message: '#^Method CodeIgniter\\Database\\BaseBuilder\:\:resetRun\(\) has parameter \$qbResetItems with no value type specified in iterable type array\.$#'
            count: 1
            path: ../../system/Database/BaseBuilder.php

        -
            message: '#^Method CodeIgniter\\Database\\BaseBuilder\:\:set\(\) has parameter \$key with no value type specified in iterable type array\.$#'
            count: 1
            path: ../../system/Database/BaseBuilder.php

        -
            message: '#^Method CodeIgniter\\Database\\BaseBuilder\:\:setData\(\) has parameter \$set with no value type specified in iterable type array\.$#'
            count: 1
            path: ../../system/Database/BaseBuilder.php

        -
            message: '#^Method CodeIgniter\\Database\\BaseBuilder\:\:setQueryAsData\(\) has parameter \$columns with no value type specified in iterable type array\.$#'
            count: 1
            path: ../../system/Database/BaseBuilder.php

        -
            message: '#^Method CodeIgniter\\Database\\BaseBuilder\:\:setUpdateBatch\(\) has parameter \$key with no value type specified in iterable type array\.$#'
            count: 1
            path: ../../system/Database/BaseBuilder.php

        -
            message: '#^Method CodeIgniter\\Database\\BaseBuilder\:\:trackAliases\(\) has parameter \$table with no value type specified in iterable type array\.$#'
            count: 1
            path: ../../system/Database/BaseBuilder.php

        -
            message: '#^Method CodeIgniter\\Database\\BaseBuilder\:\:update\(\) has parameter \$set with no value type specified in iterable type array\.$#'
            count: 1
            path: ../../system/Database/BaseBuilder.php

        -
            message: '#^Method CodeIgniter\\Database\\BaseBuilder\:\:update\(\) has parameter \$where with no value type specified in iterable type array\.$#'
            count: 1
            path: ../../system/Database/BaseBuilder.php

        -
            message: '#^Method CodeIgniter\\Database\\BaseBuilder\:\:updateBatch\(\) has parameter \$constraints with no value type specified in iterable type array\.$#'
            count: 1
            path: ../../system/Database/BaseBuilder.php

        -
            message: '#^Method CodeIgniter\\Database\\BaseBuilder\:\:updateBatch\(\) has parameter \$set with no value type specified in iterable type array\.$#'
            count: 1
            path: ../../system/Database/BaseBuilder.php

        -
            message: '#^Method CodeIgniter\\Database\\BaseBuilder\:\:updateFields\(\) has parameter \$ignore with no value type specified in iterable type array\.$#'
            count: 1
            path: ../../system/Database/BaseBuilder.php

        -
            message: '#^Method CodeIgniter\\Database\\BaseBuilder\:\:upsert\(\) has parameter \$set with no value type specified in iterable type array\.$#'
            count: 1
            path: ../../system/Database/BaseBuilder.php

        -
            message: '#^Method CodeIgniter\\Database\\BaseBuilder\:\:upsertBatch\(\) has parameter \$set with no value type specified in iterable type array\.$#'
            count: 1
            path: ../../system/Database/BaseBuilder.php

        -
            message: '#^Method CodeIgniter\\Database\\BaseBuilder\:\:where\(\) has parameter \$key with no value type specified in iterable type array\.$#'
            count: 1
            path: ../../system/Database/BaseBuilder.php

        -
            message: '#^Method CodeIgniter\\Database\\BaseBuilder\:\:whereHaving\(\) has parameter \$key with no value type specified in iterable type array\.$#'
            count: 1
            path: ../../system/Database/BaseBuilder.php

        -
            message: '#^Method CodeIgniter\\Database\\BaseBuilder\:\:whereIn\(\) has parameter \$values with no value type specified in iterable type array\.$#'
            count: 1
            path: ../../system/Database/BaseBuilder.php

        -
            message: '#^Method CodeIgniter\\Database\\BaseBuilder\:\:whereNotIn\(\) has parameter \$values with no value type specified in iterable type array\.$#'
            count: 1
            path: ../../system/Database/BaseBuilder.php

        -
            message: '#^Property CodeIgniter\\Database\\BaseBuilder\:\:\$QBFrom type has no value type specified in iterable type array\.$#'
            count: 1
            path: ../../system/Database/BaseBuilder.php

        -
            message: '#^Property CodeIgniter\\Database\\BaseBuilder\:\:\$QBGroupBy type has no value type specified in iterable type array\.$#'
            count: 1
            path: ../../system/Database/BaseBuilder.php

        -
            message: '#^Property CodeIgniter\\Database\\BaseBuilder\:\:\$QBHaving type has no value type specified in iterable type array\.$#'
            count: 1
            path: ../../system/Database/BaseBuilder.php

        -
            message: '#^Property CodeIgniter\\Database\\BaseBuilder\:\:\$QBJoin type has no value type specified in iterable type array\.$#'
            count: 1
            path: ../../system/Database/BaseBuilder.php

        -
            message: '#^Property CodeIgniter\\Database\\BaseBuilder\:\:\$QBOptions type has no value type specified in iterable type array\.$#'
            count: 3
            path: ../../system/Database/BaseBuilder.php

        -
            message: '#^Property CodeIgniter\\Database\\BaseBuilder\:\:\$QBOrderBy type has no value type specified in iterable type array\.$#'
            count: 1
            path: ../../system/Database/BaseBuilder.php

        -
            message: '#^Property CodeIgniter\\Database\\BaseBuilder\:\:\$QBSelect type has no value type specified in iterable type array\.$#'
            count: 1
            path: ../../system/Database/BaseBuilder.php

        -
            message: '#^Property CodeIgniter\\Database\\BaseBuilder\:\:\$QBWhere type has no value type specified in iterable type array\.$#'
            count: 1
            path: ../../system/Database/BaseBuilder.php

        -
            message: '#^Property CodeIgniter\\Database\\BaseBuilder\:\:\$binds type has no value type specified in iterable type array\.$#'
            count: 1
            path: ../../system/Database/BaseBuilder.php

        -
            message: '#^Property CodeIgniter\\Database\\BaseBuilder\:\:\$bindsKeyCount type has no value type specified in iterable type array\.$#'
            count: 1
            path: ../../system/Database/BaseBuilder.php

        -
            message: '#^Property CodeIgniter\\Database\\BaseBuilder\:\:\$joinTypes type has no value type specified in iterable type array\.$#'
            count: 1
            path: ../../system/Database/BaseBuilder.php

        -
            message: '#^Property CodeIgniter\\Database\\BaseBuilder\:\:\$randomKeyword type has no value type specified in iterable type array\.$#'
            count: 1
            path: ../../system/Database/BaseBuilder.php

        -
            message: '#^Class CodeIgniter\\Database\\BaseConnection has PHPDoc tag @property\-read for property \$aliasedTables with no value type specified in iterable type array\.$#'
            count: 1
            path: ../../system/Database/BaseConnection.php

        -
            message: '#^Class CodeIgniter\\Database\\BaseConnection has PHPDoc tag @property\-read for property \$dateFormat with no value type specified in iterable type array\.$#'
            count: 1
            path: ../../system/Database/BaseConnection.php

        -
            message: '#^Class CodeIgniter\\Database\\BaseConnection has PHPDoc tag @property\-read for property \$encrypt with no value type specified in iterable type array\.$#'
            count: 1
            path: ../../system/Database/BaseConnection.php

        -
            message: '#^Class CodeIgniter\\Database\\BaseConnection has PHPDoc tag @property\-read for property \$failover with no value type specified in iterable type array\.$#'
            count: 1
            path: ../../system/Database/BaseConnection.php

        -
            message: '#^Class CodeIgniter\\Database\\BaseConnection has PHPDoc tag @property\-read for property \$reservedIdentifiers with no value type specified in iterable type array\.$#'
            count: 1
            path: ../../system/Database/BaseConnection.php

        -
            message: '#^Method CodeIgniter\\Database\\BaseConnection\:\:__construct\(\) has parameter \$params with no value type specified in iterable type array\.$#'
            count: 1
            path: ../../system/Database/BaseConnection.php

        -
            message: '#^Method CodeIgniter\\Database\\BaseConnection\:\:__get\(\) return type has no value type specified in iterable type array\.$#'
            count: 1
            path: ../../system/Database/BaseConnection.php

        -
            message: '#^Method CodeIgniter\\Database\\BaseConnection\:\:callFunction\(\) has parameter \$params with no value type specified in iterable type array\.$#'
            count: 1
            path: ../../system/Database/BaseConnection.php

        -
            message: '#^Method CodeIgniter\\Database\\BaseConnection\:\:escape\(\) has parameter \$str with no value type specified in iterable type array\.$#'
            count: 1
            path: ../../system/Database/BaseConnection.php

        -
            message: '#^Method CodeIgniter\\Database\\BaseConnection\:\:escape\(\) return type has no value type specified in iterable type array\.$#'
            count: 1
            path: ../../system/Database/BaseConnection.php

        -
            message: '#^Method CodeIgniter\\Database\\BaseConnection\:\:escapeIdentifiers\(\) has parameter \$item with no value type specified in iterable type array\.$#'
            count: 1
            path: ../../system/Database/BaseConnection.php

        -
            message: '#^Method CodeIgniter\\Database\\BaseConnection\:\:escapeIdentifiers\(\) return type has no value type specified in iterable type array\.$#'
            count: 1
            path: ../../system/Database/BaseConnection.php

        -
            message: '#^Method CodeIgniter\\Database\\BaseConnection\:\:foreignKeyDataToObjects\(\) has parameter \$data with no value type specified in iterable type array\.$#'
            count: 1
            path: ../../system/Database/BaseConnection.php

        -
            message: '#^Method CodeIgniter\\Database\\BaseConnection\:\:prepare\(\) has parameter \$options with no value type specified in iterable type array\.$#'
            count: 1
            path: ../../system/Database/BaseConnection.php

        -
            message: '#^Method CodeIgniter\\Database\\BaseConnection\:\:protectIdentifiers\(\) has parameter \$item with no value type specified in iterable type array\.$#'
            count: 1
            path: ../../system/Database/BaseConnection.php

        -
            message: '#^Method CodeIgniter\\Database\\BaseConnection\:\:protectIdentifiers\(\) return type has no value type specified in iterable type array\.$#'
            count: 1
            path: ../../system/Database/BaseConnection.php

        -
            message: '#^Method CodeIgniter\\Database\\BaseConnection\:\:query\(\) has parameter \$binds with no value type specified in iterable type array\.$#'
            count: 1
            path: ../../system/Database/BaseConnection.php

        -
            message: '#^Method CodeIgniter\\Database\\BaseConnection\:\:setAliasedTables\(\) has parameter \$aliases with no value type specified in iterable type array\.$#'
            count: 1
            path: ../../system/Database/BaseConnection.php

        -
            message: '#^Method CodeIgniter\\Database\\BaseConnection\:\:table\(\) has parameter \$tableName with no value type specified in iterable type array\.$#'
            count: 1
            path: ../../system/Database/BaseConnection.php

        -
            message: '#^Property CodeIgniter\\Database\\BaseConnection\:\:\$dataCache type has no value type specified in iterable type array\.$#'
            count: 1
            path: ../../system/Database/BaseConnection.php

        -
            message: '#^Property CodeIgniter\\Database\\BaseConnection\:\:\$encrypt type has no value type specified in iterable type array\.$#'
            count: 1
            path: ../../system/Database/BaseConnection.php

        -
            message: '#^Property CodeIgniter\\Database\\BaseConnection\:\:\$escapeChar type has no value type specified in iterable type array\.$#'
            count: 1
            path: ../../system/Database/BaseConnection.php

        -
            message: '#^Property CodeIgniter\\Database\\BaseConnection\:\:\$failover type has no value type specified in iterable type array\.$#'
            count: 1
            path: ../../system/Database/BaseConnection.php

        -
            message: '#^Property CodeIgniter\\Database\\BaseConnection\:\:\$pregEscapeChar type has no value type specified in iterable type array\.$#'
            count: 1
            path: ../../system/Database/BaseConnection.php

        -
            message: '#^Property CodeIgniter\\Database\\BaseConnection\:\:\$reservedIdentifiers type has no value type specified in iterable type array\.$#'
            count: 1
            path: ../../system/Database/BaseConnection.php

        -
            message: '#^Method CodeIgniter\\Database\\BasePreparedQuery\:\:_execute\(\) has parameter \$data with no value type specified in iterable type array\.$#'
            count: 1
            path: ../../system/Database/BasePreparedQuery.php

        -
            message: '#^Method CodeIgniter\\Database\\BasePreparedQuery\:\:_prepare\(\) has parameter \$options with no value type specified in iterable type array\.$#'
            count: 1
            path: ../../system/Database/BasePreparedQuery.php

        -
            message: '#^Method CodeIgniter\\Database\\BasePreparedQuery\:\:prepare\(\) has parameter \$options with no value type specified in iterable type array\.$#'
            count: 1
            path: ../../system/Database/BasePreparedQuery.php

        -
            message: '#^Method CodeIgniter\\Database\\BaseResult\:\:fetchAssoc\(\) return type has no value type specified in iterable type array\.$#'
            count: 1
            path: ../../system/Database/BaseResult.php

        -
            message: '#^Method CodeIgniter\\Database\\BaseResult\:\:getCustomResultObject\(\) return type has no value type specified in iterable type array\.$#'
            count: 1
            path: ../../system/Database/BaseResult.php

        -
            message: '#^Method CodeIgniter\\Database\\BaseResult\:\:getFieldData\(\) return type has no value type specified in iterable type array\.$#'
            count: 1
            path: ../../system/Database/BaseResult.php

        -
            message: '#^Method CodeIgniter\\Database\\BaseResult\:\:getFieldNames\(\) return type has no value type specified in iterable type array\.$#'
            count: 1
            path: ../../system/Database/BaseResult.php

        -
            message: '#^Method CodeIgniter\\Database\\BaseResult\:\:getFirstRow\(\) return type has no value type specified in iterable type array\.$#'
            count: 1
            path: ../../system/Database/BaseResult.php

        -
            message: '#^Method CodeIgniter\\Database\\BaseResult\:\:getLastRow\(\) return type has no value type specified in iterable type array\.$#'
            count: 1
            path: ../../system/Database/BaseResult.php

        -
            message: '#^Method CodeIgniter\\Database\\BaseResult\:\:getNextRow\(\) return type has no value type specified in iterable type array\.$#'
            count: 1
            path: ../../system/Database/BaseResult.php

        -
            message: '#^Method CodeIgniter\\Database\\BaseResult\:\:getPreviousRow\(\) return type has no value type specified in iterable type array\.$#'
            count: 1
            path: ../../system/Database/BaseResult.php

        -
            message: '#^Method CodeIgniter\\Database\\BaseResult\:\:getResult\(\) return type has no value type specified in iterable type array\.$#'
            count: 1
            path: ../../system/Database/BaseResult.php

        -
            message: '#^Method CodeIgniter\\Database\\BaseResult\:\:getResultArray\(\) return type has no value type specified in iterable type array\.$#'
            count: 1
            path: ../../system/Database/BaseResult.php

        -
            message: '#^Method CodeIgniter\\Database\\BaseResult\:\:getRow\(\) return type has no value type specified in iterable type array\.$#'
            count: 1
            path: ../../system/Database/BaseResult.php

        -
            message: '#^Method CodeIgniter\\Database\\BaseResult\:\:getRowArray\(\) return type has no value type specified in iterable type array\.$#'
            count: 1
            path: ../../system/Database/BaseResult.php

        -
            message: '#^Method CodeIgniter\\Database\\BaseResult\:\:getUnbufferedRow\(\) return type has no value type specified in iterable type array\.$#'
            count: 1
            path: ../../system/Database/BaseResult.php

        -
            message: '#^Method CodeIgniter\\Database\\BaseResult\:\:setRow\(\) has parameter \$key with no value type specified in iterable type array\.$#'
            count: 1
            path: ../../system/Database/BaseResult.php

        -
            message: '#^Method CodeIgniter\\Database\\BaseResult\:\:setRow\(\) has parameter \$value with no value type specified in iterable type array\.$#'
            count: 1
            path: ../../system/Database/BaseResult.php

        -
            message: '#^Property CodeIgniter\\Database\\BaseResult\:\:\$customResultObject type has no value type specified in iterable type array\.$#'
            count: 1
            path: ../../system/Database/BaseResult.php

        -
            message: '#^Property CodeIgniter\\Database\\BaseResult\:\:\$rowData type has no value type specified in iterable type array\.$#'
            count: 1
            path: ../../system/Database/BaseResult.php

        -
            message: '#^Method CodeIgniter\\Database\\BaseUtils\:\:_backup\(\) has parameter \$prefs with no value type specified in iterable type array\.$#'
            count: 1
            path: ../../system/Database/BaseUtils.php

        -
            message: '#^Method CodeIgniter\\Database\\BaseUtils\:\:backup\(\) has parameter \$params with no value type specified in iterable type array\.$#'
            count: 1
            path: ../../system/Database/BaseUtils.php

        -
            message: '#^Method CodeIgniter\\Database\\BaseUtils\:\:getXMLFromResult\(\) has parameter \$params with no value type specified in iterable type array\.$#'
            count: 1
            path: ../../system/Database/BaseUtils.php

        -
            message: '#^Method CodeIgniter\\Database\\BaseUtils\:\:listDatabases\(\) return type has no value type specified in iterable type array\.$#'
            count: 1
            path: ../../system/Database/BaseUtils.php

        -
            message: '#^Method CodeIgniter\\Database\\Config\:\:connect\(\) has parameter \$group with no value type specified in iterable type array\.$#'
            count: 1
            path: ../../system/Database/Config.php

        -
            message: '#^Method CodeIgniter\\Database\\Config\:\:forge\(\) has parameter \$group with no value type specified in iterable type array\.$#'
            count: 1
            path: ../../system/Database/Config.php

        -
            message: '#^Method CodeIgniter\\Database\\Config\:\:getConnections\(\) return type has no value type specified in iterable type array\.$#'
            count: 1
            path: ../../system/Database/Config.php

        -
            message: '#^Method CodeIgniter\\Database\\Config\:\:utils\(\) has parameter \$group with no value type specified in iterable type array\.$#'
            count: 1
            path: ../../system/Database/Config.php

        -
            message: '#^Property CodeIgniter\\Database\\Config\:\:\$instances type has no value type specified in iterable type array\.$#'
            count: 1
            path: ../../system/Database/Config.php

        -
            message: '#^Method CodeIgniter\\Database\\ConnectionInterface\:\:callFunction\(\) has parameter \$params with no value type specified in iterable type array\.$#'
            count: 1
            path: ../../system/Database/ConnectionInterface.php

        -
            message: '#^Method CodeIgniter\\Database\\ConnectionInterface\:\:callFunction\(\) return type has no value type specified in iterable type array\.$#'
            count: 1
            path: ../../system/Database/ConnectionInterface.php

        -
            message: '#^Method CodeIgniter\\Database\\ConnectionInterface\:\:escape\(\) has parameter \$str with no value type specified in iterable type array\.$#'
            count: 1
            path: ../../system/Database/ConnectionInterface.php

        -
            message: '#^Method CodeIgniter\\Database\\ConnectionInterface\:\:escape\(\) return type has no value type specified in iterable type array\.$#'
            count: 1
            path: ../../system/Database/ConnectionInterface.php

        -
            message: '#^Method CodeIgniter\\Database\\ConnectionInterface\:\:query\(\) has parameter \$binds with no value type specified in iterable type array\.$#'
            count: 1
            path: ../../system/Database/ConnectionInterface.php

        -
            message: '#^Method CodeIgniter\\Database\\ConnectionInterface\:\:table\(\) has parameter \$tableName with no value type specified in iterable type array\.$#'
            count: 1
            path: ../../system/Database/ConnectionInterface.php

        -
            message: '#^Method CodeIgniter\\Database\\Database\:\:initDriver\(\) has parameter \$argument with no value type specified in iterable type array\.$#'
            count: 1
            path: ../../system/Database/Database.php

        -
            message: '#^Method CodeIgniter\\Database\\Database\:\:load\(\) has parameter \$params with no value type specified in iterable type array\.$#'
            count: 1
            path: ../../system/Database/Database.php

        -
            message: '#^Method CodeIgniter\\Database\\Database\:\:parseDSN\(\) has parameter \$params with no value type specified in iterable type array\.$#'
            count: 1
            path: ../../system/Database/Database.php

        -
            message: '#^Method CodeIgniter\\Database\\Database\:\:parseDSN\(\) return type has no value type specified in iterable type array\.$#'
            count: 1
            path: ../../system/Database/Database.php

        -
            message: '#^Property CodeIgniter\\Database\\Database\:\:\$connections type has no value type specified in iterable type array\.$#'
            count: 1
            path: ../../system/Database/Database.php

        -
            message: '#^Method CodeIgniter\\Database\\Forge\:\:_alterTable\(\) has parameter \$processedFields with no value type specified in iterable type array\.$#'
            count: 1
            path: ../../system/Database/Forge.php

        -
            message: '#^Method CodeIgniter\\Database\\Forge\:\:_attributeAutoIncrement\(\) has parameter \$attributes with no value type specified in iterable type array\.$#'
            count: 1
            path: ../../system/Database/Forge.php

        -
            message: '#^Method CodeIgniter\\Database\\Forge\:\:_attributeAutoIncrement\(\) has parameter \$field with no value type specified in iterable type array\.$#'
            count: 1
            path: ../../system/Database/Forge.php

        -
            message: '#^Method CodeIgniter\\Database\\Forge\:\:_attributeDefault\(\) has parameter \$attributes with no value type specified in iterable type array\.$#'
            count: 1
            path: ../../system/Database/Forge.php

        -
            message: '#^Method CodeIgniter\\Database\\Forge\:\:_attributeDefault\(\) has parameter \$field with no value type specified in iterable type array\.$#'
            count: 1
            path: ../../system/Database/Forge.php

        -
            message: '#^Method CodeIgniter\\Database\\Forge\:\:_attributeType\(\) has parameter \$attributes with no value type specified in iterable type array\.$#'
            count: 1
            path: ../../system/Database/Forge.php

        -
            message: '#^Method CodeIgniter\\Database\\Forge\:\:_attributeUnique\(\) has parameter \$attributes with no value type specified in iterable type array\.$#'
            count: 1
            path: ../../system/Database/Forge.php

        -
            message: '#^Method CodeIgniter\\Database\\Forge\:\:_attributeUnique\(\) has parameter \$field with no value type specified in iterable type array\.$#'
            count: 1
            path: ../../system/Database/Forge.php

        -
            message: '#^Method CodeIgniter\\Database\\Forge\:\:_attributeUnsigned\(\) has parameter \$attributes with no value type specified in iterable type array\.$#'
            count: 1
            path: ../../system/Database/Forge.php

        -
            message: '#^Method CodeIgniter\\Database\\Forge\:\:_attributeUnsigned\(\) has parameter \$field with no value type specified in iterable type array\.$#'
            count: 1
            path: ../../system/Database/Forge.php

        -
            message: '#^Method CodeIgniter\\Database\\Forge\:\:_createTable\(\) has parameter \$attributes with no value type specified in iterable type array\.$#'
            count: 1
            path: ../../system/Database/Forge.php

        -
            message: '#^Method CodeIgniter\\Database\\Forge\:\:_createTableAttributes\(\) has parameter \$attributes with no value type specified in iterable type array\.$#'
            count: 1
            path: ../../system/Database/Forge.php

        -
            message: '#^Method CodeIgniter\\Database\\Forge\:\:_processColumn\(\) has parameter \$processedField with no value type specified in iterable type array\.$#'
            count: 1
            path: ../../system/Database/Forge.php

        -
            message: '#^Method CodeIgniter\\Database\\Forge\:\:_processFields\(\) return type has no value type specified in iterable type array\.$#'
            count: 1
            path: ../../system/Database/Forge.php

        -
            message: '#^Method CodeIgniter\\Database\\Forge\:\:_processForeignKeys\(\) return type has no value type specified in iterable type array\.$#'
            count: 1
            path: ../../system/Database/Forge.php

        -
            message: '#^Method CodeIgniter\\Database\\Forge\:\:_processIndexes\(\) return type has no value type specified in iterable type array\.$#'
            count: 1
            path: ../../system/Database/Forge.php

        -
            message: '#^Method CodeIgniter\\Database\\Forge\:\:addColumn\(\) has parameter \$fields with no value type specified in iterable type array\.$#'
            count: 1
            path: ../../system/Database/Forge.php

        -
            message: '#^Method CodeIgniter\\Database\\Forge\:\:addField\(\) has parameter \$fields with no value type specified in iterable type array\.$#'
            count: 1
            path: ../../system/Database/Forge.php

        -
            message: '#^Method CodeIgniter\\Database\\Forge\:\:addKey\(\) has parameter \$key with no value type specified in iterable type array\.$#'
            count: 1
            path: ../../system/Database/Forge.php

        -
            message: '#^Method CodeIgniter\\Database\\Forge\:\:addPrimaryKey\(\) has parameter \$key with no value type specified in iterable type array\.$#'
            count: 1
            path: ../../system/Database/Forge.php

        -
            message: '#^Method CodeIgniter\\Database\\Forge\:\:addUniqueKey\(\) has parameter \$key with no value type specified in iterable type array\.$#'
            count: 1
            path: ../../system/Database/Forge.php

        -
            message: '#^Method CodeIgniter\\Database\\Forge\:\:createTable\(\) has parameter \$attributes with no value type specified in iterable type array\.$#'
            count: 1
            path: ../../system/Database/Forge.php

        -
            message: '#^Method CodeIgniter\\Database\\Forge\:\:modifyColumn\(\) has parameter \$fields with no value type specified in iterable type array\.$#'
            count: 1
            path: ../../system/Database/Forge.php

        -
            message: '#^Property CodeIgniter\\Database\\Forge\:\:\$fkAllowActions type has no value type specified in iterable type array\.$#'
            count: 1
            path: ../../system/Database/Forge.php

        -
            message: '#^Property CodeIgniter\\Database\\Forge\:\:\$foreignKeys type has no value type specified in iterable type array\.$#'
            count: 1
            path: ../../system/Database/Forge.php

        -
            message: '#^Property CodeIgniter\\Database\\Forge\:\:\$uniqueKeys type has no value type specified in iterable type array\.$#'
            count: 1
            path: ../../system/Database/Forge.php

        -
            message: '#^Property CodeIgniter\\Database\\Forge\:\:\$unsigned type has no value type specified in iterable type array\.$#'
            count: 1
            path: ../../system/Database/Forge.php

        -
            message: '#^Method CodeIgniter\\Database\\MigrationRunner\:\:__construct\(\) has parameter \$db with no value type specified in iterable type array\.$#'
            count: 1
            path: ../../system/Database/MigrationRunner.php

        -
            message: '#^Method CodeIgniter\\Database\\MigrationRunner\:\:findMigrations\(\) return type has no value type specified in iterable type array\.$#'
            count: 1
            path: ../../system/Database/MigrationRunner.php

        -
            message: '#^Method CodeIgniter\\Database\\MigrationRunner\:\:findNamespaceMigrations\(\) return type has no value type specified in iterable type array\.$#'
            count: 1
            path: ../../system/Database/MigrationRunner.php

        -
            message: '#^Method CodeIgniter\\Database\\MigrationRunner\:\:getBatchHistory\(\) return type has no value type specified in iterable type array\.$#'
            count: 1
            path: ../../system/Database/MigrationRunner.php

        -
            message: '#^Method CodeIgniter\\Database\\MigrationRunner\:\:getBatches\(\) return type has no value type specified in iterable type array\.$#'
            count: 1
            path: ../../system/Database/MigrationRunner.php

        -
            message: '#^Method CodeIgniter\\Database\\MigrationRunner\:\:getCliMessages\(\) return type has no value type specified in iterable type array\.$#'
            count: 1
            path: ../../system/Database/MigrationRunner.php

        -
            message: '#^Method CodeIgniter\\Database\\MigrationRunner\:\:getHistory\(\) return type has no value type specified in iterable type array\.$#'
            count: 1
            path: ../../system/Database/MigrationRunner.php

        -
            message: '#^Property CodeIgniter\\Database\\MigrationRunner\:\:\$cliMessages type has no value type specified in iterable type array\.$#'
            count: 1
            path: ../../system/Database/MigrationRunner.php

        -
            message: '#^Method CodeIgniter\\Database\\MySQLi\\Forge\:\:_alterTable\(\) has parameter \$processedFields with no value type specified in iterable type array\.$#'
            count: 1
            path: ../../system/Database/MySQLi/Forge.php

        -
            message: '#^Method CodeIgniter\\Database\\MySQLi\\Forge\:\:_createTableAttributes\(\) has parameter \$attributes with no value type specified in iterable type array\.$#'
            count: 1
            path: ../../system/Database/MySQLi/Forge.php

        -
            message: '#^Method CodeIgniter\\Database\\MySQLi\\Forge\:\:_processColumn\(\) has parameter \$processedField with no value type specified in iterable type array\.$#'
            count: 1
            path: ../../system/Database/MySQLi/Forge.php

        -
            message: '#^Method CodeIgniter\\Database\\MySQLi\\Forge\:\:_processIndexes\(\) return type has no value type specified in iterable type array\.$#'
            count: 1
            path: ../../system/Database/MySQLi/Forge.php

        -
            message: '#^Property CodeIgniter\\Database\\MySQLi\\Forge\:\:\$_quoted_table_options type has no value type specified in iterable type array\.$#'
            count: 1
            path: ../../system/Database/MySQLi/Forge.php

        -
            message: '#^Property CodeIgniter\\Database\\MySQLi\\Forge\:\:\$_unsigned type has no value type specified in iterable type array\.$#'
            count: 1
            path: ../../system/Database/MySQLi/Forge.php

        -
            message: '#^Method CodeIgniter\\Database\\MySQLi\\PreparedQuery\:\:_execute\(\) has parameter \$data with no value type specified in iterable type array\.$#'
            count: 1
            path: ../../system/Database/MySQLi/PreparedQuery.php

        -
            message: '#^Method CodeIgniter\\Database\\MySQLi\\PreparedQuery\:\:_prepare\(\) has parameter \$options with no value type specified in iterable type array\.$#'
            count: 1
            path: ../../system/Database/MySQLi/PreparedQuery.php

        -
            message: '#^Method CodeIgniter\\Database\\MySQLi\\Result\:\:fetchAssoc\(\) return type has no value type specified in iterable type array\.$#'
            count: 1
            path: ../../system/Database/MySQLi/Result.php

        -
            message: '#^Method CodeIgniter\\Database\\MySQLi\\Result\:\:getFieldData\(\) return type has no value type specified in iterable type array\.$#'
            count: 1
            path: ../../system/Database/MySQLi/Result.php

        -
            message: '#^Method CodeIgniter\\Database\\MySQLi\\Result\:\:getFieldNames\(\) return type has no value type specified in iterable type array\.$#'
            count: 1
            path: ../../system/Database/MySQLi/Result.php

        -
            message: '#^Method CodeIgniter\\Database\\MySQLi\\Utils\:\:_backup\(\) has parameter \$prefs with no value type specified in iterable type array\.$#'
            count: 1
            path: ../../system/Database/MySQLi/Utils.php

        -
            message: '#^Method CodeIgniter\\Database\\OCI8\\Builder\:\:fieldsFromQuery\(\) return type has no value type specified in iterable type array\.$#'
            count: 1
            path: ../../system/Database/OCI8/Builder.php

        -
            message: '#^Property CodeIgniter\\Database\\OCI8\\Builder\:\:\$randomKeyword type has no value type specified in iterable type array\.$#'
            count: 1
            path: ../../system/Database/OCI8/Builder.php

        -
            message: '#^Method CodeIgniter\\Database\\OCI8\\Connection\:\:bindParams\(\) has parameter \$params with no value type specified in iterable type array\.$#'
            count: 1
            path: ../../system/Database/OCI8/Connection.php

        -
            message: '#^Method CodeIgniter\\Database\\OCI8\\Connection\:\:storedProcedure\(\) has parameter \$params with no value type specified in iterable type array\.$#'
            count: 1
            path: ../../system/Database/OCI8/Connection.php

        -
            message: '#^Property CodeIgniter\\Database\\OCI8\\Connection\:\:\$reservedIdentifiers type has no value type specified in iterable type array\.$#'
            count: 1
            path: ../../system/Database/OCI8/Connection.php

        -
            message: '#^Method CodeIgniter\\Database\\OCI8\\Forge\:\:_alterTable\(\) has parameter \$processedFields with no value type specified in iterable type array\.$#'
            count: 1
            path: ../../system/Database/OCI8/Forge.php

        -
            message: '#^Method CodeIgniter\\Database\\OCI8\\Forge\:\:_attributeAutoIncrement\(\) has parameter \$attributes with no value type specified in iterable type array\.$#'
            count: 1
            path: ../../system/Database/OCI8/Forge.php

        -
            message: '#^Method CodeIgniter\\Database\\OCI8\\Forge\:\:_attributeAutoIncrement\(\) has parameter \$field with no value type specified in iterable type array\.$#'
            count: 1
            path: ../../system/Database/OCI8/Forge.php

        -
            message: '#^Method CodeIgniter\\Database\\OCI8\\Forge\:\:_attributeType\(\) has parameter \$attributes with no value type specified in iterable type array\.$#'
            count: 1
            path: ../../system/Database/OCI8/Forge.php

        -
            message: '#^Method CodeIgniter\\Database\\OCI8\\Forge\:\:_processColumn\(\) has parameter \$processedField with no value type specified in iterable type array\.$#'
            count: 1
            path: ../../system/Database/OCI8/Forge.php

        -
            message: '#^Property CodeIgniter\\Database\\OCI8\\Forge\:\:\$fkAllowActions type has no value type specified in iterable type array\.$#'
            count: 1
            path: ../../system/Database/OCI8/Forge.php

        -
            message: '#^Property CodeIgniter\\Database\\OCI8\\Forge\:\:\$unsigned type has no value type specified in iterable type array\.$#'
            count: 1
            path: ../../system/Database/OCI8/Forge.php

        -
            message: '#^Method CodeIgniter\\Database\\OCI8\\PreparedQuery\:\:_execute\(\) has parameter \$data with no value type specified in iterable type array\.$#'
            count: 1
            path: ../../system/Database/OCI8/PreparedQuery.php

        -
            message: '#^Method CodeIgniter\\Database\\OCI8\\PreparedQuery\:\:_prepare\(\) has parameter \$options with no value type specified in iterable type array\.$#'
            count: 1
            path: ../../system/Database/OCI8/PreparedQuery.php

        -
            message: '#^Method CodeIgniter\\Database\\OCI8\\Result\:\:fetchAssoc\(\) return type has no value type specified in iterable type array\.$#'
            count: 1
            path: ../../system/Database/OCI8/Result.php

        -
            message: '#^Method CodeIgniter\\Database\\OCI8\\Result\:\:getFieldData\(\) return type has no value type specified in iterable type array\.$#'
            count: 1
            path: ../../system/Database/OCI8/Result.php

        -
            message: '#^Method CodeIgniter\\Database\\OCI8\\Result\:\:getFieldNames\(\) return type has no value type specified in iterable type array\.$#'
            count: 1
            path: ../../system/Database/OCI8/Result.php

        -
            message: '#^Method CodeIgniter\\Database\\OCI8\\Utils\:\:_backup\(\) has parameter \$prefs with no value type specified in iterable type array\.$#'
            count: 1
            path: ../../system/Database/OCI8/Utils.php

        -
            message: '#^Method CodeIgniter\\Database\\Postgre\\Builder\:\:replace\(\) has parameter \$set with no value type specified in iterable type array\.$#'
            count: 1
            path: ../../system/Database/Postgre/Builder.php

        -
            message: '#^Property CodeIgniter\\Database\\Postgre\\Builder\:\:\$randomKeyword type has no value type specified in iterable type array\.$#'
            count: 1
            path: ../../system/Database/Postgre/Builder.php

        -
            message: '#^Method CodeIgniter\\Database\\Postgre\\Connection\:\:escape\(\) has parameter \$str with no value type specified in iterable type array\.$#'
            count: 1
            path: ../../system/Database/Postgre/Connection.php

        -
            message: '#^Method CodeIgniter\\Database\\Postgre\\Connection\:\:escape\(\) return type has no value type specified in iterable type array\.$#'
            count: 1
            path: ../../system/Database/Postgre/Connection.php

        -
            message: '#^Method CodeIgniter\\Database\\Postgre\\Forge\:\:_alterTable\(\) has parameter \$processedFields with no value type specified in iterable type array\.$#'
            count: 1
            path: ../../system/Database/Postgre/Forge.php

        -
            message: '#^Method CodeIgniter\\Database\\Postgre\\Forge\:\:_attributeAutoIncrement\(\) has parameter \$attributes with no value type specified in iterable type array\.$#'
            count: 1
            path: ../../system/Database/Postgre/Forge.php

        -
            message: '#^Method CodeIgniter\\Database\\Postgre\\Forge\:\:_attributeAutoIncrement\(\) has parameter \$field with no value type specified in iterable type array\.$#'
            count: 1
            path: ../../system/Database/Postgre/Forge.php

        -
            message: '#^Method CodeIgniter\\Database\\Postgre\\Forge\:\:_attributeType\(\) has parameter \$attributes with no value type specified in iterable type array\.$#'
            count: 1
            path: ../../system/Database/Postgre/Forge.php

        -
            message: '#^Method CodeIgniter\\Database\\Postgre\\Forge\:\:_createTableAttributes\(\) has parameter \$attributes with no value type specified in iterable type array\.$#'
            count: 1
            path: ../../system/Database/Postgre/Forge.php

        -
            message: '#^Method CodeIgniter\\Database\\Postgre\\Forge\:\:_processColumn\(\) has parameter \$processedField with no value type specified in iterable type array\.$#'
            count: 1
            path: ../../system/Database/Postgre/Forge.php

        -
            message: '#^Property CodeIgniter\\Database\\Postgre\\Forge\:\:\$_unsigned type has no value type specified in iterable type array\.$#'
            count: 1
            path: ../../system/Database/Postgre/Forge.php

        -
            message: '#^Method CodeIgniter\\Database\\Postgre\\PreparedQuery\:\:_execute\(\) has parameter \$data with no value type specified in iterable type array\.$#'
            count: 1
            path: ../../system/Database/Postgre/PreparedQuery.php

        -
            message: '#^Method CodeIgniter\\Database\\Postgre\\PreparedQuery\:\:_prepare\(\) has parameter \$options with no value type specified in iterable type array\.$#'
            count: 1
            path: ../../system/Database/Postgre/PreparedQuery.php

        -
            message: '#^Method CodeIgniter\\Database\\Postgre\\Result\:\:fetchAssoc\(\) return type has no value type specified in iterable type array\.$#'
            count: 1
            path: ../../system/Database/Postgre/Result.php

        -
            message: '#^Method CodeIgniter\\Database\\Postgre\\Result\:\:getFieldData\(\) return type has no value type specified in iterable type array\.$#'
            count: 1
            path: ../../system/Database/Postgre/Result.php

        -
            message: '#^Method CodeIgniter\\Database\\Postgre\\Result\:\:getFieldNames\(\) return type has no value type specified in iterable type array\.$#'
            count: 1
            path: ../../system/Database/Postgre/Result.php

        -
            message: '#^Method CodeIgniter\\Database\\Postgre\\Utils\:\:_backup\(\) has parameter \$prefs with no value type specified in iterable type array\.$#'
            count: 1
            path: ../../system/Database/Postgre/Utils.php

        -
            message: '#^Method CodeIgniter\\Database\\PreparedQueryInterface\:\:prepare\(\) has parameter \$options with no value type specified in iterable type array\.$#'
            count: 1
            path: ../../system/Database/PreparedQueryInterface.php

        -
            message: '#^Method CodeIgniter\\Database\\Query\:\:matchNamedBinds\(\) has parameter \$binds with no value type specified in iterable type array\.$#'
            count: 1
            path: ../../system/Database/Query.php

        -
            message: '#^Method CodeIgniter\\Database\\Query\:\:matchSimpleBinds\(\) has parameter \$binds with no value type specified in iterable type array\.$#'
            count: 1
            path: ../../system/Database/Query.php

        -
            message: '#^Method CodeIgniter\\Database\\Query\:\:setBinds\(\) has parameter \$binds with no value type specified in iterable type array\.$#'
            count: 1
            path: ../../system/Database/Query.php

        -
            message: '#^Property CodeIgniter\\Database\\Query\:\:\$binds type has no value type specified in iterable type array\.$#'
            count: 1
            path: ../../system/Database/Query.php

        -
            message: '#^Method CodeIgniter\\Database\\ResultInterface\:\:getCustomResultObject\(\) return type has no value type specified in iterable type array\.$#'
            count: 1
            path: ../../system/Database/ResultInterface.php

        -
            message: '#^Method CodeIgniter\\Database\\ResultInterface\:\:getFieldData\(\) return type has no value type specified in iterable type array\.$#'
            count: 1
            path: ../../system/Database/ResultInterface.php

        -
            message: '#^Method CodeIgniter\\Database\\ResultInterface\:\:getFieldNames\(\) return type has no value type specified in iterable type array\.$#'
            count: 1
            path: ../../system/Database/ResultInterface.php

        -
            message: '#^Method CodeIgniter\\Database\\ResultInterface\:\:getFirstRow\(\) return type has no value type specified in iterable type array\.$#'
            count: 1
            path: ../../system/Database/ResultInterface.php

        -
            message: '#^Method CodeIgniter\\Database\\ResultInterface\:\:getLastRow\(\) return type has no value type specified in iterable type array\.$#'
            count: 1
            path: ../../system/Database/ResultInterface.php

        -
            message: '#^Method CodeIgniter\\Database\\ResultInterface\:\:getNextRow\(\) return type has no value type specified in iterable type array\.$#'
            count: 1
            path: ../../system/Database/ResultInterface.php

        -
            message: '#^Method CodeIgniter\\Database\\ResultInterface\:\:getPreviousRow\(\) return type has no value type specified in iterable type array\.$#'
            count: 1
            path: ../../system/Database/ResultInterface.php

        -
            message: '#^Method CodeIgniter\\Database\\ResultInterface\:\:getResult\(\) return type has no value type specified in iterable type array\.$#'
            count: 1
            path: ../../system/Database/ResultInterface.php

        -
            message: '#^Method CodeIgniter\\Database\\ResultInterface\:\:getResultArray\(\) return type has no value type specified in iterable type array\.$#'
            count: 1
            path: ../../system/Database/ResultInterface.php

        -
            message: '#^Method CodeIgniter\\Database\\ResultInterface\:\:getResultObject\(\) return type has no value type specified in iterable type array\.$#'
            count: 1
            path: ../../system/Database/ResultInterface.php

        -
            message: '#^Method CodeIgniter\\Database\\ResultInterface\:\:getRow\(\) return type has no value type specified in iterable type array\.$#'
            count: 1
            path: ../../system/Database/ResultInterface.php

        -
            message: '#^Method CodeIgniter\\Database\\ResultInterface\:\:getRowArray\(\) return type has no value type specified in iterable type array\.$#'
            count: 1
            path: ../../system/Database/ResultInterface.php

        -
            message: '#^Method CodeIgniter\\Database\\ResultInterface\:\:getUnbufferedRow\(\) return type has no value type specified in iterable type array\.$#'
            count: 1
            path: ../../system/Database/ResultInterface.php

        -
            message: '#^Method CodeIgniter\\Database\\ResultInterface\:\:setRow\(\) has parameter \$key with no value type specified in iterable type array\.$#'
            count: 1
            path: ../../system/Database/ResultInterface.php

        -
            message: '#^Method CodeIgniter\\Database\\ResultInterface\:\:setRow\(\) has parameter \$value with no value type specified in iterable type array\.$#'
            count: 1
            path: ../../system/Database/ResultInterface.php

        -
            message: '#^Method CodeIgniter\\Database\\SQLSRV\\Builder\:\:fieldsFromQuery\(\) return type has no value type specified in iterable type array\.$#'
            count: 1
            path: ../../system/Database/SQLSRV/Builder.php

        -
            message: '#^Method CodeIgniter\\Database\\SQLSRV\\Builder\:\:replace\(\) has parameter \$set with no value type specified in iterable type array\.$#'
            count: 1
            path: ../../system/Database/SQLSRV/Builder.php

        -
            message: '#^Property CodeIgniter\\Database\\SQLSRV\\Builder\:\:\$randomKeyword type has no value type specified in iterable type array\.$#'
            count: 1
            path: ../../system/Database/SQLSRV/Builder.php

        -
            message: '#^Method CodeIgniter\\Database\\SQLSRV\\Connection\:\:__construct\(\) has parameter \$params with no value type specified in iterable type array\.$#'
            count: 1
            path: ../../system/Database/SQLSRV/Connection.php

        -
            message: '#^Method CodeIgniter\\Database\\SQLSRV\\Forge\:\:_alterTable\(\) has parameter \$processedFields with no value type specified in iterable type array\.$#'
            count: 1
            path: ../../system/Database/SQLSRV/Forge.php

        -
            message: '#^Method CodeIgniter\\Database\\SQLSRV\\Forge\:\:_attributeAutoIncrement\(\) has parameter \$attributes with no value type specified in iterable type array\.$#'
            count: 1
            path: ../../system/Database/SQLSRV/Forge.php

        -
            message: '#^Method CodeIgniter\\Database\\SQLSRV\\Forge\:\:_attributeAutoIncrement\(\) has parameter \$field with no value type specified in iterable type array\.$#'
            count: 1
            path: ../../system/Database/SQLSRV/Forge.php

        -
            message: '#^Method CodeIgniter\\Database\\SQLSRV\\Forge\:\:_attributeType\(\) has parameter \$attributes with no value type specified in iterable type array\.$#'
            count: 1
            path: ../../system/Database/SQLSRV/Forge.php

        -
            message: '#^Method CodeIgniter\\Database\\SQLSRV\\Forge\:\:_createTableAttributes\(\) has parameter \$attributes with no value type specified in iterable type array\.$#'
            count: 1
            path: ../../system/Database/SQLSRV/Forge.php

        -
            message: '#^Method CodeIgniter\\Database\\SQLSRV\\Forge\:\:_processColumn\(\) has parameter \$processedField with no value type specified in iterable type array\.$#'
            count: 1
            path: ../../system/Database/SQLSRV/Forge.php

        -
            message: '#^Method CodeIgniter\\Database\\SQLSRV\\Forge\:\:_processIndexes\(\) return type has no value type specified in iterable type array\.$#'
            count: 1
            path: ../../system/Database/SQLSRV/Forge.php

        -
            message: '#^Property CodeIgniter\\Database\\SQLSRV\\Forge\:\:\$fkAllowActions type has no value type specified in iterable type array\.$#'
            count: 1
            path: ../../system/Database/SQLSRV/Forge.php

        -
            message: '#^Property CodeIgniter\\Database\\SQLSRV\\Forge\:\:\$unsigned type has no value type specified in iterable type array\.$#'
            count: 1
            path: ../../system/Database/SQLSRV/Forge.php

        -
            message: '#^Method CodeIgniter\\Database\\SQLSRV\\PreparedQuery\:\:_execute\(\) has parameter \$data with no value type specified in iterable type array\.$#'
            count: 1
            path: ../../system/Database/SQLSRV/PreparedQuery.php

        -
            message: '#^Method CodeIgniter\\Database\\SQLSRV\\PreparedQuery\:\:_prepare\(\) has parameter \$options with no value type specified in iterable type array\.$#'
            count: 1
            path: ../../system/Database/SQLSRV/PreparedQuery.php

        -
            message: '#^Method CodeIgniter\\Database\\SQLSRV\\PreparedQuery\:\:parameterize\(\) return type has no value type specified in iterable type array\.$#'
            count: 1
            path: ../../system/Database/SQLSRV/PreparedQuery.php

        -
            message: '#^Property CodeIgniter\\Database\\SQLSRV\\PreparedQuery\:\:\$parameters type has no value type specified in iterable type array\.$#'
            count: 1
            path: ../../system/Database/SQLSRV/PreparedQuery.php

        -
            message: '#^Method CodeIgniter\\Database\\SQLSRV\\Result\:\:fetchAssoc\(\) return type has no value type specified in iterable type array\.$#'
            count: 1
            path: ../../system/Database/SQLSRV/Result.php

        -
            message: '#^Method CodeIgniter\\Database\\SQLSRV\\Result\:\:getFieldData\(\) return type has no value type specified in iterable type array\.$#'
            count: 1
            path: ../../system/Database/SQLSRV/Result.php

        -
            message: '#^Method CodeIgniter\\Database\\SQLSRV\\Result\:\:getFieldNames\(\) return type has no value type specified in iterable type array\.$#'
            count: 1
            path: ../../system/Database/SQLSRV/Result.php

        -
            message: '#^Method CodeIgniter\\Database\\SQLSRV\\Utils\:\:_backup\(\) has parameter \$prefs with no value type specified in iterable type array\.$#'
            count: 1
            path: ../../system/Database/SQLSRV/Utils.php

        -
            message: '#^Property CodeIgniter\\Database\\SQLite3\\Builder\:\:\$randomKeyword type has no value type specified in iterable type array\.$#'
            count: 1
            path: ../../system/Database/SQLite3/Builder.php

        -
            message: '#^Method CodeIgniter\\Database\\SQLite3\\Forge\:\:_alterTable\(\) has parameter \$processedFields with no value type specified in iterable type array\.$#'
            count: 1
            path: ../../system/Database/SQLite3/Forge.php

        -
            message: '#^Method CodeIgniter\\Database\\SQLite3\\Forge\:\:_attributeAutoIncrement\(\) has parameter \$attributes with no value type specified in iterable type array\.$#'
            count: 1
            path: ../../system/Database/SQLite3/Forge.php

        -
            message: '#^Method CodeIgniter\\Database\\SQLite3\\Forge\:\:_attributeAutoIncrement\(\) has parameter \$field with no value type specified in iterable type array\.$#'
            count: 1
            path: ../../system/Database/SQLite3/Forge.php

        -
            message: '#^Method CodeIgniter\\Database\\SQLite3\\Forge\:\:_attributeType\(\) has parameter \$attributes with no value type specified in iterable type array\.$#'
            count: 1
            path: ../../system/Database/SQLite3/Forge.php

        -
            message: '#^Method CodeIgniter\\Database\\SQLite3\\Forge\:\:_processColumn\(\) has parameter \$processedField with no value type specified in iterable type array\.$#'
            count: 1
            path: ../../system/Database/SQLite3/Forge.php

        -
            message: '#^Method CodeIgniter\\Database\\SQLite3\\Forge\:\:_processForeignKeys\(\) return type has no value type specified in iterable type array\.$#'
            count: 1
            path: ../../system/Database/SQLite3/Forge.php

        -
            message: '#^Property CodeIgniter\\Database\\SQLite3\\Forge\:\:\$_unsigned type has no value type specified in iterable type array\.$#'
            count: 1
            path: ../../system/Database/SQLite3/Forge.php

        -
            message: '#^Method CodeIgniter\\Database\\SQLite3\\PreparedQuery\:\:_execute\(\) has parameter \$data with no value type specified in iterable type array\.$#'
            count: 1
            path: ../../system/Database/SQLite3/PreparedQuery.php

        -
            message: '#^Method CodeIgniter\\Database\\SQLite3\\PreparedQuery\:\:_prepare\(\) has parameter \$options with no value type specified in iterable type array\.$#'
            count: 1
            path: ../../system/Database/SQLite3/PreparedQuery.php

        -
            message: '#^Method CodeIgniter\\Database\\SQLite3\\Result\:\:fetchAssoc\(\) return type has no value type specified in iterable type array\.$#'
            count: 1
            path: ../../system/Database/SQLite3/Result.php

        -
            message: '#^Method CodeIgniter\\Database\\SQLite3\\Result\:\:getFieldData\(\) return type has no value type specified in iterable type array\.$#'
            count: 1
            path: ../../system/Database/SQLite3/Result.php

        -
            message: '#^Method CodeIgniter\\Database\\SQLite3\\Result\:\:getFieldNames\(\) return type has no value type specified in iterable type array\.$#'
            count: 1
            path: ../../system/Database/SQLite3/Result.php

        -
            message: '#^Method CodeIgniter\\Database\\SQLite3\\Table\:\:addForeignKey\(\) has parameter \$foreignKeys with no value type specified in iterable type array\.$#'
            count: 1
            path: ../../system/Database/SQLite3/Table.php

        -
            message: '#^Method CodeIgniter\\Database\\SQLite3\\Table\:\:addPrimaryKey\(\) has parameter \$fields with no value type specified in iterable type array\.$#'
            count: 1
            path: ../../system/Database/SQLite3/Table.php

        -
            message: '#^Method CodeIgniter\\Database\\SQLite3\\Table\:\:formatFields\(\) has parameter \$fields with no value type specified in iterable type array\.$#'
            count: 1
            path: ../../system/Database/SQLite3/Table.php

        -
            message: '#^Method CodeIgniter\\Database\\SQLite3\\Table\:\:formatFields\(\) return type has no value type specified in iterable type array\.$#'
            count: 1
            path: ../../system/Database/SQLite3/Table.php

        -
            message: '#^Property CodeIgniter\\Database\\SQLite3\\Table\:\:\$foreignKeys type has no value type specified in iterable type array\.$#'
            count: 1
            path: ../../system/Database/SQLite3/Table.php

        -
            message: '#^Property CodeIgniter\\Database\\SQLite3\\Table\:\:\$keys type has no value type specified in iterable type array\.$#'
            count: 1
            path: ../../system/Database/SQLite3/Table.php

        -
            message: '#^Method CodeIgniter\\Database\\SQLite3\\Utils\:\:_backup\(\) has parameter \$prefs with no value type specified in iterable type array\.$#'
            count: 1
            path: ../../system/Database/SQLite3/Utils.php

        -
            message: '#^Method CodeIgniter\\Debug\\BaseExceptionHandler\:\:collectVars\(\) return type has no value type specified in iterable type array\.$#'
            count: 1
            path: ../../system/Debug/BaseExceptionHandler.php

        -
            message: '#^Method CodeIgniter\\Debug\\BaseExceptionHandler\:\:maskData\(\) has parameter \$args with no value type specified in iterable type array\.$#'
            count: 1
            path: ../../system/Debug/BaseExceptionHandler.php

        -
            message: '#^Method CodeIgniter\\Debug\\BaseExceptionHandler\:\:maskData\(\) has parameter \$keysToMask with no value type specified in iterable type array\.$#'
            count: 1
            path: ../../system/Debug/BaseExceptionHandler.php

        -
            message: '#^Method CodeIgniter\\Debug\\BaseExceptionHandler\:\:maskData\(\) return type has no value type specified in iterable type array\.$#'
            count: 1
            path: ../../system/Debug/BaseExceptionHandler.php

        -
            message: '#^Method CodeIgniter\\Debug\\BaseExceptionHandler\:\:maskSensitiveData\(\) has parameter \$keysToMask with no value type specified in iterable type array\.$#'
            count: 1
            path: ../../system/Debug/BaseExceptionHandler.php

        -
            message: '#^Method CodeIgniter\\Debug\\BaseExceptionHandler\:\:maskSensitiveData\(\) has parameter \$trace with no value type specified in iterable type array\.$#'
            count: 1
            path: ../../system/Debug/BaseExceptionHandler.php

        -
            message: '#^Method CodeIgniter\\Debug\\BaseExceptionHandler\:\:maskSensitiveData\(\) return type has no value type specified in iterable type array\.$#'
            count: 1
            path: ../../system/Debug/BaseExceptionHandler.php

        -
            message: '#^Method CodeIgniter\\Debug\\Exceptions\:\:collectVars\(\) return type has no value type specified in iterable type array\.$#'
            count: 1
            path: ../../system/Debug/Exceptions.php

        -
            message: '#^Method CodeIgniter\\Debug\\Exceptions\:\:determineCodes\(\) return type has no value type specified in iterable type array\.$#'
            count: 1
            path: ../../system/Debug/Exceptions.php

        -
            message: '#^Method CodeIgniter\\Debug\\Exceptions\:\:maskData\(\) has parameter \$args with no value type specified in iterable type array\.$#'
            count: 1
            path: ../../system/Debug/Exceptions.php

        -
            message: '#^Method CodeIgniter\\Debug\\Exceptions\:\:maskData\(\) has parameter \$keysToMask with no value type specified in iterable type array\.$#'
            count: 1
            path: ../../system/Debug/Exceptions.php

        -
            message: '#^Method CodeIgniter\\Debug\\Exceptions\:\:maskData\(\) return type has no value type specified in iterable type array\.$#'
            count: 1
            path: ../../system/Debug/Exceptions.php

        -
            message: '#^Method CodeIgniter\\Debug\\Exceptions\:\:maskSensitiveData\(\) has parameter \$keysToMask with no value type specified in iterable type array\.$#'
            count: 1
            path: ../../system/Debug/Exceptions.php

        -
            message: '#^Method CodeIgniter\\Debug\\Exceptions\:\:maskSensitiveData\(\) has parameter \$trace with no value type specified in iterable type array\.$#'
            count: 1
            path: ../../system/Debug/Exceptions.php

        -
            message: '#^Method CodeIgniter\\Debug\\Exceptions\:\:maskSensitiveData\(\) return type has no value type specified in iterable type array\.$#'
            count: 1
            path: ../../system/Debug/Exceptions.php

        -
            message: '#^Method CodeIgniter\\Debug\\Exceptions\:\:renderBacktrace\(\) has parameter \$backtrace with no value type specified in iterable type array\.$#'
            count: 1
            path: ../../system/Debug/Exceptions.php

        -
            message: '#^Property CodeIgniter\\Debug\\Iterator\:\:\$results type has no value type specified in iterable type array\.$#'
            count: 1
            path: ../../system/Debug/Iterator.php

        -
            message: '#^Property CodeIgniter\\Debug\\Iterator\:\:\$tests type has no value type specified in iterable type array\.$#'
            count: 1
            path: ../../system/Debug/Iterator.php

        -
            message: '#^Method CodeIgniter\\Debug\\Timer\:\:getTimers\(\) return type has no value type specified in iterable type array\.$#'
            count: 1
            path: ../../system/Debug/Timer.php

        -
            message: '#^Property CodeIgniter\\Debug\\Timer\:\:\$timers type has no value type specified in iterable type array\.$#'
            count: 1
            path: ../../system/Debug/Timer.php

        -
            message: '#^Method CodeIgniter\\Debug\\Toolbar\:\:collectTimelineData\(\) has parameter \$collectors with no value type specified in iterable type array\.$#'
            count: 1
            path: ../../system/Debug/Toolbar.php

        -
            message: '#^Method CodeIgniter\\Debug\\Toolbar\:\:collectTimelineData\(\) return type has no value type specified in iterable type array\.$#'
            count: 1
            path: ../../system/Debug/Toolbar.php

        -
            message: '#^Method CodeIgniter\\Debug\\Toolbar\:\:collectVarData\(\) return type has no value type specified in iterable type array\.$#'
            count: 1
            path: ../../system/Debug/Toolbar.php

        -
            message: '#^Method CodeIgniter\\Debug\\Toolbar\:\:renderTimeline\(\) has parameter \$collectors with no value type specified in iterable type array\.$#'
            count: 1
            path: ../../system/Debug/Toolbar.php

        -
            message: '#^Method CodeIgniter\\Debug\\Toolbar\:\:renderTimeline\(\) has parameter \$styles with no value type specified in iterable type array\.$#'
            count: 1
            path: ../../system/Debug/Toolbar.php

        -
            message: '#^Method CodeIgniter\\Debug\\Toolbar\:\:renderTimelineRecursive\(\) has parameter \$rows with no value type specified in iterable type array\.$#'
            count: 1
            path: ../../system/Debug/Toolbar.php

        -
            message: '#^Method CodeIgniter\\Debug\\Toolbar\:\:renderTimelineRecursive\(\) has parameter \$styles with no value type specified in iterable type array\.$#'
            count: 1
            path: ../../system/Debug/Toolbar.php

        -
            message: '#^Method CodeIgniter\\Debug\\Toolbar\:\:structureTimelineData\(\) has parameter \$elements with no value type specified in iterable type array\.$#'
            count: 1
            path: ../../system/Debug/Toolbar.php

        -
            message: '#^Method CodeIgniter\\Debug\\Toolbar\:\:structureTimelineData\(\) return type has no value type specified in iterable type array\.$#'
            count: 1
            path: ../../system/Debug/Toolbar.php

        -
            message: '#^Method CodeIgniter\\Debug\\Toolbar\\Collectors\\BaseCollector\:\:display\(\) return type has no value type specified in iterable type array\.$#'
            count: 1
            path: ../../system/Debug/Toolbar/Collectors/BaseCollector.php

        -
            message: '#^Method CodeIgniter\\Debug\\Toolbar\\Collectors\\BaseCollector\:\:formatTimelineData\(\) return type has no value type specified in iterable type array\.$#'
            count: 1
            path: ../../system/Debug/Toolbar/Collectors/BaseCollector.php

        -
            message: '#^Method CodeIgniter\\Debug\\Toolbar\\Collectors\\BaseCollector\:\:getAsArray\(\) return type has no value type specified in iterable type array\.$#'
            count: 1
            path: ../../system/Debug/Toolbar/Collectors/BaseCollector.php

        -
            message: '#^Method CodeIgniter\\Debug\\Toolbar\\Collectors\\BaseCollector\:\:getVarData\(\) return type has no value type specified in iterable type array\.$#'
            count: 1
            path: ../../system/Debug/Toolbar/Collectors/BaseCollector.php

        -
            message: '#^Method CodeIgniter\\Debug\\Toolbar\\Collectors\\BaseCollector\:\:timelineData\(\) return type has no value type specified in iterable type array\.$#'
            count: 1
            path: ../../system/Debug/Toolbar/Collectors/BaseCollector.php

        -
            message: '#^Method CodeIgniter\\Debug\\Toolbar\\Collectors\\Config\:\:display\(\) return type has no value type specified in iterable type array\.$#'
            count: 1
            path: ../../system/Debug/Toolbar/Collectors/Config.php

        -
            message: '#^Method CodeIgniter\\Debug\\Toolbar\\Collectors\\Database\:\:display\(\) return type has no value type specified in iterable type array\.$#'
            count: 1
            path: ../../system/Debug/Toolbar/Collectors/Database.php

        -
            message: '#^Method CodeIgniter\\Debug\\Toolbar\\Collectors\\Database\:\:formatTimelineData\(\) return type has no value type specified in iterable type array\.$#'
            count: 1
            path: ../../system/Debug/Toolbar/Collectors/Database.php

        -
            message: '#^Property CodeIgniter\\Debug\\Toolbar\\Collectors\\Database\:\:\$connections type has no value type specified in iterable type array\.$#'
            count: 1
            path: ../../system/Debug/Toolbar/Collectors/Database.php

        -
            message: '#^Property CodeIgniter\\Debug\\Toolbar\\Collectors\\Database\:\:\$queries type has no value type specified in iterable type array\.$#'
            count: 1
            path: ../../system/Debug/Toolbar/Collectors/Database.php

        -
            message: '#^Method CodeIgniter\\Debug\\Toolbar\\Collectors\\Events\:\:display\(\) return type has no value type specified in iterable type array\.$#'
            count: 1
            path: ../../system/Debug/Toolbar/Collectors/Events.php

        -
            message: '#^Method CodeIgniter\\Debug\\Toolbar\\Collectors\\Events\:\:formatTimelineData\(\) return type has no value type specified in iterable type array\.$#'
            count: 1
            path: ../../system/Debug/Toolbar/Collectors/Events.php

        -
            message: '#^Method CodeIgniter\\Debug\\Toolbar\\Collectors\\Files\:\:display\(\) return type has no value type specified in iterable type array\.$#'
            count: 1
            path: ../../system/Debug/Toolbar/Collectors/Files.php

        -
            message: '#^Method CodeIgniter\\Debug\\Toolbar\\Collectors\\History\:\:display\(\) return type has no value type specified in iterable type array\.$#'
            count: 1
            path: ../../system/Debug/Toolbar/Collectors/History.php

        -
            message: '#^Property CodeIgniter\\Debug\\Toolbar\\Collectors\\History\:\:\$files type has no value type specified in iterable type array\.$#'
            count: 1
            path: ../../system/Debug/Toolbar/Collectors/History.php

        -
            message: '#^Method CodeIgniter\\Debug\\Toolbar\\Collectors\\Timers\:\:formatTimelineData\(\) return type has no value type specified in iterable type array\.$#'
            count: 1
            path: ../../system/Debug/Toolbar/Collectors/Timers.php

        -
            message: '#^Method CodeIgniter\\Debug\\Toolbar\\Collectors\\Views\:\:formatTimelineData\(\) return type has no value type specified in iterable type array\.$#'
            count: 1
            path: ../../system/Debug/Toolbar/Collectors/Views.php

        -
            message: '#^Method CodeIgniter\\Debug\\Toolbar\\Collectors\\Views\:\:getVarData\(\) return type has no value type specified in iterable type array\.$#'
            count: 1
            path: ../../system/Debug/Toolbar/Collectors/Views.php

        -
            message: '#^Property CodeIgniter\\Debug\\Toolbar\\Collectors\\Views\:\:\$views type has no value type specified in iterable type array\.$#'
            count: 1
            path: ../../system/Debug/Toolbar/Collectors/Views.php

        -
            message: '#^Method CodeIgniter\\Email\\Email\:\:__construct\(\) has parameter \$config with no value type specified in iterable type array\.$#'
            count: 1
            path: ../../system/Email/Email.php

        -
            message: '#^Method CodeIgniter\\Email\\Email\:\:cleanEmail\(\) has parameter \$email with no value type specified in iterable type array\.$#'
            count: 1
            path: ../../system/Email/Email.php

        -
            message: '#^Method CodeIgniter\\Email\\Email\:\:cleanEmail\(\) return type has no value type specified in iterable type array\.$#'
            count: 1
            path: ../../system/Email/Email.php

        -
            message: '#^Method CodeIgniter\\Email\\Email\:\:initialize\(\) has parameter \$config with no value type specified in iterable type array\.$#'
            count: 1
            path: ../../system/Email/Email.php

        -
            message: '#^Method CodeIgniter\\Email\\Email\:\:printDebugger\(\) has parameter \$include with no value type specified in iterable type array\.$#'
            count: 1
            path: ../../system/Email/Email.php

        -
            message: '#^Method CodeIgniter\\Email\\Email\:\:setArchiveValues\(\) return type has no value type specified in iterable type array\.$#'
            count: 1
            path: ../../system/Email/Email.php

        -
            message: '#^Method CodeIgniter\\Email\\Email\:\:setTo\(\) has parameter \$to with no value type specified in iterable type array\.$#'
            count: 1
            path: ../../system/Email/Email.php

        -
            message: '#^Method CodeIgniter\\Email\\Email\:\:validateEmail\(\) has parameter \$email with no value type specified in iterable type array\.$#'
            count: 1
            path: ../../system/Email/Email.php

        -
            message: '#^Property CodeIgniter\\Email\\Email\:\:\$BCCArray type has no value type specified in iterable type array\.$#'
            count: 1
            path: ../../system/Email/Email.php

        -
            message: '#^Property CodeIgniter\\Email\\Email\:\:\$CCArray type has no value type specified in iterable type array\.$#'
            count: 1
            path: ../../system/Email/Email.php

        -
            message: '#^Property CodeIgniter\\Email\\Email\:\:\$archive type has no value type specified in iterable type array\.$#'
            count: 1
            path: ../../system/Email/Email.php

        -
            message: '#^Property CodeIgniter\\Email\\Email\:\:\$attachments type has no value type specified in iterable type array\.$#'
            count: 1
            path: ../../system/Email/Email.php

        -
            message: '#^Property CodeIgniter\\Email\\Email\:\:\$debugMessage type has no value type specified in iterable type array\.$#'
            count: 1
            path: ../../system/Email/Email.php

        -
            message: '#^Property CodeIgniter\\Email\\Email\:\:\$headers type has no value type specified in iterable type array\.$#'
            count: 1
            path: ../../system/Email/Email.php

        -
            message: '#^Property CodeIgniter\\Email\\Email\:\:\$recipients type has no value type specified in iterable type array\.$#'
            count: 1
            path: ../../system/Email/Email.php

        -
            message: '#^Property CodeIgniter\\Email\\Email\:\:\$tmpArchive type has no value type specified in iterable type array\.$#'
            count: 1
            path: ../../system/Email/Email.php

        -
            message: '#^Method CodeIgniter\\Encryption\\EncrypterInterface\:\:decrypt\(\) has parameter \$params with no value type specified in iterable type array\.$#'
            count: 1
            path: ../../system/Encryption/EncrypterInterface.php

        -
            message: '#^Method CodeIgniter\\Encryption\\EncrypterInterface\:\:encrypt\(\) has parameter \$params with no value type specified in iterable type array\.$#'
            count: 1
            path: ../../system/Encryption/EncrypterInterface.php

        -
            message: '#^Method CodeIgniter\\Encryption\\Encryption\:\:__get\(\) return type has no value type specified in iterable type array\.$#'
            count: 1
            path: ../../system/Encryption/Encryption.php

        -
            message: '#^Property CodeIgniter\\Encryption\\Encryption\:\:\$drivers type has no value type specified in iterable type array\.$#'
            count: 1
            path: ../../system/Encryption/Encryption.php

        -
            message: '#^Method CodeIgniter\\Encryption\\Handlers\\BaseHandler\:\:__get\(\) return type has no value type specified in iterable type array\.$#'
            count: 1
            path: ../../system/Encryption/Handlers/BaseHandler.php

        -
            message: '#^Method CodeIgniter\\Encryption\\Handlers\\OpenSSLHandler\:\:decrypt\(\) has parameter \$params with no value type specified in iterable type array\.$#'
            count: 1
            path: ../../system/Encryption/Handlers/OpenSSLHandler.php

        -
            message: '#^Method CodeIgniter\\Encryption\\Handlers\\OpenSSLHandler\:\:encrypt\(\) has parameter \$params with no value type specified in iterable type array\.$#'
            count: 1
            path: ../../system/Encryption/Handlers/OpenSSLHandler.php

        -
            message: '#^Property CodeIgniter\\Encryption\\Handlers\\OpenSSLHandler\:\:\$digestSize type has no value type specified in iterable type array\.$#'
            count: 1
            path: ../../system/Encryption/Handlers/OpenSSLHandler.php

        -
            message: '#^Method CodeIgniter\\Encryption\\Handlers\\SodiumHandler\:\:decrypt\(\) has parameter \$params with no value type specified in iterable type array\.$#'
            count: 1
            path: ../../system/Encryption/Handlers/SodiumHandler.php

        -
            message: '#^Method CodeIgniter\\Encryption\\Handlers\\SodiumHandler\:\:encrypt\(\) has parameter \$params with no value type specified in iterable type array\.$#'
            count: 1
            path: ../../system/Encryption/Handlers/SodiumHandler.php

        -
            message: '#^Method CodeIgniter\\Encryption\\Handlers\\SodiumHandler\:\:parseParams\(\) has parameter \$params with no value type specified in iterable type array\.$#'
            count: 1
            path: ../../system/Encryption/Handlers/SodiumHandler.php

        -
            message: '#^Method CodeIgniter\\Entity\\Cast\\ArrayCast\:\:get\(\) has parameter \$params with no value type specified in iterable type array\.$#'
            count: 1
            path: ../../system/Entity/Cast/ArrayCast.php

        -
            message: '#^Method CodeIgniter\\Entity\\Cast\\ArrayCast\:\:get\(\) has parameter \$value with no value type specified in iterable type array\.$#'
            count: 1
            path: ../../system/Entity/Cast/ArrayCast.php

        -
            message: '#^Method CodeIgniter\\Entity\\Cast\\ArrayCast\:\:get\(\) return type has no value type specified in iterable type array\.$#'
            count: 1
            path: ../../system/Entity/Cast/ArrayCast.php

        -
            message: '#^Method CodeIgniter\\Entity\\Cast\\ArrayCast\:\:set\(\) has parameter \$params with no value type specified in iterable type array\.$#'
            count: 1
            path: ../../system/Entity/Cast/ArrayCast.php

        -
            message: '#^Method CodeIgniter\\Entity\\Cast\\ArrayCast\:\:set\(\) has parameter \$value with no value type specified in iterable type array\.$#'
            count: 1
            path: ../../system/Entity/Cast/ArrayCast.php

        -
            message: '#^Method CodeIgniter\\Entity\\Cast\\BaseCast\:\:get\(\) has parameter \$params with no value type specified in iterable type array\.$#'
            count: 1
            path: ../../system/Entity/Cast/BaseCast.php

        -
            message: '#^Method CodeIgniter\\Entity\\Cast\\BaseCast\:\:get\(\) has parameter \$value with no value type specified in iterable type array\.$#'
            count: 1
            path: ../../system/Entity/Cast/BaseCast.php

        -
            message: '#^Method CodeIgniter\\Entity\\Cast\\BaseCast\:\:get\(\) return type has no value type specified in iterable type array\.$#'
            count: 1
            path: ../../system/Entity/Cast/BaseCast.php

        -
            message: '#^Method CodeIgniter\\Entity\\Cast\\BaseCast\:\:set\(\) has parameter \$params with no value type specified in iterable type array\.$#'
            count: 1
            path: ../../system/Entity/Cast/BaseCast.php

        -
            message: '#^Method CodeIgniter\\Entity\\Cast\\BaseCast\:\:set\(\) has parameter \$value with no value type specified in iterable type array\.$#'
            count: 1
            path: ../../system/Entity/Cast/BaseCast.php

        -
            message: '#^Method CodeIgniter\\Entity\\Cast\\BaseCast\:\:set\(\) return type has no value type specified in iterable type array\.$#'
            count: 1
            path: ../../system/Entity/Cast/BaseCast.php

        -
            message: '#^Method CodeIgniter\\Entity\\Cast\\BooleanCast\:\:get\(\) has parameter \$params with no value type specified in iterable type array\.$#'
            count: 1
            path: ../../system/Entity/Cast/BooleanCast.php

        -
            message: '#^Method CodeIgniter\\Entity\\Cast\\BooleanCast\:\:get\(\) has parameter \$value with no value type specified in iterable type array\.$#'
            count: 1
            path: ../../system/Entity/Cast/BooleanCast.php

        -
            message: '#^Method CodeIgniter\\Entity\\Cast\\CSVCast\:\:get\(\) has parameter \$params with no value type specified in iterable type array\.$#'
            count: 1
            path: ../../system/Entity/Cast/CSVCast.php

        -
            message: '#^Method CodeIgniter\\Entity\\Cast\\CSVCast\:\:get\(\) has parameter \$value with no value type specified in iterable type array\.$#'
            count: 1
            path: ../../system/Entity/Cast/CSVCast.php

        -
            message: '#^Method CodeIgniter\\Entity\\Cast\\CSVCast\:\:get\(\) return type has no value type specified in iterable type array\.$#'
            count: 1
            path: ../../system/Entity/Cast/CSVCast.php

        -
            message: '#^Method CodeIgniter\\Entity\\Cast\\CSVCast\:\:set\(\) has parameter \$params with no value type specified in iterable type array\.$#'
            count: 1
            path: ../../system/Entity/Cast/CSVCast.php

        -
            message: '#^Method CodeIgniter\\Entity\\Cast\\CSVCast\:\:set\(\) has parameter \$value with no value type specified in iterable type array\.$#'
            count: 1
            path: ../../system/Entity/Cast/CSVCast.php

        -
            message: '#^Method CodeIgniter\\Entity\\Cast\\CastInterface\:\:get\(\) has parameter \$params with no value type specified in iterable type array\.$#'
            count: 1
            path: ../../system/Entity/Cast/CastInterface.php

        -
            message: '#^Method CodeIgniter\\Entity\\Cast\\CastInterface\:\:get\(\) has parameter \$value with no value type specified in iterable type array\.$#'
            count: 1
            path: ../../system/Entity/Cast/CastInterface.php

        -
            message: '#^Method CodeIgniter\\Entity\\Cast\\CastInterface\:\:get\(\) return type has no value type specified in iterable type array\.$#'
            count: 1
            path: ../../system/Entity/Cast/CastInterface.php

        -
            message: '#^Method CodeIgniter\\Entity\\Cast\\CastInterface\:\:set\(\) has parameter \$params with no value type specified in iterable type array\.$#'
            count: 1
            path: ../../system/Entity/Cast/CastInterface.php

        -
            message: '#^Method CodeIgniter\\Entity\\Cast\\CastInterface\:\:set\(\) has parameter \$value with no value type specified in iterable type array\.$#'
            count: 1
            path: ../../system/Entity/Cast/CastInterface.php

        -
            message: '#^Method CodeIgniter\\Entity\\Cast\\CastInterface\:\:set\(\) return type has no value type specified in iterable type array\.$#'
            count: 1
            path: ../../system/Entity/Cast/CastInterface.php

        -
            message: '#^Method CodeIgniter\\Entity\\Cast\\DatetimeCast\:\:get\(\) has parameter \$params with no value type specified in iterable type array\.$#'
            count: 1
            path: ../../system/Entity/Cast/DatetimeCast.php

        -
            message: '#^Method CodeIgniter\\Entity\\Cast\\DatetimeCast\:\:get\(\) has parameter \$value with no value type specified in iterable type array\.$#'
            count: 1
            path: ../../system/Entity/Cast/DatetimeCast.php

        -
            message: '#^Method CodeIgniter\\Entity\\Cast\\FloatCast\:\:get\(\) has parameter \$params with no value type specified in iterable type array\.$#'
            count: 1
            path: ../../system/Entity/Cast/FloatCast.php

        -
            message: '#^Method CodeIgniter\\Entity\\Cast\\FloatCast\:\:get\(\) has parameter \$value with no value type specified in iterable type array\.$#'
            count: 1
            path: ../../system/Entity/Cast/FloatCast.php

        -
            message: '#^Method CodeIgniter\\Entity\\Cast\\IntBoolCast\:\:get\(\) has parameter \$params with no value type specified in iterable type array\.$#'
            count: 1
            path: ../../system/Entity/Cast/IntBoolCast.php

        -
            message: '#^Method CodeIgniter\\Entity\\Cast\\IntBoolCast\:\:set\(\) has parameter \$params with no value type specified in iterable type array\.$#'
            count: 1
            path: ../../system/Entity/Cast/IntBoolCast.php

        -
            message: '#^Method CodeIgniter\\Entity\\Cast\\IntegerCast\:\:get\(\) has parameter \$params with no value type specified in iterable type array\.$#'
            count: 1
            path: ../../system/Entity/Cast/IntegerCast.php

        -
            message: '#^Method CodeIgniter\\Entity\\Cast\\IntegerCast\:\:get\(\) has parameter \$value with no value type specified in iterable type array\.$#'
            count: 1
            path: ../../system/Entity/Cast/IntegerCast.php

        -
            message: '#^Method CodeIgniter\\Entity\\Cast\\JsonCast\:\:get\(\) has parameter \$params with no value type specified in iterable type array\.$#'
            count: 1
            path: ../../system/Entity/Cast/JsonCast.php

        -
            message: '#^Method CodeIgniter\\Entity\\Cast\\JsonCast\:\:get\(\) has parameter \$value with no value type specified in iterable type array\.$#'
            count: 1
            path: ../../system/Entity/Cast/JsonCast.php

        -
            message: '#^Method CodeIgniter\\Entity\\Cast\\JsonCast\:\:get\(\) return type has no value type specified in iterable type array\.$#'
            count: 1
            path: ../../system/Entity/Cast/JsonCast.php

        -
            message: '#^Method CodeIgniter\\Entity\\Cast\\JsonCast\:\:set\(\) has parameter \$params with no value type specified in iterable type array\.$#'
            count: 1
            path: ../../system/Entity/Cast/JsonCast.php

        -
            message: '#^Method CodeIgniter\\Entity\\Cast\\JsonCast\:\:set\(\) has parameter \$value with no value type specified in iterable type array\.$#'
            count: 1
            path: ../../system/Entity/Cast/JsonCast.php

        -
            message: '#^Method CodeIgniter\\Entity\\Cast\\ObjectCast\:\:get\(\) has parameter \$params with no value type specified in iterable type array\.$#'
            count: 1
            path: ../../system/Entity/Cast/ObjectCast.php

        -
            message: '#^Method CodeIgniter\\Entity\\Cast\\ObjectCast\:\:get\(\) has parameter \$value with no value type specified in iterable type array\.$#'
            count: 1
            path: ../../system/Entity/Cast/ObjectCast.php

        -
            message: '#^Method CodeIgniter\\Entity\\Cast\\StringCast\:\:get\(\) has parameter \$params with no value type specified in iterable type array\.$#'
            count: 1
            path: ../../system/Entity/Cast/StringCast.php

        -
            message: '#^Method CodeIgniter\\Entity\\Cast\\StringCast\:\:get\(\) has parameter \$value with no value type specified in iterable type array\.$#'
            count: 1
            path: ../../system/Entity/Cast/StringCast.php

        -
            message: '#^Method CodeIgniter\\Entity\\Cast\\TimestampCast\:\:get\(\) has parameter \$params with no value type specified in iterable type array\.$#'
            count: 1
            path: ../../system/Entity/Cast/TimestampCast.php

        -
            message: '#^Method CodeIgniter\\Entity\\Cast\\TimestampCast\:\:get\(\) has parameter \$value with no value type specified in iterable type array\.$#'
            count: 1
            path: ../../system/Entity/Cast/TimestampCast.php

        -
            message: '#^Method CodeIgniter\\Entity\\Cast\\TimestampCast\:\:get\(\) return type has no value type specified in iterable type array\.$#'
            count: 1
            path: ../../system/Entity/Cast/TimestampCast.php

        -
            message: '#^Method CodeIgniter\\Entity\\Cast\\URICast\:\:get\(\) has parameter \$params with no value type specified in iterable type array\.$#'
            count: 1
            path: ../../system/Entity/Cast/URICast.php

        -
            message: '#^Method CodeIgniter\\Entity\\Cast\\URICast\:\:get\(\) has parameter \$value with no value type specified in iterable type array\.$#'
            count: 1
            path: ../../system/Entity/Cast/URICast.php

        -
            message: '#^Method CodeIgniter\\Entity\\Entity\:\:__construct\(\) has parameter \$data with no value type specified in iterable type array\.$#'
            count: 1
            path: ../../system/Entity/Entity.php

        -
            message: '#^Method CodeIgniter\\Entity\\Entity\:\:__get\(\) return type has no value type specified in iterable type array\.$#'
            count: 1
            path: ../../system/Entity/Entity.php

        -
            message: '#^Method CodeIgniter\\Entity\\Entity\:\:__set\(\) has parameter \$value with no value type specified in iterable type array\.$#'
            count: 1
            path: ../../system/Entity/Entity.php

        -
            message: '#^Method CodeIgniter\\Entity\\Entity\:\:castAs\(\) return type has no value type specified in iterable type array\.$#'
            count: 1
            path: ../../system/Entity/Entity.php

        -
            message: '#^Method CodeIgniter\\Entity\\Entity\:\:fill\(\) has parameter \$data with no value type specified in iterable type array\.$#'
            count: 1
            path: ../../system/Entity/Entity.php

        -
            message: '#^Method CodeIgniter\\Entity\\Entity\:\:injectRawData\(\) has parameter \$data with no value type specified in iterable type array\.$#'
            count: 1
            path: ../../system/Entity/Entity.php

        -
            message: '#^Method CodeIgniter\\Entity\\Entity\:\:jsonSerialize\(\) return type has no value type specified in iterable type array\.$#'
            count: 1
            path: ../../system/Entity/Entity.php

        -
            message: '#^Method CodeIgniter\\Entity\\Entity\:\:setAttributes\(\) has parameter \$data with no value type specified in iterable type array\.$#'
            count: 1
            path: ../../system/Entity/Entity.php

        -
            message: '#^Method CodeIgniter\\Entity\\Entity\:\:toArray\(\) return type has no value type specified in iterable type array\.$#'
            count: 1
            path: ../../system/Entity/Entity.php

        -
            message: '#^Method CodeIgniter\\Entity\\Entity\:\:toRawArray\(\) return type has no value type specified in iterable type array\.$#'
            count: 1
            path: ../../system/Entity/Entity.php

        -
            message: '#^Method CodeIgniter\\Exceptions\\PageNotFoundException\:\:lang\(\) has parameter \$args with no value type specified in iterable type array\.$#'
            count: 1
            path: ../../system/Exceptions/PageNotFoundException.php

        -
            message: '#^Method CodeIgniter\\Filters\\Filters\:\:checkExcept\(\) has parameter \$paths with no value type specified in iterable type array\.$#'
            count: 1
            path: ../../system/Filters/Filters.php

        -
            message: '#^Method CodeIgniter\\Filters\\Filters\:\:checkPseudoRegex\(\) has parameter \$paths with no value type specified in iterable type array\.$#'
            count: 1
            path: ../../system/Filters/Filters.php

        -
            message: '#^Method CodeIgniter\\Filters\\Filters\:\:getRequiredFilters\(\) return type has no value type specified in iterable type array\.$#'
            count: 1
            path: ../../system/Filters/Filters.php

        -
            message: '#^Method CodeIgniter\\Filters\\Filters\:\:pathApplies\(\) has parameter \$paths with no value type specified in iterable type array\.$#'
            count: 1
            path: ../../system/Filters/Filters.php

        -
            message: '#^Method CodeIgniter\\Filters\\Filters\:\:setToolbarToLast\(\) return type has no value type specified in iterable type array\.$#'
            count: 1
            path: ../../system/Filters/Filters.php

        -
            message: '#^Method CodeIgniter\\Filters\\ForceHTTPS\:\:after\(\) has parameter \$arguments with no value type specified in iterable type array\.$#'
            count: 1
            path: ../../system/Filters/ForceHTTPS.php

        -
            message: '#^Method CodeIgniter\\Filters\\ForceHTTPS\:\:before\(\) has parameter \$arguments with no value type specified in iterable type array\.$#'
            count: 1
            path: ../../system/Filters/ForceHTTPS.php

        -
            message: '#^Method CodeIgniter\\Filters\\InvalidChars\:\:checkControl\(\) has parameter \$value with no value type specified in iterable type array\.$#'
            count: 1
            path: ../../system/Filters/InvalidChars.php

        -
            message: '#^Method CodeIgniter\\Filters\\InvalidChars\:\:checkControl\(\) return type has no value type specified in iterable type array\.$#'
            count: 1
            path: ../../system/Filters/InvalidChars.php

        -
            message: '#^Method CodeIgniter\\Filters\\InvalidChars\:\:checkEncoding\(\) has parameter \$value with no value type specified in iterable type array\.$#'
            count: 1
            path: ../../system/Filters/InvalidChars.php

        -
            message: '#^Method CodeIgniter\\Filters\\InvalidChars\:\:checkEncoding\(\) return type has no value type specified in iterable type array\.$#'
            count: 1
            path: ../../system/Filters/InvalidChars.php

        -
            message: '#^Method CodeIgniter\\Filters\\PageCache\:\:after\(\) has parameter \$arguments with no value type specified in iterable type array\.$#'
            count: 1
            path: ../../system/Filters/PageCache.php

        -
            message: '#^Method CodeIgniter\\Filters\\PageCache\:\:before\(\) has parameter \$arguments with no value type specified in iterable type array\.$#'
            count: 1
            path: ../../system/Filters/PageCache.php

        -
            message: '#^Method CodeIgniter\\Filters\\PerformanceMetrics\:\:after\(\) has parameter \$arguments with no value type specified in iterable type array\.$#'
            count: 1
            path: ../../system/Filters/PerformanceMetrics.php

        -
            message: '#^Method CodeIgniter\\Filters\\PerformanceMetrics\:\:before\(\) has parameter \$arguments with no value type specified in iterable type array\.$#'
            count: 1
            path: ../../system/Filters/PerformanceMetrics.php

        -
            message: '#^Method CodeIgniter\\HTTP\\CLIRequest\:\:getArgs\(\) return type has no value type specified in iterable type array\.$#'
            count: 1
            path: ../../system/HTTP/CLIRequest.php

        -
            message: '#^Method CodeIgniter\\HTTP\\CLIRequest\:\:getCookie\(\) has parameter \$index with no value type specified in iterable type array\.$#'
            count: 1
            path: ../../system/HTTP/CLIRequest.php

        -
            message: '#^Method CodeIgniter\\HTTP\\CLIRequest\:\:getCookie\(\) return type has no value type specified in iterable type array\.$#'
            count: 1
            path: ../../system/HTTP/CLIRequest.php

        -
            message: '#^Method CodeIgniter\\HTTP\\CLIRequest\:\:getGet\(\) has parameter \$flags with no value type specified in iterable type array\.$#'
            count: 1
            path: ../../system/HTTP/CLIRequest.php

        -
            message: '#^Method CodeIgniter\\HTTP\\CLIRequest\:\:getGet\(\) has parameter \$index with no value type specified in iterable type array\.$#'
            count: 1
            path: ../../system/HTTP/CLIRequest.php

        -
            message: '#^Method CodeIgniter\\HTTP\\CLIRequest\:\:getGet\(\) return type has no value type specified in iterable type array\.$#'
            count: 1
            path: ../../system/HTTP/CLIRequest.php

        -
            message: '#^Method CodeIgniter\\HTTP\\CLIRequest\:\:getGetPost\(\) has parameter \$flags with no value type specified in iterable type array\.$#'
            count: 1
            path: ../../system/HTTP/CLIRequest.php

        -
            message: '#^Method CodeIgniter\\HTTP\\CLIRequest\:\:getGetPost\(\) has parameter \$index with no value type specified in iterable type array\.$#'
            count: 1
            path: ../../system/HTTP/CLIRequest.php

        -
            message: '#^Method CodeIgniter\\HTTP\\CLIRequest\:\:getGetPost\(\) return type has no value type specified in iterable type array\.$#'
            count: 1
            path: ../../system/HTTP/CLIRequest.php

        -
            message: '#^Method CodeIgniter\\HTTP\\CLIRequest\:\:getOptions\(\) return type has no value type specified in iterable type array\.$#'
            count: 1
            path: ../../system/HTTP/CLIRequest.php

        -
            message: '#^Method CodeIgniter\\HTTP\\CLIRequest\:\:getPost\(\) has parameter \$flags with no value type specified in iterable type array\.$#'
            count: 1
            path: ../../system/HTTP/CLIRequest.php

        -
            message: '#^Method CodeIgniter\\HTTP\\CLIRequest\:\:getPost\(\) has parameter \$index with no value type specified in iterable type array\.$#'
            count: 1
            path: ../../system/HTTP/CLIRequest.php

        -
            message: '#^Method CodeIgniter\\HTTP\\CLIRequest\:\:getPost\(\) return type has no value type specified in iterable type array\.$#'
            count: 1
            path: ../../system/HTTP/CLIRequest.php

        -
            message: '#^Method CodeIgniter\\HTTP\\CLIRequest\:\:getPostGet\(\) has parameter \$flags with no value type specified in iterable type array\.$#'
            count: 1
            path: ../../system/HTTP/CLIRequest.php

        -
            message: '#^Method CodeIgniter\\HTTP\\CLIRequest\:\:getPostGet\(\) has parameter \$index with no value type specified in iterable type array\.$#'
            count: 1
            path: ../../system/HTTP/CLIRequest.php

        -
            message: '#^Method CodeIgniter\\HTTP\\CLIRequest\:\:getPostGet\(\) return type has no value type specified in iterable type array\.$#'
            count: 1
            path: ../../system/HTTP/CLIRequest.php

        -
            message: '#^Method CodeIgniter\\HTTP\\CLIRequest\:\:getSegments\(\) return type has no value type specified in iterable type array\.$#'
            count: 1
            path: ../../system/HTTP/CLIRequest.php

        -
            message: '#^Method CodeIgniter\\HTTP\\CLIRequest\:\:returnNullOrEmptyArray\(\) has parameter \$index with no value type specified in iterable type array\.$#'
            count: 1
            path: ../../system/HTTP/CLIRequest.php

        -
            message: '#^Method CodeIgniter\\HTTP\\CLIRequest\:\:returnNullOrEmptyArray\(\) return type has no value type specified in iterable type array\.$#'
            count: 1
            path: ../../system/HTTP/CLIRequest.php

        -
            message: '#^Property CodeIgniter\\HTTP\\CLIRequest\:\:\$args type has no value type specified in iterable type array\.$#'
            count: 1
            path: ../../system/HTTP/CLIRequest.php

        -
            message: '#^Property CodeIgniter\\HTTP\\CLIRequest\:\:\$options type has no value type specified in iterable type array\.$#'
            count: 1
            path: ../../system/HTTP/CLIRequest.php

        -
            message: '#^Property CodeIgniter\\HTTP\\CLIRequest\:\:\$segments type has no value type specified in iterable type array\.$#'
            count: 1
            path: ../../system/HTTP/CLIRequest.php

        -
            message: '#^Method CodeIgniter\\HTTP\\CURLRequest\:\:applyBody\(\) has parameter \$curlOptions with no value type specified in iterable type array\.$#'
            count: 1
            path: ../../system/HTTP/CURLRequest.php

        -
            message: '#^Method CodeIgniter\\HTTP\\CURLRequest\:\:applyBody\(\) return type has no value type specified in iterable type array\.$#'
            count: 1
            path: ../../system/HTTP/CURLRequest.php

        -
            message: '#^Method CodeIgniter\\HTTP\\CURLRequest\:\:applyMethod\(\) has parameter \$curlOptions with no value type specified in iterable type array\.$#'
            count: 1
            path: ../../system/HTTP/CURLRequest.php

        -
            message: '#^Method CodeIgniter\\HTTP\\CURLRequest\:\:applyMethod\(\) return type has no value type specified in iterable type array\.$#'
            count: 1
            path: ../../system/HTTP/CURLRequest.php

        -
            message: '#^Method CodeIgniter\\HTTP\\CURLRequest\:\:applyRequestHeaders\(\) has parameter \$curlOptions with no value type specified in iterable type array\.$#'
            count: 1
            path: ../../system/HTTP/CURLRequest.php

        -
            message: '#^Method CodeIgniter\\HTTP\\CURLRequest\:\:applyRequestHeaders\(\) return type has no value type specified in iterable type array\.$#'
            count: 1
            path: ../../system/HTTP/CURLRequest.php

        -
            message: '#^Method CodeIgniter\\HTTP\\CURLRequest\:\:delete\(\) has parameter \$options with no value type specified in iterable type array\.$#'
            count: 1
            path: ../../system/HTTP/CURLRequest.php

        -
            message: '#^Method CodeIgniter\\HTTP\\CURLRequest\:\:get\(\) has parameter \$options with no value type specified in iterable type array\.$#'
            count: 1
            path: ../../system/HTTP/CURLRequest.php

        -
            message: '#^Method CodeIgniter\\HTTP\\CURLRequest\:\:head\(\) has parameter \$options with no value type specified in iterable type array\.$#'
            count: 1
            path: ../../system/HTTP/CURLRequest.php

        -
            message: '#^Method CodeIgniter\\HTTP\\CURLRequest\:\:options\(\) has parameter \$options with no value type specified in iterable type array\.$#'
            count: 1
            path: ../../system/HTTP/CURLRequest.php

        -
            message: '#^Method CodeIgniter\\HTTP\\CURLRequest\:\:parseOptions\(\) has parameter \$options with no value type specified in iterable type array\.$#'
            count: 1
            path: ../../system/HTTP/CURLRequest.php

        -
            message: '#^Method CodeIgniter\\HTTP\\CURLRequest\:\:patch\(\) has parameter \$options with no value type specified in iterable type array\.$#'
            count: 1
            path: ../../system/HTTP/CURLRequest.php

        -
            message: '#^Method CodeIgniter\\HTTP\\CURLRequest\:\:post\(\) has parameter \$options with no value type specified in iterable type array\.$#'
            count: 1
            path: ../../system/HTTP/CURLRequest.php

        -
            message: '#^Method CodeIgniter\\HTTP\\CURLRequest\:\:put\(\) has parameter \$options with no value type specified in iterable type array\.$#'
            count: 1
            path: ../../system/HTTP/CURLRequest.php

        -
            message: '#^Method CodeIgniter\\HTTP\\CURLRequest\:\:request\(\) has parameter \$options with no value type specified in iterable type array\.$#'
            count: 1
            path: ../../system/HTTP/CURLRequest.php

        -
            message: '#^Method CodeIgniter\\HTTP\\CURLRequest\:\:setCURLOptions\(\) has parameter \$config with no value type specified in iterable type array\.$#'
            count: 1
            path: ../../system/HTTP/CURLRequest.php

        -
            message: '#^Method CodeIgniter\\HTTP\\CURLRequest\:\:setCURLOptions\(\) has parameter \$curlOptions with no value type specified in iterable type array\.$#'
            count: 1
            path: ../../system/HTTP/CURLRequest.php

        -
            message: '#^Method CodeIgniter\\HTTP\\CURLRequest\:\:setCURLOptions\(\) return type has no value type specified in iterable type array\.$#'
            count: 1
            path: ../../system/HTTP/CURLRequest.php

        -
            message: '#^Method CodeIgniter\\HTTP\\CURLRequest\:\:setForm\(\) has parameter \$params with no value type specified in iterable type array\.$#'
            count: 1
            path: ../../system/HTTP/CURLRequest.php

        -
            message: '#^Method CodeIgniter\\HTTP\\CURLRequest\:\:setJSON\(\) has parameter \$data with no value type specified in iterable type array\.$#'
            count: 1
            path: ../../system/HTTP/CURLRequest.php

        -
            message: '#^Method CodeIgniter\\HTTP\\CURLRequest\:\:setResponseHeaders\(\) has parameter \$headers with no value type specified in iterable type array\.$#'
            count: 1
            path: ../../system/HTTP/CURLRequest.php

        -
            message: '#^Property CodeIgniter\\HTTP\\CURLRequest\:\:\$config type has no value type specified in iterable type array\.$#'
            count: 1
            path: ../../system/HTTP/CURLRequest.php

        -
            message: '#^Property CodeIgniter\\HTTP\\CURLRequest\:\:\$defaultConfig type has no value type specified in iterable type array\.$#'
            count: 1
            path: ../../system/HTTP/CURLRequest.php

        -
            message: '#^Property CodeIgniter\\HTTP\\CURLRequest\:\:\$defaultOptions type has no value type specified in iterable type array\.$#'
            count: 1
            path: ../../system/HTTP/CURLRequest.php

        -
            message: '#^Property CodeIgniter\\HTTP\\CURLRequest\:\:\$redirectDefaults type has no value type specified in iterable type array\.$#'
            count: 1
            path: ../../system/HTTP/CURLRequest.php

        -
            message: '#^Method CodeIgniter\\HTTP\\ContentSecurityPolicy\:\:addBaseURI\(\) has parameter \$uri with no value type specified in iterable type array\.$#'
            count: 1
            path: ../../system/HTTP/ContentSecurityPolicy.php

        -
            message: '#^Method CodeIgniter\\HTTP\\ContentSecurityPolicy\:\:addChildSrc\(\) has parameter \$uri with no value type specified in iterable type array\.$#'
            count: 1
            path: ../../system/HTTP/ContentSecurityPolicy.php

        -
            message: '#^Method CodeIgniter\\HTTP\\ContentSecurityPolicy\:\:addConnectSrc\(\) has parameter \$uri with no value type specified in iterable type array\.$#'
            count: 1
            path: ../../system/HTTP/ContentSecurityPolicy.php

        -
            message: '#^Method CodeIgniter\\HTTP\\ContentSecurityPolicy\:\:addFontSrc\(\) has parameter \$uri with no value type specified in iterable type array\.$#'
            count: 1
            path: ../../system/HTTP/ContentSecurityPolicy.php

        -
            message: '#^Method CodeIgniter\\HTTP\\ContentSecurityPolicy\:\:addFormAction\(\) has parameter \$uri with no value type specified in iterable type array\.$#'
            count: 1
            path: ../../system/HTTP/ContentSecurityPolicy.php

        -
            message: '#^Method CodeIgniter\\HTTP\\ContentSecurityPolicy\:\:addFrameAncestor\(\) has parameter \$uri with no value type specified in iterable type array\.$#'
            count: 1
            path: ../../system/HTTP/ContentSecurityPolicy.php

        -
            message: '#^Method CodeIgniter\\HTTP\\ContentSecurityPolicy\:\:addFrameSrc\(\) has parameter \$uri with no value type specified in iterable type array\.$#'
            count: 1
            path: ../../system/HTTP/ContentSecurityPolicy.php

        -
            message: '#^Method CodeIgniter\\HTTP\\ContentSecurityPolicy\:\:addImageSrc\(\) has parameter \$uri with no value type specified in iterable type array\.$#'
            count: 1
            path: ../../system/HTTP/ContentSecurityPolicy.php

        -
            message: '#^Method CodeIgniter\\HTTP\\ContentSecurityPolicy\:\:addManifestSrc\(\) has parameter \$uri with no value type specified in iterable type array\.$#'
            count: 1
            path: ../../system/HTTP/ContentSecurityPolicy.php

        -
            message: '#^Method CodeIgniter\\HTTP\\ContentSecurityPolicy\:\:addMediaSrc\(\) has parameter \$uri with no value type specified in iterable type array\.$#'
            count: 1
            path: ../../system/HTTP/ContentSecurityPolicy.php

        -
            message: '#^Method CodeIgniter\\HTTP\\ContentSecurityPolicy\:\:addObjectSrc\(\) has parameter \$uri with no value type specified in iterable type array\.$#'
            count: 1
            path: ../../system/HTTP/ContentSecurityPolicy.php

        -
            message: '#^Method CodeIgniter\\HTTP\\ContentSecurityPolicy\:\:addPluginType\(\) has parameter \$mime with no value type specified in iterable type array\.$#'
            count: 1
            path: ../../system/HTTP/ContentSecurityPolicy.php

        -
            message: '#^Method CodeIgniter\\HTTP\\ContentSecurityPolicy\:\:addSandbox\(\) has parameter \$flags with no value type specified in iterable type array\.$#'
            count: 1
            path: ../../system/HTTP/ContentSecurityPolicy.php

        -
            message: '#^Method CodeIgniter\\HTTP\\ContentSecurityPolicy\:\:addScriptSrc\(\) has parameter \$uri with no value type specified in iterable type array\.$#'
            count: 1
            path: ../../system/HTTP/ContentSecurityPolicy.php

        -
            message: '#^Method CodeIgniter\\HTTP\\ContentSecurityPolicy\:\:addStyleSrc\(\) has parameter \$uri with no value type specified in iterable type array\.$#'
            count: 1
            path: ../../system/HTTP/ContentSecurityPolicy.php

        -
            message: '#^Method CodeIgniter\\HTTP\\ContentSecurityPolicy\:\:addToHeader\(\) has parameter \$values with no value type specified in iterable type array\.$#'
            count: 1
            path: ../../system/HTTP/ContentSecurityPolicy.php

        -
            message: '#^Method CodeIgniter\\HTTP\\ContentSecurityPolicy\:\:setDefaultSrc\(\) has parameter \$uri with no value type specified in iterable type array\.$#'
            count: 1
            path: ../../system/HTTP/ContentSecurityPolicy.php

        -
            message: '#^Property CodeIgniter\\HTTP\\ContentSecurityPolicy\:\:\$baseURI type has no value type specified in iterable type array\.$#'
            count: 1
            path: ../../system/HTTP/ContentSecurityPolicy.php

        -
            message: '#^Property CodeIgniter\\HTTP\\ContentSecurityPolicy\:\:\$childSrc type has no value type specified in iterable type array\.$#'
            count: 1
            path: ../../system/HTTP/ContentSecurityPolicy.php

        -
            message: '#^Property CodeIgniter\\HTTP\\ContentSecurityPolicy\:\:\$connectSrc type has no value type specified in iterable type array\.$#'
            count: 1
            path: ../../system/HTTP/ContentSecurityPolicy.php

        -
            message: '#^Property CodeIgniter\\HTTP\\ContentSecurityPolicy\:\:\$defaultSrc type has no value type specified in iterable type array\.$#'
            count: 1
            path: ../../system/HTTP/ContentSecurityPolicy.php

        -
            message: '#^Property CodeIgniter\\HTTP\\ContentSecurityPolicy\:\:\$fontSrc type has no value type specified in iterable type array\.$#'
            count: 1
            path: ../../system/HTTP/ContentSecurityPolicy.php

        -
            message: '#^Property CodeIgniter\\HTTP\\ContentSecurityPolicy\:\:\$formAction type has no value type specified in iterable type array\.$#'
            count: 1
            path: ../../system/HTTP/ContentSecurityPolicy.php

        -
            message: '#^Property CodeIgniter\\HTTP\\ContentSecurityPolicy\:\:\$frameAncestors type has no value type specified in iterable type array\.$#'
            count: 1
            path: ../../system/HTTP/ContentSecurityPolicy.php

        -
            message: '#^Property CodeIgniter\\HTTP\\ContentSecurityPolicy\:\:\$frameSrc type has no value type specified in iterable type array\.$#'
            count: 1
            path: ../../system/HTTP/ContentSecurityPolicy.php

        -
            message: '#^Property CodeIgniter\\HTTP\\ContentSecurityPolicy\:\:\$imageSrc type has no value type specified in iterable type array\.$#'
            count: 1
            path: ../../system/HTTP/ContentSecurityPolicy.php

        -
            message: '#^Property CodeIgniter\\HTTP\\ContentSecurityPolicy\:\:\$manifestSrc type has no value type specified in iterable type array\.$#'
            count: 1
            path: ../../system/HTTP/ContentSecurityPolicy.php

        -
            message: '#^Property CodeIgniter\\HTTP\\ContentSecurityPolicy\:\:\$mediaSrc type has no value type specified in iterable type array\.$#'
            count: 1
            path: ../../system/HTTP/ContentSecurityPolicy.php

        -
            message: '#^Property CodeIgniter\\HTTP\\ContentSecurityPolicy\:\:\$nonces type has no value type specified in iterable type array\.$#'
            count: 1
            path: ../../system/HTTP/ContentSecurityPolicy.php

        -
            message: '#^Property CodeIgniter\\HTTP\\ContentSecurityPolicy\:\:\$objectSrc type has no value type specified in iterable type array\.$#'
            count: 1
            path: ../../system/HTTP/ContentSecurityPolicy.php

        -
            message: '#^Property CodeIgniter\\HTTP\\ContentSecurityPolicy\:\:\$pluginTypes type has no value type specified in iterable type array\.$#'
            count: 1
            path: ../../system/HTTP/ContentSecurityPolicy.php

        -
            message: '#^Property CodeIgniter\\HTTP\\ContentSecurityPolicy\:\:\$reportOnlyHeaders type has no value type specified in iterable type array\.$#'
            count: 1
            path: ../../system/HTTP/ContentSecurityPolicy.php

        -
            message: '#^Property CodeIgniter\\HTTP\\ContentSecurityPolicy\:\:\$sandbox type has no value type specified in iterable type array\.$#'
            count: 1
            path: ../../system/HTTP/ContentSecurityPolicy.php

        -
            message: '#^Property CodeIgniter\\HTTP\\ContentSecurityPolicy\:\:\$scriptSrc type has no value type specified in iterable type array\.$#'
            count: 1
            path: ../../system/HTTP/ContentSecurityPolicy.php

        -
            message: '#^Property CodeIgniter\\HTTP\\ContentSecurityPolicy\:\:\$styleSrc type has no value type specified in iterable type array\.$#'
            count: 1
            path: ../../system/HTTP/ContentSecurityPolicy.php

        -
            message: '#^Property CodeIgniter\\HTTP\\ContentSecurityPolicy\:\:\$tempHeaders type has no value type specified in iterable type array\.$#'
            count: 1
            path: ../../system/HTTP/ContentSecurityPolicy.php

        -
            message: '#^Method CodeIgniter\\HTTP\\Files\\FileCollection\:\:all\(\) return type has no value type specified in iterable type array\.$#'
            count: 1
            path: ../../system/HTTP/Files/FileCollection.php

        -
            message: '#^Method CodeIgniter\\HTTP\\Files\\FileCollection\:\:createFileObject\(\) has parameter \$array with no value type specified in iterable type array\.$#'
            count: 1
            path: ../../system/HTTP/Files/FileCollection.php

        -
            message: '#^Method CodeIgniter\\HTTP\\Files\\FileCollection\:\:fixFilesArray\(\) has parameter \$data with no value type specified in iterable type array\.$#'
            count: 1
            path: ../../system/HTTP/Files/FileCollection.php

        -
            message: '#^Method CodeIgniter\\HTTP\\Files\\FileCollection\:\:fixFilesArray\(\) return type has no value type specified in iterable type array\.$#'
            count: 1
            path: ../../system/HTTP/Files/FileCollection.php

        -
            message: '#^Method CodeIgniter\\HTTP\\Files\\FileCollection\:\:getValueDotNotationSyntax\(\) has parameter \$index with no value type specified in iterable type array\.$#'
            count: 1
            path: ../../system/HTTP/Files/FileCollection.php

        -
            message: '#^Method CodeIgniter\\HTTP\\Files\\FileCollection\:\:getValueDotNotationSyntax\(\) has parameter \$value with no value type specified in iterable type array\.$#'
            count: 1
            path: ../../system/HTTP/Files/FileCollection.php

        -
            message: '#^Property CodeIgniter\\HTTP\\Files\\FileCollection\:\:\$files type has no value type specified in iterable type array\.$#'
            count: 1
            path: ../../system/HTTP/Files/FileCollection.php

        -
            message: '#^Method CodeIgniter\\HTTP\\IncomingRequest\:\:getCookie\(\) has parameter \$flags with no value type specified in iterable type array\.$#'
            count: 1
            path: ../../system/HTTP/IncomingRequest.php

        -
            message: '#^Method CodeIgniter\\HTTP\\IncomingRequest\:\:getCookie\(\) has parameter \$index with no value type specified in iterable type array\.$#'
            count: 1
            path: ../../system/HTTP/IncomingRequest.php

        -
            message: '#^Method CodeIgniter\\HTTP\\IncomingRequest\:\:getCookie\(\) return type has no value type specified in iterable type array\.$#'
            count: 1
            path: ../../system/HTTP/IncomingRequest.php

        -
            message: '#^Method CodeIgniter\\HTTP\\IncomingRequest\:\:getFileMultiple\(\) return type has no value type specified in iterable type array\.$#'
            count: 1
            path: ../../system/HTTP/IncomingRequest.php

        -
            message: '#^Method CodeIgniter\\HTTP\\IncomingRequest\:\:getFiles\(\) return type has no value type specified in iterable type array\.$#'
            count: 1
            path: ../../system/HTTP/IncomingRequest.php

        -
            message: '#^Method CodeIgniter\\HTTP\\IncomingRequest\:\:getGet\(\) has parameter \$flags with no value type specified in iterable type array\.$#'
            count: 1
            path: ../../system/HTTP/IncomingRequest.php

        -
            message: '#^Method CodeIgniter\\HTTP\\IncomingRequest\:\:getGet\(\) has parameter \$index with no value type specified in iterable type array\.$#'
            count: 1
            path: ../../system/HTTP/IncomingRequest.php

        -
            message: '#^Method CodeIgniter\\HTTP\\IncomingRequest\:\:getGet\(\) return type has no value type specified in iterable type array\.$#'
            count: 1
            path: ../../system/HTTP/IncomingRequest.php

        -
            message: '#^Method CodeIgniter\\HTTP\\IncomingRequest\:\:getGetPost\(\) has parameter \$flags with no value type specified in iterable type array\.$#'
            count: 1
            path: ../../system/HTTP/IncomingRequest.php

        -
            message: '#^Method CodeIgniter\\HTTP\\IncomingRequest\:\:getGetPost\(\) has parameter \$index with no value type specified in iterable type array\.$#'
            count: 1
            path: ../../system/HTTP/IncomingRequest.php

        -
            message: '#^Method CodeIgniter\\HTTP\\IncomingRequest\:\:getGetPost\(\) return type has no value type specified in iterable type array\.$#'
            count: 1
            path: ../../system/HTTP/IncomingRequest.php

        -
            message: '#^Method CodeIgniter\\HTTP\\IncomingRequest\:\:getJSON\(\) return type has no value type specified in iterable type array\.$#'
            count: 1
            path: ../../system/HTTP/IncomingRequest.php

        -
            message: '#^Method CodeIgniter\\HTTP\\IncomingRequest\:\:getJsonVar\(\) has parameter \$flags with no value type specified in iterable type array\.$#'
            count: 1
            path: ../../system/HTTP/IncomingRequest.php

        -
            message: '#^Method CodeIgniter\\HTTP\\IncomingRequest\:\:getJsonVar\(\) has parameter \$index with no value type specified in iterable type array\.$#'
            count: 1
            path: ../../system/HTTP/IncomingRequest.php

        -
            message: '#^Method CodeIgniter\\HTTP\\IncomingRequest\:\:getJsonVar\(\) return type has no value type specified in iterable type array\.$#'
            count: 1
            path: ../../system/HTTP/IncomingRequest.php

        -
            message: '#^Method CodeIgniter\\HTTP\\IncomingRequest\:\:getOldInput\(\) return type has no value type specified in iterable type array\.$#'
            count: 1
            path: ../../system/HTTP/IncomingRequest.php

        -
            message: '#^Method CodeIgniter\\HTTP\\IncomingRequest\:\:getPost\(\) has parameter \$flags with no value type specified in iterable type array\.$#'
            count: 1
            path: ../../system/HTTP/IncomingRequest.php

        -
            message: '#^Method CodeIgniter\\HTTP\\IncomingRequest\:\:getPost\(\) has parameter \$index with no value type specified in iterable type array\.$#'
            count: 1
            path: ../../system/HTTP/IncomingRequest.php

        -
            message: '#^Method CodeIgniter\\HTTP\\IncomingRequest\:\:getPost\(\) return type has no value type specified in iterable type array\.$#'
            count: 1
            path: ../../system/HTTP/IncomingRequest.php

        -
            message: '#^Method CodeIgniter\\HTTP\\IncomingRequest\:\:getPostGet\(\) has parameter \$flags with no value type specified in iterable type array\.$#'
            count: 1
            path: ../../system/HTTP/IncomingRequest.php

        -
            message: '#^Method CodeIgniter\\HTTP\\IncomingRequest\:\:getPostGet\(\) has parameter \$index with no value type specified in iterable type array\.$#'
            count: 1
            path: ../../system/HTTP/IncomingRequest.php

        -
            message: '#^Method CodeIgniter\\HTTP\\IncomingRequest\:\:getPostGet\(\) return type has no value type specified in iterable type array\.$#'
            count: 1
            path: ../../system/HTTP/IncomingRequest.php

        -
            message: '#^Method CodeIgniter\\HTTP\\IncomingRequest\:\:getRawInput\(\) return type has no value type specified in iterable type array\.$#'
            count: 1
            path: ../../system/HTTP/IncomingRequest.php

        -
            message: '#^Method CodeIgniter\\HTTP\\IncomingRequest\:\:getRawInputVar\(\) has parameter \$flags with no value type specified in iterable type array\.$#'
            count: 1
            path: ../../system/HTTP/IncomingRequest.php

        -
            message: '#^Method CodeIgniter\\HTTP\\IncomingRequest\:\:getRawInputVar\(\) has parameter \$index with no value type specified in iterable type array\.$#'
            count: 1
            path: ../../system/HTTP/IncomingRequest.php

        -
            message: '#^Method CodeIgniter\\HTTP\\IncomingRequest\:\:getRawInputVar\(\) return type has no value type specified in iterable type array\.$#'
            count: 1
            path: ../../system/HTTP/IncomingRequest.php

        -
            message: '#^Method CodeIgniter\\HTTP\\IncomingRequest\:\:getVar\(\) has parameter \$flags with no value type specified in iterable type array\.$#'
            count: 1
            path: ../../system/HTTP/IncomingRequest.php

        -
            message: '#^Method CodeIgniter\\HTTP\\IncomingRequest\:\:getVar\(\) has parameter \$index with no value type specified in iterable type array\.$#'
            count: 1
            path: ../../system/HTTP/IncomingRequest.php

        -
            message: '#^Method CodeIgniter\\HTTP\\IncomingRequest\:\:getVar\(\) return type has no value type specified in iterable type array\.$#'
            count: 1
            path: ../../system/HTTP/IncomingRequest.php

        -
            message: '#^Method CodeIgniter\\HTTP\\IncomingRequest\:\:negotiate\(\) has parameter \$supported with no value type specified in iterable type array\.$#'
            count: 1
            path: ../../system/HTTP/IncomingRequest.php

        -
            message: '#^Method CodeIgniter\\HTTP\\IncomingRequest\:\:setValidLocales\(\) has parameter \$locales with no value type specified in iterable type array\.$#'
            count: 1
            path: ../../system/HTTP/IncomingRequest.php

        -
            message: '#^Property CodeIgniter\\HTTP\\IncomingRequest\:\:\$oldInput type has no value type specified in iterable type array\.$#'
            count: 1
            path: ../../system/HTTP/IncomingRequest.php

        -
            message: '#^Property CodeIgniter\\HTTP\\IncomingRequest\:\:\$validLocales type has no value type specified in iterable type array\.$#'
            count: 1
            path: ../../system/HTTP/IncomingRequest.php

        -
            message: '#^Method CodeIgniter\\HTTP\\Message\:\:getHeader\(\) return type has no value type specified in iterable type array\.$#'
            count: 1
            path: ../../system/HTTP/Message.php

        -
            message: '#^Method CodeIgniter\\HTTP\\Message\:\:setHeader\(\) has parameter \$value with no value type specified in iterable type array\.$#'
            count: 1
            path: ../../system/HTTP/Message.php

        -
            message: '#^Property CodeIgniter\\HTTP\\Message\:\:\$headerMap type has no value type specified in iterable type array\.$#'
            count: 1
            path: ../../system/HTTP/Message.php

        -
            message: '#^Property CodeIgniter\\HTTP\\Message\:\:\$validProtocolVersions type has no value type specified in iterable type array\.$#'
            count: 1
            path: ../../system/HTTP/Message.php

        -
            message: '#^Method CodeIgniter\\HTTP\\MessageInterface\:\:setHeader\(\) has parameter \$value with no value type specified in iterable type array\.$#'
            count: 1
            path: ../../system/HTTP/MessageInterface.php

        -
            message: '#^Method CodeIgniter\\HTTP\\Negotiate\:\:charset\(\) has parameter \$supported with no value type specified in iterable type array\.$#'
            count: 1
            path: ../../system/HTTP/Negotiate.php

        -
            message: '#^Method CodeIgniter\\HTTP\\Negotiate\:\:encoding\(\) has parameter \$supported with no value type specified in iterable type array\.$#'
            count: 1
            path: ../../system/HTTP/Negotiate.php

        -
            message: '#^Method CodeIgniter\\HTTP\\Negotiate\:\:getBestMatch\(\) has parameter \$supported with no value type specified in iterable type array\.$#'
            count: 1
            path: ../../system/HTTP/Negotiate.php

        -
            message: '#^Method CodeIgniter\\HTTP\\Negotiate\:\:language\(\) has parameter \$supported with no value type specified in iterable type array\.$#'
            count: 1
            path: ../../system/HTTP/Negotiate.php

        -
            message: '#^Method CodeIgniter\\HTTP\\Negotiate\:\:match\(\) has parameter \$acceptable with no value type specified in iterable type array\.$#'
            count: 1
            path: ../../system/HTTP/Negotiate.php

        -
            message: '#^Method CodeIgniter\\HTTP\\Negotiate\:\:matchLocales\(\) has parameter \$acceptable with no value type specified in iterable type array\.$#'
            count: 1
            path: ../../system/HTTP/Negotiate.php

        -
            message: '#^Method CodeIgniter\\HTTP\\Negotiate\:\:matchLocales\(\) has parameter \$supported with no value type specified in iterable type array\.$#'
            count: 1
            path: ../../system/HTTP/Negotiate.php

        -
            message: '#^Method CodeIgniter\\HTTP\\Negotiate\:\:matchParameters\(\) has parameter \$acceptable with no value type specified in iterable type array\.$#'
            count: 1
            path: ../../system/HTTP/Negotiate.php

        -
            message: '#^Method CodeIgniter\\HTTP\\Negotiate\:\:matchParameters\(\) has parameter \$supported with no value type specified in iterable type array\.$#'
            count: 1
            path: ../../system/HTTP/Negotiate.php

        -
            message: '#^Method CodeIgniter\\HTTP\\Negotiate\:\:matchTypes\(\) has parameter \$acceptable with no value type specified in iterable type array\.$#'
            count: 1
            path: ../../system/HTTP/Negotiate.php

        -
            message: '#^Method CodeIgniter\\HTTP\\Negotiate\:\:matchTypes\(\) has parameter \$supported with no value type specified in iterable type array\.$#'
            count: 1
            path: ../../system/HTTP/Negotiate.php

        -
            message: '#^Method CodeIgniter\\HTTP\\Negotiate\:\:media\(\) has parameter \$supported with no value type specified in iterable type array\.$#'
            count: 1
            path: ../../system/HTTP/Negotiate.php

        -
            message: '#^Method CodeIgniter\\HTTP\\Negotiate\:\:parseHeader\(\) return type has no value type specified in iterable type array\.$#'
            count: 1
            path: ../../system/HTTP/Negotiate.php

        -
            message: '#^Method CodeIgniter\\HTTP\\OutgoingRequest\:\:__construct\(\) has parameter \$headers with no value type specified in iterable type array\.$#'
            count: 1
            path: ../../system/HTTP/OutgoingRequest.php

        -
            message: '#^Method CodeIgniter\\HTTP\\RedirectResponse\:\:route\(\) has parameter \$params with no value type specified in iterable type array\.$#'
            count: 1
            path: ../../system/HTTP/RedirectResponse.php

        -
            message: '#^Method CodeIgniter\\HTTP\\RedirectResponse\:\:with\(\) has parameter \$message with no value type specified in iterable type array\.$#'
            count: 1
            path: ../../system/HTTP/RedirectResponse.php

        -
            message: '#^Method CodeIgniter\\HTTP\\Request\:\:fetchGlobal\(\) has parameter \$flags with no value type specified in iterable type array\.$#'
            count: 1
            path: ../../system/HTTP/Request.php

        -
            message: '#^Method CodeIgniter\\HTTP\\Request\:\:fetchGlobal\(\) has parameter \$index with no value type specified in iterable type array\.$#'
            count: 1
            path: ../../system/HTTP/Request.php

        -
            message: '#^Method CodeIgniter\\HTTP\\Request\:\:fetchGlobal\(\) return type has no value type specified in iterable type array\.$#'
            count: 1
            path: ../../system/HTTP/Request.php

        -
            message: '#^Method CodeIgniter\\HTTP\\Request\:\:getEnv\(\) has parameter \$flags with no value type specified in iterable type array\.$#'
            count: 1
            path: ../../system/HTTP/Request.php

        -
            message: '#^Method CodeIgniter\\HTTP\\Request\:\:getEnv\(\) has parameter \$index with no value type specified in iterable type array\.$#'
            count: 1
            path: ../../system/HTTP/Request.php

        -
            message: '#^Method CodeIgniter\\HTTP\\Request\:\:getServer\(\) has parameter \$flags with no value type specified in iterable type array\.$#'
            count: 1
            path: ../../system/HTTP/Request.php

        -
            message: '#^Method CodeIgniter\\HTTP\\Request\:\:getServer\(\) has parameter \$index with no value type specified in iterable type array\.$#'
            count: 1
            path: ../../system/HTTP/Request.php

        -
            message: '#^Property CodeIgniter\\HTTP\\Request\:\:\$globals type has no value type specified in iterable type array\.$#'
            count: 5
            path: ../../system/HTTP/Request.php

        -
            message: '#^Method CodeIgniter\\HTTP\\RequestInterface\:\:getServer\(\) has parameter \$index with no value type specified in iterable type array\.$#'
            count: 1
            path: ../../system/HTTP/RequestInterface.php

        -
            message: '#^Method CodeIgniter\\HTTP\\Response\:\:doSetCookie\(\) has parameter \$options with no value type specified in iterable type array\.$#'
            count: 1
            path: ../../system/HTTP/Response.php

        -
            message: '#^Method CodeIgniter\\HTTP\\Response\:\:doSetRawCookie\(\) has parameter \$options with no value type specified in iterable type array\.$#'
            count: 1
            path: ../../system/HTTP/Response.php

        -
            message: '#^Method CodeIgniter\\HTTP\\Response\:\:formatBody\(\) has parameter \$body with no value type specified in iterable type array\.$#'
            count: 1
            path: ../../system/HTTP/Response.php

        -
            message: '#^Method CodeIgniter\\HTTP\\Response\:\:setCache\(\) has parameter \$options with no value type specified in iterable type array\.$#'
            count: 1
            path: ../../system/HTTP/Response.php

        -
            message: '#^Method CodeIgniter\\HTTP\\Response\:\:setCookie\(\) has parameter \$name with no value type specified in iterable type array\.$#'
            count: 1
            path: ../../system/HTTP/Response.php

        -
            message: '#^Method CodeIgniter\\HTTP\\Response\:\:setJSON\(\) has parameter \$body with no value type specified in iterable type array\.$#'
            count: 1
            path: ../../system/HTTP/Response.php

        -
            message: '#^Method CodeIgniter\\HTTP\\Response\:\:setXML\(\) has parameter \$body with no value type specified in iterable type array\.$#'
            count: 1
            path: ../../system/HTTP/Response.php

        -
            message: '#^Property CodeIgniter\\HTTP\\Response\:\:\$statusCodes type has no value type specified in iterable type array\.$#'
            count: 1
            path: ../../system/HTTP/Response.php

        -
            message: '#^Method CodeIgniter\\HTTP\\ResponseInterface\:\:setCache\(\) has parameter \$options with no value type specified in iterable type array\.$#'
            count: 1
            path: ../../system/HTTP/ResponseInterface.php

        -
            message: '#^Method CodeIgniter\\HTTP\\ResponseInterface\:\:setCookie\(\) has parameter \$name with no value type specified in iterable type array\.$#'
            count: 1
            path: ../../system/HTTP/ResponseInterface.php

        -
            message: '#^Method CodeIgniter\\HTTP\\ResponseInterface\:\:setJSON\(\) has parameter \$body with no value type specified in iterable type array\.$#'
            count: 1
            path: ../../system/HTTP/ResponseInterface.php

        -
            message: '#^Method CodeIgniter\\HTTP\\ResponseInterface\:\:setXML\(\) has parameter \$body with no value type specified in iterable type array\.$#'
            count: 1
            path: ../../system/HTTP/ResponseInterface.php

        -
            message: '#^Method CodeIgniter\\HTTP\\SiteURI\:\:baseUrl\(\) has parameter \$relativePath with no value type specified in iterable type array\.$#'
            count: 1
            path: ../../system/HTTP/SiteURI.php

        -
            message: '#^Method CodeIgniter\\HTTP\\SiteURI\:\:convertToSegments\(\) return type has no value type specified in iterable type array\.$#'
            count: 1
            path: ../../system/HTTP/SiteURI.php

        -
            message: '#^Method CodeIgniter\\HTTP\\SiteURI\:\:parseRelativePath\(\) return type has no value type specified in iterable type array\.$#'
            count: 1
            path: ../../system/HTTP/SiteURI.php

        -
            message: '#^Method CodeIgniter\\HTTP\\SiteURI\:\:siteUrl\(\) has parameter \$relativePath with no value type specified in iterable type array\.$#'
            count: 1
            path: ../../system/HTTP/SiteURI.php

        -
            message: '#^Method CodeIgniter\\HTTP\\SiteURI\:\:stringifyRelativePath\(\) has parameter \$relativePath with no value type specified in iterable type array\.$#'
            count: 1
            path: ../../system/HTTP/SiteURI.php

        -
            message: '#^Property CodeIgniter\\HTTP\\SiteURI\:\:\$baseSegments type has no value type specified in iterable type array\.$#'
            count: 1
            path: ../../system/HTTP/SiteURI.php

        -
            message: '#^Method CodeIgniter\\HTTP\\URI\:\:setQueryArray\(\) has parameter \$query with no value type specified in iterable type array\.$#'
            count: 1
            path: ../../system/HTTP/URI.php

        -
            message: '#^Method CodeIgniter\\Helpers\\Array\\ArrayHelper\:\:arrayAttachIndexedValue\(\) has parameter \$indexes with no value type specified in iterable type array\.$#'
            count: 1
            path: ../../system/Helpers/Array/ArrayHelper.php

        -
            message: '#^Method CodeIgniter\\Helpers\\Array\\ArrayHelper\:\:arrayAttachIndexedValue\(\) has parameter \$result with no value type specified in iterable type array\.$#'
            count: 1
            path: ../../system/Helpers/Array/ArrayHelper.php

        -
            message: '#^Method CodeIgniter\\Helpers\\Array\\ArrayHelper\:\:arrayAttachIndexedValue\(\) has parameter \$row with no value type specified in iterable type array\.$#'
            count: 1
            path: ../../system/Helpers/Array/ArrayHelper.php

        -
            message: '#^Method CodeIgniter\\Helpers\\Array\\ArrayHelper\:\:arrayAttachIndexedValue\(\) return type has no value type specified in iterable type array\.$#'
            count: 1
            path: ../../system/Helpers/Array/ArrayHelper.php

        -
            message: '#^Method CodeIgniter\\Helpers\\Array\\ArrayHelper\:\:arraySearchDot\(\) has parameter \$array with no value type specified in iterable type array\.$#'
            count: 1
            path: ../../system/Helpers/Array/ArrayHelper.php

        -
            message: '#^Method CodeIgniter\\Helpers\\Array\\ArrayHelper\:\:arraySearchDot\(\) has parameter \$indexes with no value type specified in iterable type array\.$#'
            count: 1
            path: ../../system/Helpers/Array/ArrayHelper.php

        -
            message: '#^Method CodeIgniter\\Helpers\\Array\\ArrayHelper\:\:arraySearchDot\(\) return type has no value type specified in iterable type array\.$#'
            count: 1
            path: ../../system/Helpers/Array/ArrayHelper.php

        -
            message: '#^Method CodeIgniter\\Helpers\\Array\\ArrayHelper\:\:dotKeyExists\(\) has parameter \$array with no value type specified in iterable type array\.$#'
            count: 1
            path: ../../system/Helpers/Array/ArrayHelper.php

        -
            message: '#^Method CodeIgniter\\Helpers\\Array\\ArrayHelper\:\:dotSearch\(\) has parameter \$array with no value type specified in iterable type array\.$#'
            count: 1
            path: ../../system/Helpers/Array/ArrayHelper.php

        -
            message: '#^Method CodeIgniter\\Helpers\\Array\\ArrayHelper\:\:dotSearch\(\) return type has no value type specified in iterable type array\.$#'
            count: 1
            path: ../../system/Helpers/Array/ArrayHelper.php

        -
            message: '#^Method CodeIgniter\\Helpers\\Array\\ArrayHelper\:\:groupBy\(\) has parameter \$array with no value type specified in iterable type array\.$#'
            count: 1
            path: ../../system/Helpers/Array/ArrayHelper.php

        -
            message: '#^Method CodeIgniter\\Helpers\\Array\\ArrayHelper\:\:groupBy\(\) has parameter \$indexes with no value type specified in iterable type array\.$#'
            count: 1
            path: ../../system/Helpers/Array/ArrayHelper.php

        -
            message: '#^Method CodeIgniter\\Helpers\\Array\\ArrayHelper\:\:groupBy\(\) return type has no value type specified in iterable type array\.$#'
            count: 1
            path: ../../system/Helpers/Array/ArrayHelper.php

        -
            message: '#^Method CodeIgniter\\Helpers\\Array\\ArrayHelper\:\:recursiveCount\(\) has parameter \$array with no value type specified in iterable type array\.$#'
            count: 1
            path: ../../system/Helpers/Array/ArrayHelper.php

        -
            message: '#^Method CodeIgniter\\Helpers\\Array\\ArrayHelper\:\:recursiveDiff\(\) has parameter \$compareWith with no value type specified in iterable type array\.$#'
            count: 1
            path: ../../system/Helpers/Array/ArrayHelper.php

        -
            message: '#^Method CodeIgniter\\Helpers\\Array\\ArrayHelper\:\:recursiveDiff\(\) has parameter \$original with no value type specified in iterable type array\.$#'
            count: 1
            path: ../../system/Helpers/Array/ArrayHelper.php

        -
            message: '#^Method CodeIgniter\\Helpers\\Array\\ArrayHelper\:\:recursiveDiff\(\) return type has no value type specified in iterable type array\.$#'
            count: 1
            path: ../../system/Helpers/Array/ArrayHelper.php

        -
            message: '#^Function array_deep_search\(\) has parameter \$array with no value type specified in iterable type array\.$#'
            count: 1
            path: ../../system/Helpers/array_helper.php

        -
            message: '#^Function array_deep_search\(\) return type has no value type specified in iterable type array\.$#'
            count: 1
            path: ../../system/Helpers/array_helper.php

        -
            message: '#^Function array_flatten_with_dots\(\) has parameter \$array with no value type specified in iterable type iterable\.$#'
            count: 1
            path: ../../system/Helpers/array_helper.php

        -
            message: '#^Function array_flatten_with_dots\(\) return type has no value type specified in iterable type array\.$#'
            count: 1
            path: ../../system/Helpers/array_helper.php

        -
            message: '#^Function array_group_by\(\) has parameter \$array with no value type specified in iterable type array\.$#'
            count: 1
            path: ../../system/Helpers/array_helper.php

        -
            message: '#^Function array_group_by\(\) has parameter \$indexes with no value type specified in iterable type array\.$#'
            count: 1
            path: ../../system/Helpers/array_helper.php

        -
            message: '#^Function array_group_by\(\) return type has no value type specified in iterable type array\.$#'
            count: 1
            path: ../../system/Helpers/array_helper.php

        -
            message: '#^Function array_sort_by_multiple_keys\(\) has parameter \$array with no value type specified in iterable type array\.$#'
            count: 1
            path: ../../system/Helpers/array_helper.php

        -
            message: '#^Function array_sort_by_multiple_keys\(\) has parameter \$sortColumns with no value type specified in iterable type array\.$#'
            count: 1
            path: ../../system/Helpers/array_helper.php

        -
            message: '#^Function dot_array_search\(\) has parameter \$array with no value type specified in iterable type array\.$#'
            count: 1
            path: ../../system/Helpers/array_helper.php

        -
            message: '#^Function dot_array_search\(\) return type has no value type specified in iterable type array\.$#'
            count: 1
            path: ../../system/Helpers/array_helper.php

        -
            message: '#^Function directory_map\(\) return type has no value type specified in iterable type array\.$#'
            count: 1
            path: ../../system/Helpers/filesystem_helper.php

        -
            message: '#^Function get_filenames\(\) return type has no value type specified in iterable type array\.$#'
            count: 1
            path: ../../system/Helpers/filesystem_helper.php

        -
            message: '#^Function form_button\(\) has parameter \$data with no value type specified in iterable type array\.$#'
            count: 1
            path: ../../system/Helpers/form_helper.php

        -
            message: '#^Function form_button\(\) has parameter \$extra with no value type specified in iterable type array\.$#'
            count: 1
            path: ../../system/Helpers/form_helper.php

        -
            message: '#^Function form_checkbox\(\) has parameter \$data with no value type specified in iterable type array\.$#'
            count: 1
            path: ../../system/Helpers/form_helper.php

        -
            message: '#^Function form_checkbox\(\) has parameter \$extra with no value type specified in iterable type array\.$#'
            count: 1
            path: ../../system/Helpers/form_helper.php

        -
            message: '#^Function form_datalist\(\) has parameter \$options with no value type specified in iterable type array\.$#'
            count: 1
            path: ../../system/Helpers/form_helper.php

        -
            message: '#^Function form_dropdown\(\) has parameter \$data with no value type specified in iterable type array\.$#'
            count: 1
            path: ../../system/Helpers/form_helper.php

        -
            message: '#^Function form_dropdown\(\) has parameter \$extra with no value type specified in iterable type array\.$#'
            count: 1
            path: ../../system/Helpers/form_helper.php

        -
            message: '#^Function form_dropdown\(\) has parameter \$options with no value type specified in iterable type array\.$#'
            count: 1
            path: ../../system/Helpers/form_helper.php

        -
            message: '#^Function form_dropdown\(\) has parameter \$selected with no value type specified in iterable type array\.$#'
            count: 1
            path: ../../system/Helpers/form_helper.php

        -
            message: '#^Function form_fieldset\(\) has parameter \$attributes with no value type specified in iterable type array\.$#'
            count: 1
            path: ../../system/Helpers/form_helper.php

        -
            message: '#^Function form_hidden\(\) has parameter \$name with no value type specified in iterable type array\.$#'
            count: 1
            path: ../../system/Helpers/form_helper.php

        -
            message: '#^Function form_hidden\(\) has parameter \$value with no value type specified in iterable type array\.$#'
            count: 1
            path: ../../system/Helpers/form_helper.php

        -
            message: '#^Function form_input\(\) has parameter \$data with no value type specified in iterable type array\.$#'
            count: 1
            path: ../../system/Helpers/form_helper.php

        -
            message: '#^Function form_input\(\) has parameter \$extra with no value type specified in iterable type array\.$#'
            count: 1
            path: ../../system/Helpers/form_helper.php

        -
            message: '#^Function form_label\(\) has parameter \$attributes with no value type specified in iterable type array\.$#'
            count: 1
            path: ../../system/Helpers/form_helper.php

        -
            message: '#^Function form_multiselect\(\) has parameter \$extra with no value type specified in iterable type array\.$#'
            count: 1
            path: ../../system/Helpers/form_helper.php

        -
            message: '#^Function form_multiselect\(\) has parameter \$name with no value type specified in iterable type array\.$#'
            count: 1
            path: ../../system/Helpers/form_helper.php

        -
            message: '#^Function form_multiselect\(\) has parameter \$options with no value type specified in iterable type array\.$#'
            count: 1
            path: ../../system/Helpers/form_helper.php

        -
            message: '#^Function form_multiselect\(\) has parameter \$selected with no value type specified in iterable type array\.$#'
            count: 1
            path: ../../system/Helpers/form_helper.php

        -
            message: '#^Function form_open\(\) has parameter \$attributes with no value type specified in iterable type array\.$#'
            count: 1
            path: ../../system/Helpers/form_helper.php

        -
            message: '#^Function form_open\(\) has parameter \$hidden with no value type specified in iterable type array\.$#'
            count: 1
            path: ../../system/Helpers/form_helper.php

        -
            message: '#^Function form_open_multipart\(\) has parameter \$attributes with no value type specified in iterable type array\.$#'
            count: 1
            path: ../../system/Helpers/form_helper.php

        -
            message: '#^Function form_open_multipart\(\) has parameter \$hidden with no value type specified in iterable type array\.$#'
            count: 1
            path: ../../system/Helpers/form_helper.php

        -
            message: '#^Function form_password\(\) has parameter \$data with no value type specified in iterable type array\.$#'
            count: 1
            path: ../../system/Helpers/form_helper.php

        -
            message: '#^Function form_password\(\) has parameter \$extra with no value type specified in iterable type array\.$#'
            count: 1
            path: ../../system/Helpers/form_helper.php

        -
            message: '#^Function form_radio\(\) has parameter \$data with no value type specified in iterable type array\.$#'
            count: 1
            path: ../../system/Helpers/form_helper.php

        -
            message: '#^Function form_radio\(\) has parameter \$extra with no value type specified in iterable type array\.$#'
            count: 1
            path: ../../system/Helpers/form_helper.php

        -
            message: '#^Function form_reset\(\) has parameter \$data with no value type specified in iterable type array\.$#'
            count: 1
            path: ../../system/Helpers/form_helper.php

        -
            message: '#^Function form_reset\(\) has parameter \$extra with no value type specified in iterable type array\.$#'
            count: 1
            path: ../../system/Helpers/form_helper.php

        -
            message: '#^Function form_submit\(\) has parameter \$data with no value type specified in iterable type array\.$#'
            count: 1
            path: ../../system/Helpers/form_helper.php

        -
            message: '#^Function form_submit\(\) has parameter \$extra with no value type specified in iterable type array\.$#'
            count: 1
            path: ../../system/Helpers/form_helper.php

        -
            message: '#^Function form_textarea\(\) has parameter \$data with no value type specified in iterable type array\.$#'
            count: 1
            path: ../../system/Helpers/form_helper.php

        -
            message: '#^Function form_textarea\(\) has parameter \$extra with no value type specified in iterable type array\.$#'
            count: 1
            path: ../../system/Helpers/form_helper.php

        -
            message: '#^Function form_upload\(\) has parameter \$data with no value type specified in iterable type array\.$#'
            count: 1
            path: ../../system/Helpers/form_helper.php

        -
            message: '#^Function form_upload\(\) has parameter \$extra with no value type specified in iterable type array\.$#'
            count: 1
            path: ../../system/Helpers/form_helper.php

        -
            message: '#^Function parse_form_attributes\(\) has parameter \$attributes with no value type specified in iterable type array\.$#'
            count: 1
            path: ../../system/Helpers/form_helper.php

        -
            message: '#^Function parse_form_attributes\(\) has parameter \$default with no value type specified in iterable type array\.$#'
            count: 1
            path: ../../system/Helpers/form_helper.php

        -
            message: '#^Function _list\(\) has parameter \$attributes with no value type specified in iterable type array\.$#'
            count: 1
            path: ../../system/Helpers/html_helper.php

        -
            message: '#^Function _list\(\) has parameter \$list with no value type specified in iterable type array\.$#'
            count: 1
            path: ../../system/Helpers/html_helper.php

        -
            message: '#^Function _media\(\) has parameter \$tracks with no value type specified in iterable type array\.$#'
            count: 1
            path: ../../system/Helpers/html_helper.php

        -
            message: '#^Function _media\(\) has parameter \$types with no value type specified in iterable type array\.$#'
            count: 1
            path: ../../system/Helpers/html_helper.php

        -
            message: '#^Function audio\(\) has parameter \$src with no value type specified in iterable type array\.$#'
            count: 1
            path: ../../system/Helpers/html_helper.php

        -
            message: '#^Function audio\(\) has parameter \$tracks with no value type specified in iterable type array\.$#'
            count: 1
            path: ../../system/Helpers/html_helper.php

        -
            message: '#^Function img\(\) has parameter \$attributes with no value type specified in iterable type array\.$#'
            count: 1
            path: ../../system/Helpers/html_helper.php

        -
            message: '#^Function img\(\) has parameter \$src with no value type specified in iterable type array\.$#'
            count: 1
            path: ../../system/Helpers/html_helper.php

        -
            message: '#^Function object\(\) has parameter \$params with no value type specified in iterable type array\.$#'
            count: 1
            path: ../../system/Helpers/html_helper.php

        -
            message: '#^Function ol\(\) has parameter \$attributes with no value type specified in iterable type array\.$#'
            count: 1
            path: ../../system/Helpers/html_helper.php

        -
            message: '#^Function ol\(\) has parameter \$list with no value type specified in iterable type array\.$#'
            count: 1
            path: ../../system/Helpers/html_helper.php

        -
            message: '#^Function script_tag\(\) has parameter \$src with no value type specified in iterable type array\.$#'
            count: 1
            path: ../../system/Helpers/html_helper.php

        -
            message: '#^Function ul\(\) has parameter \$attributes with no value type specified in iterable type array\.$#'
            count: 1
            path: ../../system/Helpers/html_helper.php

        -
            message: '#^Function ul\(\) has parameter \$list with no value type specified in iterable type array\.$#'
            count: 1
            path: ../../system/Helpers/html_helper.php

        -
            message: '#^Function video\(\) has parameter \$src with no value type specified in iterable type array\.$#'
            count: 1
            path: ../../system/Helpers/html_helper.php

        -
            message: '#^Function video\(\) has parameter \$tracks with no value type specified in iterable type array\.$#'
            count: 1
            path: ../../system/Helpers/html_helper.php

        -
            message: '#^Function d\(\) has parameter \$vars with no value type specified in iterable type array\.$#'
            count: 1
            path: ../../system/Helpers/kint_helper.php

        -
            message: '#^Function dd\(\) has parameter \$vars with no value type specified in iterable type array\.$#'
            count: 2
            path: ../../system/Helpers/kint_helper.php

        -
            message: '#^Function format_number\(\) has parameter \$options with no value type specified in iterable type array\.$#'
            count: 1
            path: ../../system/Helpers/number_helper.php

        -
            message: '#^Function fake\(\) has parameter \$overrides with no value type specified in iterable type array\.$#'
            count: 1
            path: ../../system/Helpers/test_helper.php

        -
            message: '#^Function fake\(\) return type has no value type specified in iterable type array\.$#'
            count: 1
            path: ../../system/Helpers/test_helper.php

        -
            message: '#^Function strip_slashes\(\) has parameter \$str with no value type specified in iterable type array\.$#'
            count: 1
            path: ../../system/Helpers/text_helper.php

        -
            message: '#^Function strip_slashes\(\) return type has no value type specified in iterable type array\.$#'
            count: 1
            path: ../../system/Helpers/text_helper.php

        -
            message: '#^Function word_censor\(\) has parameter \$censored with no value type specified in iterable type array\.$#'
            count: 1
            path: ../../system/Helpers/text_helper.php

        -
            message: '#^Function anchor\(\) has parameter \$attributes with no value type specified in iterable type array\.$#'
            count: 1
            path: ../../system/Helpers/url_helper.php

        -
            message: '#^Function anchor\(\) has parameter \$uri with no value type specified in iterable type array\.$#'
            count: 1
            path: ../../system/Helpers/url_helper.php

        -
            message: '#^Function anchor_popup\(\) has parameter \$attributes with no value type specified in iterable type array\.$#'
            count: 1
            path: ../../system/Helpers/url_helper.php

        -
            message: '#^Function base_url\(\) has parameter \$relativePath with no value type specified in iterable type array\.$#'
            count: 1
            path: ../../system/Helpers/url_helper.php

        -
            message: '#^Function mailto\(\) has parameter \$attributes with no value type specified in iterable type array\.$#'
            count: 1
            path: ../../system/Helpers/url_helper.php

        -
            message: '#^Function safe_mailto\(\) has parameter \$attributes with no value type specified in iterable type array\.$#'
            count: 1
            path: ../../system/Helpers/url_helper.php

        -
            message: '#^Function site_url\(\) has parameter \$relativePath with no value type specified in iterable type array\.$#'
            count: 1
            path: ../../system/Helpers/url_helper.php

        -
            message: '#^Method CodeIgniter\\HotReloader\\DirectoryHasher\:\:hashApp\(\) return type has no value type specified in iterable type array\.$#'
            count: 1
            path: ../../system/HotReloader/DirectoryHasher.php

        -
            message: '#^Method CodeIgniter\\HotReloader\\HotReloader\:\:sendEvent\(\) has parameter \$data with no value type specified in iterable type array\.$#'
            count: 1
            path: ../../system/HotReloader/HotReloader.php

        -
            message: '#^Property CodeIgniter\\HotReloader\\IteratorFilter\:\:\$watchedExtensions type has no value type specified in iterable type array\.$#'
            count: 1
            path: ../../system/HotReloader/IteratorFilter.php

        -
            message: '#^Method CodeIgniter\\I18n\\Time\:\:__get\(\) return type has no value type specified in iterable type array\.$#'
            count: 1
            path: ../../system/I18n/Time.php

        -
            message: '#^Method CodeIgniter\\I18n\\TimeLegacy\:\:__get\(\) return type has no value type specified in iterable type array\.$#'
            count: 1
            path: ../../system/I18n/TimeLegacy.php

        -
            message: '#^Method CodeIgniter\\Images\\Handlers\\BaseHandler\:\:__call\(\) has parameter \$args with no value type specified in iterable type array\.$#'
            count: 1
            path: ../../system/Images/Handlers/BaseHandler.php

        -
            message: '#^Method CodeIgniter\\Images\\Handlers\\BaseHandler\:\:calcAspectRatio\(\) return type has no value type specified in iterable type array\.$#'
            count: 1
            path: ../../system/Images/Handlers/BaseHandler.php

        -
            message: '#^Method CodeIgniter\\Images\\Handlers\\BaseHandler\:\:calcCropCoords\(\) return type has no value type specified in iterable type array\.$#'
            count: 1
            path: ../../system/Images/Handlers/BaseHandler.php

        -
            message: '#^Property CodeIgniter\\Images\\Handlers\\BaseHandler\:\:\$supportTransparency type has no value type specified in iterable type array\.$#'
            count: 1
            path: ../../system/Images/Handlers/BaseHandler.php

        -
            message: '#^Property CodeIgniter\\Images\\Handlers\\BaseHandler\:\:\$textDefaults type has no value type specified in iterable type array\.$#'
            count: 1
            path: ../../system/Images/Handlers/BaseHandler.php

        -
            message: '#^Method CodeIgniter\\Images\\Image\:\:getProperties\(\) return type has no value type specified in iterable type array\.$#'
            count: 1
            path: ../../system/Images/Image.php

        -
            message: '#^Method CodeIgniter\\Model\:\:__call\(\) has parameter \$params with no value type specified in iterable type array\.$#'
            count: 1
            path: ../../system/Model.php

        -
            message: '#^Method CodeIgniter\\Model\:\:__call\(\) return type has no value type specified in iterable type array\.$#'
            count: 1
            path: ../../system/Model.php

        -
            message: '#^Method CodeIgniter\\Model\:\:__get\(\) return type has no value type specified in iterable type array\.$#'
            count: 1
            path: ../../system/Model.php

        -
            message: '#^Method CodeIgniter\\Model\:\:doDelete\(\) has parameter \$id with no value type specified in iterable type array\.$#'
            count: 1
            path: ../../system/Model.php

        -
            message: '#^Method CodeIgniter\\Model\:\:doFind\(\) has parameter \$id with no value type specified in iterable type array\.$#'
            count: 1
            path: ../../system/Model.php

        -
            message: '#^Method CodeIgniter\\Model\:\:doInsertBatch\(\) has parameter \$set with no value type specified in iterable type array\.$#'
            count: 1
            path: ../../system/Model.php

        -
            message: '#^Method CodeIgniter\\Model\:\:doProtectFieldsForInsert\(\) return type has no value type specified in iterable type array\.$#'
            count: 1
            path: ../../system/Model.php

        -
            message: '#^Method CodeIgniter\\Model\:\:doUpdate\(\) has parameter \$id with no value type specified in iterable type array\.$#'
            count: 1
            path: ../../system/Model.php

        -
            message: '#^Method CodeIgniter\\Model\:\:doUpdateBatch\(\) has parameter \$set with no value type specified in iterable type array\.$#'
            count: 1
            path: ../../system/Model.php

        -
            message: '#^Method CodeIgniter\\Model\:\:getIdValue\(\) return type has no value type specified in iterable type array\.$#'
            count: 1
            path: ../../system/Model.php

        -
            message: '#^Method CodeIgniter\\Model\:\:set\(\) has parameter \$key with no value type specified in iterable type array\.$#'
            count: 1
            path: ../../system/Model.php

        -
            message: '#^Method CodeIgniter\\Model\:\:shouldUpdate\(\) has parameter \$row with no value type specified in iterable type array\.$#'
            count: 1
            path: ../../system/Model.php

        -
            message: '#^Method CodeIgniter\\Model\:\:update\(\) has parameter \$id with no value type specified in iterable type array\.$#'
            count: 1
            path: ../../system/Model.php

        -
            message: '#^Property CodeIgniter\\Model\:\:\$escape type has no value type specified in iterable type array\.$#'
            count: 1
            path: ../../system/Model.php

        -
            message: '#^Method CodeIgniter\\Modules\\Modules\:\:__set_state\(\) has parameter \$array with no value type specified in iterable type array\.$#'
            count: 1
            path: ../../system/Modules/Modules.php

        -
            message: '#^Method CodeIgniter\\Pager\\Pager\:\:getDetails\(\) return type has no value type specified in iterable type array\.$#'
            count: 1
            path: ../../system/Pager/Pager.php

        -
            message: '#^Method CodeIgniter\\Pager\\Pager\:\:only\(\) has parameter \$queries with no value type specified in iterable type array\.$#'
            count: 1
            path: ../../system/Pager/Pager.php

        -
            message: '#^Property CodeIgniter\\Pager\\Pager\:\:\$groups type has no value type specified in iterable type array\.$#'
            count: 1
            path: ../../system/Pager/Pager.php

        -
            message: '#^Property CodeIgniter\\Pager\\Pager\:\:\$segment type has no value type specified in iterable type array\.$#'
            count: 1
            path: ../../system/Pager/Pager.php

        -
            message: '#^Method CodeIgniter\\Pager\\PagerInterface\:\:getDetails\(\) return type has no value type specified in iterable type array\.$#'
            count: 1
            path: ../../system/Pager/PagerInterface.php

        -
            message: '#^Method CodeIgniter\\Pager\\PagerRenderer\:\:__construct\(\) has parameter \$details with no value type specified in iterable type array\.$#'
            count: 1
            path: ../../system/Pager/PagerRenderer.php

        -
            message: '#^Method CodeIgniter\\Publisher\\ContentReplacer\:\:replace\(\) has parameter \$replaces with no value type specified in iterable type array\.$#'
            count: 1
            path: ../../system/Publisher/ContentReplacer.php

        -
            message: '#^Method CodeIgniter\\Publisher\\Publisher\:\:replace\(\) has parameter \$replaces with no value type specified in iterable type array\.$#'
            count: 1
            path: ../../system/Publisher/Publisher.php

        -
            message: '#^Method CodeIgniter\\Router\\AutoRouter\:\:getRoute\(\) return type has no value type specified in iterable type array\.$#'
            count: 1
            path: ../../system/Router/AutoRouter.php

        -
            message: '#^Method CodeIgniter\\Router\\AutoRouter\:\:scanControllers\(\) has parameter \$segments with no value type specified in iterable type array\.$#'
            count: 1
            path: ../../system/Router/AutoRouter.php

        -
            message: '#^Method CodeIgniter\\Router\\AutoRouter\:\:scanControllers\(\) return type has no value type specified in iterable type array\.$#'
            count: 1
            path: ../../system/Router/AutoRouter.php

        -
            message: '#^PHPDoc tag @var for variable \$params has no value type specified in iterable type array\.$#'
            count: 1
            path: ../../system/Router/AutoRouter.php

        -
            message: '#^Method CodeIgniter\\Router\\AutoRouterImproved\:\:createSegments\(\) return type has no value type specified in iterable type array\.$#'
            count: 1
            path: ../../system/Router/AutoRouterImproved.php

        -
            message: '#^Method CodeIgniter\\Router\\AutoRouterImproved\:\:getRoute\(\) return type has no value type specified in iterable type array\.$#'
            count: 1
            path: ../../system/Router/AutoRouterImproved.php

        -
            message: '#^Property CodeIgniter\\Router\\AutoRouterImproved\:\:\$moduleRoutes type has no value type specified in iterable type array\.$#'
            count: 1
            path: ../../system/Router/AutoRouterImproved.php

        -
            message: '#^Method CodeIgniter\\Router\\AutoRouterInterface\:\:getRoute\(\) return type has no value type specified in iterable type array\.$#'
            count: 1
            path: ../../system/Router/AutoRouterInterface.php

        -
            message: '#^Method CodeIgniter\\Router\\RouteCollection\:\:add\(\) has parameter \$options with no value type specified in iterable type array\.$#'
            count: 1
            path: ../../system/Router/RouteCollection.php

        -
            message: '#^Method CodeIgniter\\Router\\RouteCollection\:\:add\(\) has parameter \$to with no value type specified in iterable type array\.$#'
            count: 1
            path: ../../system/Router/RouteCollection.php

        -
            message: '#^Method CodeIgniter\\Router\\RouteCollection\:\:addPlaceholder\(\) has parameter \$placeholder with no value type specified in iterable type array\.$#'
            count: 1
            path: ../../system/Router/RouteCollection.php

        -
            message: '#^Method CodeIgniter\\Router\\RouteCollection\:\:buildReverseRoute\(\) has parameter \$params with no value type specified in iterable type array\.$#'
            count: 1
            path: ../../system/Router/RouteCollection.php

        -
            message: '#^Method CodeIgniter\\Router\\RouteCollection\:\:cli\(\) has parameter \$options with no value type specified in iterable type array\.$#'
            count: 1
            path: ../../system/Router/RouteCollection.php

        -
            message: '#^Method CodeIgniter\\Router\\RouteCollection\:\:cli\(\) has parameter \$to with no value type specified in iterable type array\.$#'
            count: 1
            path: ../../system/Router/RouteCollection.php

        -
            message: '#^Method CodeIgniter\\Router\\RouteCollection\:\:create\(\) has parameter \$options with no value type specified in iterable type array\.$#'
            count: 1
            path: ../../system/Router/RouteCollection.php

        -
            message: '#^Method CodeIgniter\\Router\\RouteCollection\:\:create\(\) has parameter \$to with no value type specified in iterable type array\.$#'
            count: 1
            path: ../../system/Router/RouteCollection.php

        -
            message: '#^Method CodeIgniter\\Router\\RouteCollection\:\:delete\(\) has parameter \$options with no value type specified in iterable type array\.$#'
            count: 1
            path: ../../system/Router/RouteCollection.php

        -
            message: '#^Method CodeIgniter\\Router\\RouteCollection\:\:delete\(\) has parameter \$to with no value type specified in iterable type array\.$#'
            count: 1
            path: ../../system/Router/RouteCollection.php

        -
            message: '#^Method CodeIgniter\\Router\\RouteCollection\:\:fillRouteParams\(\) has parameter \$params with no value type specified in iterable type array\.$#'
            count: 1
            path: ../../system/Router/RouteCollection.php

        -
            message: '#^Method CodeIgniter\\Router\\RouteCollection\:\:get\(\) has parameter \$options with no value type specified in iterable type array\.$#'
            count: 1
            path: ../../system/Router/RouteCollection.php

        -
            message: '#^Method CodeIgniter\\Router\\RouteCollection\:\:get\(\) has parameter \$to with no value type specified in iterable type array\.$#'
            count: 1
            path: ../../system/Router/RouteCollection.php

        -
            message: '#^Method CodeIgniter\\Router\\RouteCollection\:\:getRoutes\(\) return type has no value type specified in iterable type array\.$#'
            count: 1
            path: ../../system/Router/RouteCollection.php

        -
            message: '#^Method CodeIgniter\\Router\\RouteCollection\:\:group\(\) has parameter \$params with no value type specified in iterable type array\.$#'
            count: 1
            path: ../../system/Router/RouteCollection.php

        -
            message: '#^Method CodeIgniter\\Router\\RouteCollection\:\:head\(\) has parameter \$options with no value type specified in iterable type array\.$#'
            count: 1
            path: ../../system/Router/RouteCollection.php

        -
            message: '#^Method CodeIgniter\\Router\\RouteCollection\:\:head\(\) has parameter \$to with no value type specified in iterable type array\.$#'
            count: 1
            path: ../../system/Router/RouteCollection.php

        -
            message: '#^Method CodeIgniter\\Router\\RouteCollection\:\:map\(\) has parameter \$options with no value type specified in iterable type array\.$#'
            count: 1
            path: ../../system/Router/RouteCollection.php

        -
            message: '#^Method CodeIgniter\\Router\\RouteCollection\:\:map\(\) has parameter \$routes with no value type specified in iterable type array\.$#'
            count: 1
            path: ../../system/Router/RouteCollection.php

        -
            message: '#^Method CodeIgniter\\Router\\RouteCollection\:\:match\(\) has parameter \$options with no value type specified in iterable type array\.$#'
            count: 1
            path: ../../system/Router/RouteCollection.php

        -
            message: '#^Method CodeIgniter\\Router\\RouteCollection\:\:match\(\) has parameter \$to with no value type specified in iterable type array\.$#'
            count: 1
            path: ../../system/Router/RouteCollection.php

        -
            message: '#^Method CodeIgniter\\Router\\RouteCollection\:\:match\(\) has parameter \$verbs with no value type specified in iterable type array\.$#'
            count: 1
            path: ../../system/Router/RouteCollection.php

        -
            message: '#^Method CodeIgniter\\Router\\RouteCollection\:\:options\(\) has parameter \$options with no value type specified in iterable type array\.$#'
            count: 1
            path: ../../system/Router/RouteCollection.php

        -
            message: '#^Method CodeIgniter\\Router\\RouteCollection\:\:options\(\) has parameter \$to with no value type specified in iterable type array\.$#'
            count: 1
            path: ../../system/Router/RouteCollection.php

        -
            message: '#^Method CodeIgniter\\Router\\RouteCollection\:\:patch\(\) has parameter \$options with no value type specified in iterable type array\.$#'
            count: 1
            path: ../../system/Router/RouteCollection.php

        -
            message: '#^Method CodeIgniter\\Router\\RouteCollection\:\:patch\(\) has parameter \$to with no value type specified in iterable type array\.$#'
            count: 1
            path: ../../system/Router/RouteCollection.php

        -
            message: '#^Method CodeIgniter\\Router\\RouteCollection\:\:post\(\) has parameter \$options with no value type specified in iterable type array\.$#'
            count: 1
            path: ../../system/Router/RouteCollection.php

        -
            message: '#^Method CodeIgniter\\Router\\RouteCollection\:\:post\(\) has parameter \$to with no value type specified in iterable type array\.$#'
            count: 1
            path: ../../system/Router/RouteCollection.php

        -
            message: '#^Method CodeIgniter\\Router\\RouteCollection\:\:presenter\(\) has parameter \$options with no value type specified in iterable type array\.$#'
            count: 1
            path: ../../system/Router/RouteCollection.php

        -
            message: '#^Method CodeIgniter\\Router\\RouteCollection\:\:processArrayCallableSyntax\(\) has parameter \$to with no value type specified in iterable type array\.$#'
            count: 1
            path: ../../system/Router/RouteCollection.php

        -
            message: '#^Method CodeIgniter\\Router\\RouteCollection\:\:put\(\) has parameter \$options with no value type specified in iterable type array\.$#'
            count: 1
            path: ../../system/Router/RouteCollection.php

        -
            message: '#^Method CodeIgniter\\Router\\RouteCollection\:\:put\(\) has parameter \$to with no value type specified in iterable type array\.$#'
            count: 1
            path: ../../system/Router/RouteCollection.php

        -
            message: '#^Method CodeIgniter\\Router\\RouteCollection\:\:resource\(\) has parameter \$options with no value type specified in iterable type array\.$#'
            count: 1
            path: ../../system/Router/RouteCollection.php

        -
            message: '#^Method CodeIgniter\\Router\\RouteCollection\:\:view\(\) has parameter \$options with no value type specified in iterable type array\.$#'
            count: 1
            path: ../../system/Router/RouteCollection.php

        -
            message: '#^Property CodeIgniter\\Router\\RouteCollection\:\:\$currentOptions type has no value type specified in iterable type array\.$#'
            count: 1
            path: ../../system/Router/RouteCollection.php

        -
            message: '#^Property CodeIgniter\\Router\\RouteCollection\:\:\$routeFiles type has no value type specified in iterable type array\.$#'
            count: 1
            path: ../../system/Router/RouteCollection.php

        -
            message: '#^Property CodeIgniter\\Router\\RouteCollection\:\:\$routes type has no value type specified in iterable type array\.$#'
            count: 1
            path: ../../system/Router/RouteCollection.php

        -
            message: '#^Property CodeIgniter\\Router\\RouteCollection\:\:\$routesNames type has no value type specified in iterable type array\.$#'
            count: 1
            path: ../../system/Router/RouteCollection.php

        -
            message: '#^Property CodeIgniter\\Router\\RouteCollection\:\:\$routesOptions type has no value type specified in iterable type array\.$#'
            count: 1
            path: ../../system/Router/RouteCollection.php

        -
            message: '#^Method CodeIgniter\\Router\\RouteCollectionInterface\:\:add\(\) has parameter \$options with no value type specified in iterable type array\.$#'
            count: 1
            path: ../../system/Router/RouteCollectionInterface.php

        -
            message: '#^Method CodeIgniter\\Router\\RouteCollectionInterface\:\:add\(\) has parameter \$to with no value type specified in iterable type array\.$#'
            count: 1
            path: ../../system/Router/RouteCollectionInterface.php

        -
            message: '#^Method CodeIgniter\\Router\\RouteCollectionInterface\:\:addPlaceholder\(\) has parameter \$placeholder with no value type specified in iterable type array\.$#'
            count: 1
            path: ../../system/Router/RouteCollectionInterface.php

        -
            message: '#^Method CodeIgniter\\Router\\RouteCollectionInterface\:\:getRoutes\(\) return type has no value type specified in iterable type array\.$#'
            count: 1
            path: ../../system/Router/RouteCollectionInterface.php

        -
            message: '#^Method CodeIgniter\\Router\\Router\:\:getMatchedRoute\(\) return type has no value type specified in iterable type array\.$#'
            count: 1
            path: ../../system/Router/Router.php

        -
            message: '#^Method CodeIgniter\\Router\\Router\:\:getMatchedRouteOptions\(\) return type has no value type specified in iterable type array\.$#'
            count: 1
            path: ../../system/Router/Router.php

        -
            message: '#^Method CodeIgniter\\Router\\Router\:\:params\(\) return type has no value type specified in iterable type array\.$#'
            count: 1
            path: ../../system/Router/Router.php

        -
            message: '#^Method CodeIgniter\\Router\\Router\:\:replaceBackReferences\(\) has parameter \$matches with no value type specified in iterable type array\.$#'
            count: 1
            path: ../../system/Router/Router.php

        -
            message: '#^Method CodeIgniter\\Router\\Router\:\:scanControllers\(\) has parameter \$segments with no value type specified in iterable type array\.$#'
            count: 1
            path: ../../system/Router/Router.php

        -
            message: '#^Method CodeIgniter\\Router\\Router\:\:scanControllers\(\) return type has no value type specified in iterable type array\.$#'
            count: 1
            path: ../../system/Router/Router.php

        -
            message: '#^Method CodeIgniter\\Router\\Router\:\:setRequest\(\) has parameter \$segments with no value type specified in iterable type array\.$#'
            count: 1
            path: ../../system/Router/Router.php

        -
            message: '#^Method CodeIgniter\\Router\\Router\:\:validateRequest\(\) has parameter \$segments with no value type specified in iterable type array\.$#'
            count: 1
            path: ../../system/Router/Router.php

        -
            message: '#^Method CodeIgniter\\Router\\Router\:\:validateRequest\(\) return type has no value type specified in iterable type array\.$#'
            count: 1
            path: ../../system/Router/Router.php

        -
            message: '#^Property CodeIgniter\\Router\\Router\:\:\$matchedRoute type has no value type specified in iterable type array\.$#'
            count: 1
            path: ../../system/Router/Router.php

        -
            message: '#^Property CodeIgniter\\Router\\Router\:\:\$matchedRouteOptions type has no value type specified in iterable type array\.$#'
            count: 1
            path: ../../system/Router/Router.php

        -
            message: '#^Property CodeIgniter\\Router\\Router\:\:\$params type has no value type specified in iterable type array\.$#'
            count: 1
            path: ../../system/Router/Router.php

        -
            message: '#^Method CodeIgniter\\Router\\RouterInterface\:\:params\(\) return type has no value type specified in iterable type array\.$#'
            count: 1
            path: ../../system/Router/RouterInterface.php

        -
            message: '#^Property CodeIgniter\\Session\\Handlers\\BaseHandler\:\:\$savePath type has no value type specified in iterable type array\.$#'
            count: 1
            path: ../../system/Session/Handlers/BaseHandler.php

        -
            message: '#^Method CodeIgniter\\Superglobals\:\:__construct\(\) has parameter \$get with no value type specified in iterable type array\.$#'
            count: 1
            path: ../../system/Superglobals.php

        -
            message: '#^Method CodeIgniter\\Superglobals\:\:__construct\(\) has parameter \$server with no value type specified in iterable type array\.$#'
            count: 1
            path: ../../system/Superglobals.php

        -
            message: '#^Method CodeIgniter\\Superglobals\:\:get\(\) return type has no value type specified in iterable type array\.$#'
            count: 1
            path: ../../system/Superglobals.php

        -
            message: '#^Method CodeIgniter\\Superglobals\:\:setGetArray\(\) has parameter \$array with no value type specified in iterable type array\.$#'
            count: 1
            path: ../../system/Superglobals.php

        -
            message: '#^Property CodeIgniter\\Superglobals\:\:\$get type has no value type specified in iterable type array\.$#'
            count: 1
            path: ../../system/Superglobals.php

        -
            message: '#^Property CodeIgniter\\Superglobals\:\:\$server type has no value type specified in iterable type array\.$#'
            count: 1
            path: ../../system/Superglobals.php

        -
            message: '#^Property CodeIgniter\\Test\\CIUnitTestCase\:\:\$headers type has no value type specified in iterable type array\.$#'
            count: 1
            path: ../../system/Test/CIUnitTestCase.php

        -
            message: '#^Property CodeIgniter\\Test\\CIUnitTestCase\:\:\$insertCache type has no value type specified in iterable type array\.$#'
            count: 1
            path: ../../system/Test/CIUnitTestCase.php

        -
            message: '#^Property CodeIgniter\\Test\\CIUnitTestCase\:\:\$namespace type has no value type specified in iterable type array\.$#'
            count: 1
            path: ../../system/Test/CIUnitTestCase.php

        -
            message: '#^Property CodeIgniter\\Test\\CIUnitTestCase\:\:\$session type has no value type specified in iterable type array\.$#'
            count: 1
            path: ../../system/Test/CIUnitTestCase.php

        -
            message: '#^Property CodeIgniter\\Test\\CIUnitTestCase\:\:\$traits type has no value type specified in iterable type array\.$#'
            count: 1
            path: ../../system/Test/CIUnitTestCase.php

        -
            message: '#^Method CodeIgniter\\Test\\Constraints\\SeeInDatabase\:\:__construct\(\) has parameter \$data with no value type specified in iterable type array\.$#'
            count: 1
            path: ../../system/Test/Constraints/SeeInDatabase.php

        -
            message: '#^Property CodeIgniter\\Test\\Constraints\\SeeInDatabase\:\:\$data type has no value type specified in iterable type array\.$#'
            count: 1
            path: ../../system/Test/Constraints/SeeInDatabase.php

        -
            message: '#^Method CodeIgniter\\Test\\DOMParser\:\:doXPath\(\) has parameter \$paths with no value type specified in iterable type array\.$#'
            count: 1
            path: ../../system/Test/DOMParser.php

        -
            message: '#^Method CodeIgniter\\Test\\Fabricator\:\:__construct\(\) has parameter \$formatters with no value type specified in iterable type array\.$#'
            count: 1
            path: ../../system/Test/Fabricator.php

        -
            message: '#^Method CodeIgniter\\Test\\Fabricator\:\:create\(\) return type has no value type specified in iterable type array\.$#'
            count: 1
            path: ../../system/Test/Fabricator.php

        -
            message: '#^Method CodeIgniter\\Test\\Fabricator\:\:createMock\(\) return type has no value type specified in iterable type array\.$#'
            count: 1
            path: ../../system/Test/Fabricator.php

        -
            message: '#^Method CodeIgniter\\Test\\Fabricator\:\:getFormatters\(\) return type has no value type specified in iterable type array\.$#'
            count: 1
            path: ../../system/Test/Fabricator.php

        -
            message: '#^Method CodeIgniter\\Test\\Fabricator\:\:getOverrides\(\) return type has no value type specified in iterable type array\.$#'
            count: 1
            path: ../../system/Test/Fabricator.php

        -
            message: '#^Method CodeIgniter\\Test\\Fabricator\:\:make\(\) return type has no value type specified in iterable type array\.$#'
            count: 1
            path: ../../system/Test/Fabricator.php

        -
            message: '#^Method CodeIgniter\\Test\\Fabricator\:\:makeArray\(\) return type has no value type specified in iterable type array\.$#'
            count: 1
            path: ../../system/Test/Fabricator.php

        -
            message: '#^Method CodeIgniter\\Test\\Fabricator\:\:setFormatters\(\) has parameter \$formatters with no value type specified in iterable type array\.$#'
            count: 1
            path: ../../system/Test/Fabricator.php

        -
            message: '#^Method CodeIgniter\\Test\\Fabricator\:\:setOverrides\(\) has parameter \$overrides with no value type specified in iterable type array\.$#'
            count: 1
            path: ../../system/Test/Fabricator.php

        -
            message: '#^Property CodeIgniter\\Test\\Fabricator\:\:\$dateFields type has no value type specified in iterable type array\.$#'
            count: 1
            path: ../../system/Test/Fabricator.php

        -
            message: '#^Property CodeIgniter\\Test\\Fabricator\:\:\$formatters type has no value type specified in iterable type array\.$#'
            count: 1
            path: ../../system/Test/Fabricator.php

        -
            message: '#^Property CodeIgniter\\Test\\Fabricator\:\:\$overrides type has no value type specified in iterable type array\.$#'
            count: 1
            path: ../../system/Test/Fabricator.php

        -
            message: '#^Property CodeIgniter\\Test\\Fabricator\:\:\$tableCounts type has no value type specified in iterable type array\.$#'
            count: 1
            path: ../../system/Test/Fabricator.php

        -
            message: '#^Property CodeIgniter\\Test\\Fabricator\:\:\$tempOverrides type has no value type specified in iterable type array\.$#'
            count: 1
            path: ../../system/Test/Fabricator.php

        -
            message: '#^Method CodeIgniter\\Test\\TestResponse\:\:assertJSONExact\(\) has parameter \$test with no value type specified in iterable type array\.$#'
            count: 1
            path: ../../system/Test/TestResponse.php

        -
            message: '#^Method CodeIgniter\\Test\\TestResponse\:\:assertJSONFragment\(\) has parameter \$fragment with no value type specified in iterable type array\.$#'
            count: 1
            path: ../../system/Test/TestResponse.php

        -
            message: '#^Method CodeIgniter\\Typography\\Typography\:\:protectCharacters\(\) has parameter \$match with no value type specified in iterable type array\.$#'
            count: 1
            path: ../../system/Typography/Typography.php

        -
            message: '#^Property CodeIgniter\\Typography\\Typography\:\:\$innerBlockRequired type has no value type specified in iterable type array\.$#'
            count: 1
            path: ../../system/Typography/Typography.php

        -
            message: '#^Property CodeIgniter\\Validation\\CreditCardRules\:\:\$cards type has no value type specified in iterable type array\.$#'
            count: 1
            path: ../../system/Validation/CreditCardRules.php

        -
            message: '#^Method CodeIgniter\\Validation\\DotArrayFilter\:\:filter\(\) has parameter \$array with no value type specified in iterable type array\.$#'
            count: 1
            path: ../../system/Validation/DotArrayFilter.php

        -
            message: '#^Method CodeIgniter\\Validation\\DotArrayFilter\:\:filter\(\) has parameter \$indexes with no value type specified in iterable type array\.$#'
            count: 1
            path: ../../system/Validation/DotArrayFilter.php

        -
            message: '#^Method CodeIgniter\\Validation\\DotArrayFilter\:\:filter\(\) return type has no value type specified in iterable type array\.$#'
            count: 1
            path: ../../system/Validation/DotArrayFilter.php

        -
            message: '#^Method CodeIgniter\\Validation\\DotArrayFilter\:\:run\(\) has parameter \$array with no value type specified in iterable type array\.$#'
            count: 1
            path: ../../system/Validation/DotArrayFilter.php

        -
            message: '#^Method CodeIgniter\\Validation\\DotArrayFilter\:\:run\(\) has parameter \$indexes with no value type specified in iterable type array\.$#'
            count: 1
            path: ../../system/Validation/DotArrayFilter.php

        -
            message: '#^Method CodeIgniter\\Validation\\DotArrayFilter\:\:run\(\) return type has no value type specified in iterable type array\.$#'
            count: 1
            path: ../../system/Validation/DotArrayFilter.php

        -
            message: '#^Method CodeIgniter\\Validation\\Rules\:\:differs\(\) has parameter \$data with no value type specified in iterable type array\.$#'
            count: 1
            path: ../../system/Validation/Rules.php

        -
            message: '#^Method CodeIgniter\\Validation\\Rules\:\:field_exists\(\) has parameter \$data with no value type specified in iterable type array\.$#'
            count: 1
            path: ../../system/Validation/Rules.php

        -
            message: '#^Method CodeIgniter\\Validation\\Rules\:\:field_exists\(\) has parameter \$value with no value type specified in iterable type array\.$#'
            count: 1
            path: ../../system/Validation/Rules.php

        -
            message: '#^Method CodeIgniter\\Validation\\Rules\:\:is_not_unique\(\) has parameter \$data with no value type specified in iterable type array\.$#'
            count: 1
            path: ../../system/Validation/Rules.php

        -
            message: '#^Method CodeIgniter\\Validation\\Rules\:\:is_unique\(\) has parameter \$data with no value type specified in iterable type array\.$#'
            count: 1
            path: ../../system/Validation/Rules.php

        -
            message: '#^Method CodeIgniter\\Validation\\Rules\:\:matches\(\) has parameter \$data with no value type specified in iterable type array\.$#'
            count: 1
            path: ../../system/Validation/Rules.php

        -
            message: '#^Method CodeIgniter\\Validation\\Rules\:\:required\(\) has parameter \$str with no value type specified in iterable type array\.$#'
            count: 1
            path: ../../system/Validation/Rules.php

        -
            message: '#^Method CodeIgniter\\Validation\\Rules\:\:required_with\(\) has parameter \$data with no value type specified in iterable type array\.$#'
            count: 1
            path: ../../system/Validation/Rules.php

        -
            message: '#^Method CodeIgniter\\Validation\\Rules\:\:required_without\(\) has parameter \$data with no value type specified in iterable type array\.$#'
            count: 1
            path: ../../system/Validation/Rules.php

        -
            message: '#^Method CodeIgniter\\Validation\\StrictRules\\CreditCardRules\:\:valid_cc_number\(\) has parameter \$ccNumber with no value type specified in iterable type array\.$#'
            count: 1
            path: ../../system/Validation/StrictRules/CreditCardRules.php

        -
            message: '#^Method CodeIgniter\\Validation\\StrictRules\\FormatRules\:\:alpha\(\) has parameter \$str with no value type specified in iterable type array\.$#'
            count: 1
            path: ../../system/Validation/StrictRules/FormatRules.php

        -
            message: '#^Method CodeIgniter\\Validation\\StrictRules\\FormatRules\:\:alpha_dash\(\) has parameter \$str with no value type specified in iterable type array\.$#'
            count: 1
            path: ../../system/Validation/StrictRules/FormatRules.php

        -
            message: '#^Method CodeIgniter\\Validation\\StrictRules\\FormatRules\:\:alpha_numeric\(\) has parameter \$str with no value type specified in iterable type array\.$#'
            count: 1
            path: ../../system/Validation/StrictRules/FormatRules.php

        -
            message: '#^Method CodeIgniter\\Validation\\StrictRules\\FormatRules\:\:alpha_numeric_punct\(\) has parameter \$str with no value type specified in iterable type array\.$#'
            count: 1
            path: ../../system/Validation/StrictRules/FormatRules.php

        -
            message: '#^Method CodeIgniter\\Validation\\StrictRules\\FormatRules\:\:alpha_numeric_space\(\) has parameter \$str with no value type specified in iterable type array\.$#'
            count: 1
            path: ../../system/Validation/StrictRules/FormatRules.php

        -
            message: '#^Method CodeIgniter\\Validation\\StrictRules\\FormatRules\:\:alpha_space\(\) has parameter \$value with no value type specified in iterable type array\.$#'
            count: 1
            path: ../../system/Validation/StrictRules/FormatRules.php

        -
            message: '#^Method CodeIgniter\\Validation\\StrictRules\\FormatRules\:\:decimal\(\) has parameter \$str with no value type specified in iterable type array\.$#'
            count: 1
            path: ../../system/Validation/StrictRules/FormatRules.php

        -
            message: '#^Method CodeIgniter\\Validation\\StrictRules\\FormatRules\:\:hex\(\) has parameter \$str with no value type specified in iterable type array\.$#'
            count: 1
            path: ../../system/Validation/StrictRules/FormatRules.php

        -
            message: '#^Method CodeIgniter\\Validation\\StrictRules\\FormatRules\:\:integer\(\) has parameter \$str with no value type specified in iterable type array\.$#'
            count: 1
            path: ../../system/Validation/StrictRules/FormatRules.php

        -
            message: '#^Method CodeIgniter\\Validation\\StrictRules\\FormatRules\:\:is_natural\(\) has parameter \$str with no value type specified in iterable type array\.$#'
            count: 1
            path: ../../system/Validation/StrictRules/FormatRules.php

        -
            message: '#^Method CodeIgniter\\Validation\\StrictRules\\FormatRules\:\:is_natural_no_zero\(\) has parameter \$str with no value type specified in iterable type array\.$#'
            count: 1
            path: ../../system/Validation/StrictRules/FormatRules.php

        -
            message: '#^Method CodeIgniter\\Validation\\StrictRules\\FormatRules\:\:numeric\(\) has parameter \$str with no value type specified in iterable type array\.$#'
            count: 1
            path: ../../system/Validation/StrictRules/FormatRules.php

        -
            message: '#^Method CodeIgniter\\Validation\\StrictRules\\FormatRules\:\:regex_match\(\) has parameter \$str with no value type specified in iterable type array\.$#'
            count: 1
            path: ../../system/Validation/StrictRules/FormatRules.php

        -
            message: '#^Method CodeIgniter\\Validation\\StrictRules\\FormatRules\:\:string\(\) has parameter \$str with no value type specified in iterable type array\.$#'
            count: 1
            path: ../../system/Validation/StrictRules/FormatRules.php

        -
            message: '#^Method CodeIgniter\\Validation\\StrictRules\\FormatRules\:\:timezone\(\) has parameter \$str with no value type specified in iterable type array\.$#'
            count: 1
            path: ../../system/Validation/StrictRules/FormatRules.php

        -
            message: '#^Method CodeIgniter\\Validation\\StrictRules\\FormatRules\:\:valid_base64\(\) has parameter \$str with no value type specified in iterable type array\.$#'
            count: 1
            path: ../../system/Validation/StrictRules/FormatRules.php

        -
            message: '#^Method CodeIgniter\\Validation\\StrictRules\\FormatRules\:\:valid_date\(\) has parameter \$str with no value type specified in iterable type array\.$#'
            count: 1
            path: ../../system/Validation/StrictRules/FormatRules.php

        -
            message: '#^Method CodeIgniter\\Validation\\StrictRules\\FormatRules\:\:valid_email\(\) has parameter \$str with no value type specified in iterable type array\.$#'
            count: 1
            path: ../../system/Validation/StrictRules/FormatRules.php

        -
            message: '#^Method CodeIgniter\\Validation\\StrictRules\\FormatRules\:\:valid_emails\(\) has parameter \$str with no value type specified in iterable type array\.$#'
            count: 1
            path: ../../system/Validation/StrictRules/FormatRules.php

        -
            message: '#^Method CodeIgniter\\Validation\\StrictRules\\FormatRules\:\:valid_ip\(\) has parameter \$ip with no value type specified in iterable type array\.$#'
            count: 1
            path: ../../system/Validation/StrictRules/FormatRules.php

        -
            message: '#^Method CodeIgniter\\Validation\\StrictRules\\FormatRules\:\:valid_json\(\) has parameter \$str with no value type specified in iterable type array\.$#'
            count: 1
            path: ../../system/Validation/StrictRules/FormatRules.php

        -
            message: '#^Method CodeIgniter\\Validation\\StrictRules\\FormatRules\:\:valid_url\(\) has parameter \$str with no value type specified in iterable type array\.$#'
            count: 1
            path: ../../system/Validation/StrictRules/FormatRules.php

        -
            message: '#^Method CodeIgniter\\Validation\\StrictRules\\FormatRules\:\:valid_url_strict\(\) has parameter \$str with no value type specified in iterable type array\.$#'
            count: 1
            path: ../../system/Validation/StrictRules/FormatRules.php

        -
            message: '#^Method CodeIgniter\\Validation\\StrictRules\\Rules\:\:differs\(\) has parameter \$data with no value type specified in iterable type array\.$#'
            count: 1
            path: ../../system/Validation/StrictRules/Rules.php

        -
            message: '#^Method CodeIgniter\\Validation\\StrictRules\\Rules\:\:differs\(\) has parameter \$str with no value type specified in iterable type array\.$#'
            count: 1
            path: ../../system/Validation/StrictRules/Rules.php

        -
            message: '#^Method CodeIgniter\\Validation\\StrictRules\\Rules\:\:equals\(\) has parameter \$str with no value type specified in iterable type array\.$#'
            count: 1
            path: ../../system/Validation/StrictRules/Rules.php

        -
            message: '#^Method CodeIgniter\\Validation\\StrictRules\\Rules\:\:exact_length\(\) has parameter \$str with no value type specified in iterable type array\.$#'
            count: 1
            path: ../../system/Validation/StrictRules/Rules.php

        -
            message: '#^Method CodeIgniter\\Validation\\StrictRules\\Rules\:\:field_exists\(\) has parameter \$data with no value type specified in iterable type array\.$#'
            count: 1
            path: ../../system/Validation/StrictRules/Rules.php

        -
            message: '#^Method CodeIgniter\\Validation\\StrictRules\\Rules\:\:field_exists\(\) has parameter \$value with no value type specified in iterable type array\.$#'
            count: 1
            path: ../../system/Validation/StrictRules/Rules.php

        -
            message: '#^Method CodeIgniter\\Validation\\StrictRules\\Rules\:\:greater_than\(\) has parameter \$str with no value type specified in iterable type array\.$#'
            count: 1
            path: ../../system/Validation/StrictRules/Rules.php

        -
            message: '#^Method CodeIgniter\\Validation\\StrictRules\\Rules\:\:greater_than_equal_to\(\) has parameter \$str with no value type specified in iterable type array\.$#'
            count: 1
            path: ../../system/Validation/StrictRules/Rules.php

        -
            message: '#^Method CodeIgniter\\Validation\\StrictRules\\Rules\:\:in_list\(\) has parameter \$value with no value type specified in iterable type array\.$#'
            count: 1
            path: ../../system/Validation/StrictRules/Rules.php

        -
            message: '#^Method CodeIgniter\\Validation\\StrictRules\\Rules\:\:is_not_unique\(\) has parameter \$data with no value type specified in iterable type array\.$#'
            count: 1
            path: ../../system/Validation/StrictRules/Rules.php

        -
            message: '#^Method CodeIgniter\\Validation\\StrictRules\\Rules\:\:is_not_unique\(\) has parameter \$str with no value type specified in iterable type array\.$#'
            count: 1
            path: ../../system/Validation/StrictRules/Rules.php

        -
            message: '#^Method CodeIgniter\\Validation\\StrictRules\\Rules\:\:is_unique\(\) has parameter \$data with no value type specified in iterable type array\.$#'
            count: 1
            path: ../../system/Validation/StrictRules/Rules.php

        -
            message: '#^Method CodeIgniter\\Validation\\StrictRules\\Rules\:\:is_unique\(\) has parameter \$str with no value type specified in iterable type array\.$#'
            count: 1
            path: ../../system/Validation/StrictRules/Rules.php

        -
            message: '#^Method CodeIgniter\\Validation\\StrictRules\\Rules\:\:less_than\(\) has parameter \$str with no value type specified in iterable type array\.$#'
            count: 1
            path: ../../system/Validation/StrictRules/Rules.php

        -
            message: '#^Method CodeIgniter\\Validation\\StrictRules\\Rules\:\:less_than_equal_to\(\) has parameter \$str with no value type specified in iterable type array\.$#'
            count: 1
            path: ../../system/Validation/StrictRules/Rules.php

        -
            message: '#^Method CodeIgniter\\Validation\\StrictRules\\Rules\:\:matches\(\) has parameter \$data with no value type specified in iterable type array\.$#'
            count: 1
            path: ../../system/Validation/StrictRules/Rules.php

        -
            message: '#^Method CodeIgniter\\Validation\\StrictRules\\Rules\:\:matches\(\) has parameter \$str with no value type specified in iterable type array\.$#'
            count: 1
            path: ../../system/Validation/StrictRules/Rules.php

        -
            message: '#^Method CodeIgniter\\Validation\\StrictRules\\Rules\:\:max_length\(\) has parameter \$str with no value type specified in iterable type array\.$#'
            count: 1
            path: ../../system/Validation/StrictRules/Rules.php

        -
            message: '#^Method CodeIgniter\\Validation\\StrictRules\\Rules\:\:min_length\(\) has parameter \$str with no value type specified in iterable type array\.$#'
            count: 1
            path: ../../system/Validation/StrictRules/Rules.php

        -
            message: '#^Method CodeIgniter\\Validation\\StrictRules\\Rules\:\:not_equals\(\) has parameter \$str with no value type specified in iterable type array\.$#'
            count: 1
            path: ../../system/Validation/StrictRules/Rules.php

        -
            message: '#^Method CodeIgniter\\Validation\\StrictRules\\Rules\:\:not_in_list\(\) has parameter \$value with no value type specified in iterable type array\.$#'
            count: 1
            path: ../../system/Validation/StrictRules/Rules.php

        -
            message: '#^Method CodeIgniter\\Validation\\StrictRules\\Rules\:\:required\(\) has parameter \$str with no value type specified in iterable type array\.$#'
            count: 1
            path: ../../system/Validation/StrictRules/Rules.php

        -
            message: '#^Method CodeIgniter\\Validation\\StrictRules\\Rules\:\:required_with\(\) has parameter \$data with no value type specified in iterable type array\.$#'
            count: 1
            path: ../../system/Validation/StrictRules/Rules.php

        -
            message: '#^Method CodeIgniter\\Validation\\StrictRules\\Rules\:\:required_with\(\) has parameter \$str with no value type specified in iterable type array\.$#'
            count: 1
            path: ../../system/Validation/StrictRules/Rules.php

        -
            message: '#^Method CodeIgniter\\Validation\\StrictRules\\Rules\:\:required_without\(\) has parameter \$data with no value type specified in iterable type array\.$#'
            count: 1
            path: ../../system/Validation/StrictRules/Rules.php

        -
            message: '#^Method CodeIgniter\\Validation\\StrictRules\\Rules\:\:required_without\(\) has parameter \$str with no value type specified in iterable type array\.$#'
            count: 1
            path: ../../system/Validation/StrictRules/Rules.php

        -
            message: '#^Method CodeIgniter\\Validation\\Validation\:\:check\(\) has parameter \$rules with no value type specified in iterable type array\.$#'
            count: 1
            path: ../../system/Validation/Validation.php

        -
            message: '#^Method CodeIgniter\\Validation\\Validation\:\:check\(\) has parameter \$value with no value type specified in iterable type array\.$#'
            count: 1
            path: ../../system/Validation/Validation.php

        -
            message: '#^Method CodeIgniter\\Validation\\Validation\:\:fillPlaceholders\(\) has parameter \$data with no value type specified in iterable type array\.$#'
            count: 1
            path: ../../system/Validation/Validation.php

        -
            message: '#^Method CodeIgniter\\Validation\\Validation\:\:fillPlaceholders\(\) has parameter \$rules with no value type specified in iterable type array\.$#'
            count: 1
            path: ../../system/Validation/Validation.php

        -
            message: '#^Method CodeIgniter\\Validation\\Validation\:\:fillPlaceholders\(\) return type has no value type specified in iterable type array\.$#'
            count: 1
            path: ../../system/Validation/Validation.php

        -
            message: '#^Method CodeIgniter\\Validation\\Validation\:\:getRules\(\) return type has no value type specified in iterable type array\.$#'
            count: 1
            path: ../../system/Validation/Validation.php

        -
            message: '#^Method CodeIgniter\\Validation\\Validation\:\:getValidated\(\) return type has no value type specified in iterable type array\.$#'
            count: 1
            path: ../../system/Validation/Validation.php

        -
            message: '#^Method CodeIgniter\\Validation\\Validation\:\:isStringList\(\) has parameter \$array with no value type specified in iterable type array\.$#'
            count: 1
            path: ../../system/Validation/Validation.php

        -
            message: '#^Method CodeIgniter\\Validation\\Validation\:\:loadRuleGroup\(\) return type has no value type specified in iterable type array\.$#'
            count: 1
            path: ../../system/Validation/Validation.php

        -
            message: '#^Method CodeIgniter\\Validation\\Validation\:\:processIfExist\(\) has parameter \$data with no value type specified in iterable type array\.$#'
            count: 1
            path: ../../system/Validation/Validation.php

        -
            message: '#^Method CodeIgniter\\Validation\\Validation\:\:processIfExist\(\) has parameter \$rules with no value type specified in iterable type array\.$#'
            count: 1
            path: ../../system/Validation/Validation.php

        -
            message: '#^Method CodeIgniter\\Validation\\Validation\:\:processIfExist\(\) return type has no value type specified in iterable type array\.$#'
            count: 1
            path: ../../system/Validation/Validation.php

        -
            message: '#^Method CodeIgniter\\Validation\\Validation\:\:processPermitEmpty\(\) has parameter \$data with no value type specified in iterable type array\.$#'
            count: 1
            path: ../../system/Validation/Validation.php

        -
            message: '#^Method CodeIgniter\\Validation\\Validation\:\:processPermitEmpty\(\) has parameter \$rules with no value type specified in iterable type array\.$#'
            count: 1
            path: ../../system/Validation/Validation.php

        -
            message: '#^Method CodeIgniter\\Validation\\Validation\:\:processPermitEmpty\(\) has parameter \$value with no value type specified in iterable type array\.$#'
            count: 1
            path: ../../system/Validation/Validation.php

        -
            message: '#^Method CodeIgniter\\Validation\\Validation\:\:processPermitEmpty\(\) return type has no value type specified in iterable type array\.$#'
            count: 1
            path: ../../system/Validation/Validation.php

        -
            message: '#^Method CodeIgniter\\Validation\\Validation\:\:processRules\(\) has parameter \$data with no value type specified in iterable type array\.$#'
            count: 1
            path: ../../system/Validation/Validation.php

        -
            message: '#^Method CodeIgniter\\Validation\\Validation\:\:processRules\(\) has parameter \$rules with no value type specified in iterable type array\.$#'
            count: 1
            path: ../../system/Validation/Validation.php

        -
            message: '#^Method CodeIgniter\\Validation\\Validation\:\:processRules\(\) has parameter \$value with no value type specified in iterable type array\.$#'
            count: 1
            path: ../../system/Validation/Validation.php

        -
            message: '#^Method CodeIgniter\\Validation\\Validation\:\:retrievePlaceholders\(\) has parameter \$data with no value type specified in iterable type array\.$#'
            count: 1
            path: ../../system/Validation/Validation.php

        -
            message: '#^Method CodeIgniter\\Validation\\Validation\:\:retrievePlaceholders\(\) return type has no value type specified in iterable type array\.$#'
            count: 1
            path: ../../system/Validation/Validation.php

        -
            message: '#^Method CodeIgniter\\Validation\\Validation\:\:run\(\) has parameter \$data with no value type specified in iterable type array\.$#'
            count: 1
            path: ../../system/Validation/Validation.php

        -
            message: '#^Method CodeIgniter\\Validation\\Validation\:\:run\(\) has parameter \$dbGroup with no value type specified in iterable type array\.$#'
            count: 1
            path: ../../system/Validation/Validation.php

        -
            message: '#^Method CodeIgniter\\Validation\\Validation\:\:setRule\(\) has parameter \$errors with no value type specified in iterable type array\.$#'
            count: 1
            path: ../../system/Validation/Validation.php

        -
            message: '#^Method CodeIgniter\\Validation\\Validation\:\:setRule\(\) has parameter \$rules with no value type specified in iterable type array\.$#'
            count: 1
            path: ../../system/Validation/Validation.php

        -
            message: '#^Method CodeIgniter\\Validation\\Validation\:\:setRules\(\) has parameter \$errors with no value type specified in iterable type array\.$#'
            count: 1
            path: ../../system/Validation/Validation.php

        -
            message: '#^Method CodeIgniter\\Validation\\Validation\:\:setRules\(\) has parameter \$rules with no value type specified in iterable type array\.$#'
            count: 1
            path: ../../system/Validation/Validation.php

        -
            message: '#^Method CodeIgniter\\Validation\\Validation\:\:splitRules\(\) return type has no value type specified in iterable type array\.$#'
            count: 1
            path: ../../system/Validation/Validation.php

        -
            message: '#^Property CodeIgniter\\Validation\\Validation\:\:\$customErrors type has no value type specified in iterable type array\.$#'
            count: 1
            path: ../../system/Validation/Validation.php

        -
            message: '#^Property CodeIgniter\\Validation\\Validation\:\:\$data type has no value type specified in iterable type array\.$#'
            count: 1
            path: ../../system/Validation/Validation.php

        -
            message: '#^Property CodeIgniter\\Validation\\Validation\:\:\$errors type has no value type specified in iterable type array\.$#'
            count: 1
            path: ../../system/Validation/Validation.php

        -
            message: '#^Property CodeIgniter\\Validation\\Validation\:\:\$ruleSetFiles type has no value type specified in iterable type array\.$#'
            count: 1
            path: ../../system/Validation/Validation.php

        -
            message: '#^Property CodeIgniter\\Validation\\Validation\:\:\$ruleSetInstances type has no value type specified in iterable type array\.$#'
            count: 1
            path: ../../system/Validation/Validation.php

        -
            message: '#^Property CodeIgniter\\Validation\\Validation\:\:\$validated type has no value type specified in iterable type array\.$#'
            count: 1
            path: ../../system/Validation/Validation.php

        -
            message: '#^Method CodeIgniter\\Validation\\ValidationInterface\:\:check\(\) has parameter \$rules with no value type specified in iterable type array\.$#'
            count: 1
            path: ../../system/Validation/ValidationInterface.php

        -
            message: '#^Method CodeIgniter\\Validation\\ValidationInterface\:\:check\(\) has parameter \$value with no value type specified in iterable type array\.$#'
            count: 1
            path: ../../system/Validation/ValidationInterface.php

        -
            message: '#^Method CodeIgniter\\Validation\\ValidationInterface\:\:getRules\(\) return type has no value type specified in iterable type array\.$#'
            count: 1
            path: ../../system/Validation/ValidationInterface.php

        -
            message: '#^Method CodeIgniter\\Validation\\ValidationInterface\:\:getValidated\(\) return type has no value type specified in iterable type array\.$#'
            count: 1
            path: ../../system/Validation/ValidationInterface.php

        -
            message: '#^Method CodeIgniter\\Validation\\ValidationInterface\:\:loadRuleGroup\(\) return type has no value type specified in iterable type array\.$#'
            count: 1
            path: ../../system/Validation/ValidationInterface.php

        -
            message: '#^Method CodeIgniter\\Validation\\ValidationInterface\:\:run\(\) has parameter \$data with no value type specified in iterable type array\.$#'
            count: 1
            path: ../../system/Validation/ValidationInterface.php

        -
            message: '#^Method CodeIgniter\\Validation\\ValidationInterface\:\:run\(\) has parameter \$dbGroup with no value type specified in iterable type array\.$#'
            count: 1
            path: ../../system/Validation/ValidationInterface.php

        -
            message: '#^Method CodeIgniter\\Validation\\ValidationInterface\:\:setRule\(\) has parameter \$errors with no value type specified in iterable type array\.$#'
            count: 1
            path: ../../system/Validation/ValidationInterface.php

        -
            message: '#^Method CodeIgniter\\Validation\\ValidationInterface\:\:setRule\(\) has parameter \$rules with no value type specified in iterable type array\.$#'
            count: 1
            path: ../../system/Validation/ValidationInterface.php

        -
            message: '#^Method CodeIgniter\\Validation\\ValidationInterface\:\:setRules\(\) has parameter \$messages with no value type specified in iterable type array\.$#'
            count: 1
            path: ../../system/Validation/ValidationInterface.php

        -
            message: '#^Method CodeIgniter\\Validation\\ValidationInterface\:\:setRules\(\) has parameter \$rules with no value type specified in iterable type array\.$#'
            count: 1
            path: ../../system/Validation/ValidationInterface.php

        -
            message: '#^Method CodeIgniter\\View\\Cell\:\:determineClass\(\) return type has no value type specified in iterable type array\.$#'
            count: 1
            path: ../../system/View/Cell.php

        -
            message: '#^Method CodeIgniter\\View\\Cell\:\:getMethodParams\(\) has parameter \$params with no value type specified in iterable type array\.$#'
            count: 1
            path: ../../system/View/Cell.php

        -
            message: '#^Method CodeIgniter\\View\\Cell\:\:getMethodParams\(\) return type has no value type specified in iterable type array\.$#'
            count: 1
            path: ../../system/View/Cell.php

        -
            message: '#^Method CodeIgniter\\View\\Cell\:\:renderCell\(\) has parameter \$params with no value type specified in iterable type array\.$#'
            count: 1
            path: ../../system/View/Cell.php

        -
            message: '#^Method CodeIgniter\\View\\Cell\:\:renderSimpleClass\(\) has parameter \$params with no value type specified in iterable type array\.$#'
            count: 1
            path: ../../system/View/Cell.php

        -
            message: '#^Method CodeIgniter\\View\\Cells\\Cell\:\:fill\(\) has parameter \$params with no value type specified in iterable type array\.$#'
            count: 1
            path: ../../system/View/Cells/Cell.php

        -
            message: '#^Method CodeIgniter\\View\\Cells\\Cell\:\:getNonPublicProperties\(\) return type has no value type specified in iterable type array\.$#'
            count: 1
            path: ../../system/View/Cells/Cell.php

        -
            message: '#^Method CodeIgniter\\View\\Cells\\Cell\:\:getPublicProperties\(\) return type has no value type specified in iterable type array\.$#'
            count: 1
            path: ../../system/View/Cells/Cell.php

        -
            message: '#^Method CodeIgniter\\View\\Cells\\Cell\:\:includeComputedProperties\(\) has parameter \$properties with no value type specified in iterable type array\.$#'
            count: 1
            path: ../../system/View/Cells/Cell.php

        -
            message: '#^Method CodeIgniter\\View\\Cells\\Cell\:\:includeComputedProperties\(\) return type has no value type specified in iterable type array\.$#'
            count: 1
            path: ../../system/View/Cells/Cell.php

        -
            message: '#^Method CodeIgniter\\View\\Cells\\Cell\:\:view\(\) has parameter \$data with no value type specified in iterable type array\.$#'
            count: 1
            path: ../../system/View/Cells/Cell.php

        -
            message: '#^Method class@anonymous/system/Traits/PropertiesTrait\.php\:49\:\:getProperties\(\) return type has no value type specified in iterable type array\.$#'
            count: 1
            path: ../../system/View/Cells/Cell.php

        -
            message: '#^Method CodeIgniter\\View\\Parser\:\:replaceSingle\(\) has parameter \$pattern with no value type specified in iterable type array\.$#'
            count: 1
            path: ../../system/View/Parser.php

        -
            message: '#^Method CodeIgniter\\AutoReview\\ComposerJsonTest\:\:checkConfig\(\) has parameter \$fromComponent with no value type specified in iterable type array\.$#'
            count: 1
            path: ../../tests/system/AutoReview/ComposerJsonTest.php

        -
            message: '#^Method CodeIgniter\\AutoReview\\ComposerJsonTest\:\:checkConfig\(\) has parameter \$fromMain with no value type specified in iterable type array\.$#'
            count: 1
            path: ../../tests/system/AutoReview/ComposerJsonTest.php

        -
            message: '#^Method CodeIgniter\\AutoReview\\ComposerJsonTest\:\:getComposerJson\(\) return type has no value type specified in iterable type array\.$#'
            count: 1
            path: ../../tests/system/AutoReview/ComposerJsonTest.php

        -
            message: '#^Property CodeIgniter\\AutoReview\\ComposerJsonTest\:\:\$devComposer type has no value type specified in iterable type array\.$#'
            count: 1
            path: ../../tests/system/AutoReview/ComposerJsonTest.php

        -
            message: '#^Property CodeIgniter\\AutoReview\\ComposerJsonTest\:\:\$frameworkComposer type has no value type specified in iterable type array\.$#'
            count: 1
            path: ../../tests/system/AutoReview/ComposerJsonTest.php

        -
            message: '#^Property CodeIgniter\\AutoReview\\ComposerJsonTest\:\:\$starterComposer type has no value type specified in iterable type array\.$#'
            count: 1
            path: ../../tests/system/AutoReview/ComposerJsonTest.php

        -
            message: '#^Method CodeIgniter\\AutoReview\\FrameworkCodeTest\:\:getTestClasses\(\) return type has no value type specified in iterable type array\.$#'
            count: 1
            path: ../../tests/system/AutoReview/FrameworkCodeTest.php

        -
            message: '#^Method CodeIgniter\\AutoReview\\FrameworkCodeTest\:\:provideEachTestClassHasCorrectGroupAttributeName\(\) return type has no value type specified in iterable type iterable\.$#'
            count: 1
            path: ../../tests/system/AutoReview/FrameworkCodeTest.php

        -
            message: '#^Property CodeIgniter\\AutoReview\\FrameworkCodeTest\:\:\$recognizedGroupAttributeNames type has no value type specified in iterable type array\.$#'
            count: 1
            path: ../../tests/system/AutoReview/FrameworkCodeTest.php

        -
            message: '#^Property CodeIgniter\\AutoReview\\FrameworkCodeTest\:\:\$testClasses type has no value type specified in iterable type array\.$#'
            count: 1
            path: ../../tests/system/AutoReview/FrameworkCodeTest.php

        -
            message: '#^Method CodeIgniter\\CLI\\CLITest\:\:provideTable\(\) return type has no value type specified in iterable type iterable\.$#'
            count: 1
            path: ../../tests/system/CLI/CLITest.php

        -
            message: '#^Method CodeIgniter\\CLI\\CLITest\:\:testTable\(\) has parameter \$expected with no value type specified in iterable type array\.$#'
            count: 1
            path: ../../tests/system/CLI/CLITest.php

        -
            message: '#^Method CodeIgniter\\CLI\\CLITest\:\:testTable\(\) has parameter \$tbody with no value type specified in iterable type array\.$#'
            count: 1
            path: ../../tests/system/CLI/CLITest.php

        -
            message: '#^Method CodeIgniter\\CLI\\CLITest\:\:testTable\(\) has parameter \$thead with no value type specified in iterable type array\.$#'
            count: 1
            path: ../../tests/system/CLI/CLITest.php

        -
            message: '#^Method CodeIgniter\\CodeIgniterTest\:\:providePageCacheWithCacheQueryString\(\) return type has no value type specified in iterable type iterable\.$#'
            count: 1
            path: ../../tests/system/CodeIgniterTest.php

        -
            message: '#^Method CodeIgniter\\CodeIgniterTest\:\:testPageCacheWithCacheQueryString\(\) has parameter \$cacheQueryStringValue with no value type specified in iterable type array\.$#'
            count: 1
            path: ../../tests/system/CodeIgniterTest.php

        -
            message: '#^Method CodeIgniter\\CodeIgniterTest\:\:testPageCacheWithCacheQueryString\(\) has parameter \$testingUrls with no value type specified in iterable type array\.$#'
            count: 1
            path: ../../tests/system/CodeIgniterTest.php

        -
            message: '#^Method CodeIgniter\\Commands\\CommandTest\:\:provideCommandParsesArgsCorrectly\(\) return type has no value type specified in iterable type iterable\.$#'
            count: 1
            path: ../../tests/system/Commands/CommandTest.php

        -
            message: '#^Method CodeIgniter\\Commands\\Translation\\LocalizationFinderTest\:\:getActualTranslationFourKeys\(\) return type has no value type specified in iterable type array\.$#'
            count: 1
            path: ../../tests/system/Commands/Translation/LocalizationFinderTest.php

        -
            message: '#^Method CodeIgniter\\Commands\\Translation\\LocalizationFinderTest\:\:getActualTranslationOneKeys\(\) return type has no value type specified in iterable type array\.$#'
            count: 1
            path: ../../tests/system/Commands/Translation/LocalizationFinderTest.php

        -
            message: '#^Method CodeIgniter\\Commands\\Translation\\LocalizationFinderTest\:\:getActualTranslationThreeKeys\(\) return type has no value type specified in iterable type array\.$#'
            count: 1
            path: ../../tests/system/Commands/Translation/LocalizationFinderTest.php

        -
            message: '#^Method CodeIgniter\\Commands\\Utilities\\Routes\\AutoRouterImproved\\AutoRouteCollectorTest\:\:createAutoRouteCollector\(\) has parameter \$filterConfigFilters with no value type specified in iterable type array\.$#'
            count: 1
            path: ../../tests/system/Commands/Utilities/Routes/AutoRouterImproved/AutoRouteCollectorTest.php

        -
            message: '#^Method CodeIgniter\\Commands\\Utilities\\Routes\\FilterFinderTest\:\:createFilters\(\) has parameter \$config with no value type specified in iterable type array\.$#'
            count: 1
            path: ../../tests/system/Commands/Utilities/Routes/FilterFinderTest.php

        -
            message: '#^Method CodeIgniter\\Commands\\Utilities\\Routes\\FilterFinderTest\:\:createRouteCollection\(\) has parameter \$routes with no value type specified in iterable type array\.$#'
            count: 1
            path: ../../tests/system/Commands/Utilities/Routes/FilterFinderTest.php

        -
            message: '#^Method CodeIgniter\\Commands\\Utilities\\Routes\\SampleURIGeneratorTest\:\:provideGet\(\) return type has no value type specified in iterable type iterable\.$#'
            count: 1
            path: ../../tests/system/Commands/Utilities/Routes/SampleURIGeneratorTest.php

        -
            message: '#^Method CodeIgniter\\CommonFunctionsTest\:\:provideCleanPathActuallyCleaningThePaths\(\) return type has no value type specified in iterable type iterable\.$#'
            count: 1
            path: ../../tests/system/CommonFunctionsTest.php

        -
            message: '#^Property CodeIgniter\\CommonHelperTest\:\:\$dummyHelpers type has no value type specified in iterable type array\.$#'
            count: 1
            path: ../../tests/system/CommonHelperTest.php

        -
            message: '#^Method CodeIgniter\\Config\\DotEnvTest\:\:provideLoadsVars\(\) return type has no value type specified in iterable type iterable\.$#'
            count: 1
            path: ../../tests/system/Config/DotEnvTest.php

        -
            message: '#^Method CodeIgniter\\Config\\MimesTest\:\:provideGuessExtensionFromType\(\) return type has no value type specified in iterable type iterable\.$#'
            count: 1
            path: ../../tests/system/Config/MimesTest.php

        -
            message: '#^Method CodeIgniter\\Config\\MimesTest\:\:provideGuessTypeFromExtension\(\) return type has no value type specified in iterable type iterable\.$#'
            count: 1
            path: ../../tests/system/Config/MimesTest.php

        -
            message: '#^Property CodeIgniter\\Config\\ServicesTest\:\:\$original type has no value type specified in iterable type array\.$#'
            count: 1
            path: ../../tests/system/Config/ServicesTest.php

        -
            message: '#^Property CodeIgniter\\Cookie\\CookieStoreTest\:\:\$defaults type has no value type specified in iterable type array\.$#'
            count: 1
            path: ../../tests/system/Cookie/CookieStoreTest.php

        -
            message: '#^Method CodeIgniter\\Cookie\\CookieTest\:\:provideConfigPrefix\(\) return type has no value type specified in iterable type iterable\.$#'
            count: 1
            path: ../../tests/system/Cookie/CookieTest.php

        -
            message: '#^Method CodeIgniter\\Cookie\\CookieTest\:\:provideInvalidExpires\(\) return type has no value type specified in iterable type iterable\.$#'
            count: 1
            path: ../../tests/system/Cookie/CookieTest.php

        -
            message: '#^Method CodeIgniter\\Cookie\\CookieTest\:\:provideSetCookieHeaderCreation\(\) return type has no value type specified in iterable type iterable\.$#'
            count: 1
            path: ../../tests/system/Cookie/CookieTest.php

        -
            message: '#^Method CodeIgniter\\Cookie\\CookieTest\:\:testSetCookieHeaderCreation\(\) has parameter \$changed with no value type specified in iterable type array\.$#'
            count: 1
            path: ../../tests/system/Cookie/CookieTest.php

        -
            message: '#^Property CodeIgniter\\Cookie\\CookieTest\:\:\$defaults type has no value type specified in iterable type array\.$#'
            count: 1
            path: ../../tests/system/Cookie/CookieTest.php

        -
            message: '#^Method CodeIgniter\\DataConverter\\DataConverterTest\:\:createDataConverter\(\) has parameter \$handlers with no value type specified in iterable type array\.$#'
            count: 1
            path: ../../tests/system/DataConverter/DataConverterTest.php

        -
            message: '#^Method CodeIgniter\\DataConverter\\DataConverterTest\:\:createDataConverter\(\) has parameter \$types with no value type specified in iterable type array\.$#'
            count: 1
            path: ../../tests/system/DataConverter/DataConverterTest.php

        -
            message: '#^Method CodeIgniter\\DataConverter\\DataConverterTest\:\:provideConvertDataFromDB\(\) return type has no value type specified in iterable type iterable\.$#'
            count: 1
            path: ../../tests/system/DataConverter/DataConverterTest.php

        -
            message: '#^Method CodeIgniter\\DataConverter\\DataConverterTest\:\:provideConvertDataToDB\(\) return type has no value type specified in iterable type iterable\.$#'
            count: 1
            path: ../../tests/system/DataConverter/DataConverterTest.php

        -
            message: '#^Method CodeIgniter\\DataConverter\\DataConverterTest\:\:testConvertDataFromDB\(\) has parameter \$dbData with no value type specified in iterable type array\.$#'
            count: 1
            path: ../../tests/system/DataConverter/DataConverterTest.php

        -
            message: '#^Method CodeIgniter\\DataConverter\\DataConverterTest\:\:testConvertDataFromDB\(\) has parameter \$expected with no value type specified in iterable type array\.$#'
            count: 1
            path: ../../tests/system/DataConverter/DataConverterTest.php

        -
            message: '#^Method CodeIgniter\\DataConverter\\DataConverterTest\:\:testConvertDataFromDB\(\) has parameter \$types with no value type specified in iterable type array\.$#'
            count: 1
            path: ../../tests/system/DataConverter/DataConverterTest.php

        -
            message: '#^Method CodeIgniter\\DataConverter\\DataConverterTest\:\:testConvertDataToDB\(\) has parameter \$expected with no value type specified in iterable type array\.$#'
            count: 1
            path: ../../tests/system/DataConverter/DataConverterTest.php

        -
            message: '#^Method CodeIgniter\\DataConverter\\DataConverterTest\:\:testConvertDataToDB\(\) has parameter \$phpData with no value type specified in iterable type array\.$#'
            count: 1
            path: ../../tests/system/DataConverter/DataConverterTest.php

        -
            message: '#^Method CodeIgniter\\DataConverter\\DataConverterTest\:\:testConvertDataToDB\(\) has parameter \$types with no value type specified in iterable type array\.$#'
            count: 1
            path: ../../tests/system/DataConverter/DataConverterTest.php

        -
            message: '#^Method CodeIgniter\\Database\\BaseConnectionTest\:\:provideProtectIdentifiers\(\) return type has no value type specified in iterable type iterable\.$#'
            count: 1
            path: ../../tests/system/Database/BaseConnectionTest.php

        -
            message: '#^Property CodeIgniter\\Database\\BaseConnectionTest\:\:\$failoverOptions type has no value type specified in iterable type array\.$#'
            count: 1
            path: ../../tests/system/Database/BaseConnectionTest.php

        -
            message: '#^Property CodeIgniter\\Database\\BaseConnectionTest\:\:\$options type has no value type specified in iterable type array\.$#'
            count: 1
            path: ../../tests/system/Database/BaseConnectionTest.php

        -
            message: '#^Method CodeIgniter\\Database\\BaseQueryTest\:\:provideHighlightQueryKeywords\(\) return type has no value type specified in iterable type iterable\.$#'
            count: 1
            path: ../../tests/system/Database/BaseQueryTest.php

        -
            message: '#^Method CodeIgniter\\Database\\BaseQueryTest\:\:provideIsWriteType\(\) return type has no value type specified in iterable type iterable\.$#'
            count: 1
            path: ../../tests/system/Database/BaseQueryTest.php

        -
            message: '#^Method CodeIgniter\\Database\\Builder\\WhereTest\:\:provideWhereInEmptyValuesThrowInvalidArgumentException\(\) return type has no value type specified in iterable type iterable\.$#'
            count: 1
            path: ../../tests/system/Database/Builder/WhereTest.php

        -
            message: '#^Method CodeIgniter\\Database\\Builder\\WhereTest\:\:provideWhereInvalidKeyThrowInvalidArgumentException\(\) return type has no value type specified in iterable type iterable\.$#'
            count: 1
            path: ../../tests/system/Database/Builder/WhereTest.php

        -
            message: '#^Method CodeIgniter\\Database\\ConfigTest\:\:provideConvertDSN\(\) return type has no value type specified in iterable type iterable\.$#'
            count: 1
            path: ../../tests/system/Database/ConfigTest.php

        -
            message: '#^Property CodeIgniter\\Database\\ConfigTest\:\:\$dsnGroup type has no value type specified in iterable type array\.$#'
            count: 1
            path: ../../tests/system/Database/ConfigTest.php

        -
            message: '#^Property CodeIgniter\\Database\\ConfigTest\:\:\$dsnGroupPostgre type has no value type specified in iterable type array\.$#'
            count: 1
            path: ../../tests/system/Database/ConfigTest.php

        -
            message: '#^Property CodeIgniter\\Database\\ConfigTest\:\:\$dsnGroupPostgreNative type has no value type specified in iterable type array\.$#'
            count: 1
            path: ../../tests/system/Database/ConfigTest.php

        -
            message: '#^Property CodeIgniter\\Database\\ConfigTest\:\:\$group type has no value type specified in iterable type array\.$#'
            count: 1
            path: ../../tests/system/Database/ConfigTest.php

        -
            message: '#^Property CodeIgniter\\Database\\DatabaseTestCase\\DatabaseTestCaseMigrationOnce1Test\:\:\$namespace type has no value type specified in iterable type array\.$#'
            count: 1
            path: ../../tests/system/Database/DatabaseTestCase/DatabaseTestCaseMigrationOnce1Test.php

        -
            message: '#^Property CodeIgniter\\Database\\DatabaseTestCase\\DatabaseTestCaseMigrationOnce2Test\:\:\$namespace type has no value type specified in iterable type array\.$#'
            count: 1
            path: ../../tests/system/Database/DatabaseTestCase/DatabaseTestCaseMigrationOnce2Test.php

        -
            message: '#^Property CodeIgniter\\Database\\DatabaseTestCaseTest\:\:\$namespace type has no value type specified in iterable type array\.$#'
            count: 1
            path: ../../tests/system/Database/DatabaseTestCaseTest.php

        -
            message: '#^Property CodeIgniter\\Database\\DatabaseTestCaseTest\:\:\$seed type has no value type specified in iterable type array\.$#'
            count: 1
            path: ../../tests/system/Database/DatabaseTestCaseTest.php

        -
            message: '#^Property CodeIgniter\\Database\\Live\\MetadataTest\:\:\$expectedTables type has no value type specified in iterable type array\.$#'
            count: 1
            path: ../../tests/system/Database/Live/MetadataTest.php

        -
            message: '#^Method CodeIgniter\\Database\\Live\\UpdateTest\:\:provideUpdateBatch\(\) return type has no value type specified in iterable type iterable\.$#'
            count: 1
            path: ../../tests/system/Database/Live/UpdateTest.php

        -
            message: '#^Method CodeIgniter\\Database\\Live\\UpdateTest\:\:testUpdateBatch\(\) has parameter \$data with no value type specified in iterable type array\.$#'
            count: 1
            path: ../../tests/system/Database/Live/UpdateTest.php

        -
            message: '#^Method CodeIgniter\\Database\\Live\\UpdateTest\:\:testUpdateBatch\(\) has parameter \$expected with no value type specified in iterable type array\.$#'
            count: 1
            path: ../../tests/system/Database/Live/UpdateTest.php

        -
            message: '#^Property CodeIgniter\\Database\\Migrations\\MigrationRunnerTest\:\:\$namespace type has no value type specified in iterable type array\.$#'
            count: 1
            path: ../../tests/system/Database/Migrations/MigrationRunnerTest.php

        -
            message: '#^Method CodeIgniter\\Debug\\ExceptionHandlerTest\:\:backupIniValues\(\) has parameter \$keys with no value type specified in iterable type array\.$#'
            count: 1
            path: ../../tests/system/Debug/ExceptionHandlerTest.php

        -
            message: '#^Property CodeIgniter\\Debug\\ExceptionHandlerTest\:\:\$iniSettings type has no value type specified in iterable type array\.$#'
            count: 1
            path: ../../tests/system/Debug/ExceptionHandlerTest.php

        -
            message: '#^Method CodeIgniter\\Email\\EmailTest\:\:provideEmailSendWithClearance\(\) return type has no value type specified in iterable type iterable\.$#'
            count: 1
            path: ../../tests/system/Email/EmailTest.php

        -
            message: '#^Method CodeIgniter\\Filters\\FiltersTest\:\:provideBeforeExcept\(\) return type has no value type specified in iterable type iterable\.$#'
            count: 1
            path: ../../tests/system/Filters/FiltersTest.php

        -
            message: '#^Method CodeIgniter\\Filters\\FiltersTest\:\:provideProcessMethodProcessGlobalsWithExcept\(\) return type has no value type specified in iterable type iterable\.$#'
            count: 1
            path: ../../tests/system/Filters/FiltersTest.php

        -
            message: '#^Method CodeIgniter\\Filters\\FiltersTest\:\:testBeforeExcept\(\) has parameter \$except with no value type specified in iterable type array\.$#'
            count: 1
            path: ../../tests/system/Filters/FiltersTest.php

        -
            message: '#^Method CodeIgniter\\Filters\\FiltersTest\:\:testBeforeExcept\(\) has parameter \$expected with no value type specified in iterable type array\.$#'
            count: 1
            path: ../../tests/system/Filters/FiltersTest.php

        -
            message: '#^Method CodeIgniter\\Filters\\FiltersTest\:\:testProcessMethodProcessGlobalsWithExcept\(\) has parameter \$except with no value type specified in iterable type array\.$#'
            count: 1
            path: ../../tests/system/Filters/FiltersTest.php

        -
            message: '#^Method CodeIgniter\\Filters\\InvalidCharsTest\:\:provideCheckControlStringWithControlCharsCausesException\(\) return type has no value type specified in iterable type iterable\.$#'
            count: 1
            path: ../../tests/system/Filters/InvalidCharsTest.php

        -
            message: '#^Method CodeIgniter\\Filters\\InvalidCharsTest\:\:provideCheckControlStringWithLineBreakAndTabReturnsTheString\(\) return type has no value type specified in iterable type iterable\.$#'
            count: 1
            path: ../../tests/system/Filters/InvalidCharsTest.php

        -
            message: '#^Method CodeIgniter\\HTTP\\IncomingRequestTest\:\:provideCanGrabGetRawInputVar\(\) return type has no value type specified in iterable type iterable\.$#'
            count: 1
            path: ../../tests/system/HTTP/IncomingRequestTest.php

        -
            message: '#^Method CodeIgniter\\HTTP\\IncomingRequestTest\:\:provideExtensionPHP\(\) return type has no value type specified in iterable type iterable\.$#'
            count: 1
            path: ../../tests/system/HTTP/IncomingRequestTest.php

        -
            message: '#^Method CodeIgniter\\HTTP\\IncomingRequestTest\:\:provideIsHTTPMethods\(\) return type has no value type specified in iterable type iterable\.$#'
            count: 1
            path: ../../tests/system/HTTP/IncomingRequestTest.php

        -
            message: '#^Method CodeIgniter\\HTTP\\MessageTest\:\:provideArrayHeaderValue\(\) return type has no value type specified in iterable type iterable\.$#'
            count: 1
            path: ../../tests/system/HTTP/MessageTest.php

        -
            message: '#^Method CodeIgniter\\HTTP\\MessageTest\:\:testSetHeaderWithExistingArrayValuesAppendArrayValue\(\) has parameter \$arrayHeaderValue with no value type specified in iterable type array\.$#'
            count: 1
            path: ../../tests/system/HTTP/MessageTest.php

        -
            message: '#^Method CodeIgniter\\HTTP\\MessageTest\:\:testSetHeaderWithExistingArrayValuesAppendStringValue\(\) has parameter \$arrayHeaderValue with no value type specified in iterable type array\.$#'
            count: 1
            path: ../../tests/system/HTTP/MessageTest.php

        -
            message: '#^Property CodeIgniter\\HTTP\\ResponseCookieTest\:\:\$defaults type has no value type specified in iterable type array\.$#'
            count: 1
            path: ../../tests/system/HTTP/ResponseCookieTest.php

        -
            message: '#^Method CodeIgniter\\HTTP\\ResponseTest\:\:provideRedirect\(\) return type has no value type specified in iterable type iterable\.$#'
            count: 1
            path: ../../tests/system/HTTP/ResponseTest.php

        -
            message: '#^Method CodeIgniter\\HTTP\\ResponseTest\:\:provideRedirectWithIIS\(\) return type has no value type specified in iterable type iterable\.$#'
            count: 1
            path: ../../tests/system/HTTP/ResponseTest.php

        -
            message: '#^Property CodeIgniter\\HTTP\\ResponseTest\:\:\$server type has no value type specified in iterable type array\.$#'
            count: 1
            path: ../../tests/system/HTTP/ResponseTest.php

        -
            message: '#^Method CodeIgniter\\HTTP\\SiteURIFactoryDetectRoutePathTest\:\:createSiteURIFactory\(\) has parameter \$server with no value type specified in iterable type array\.$#'
            count: 1
            path: ../../tests/system/HTTP/SiteURIFactoryDetectRoutePathTest.php

        -
            message: '#^Method CodeIgniter\\HTTP\\SiteURIFactoryDetectRoutePathTest\:\:provideExtensionPHP\(\) return type has no value type specified in iterable type iterable\.$#'
            count: 1
            path: ../../tests/system/HTTP/SiteURIFactoryDetectRoutePathTest.php

        -
            message: '#^Method CodeIgniter\\HTTP\\SiteURIFactoryTest\:\:provideCreateFromStringWithIndexPage\(\) return type has no value type specified in iterable type iterable\.$#'
            count: 1
            path: ../../tests/system/HTTP/SiteURIFactoryTest.php

        -
            message: '#^Method CodeIgniter\\HTTP\\SiteURIFactoryTest\:\:provideCreateFromStringWithoutIndexPage\(\) return type has no value type specified in iterable type iterable\.$#'
            count: 1
            path: ../../tests/system/HTTP/SiteURIFactoryTest.php

        -
            message: '#^Method CodeIgniter\\HTTP\\SiteURITest\:\:provideConstructor\(\) return type has no value type specified in iterable type iterable\.$#'
            count: 1
            path: ../../tests/system/HTTP/SiteURITest.php

        -
            message: '#^Method CodeIgniter\\HTTP\\SiteURITest\:\:provideRelativePathWithQueryOrFragment\(\) return type has no value type specified in iterable type iterable\.$#'
            count: 1
            path: ../../tests/system/HTTP/SiteURITest.php

        -
            message: '#^Method CodeIgniter\\HTTP\\SiteURITest\:\:provideSetPath\(\) return type has no value type specified in iterable type iterable\.$#'
            count: 1
            path: ../../tests/system/HTTP/SiteURITest.php

        -
            message: '#^Method CodeIgniter\\HTTP\\SiteURITest\:\:testConstructor\(\) has parameter \$expectedSegments with no value type specified in iterable type array\.$#'
            count: 1
            path: ../../tests/system/HTTP/SiteURITest.php

        -
            message: '#^Method CodeIgniter\\HTTP\\SiteURITest\:\:testSetPath\(\) has parameter \$expectedSegments with no value type specified in iterable type array\.$#'
            count: 1
            path: ../../tests/system/HTTP/SiteURITest.php

        -
            message: '#^Method CodeIgniter\\HTTP\\URITest\:\:defaultResolutions\(\) return type has no value type specified in iterable type iterable\.$#'
            count: 1
            path: ../../tests/system/HTTP/URITest.php

        -
            message: '#^Method CodeIgniter\\HTTP\\URITest\:\:provideAuthorityRemovesDefaultPorts\(\) return type has no value type specified in iterable type iterable\.$#'
            count: 1
            path: ../../tests/system/HTTP/URITest.php

        -
            message: '#^Method CodeIgniter\\HTTP\\URITest\:\:provideAuthorityReturnsExceptedValues\(\) return type has no value type specified in iterable type iterable\.$#'
            count: 1
            path: ../../tests/system/HTTP/URITest.php

        -
            message: '#^Method CodeIgniter\\HTTP\\URITest\:\:providePathGetsFiltered\(\) return type has no value type specified in iterable type iterable\.$#'
            count: 1
            path: ../../tests/system/HTTP/URITest.php

        -
            message: '#^Method CodeIgniter\\HTTP\\URITest\:\:provideRemoveDotSegments\(\) return type has no value type specified in iterable type iterable\.$#'
            count: 1
            path: ../../tests/system/HTTP/URITest.php

        -
            message: '#^Method CodeIgniter\\HTTP\\URITest\:\:provideSetPath\(\) return type has no value type specified in iterable type iterable\.$#'
            count: 1
            path: ../../tests/system/HTTP/URITest.php

        -
            message: '#^Method CodeIgniter\\HTTP\\URITest\:\:provideSimpleUri\(\) return type has no value type specified in iterable type iterable\.$#'
            count: 1
            path: ../../tests/system/HTTP/URITest.php

        -
            message: '#^Property CodeIgniter\\Helpers\\Array\\ArrayHelperDotKeyExistsTest\:\:\$array type has no value type specified in iterable type array\.$#'
            count: 1
            path: ../../tests/system/Helpers/Array/ArrayHelperDotKeyExistsTest.php

        -
            message: '#^Property CodeIgniter\\Helpers\\Array\\ArrayHelperRecursiveDiffTest\:\:\$compareWith type has no value type specified in iterable type array\.$#'
            count: 1
            path: ../../tests/system/Helpers/Array/ArrayHelperRecursiveDiffTest.php

        -
            message: '#^Property CodeIgniter\\Helpers\\Array\\ArrayHelperSortValuesByNaturalTest\:\:\$arrayWithArrayValues type has no value type specified in iterable type array\.$#'
            count: 1
            path: ../../tests/system/Helpers/Array/ArrayHelperSortValuesByNaturalTest.php

        -
            message: '#^Property CodeIgniter\\Helpers\\Array\\ArrayHelperSortValuesByNaturalTest\:\:\$arrayWithStringValues type has no value type specified in iterable type array\.$#'
            count: 1
            path: ../../tests/system/Helpers/Array/ArrayHelperSortValuesByNaturalTest.php

        -
            message: '#^Method CodeIgniter\\Helpers\\ArrayHelperTest\:\:provideArrayDeepSearch\(\) return type has no value type specified in iterable type iterable\.$#'
            count: 1
            path: ../../tests/system/Helpers/ArrayHelperTest.php

        -
            message: '#^Method CodeIgniter\\Helpers\\ArrayHelperTest\:\:provideArrayFlattening\(\) return type has no value type specified in iterable type iterable\.$#'
            count: 1
            path: ../../tests/system/Helpers/ArrayHelperTest.php

        -
            message: '#^Method CodeIgniter\\Helpers\\ArrayHelperTest\:\:provideArrayGroupByExcludeEmpty\(\) return type has no value type specified in iterable type iterable\.$#'
            count: 1
            path: ../../tests/system/Helpers/ArrayHelperTest.php

        -
            message: '#^Method CodeIgniter\\Helpers\\ArrayHelperTest\:\:provideArrayGroupByIncludeEmpty\(\) return type has no value type specified in iterable type iterable\.$#'
            count: 1
            path: ../../tests/system/Helpers/ArrayHelperTest.php

        -
            message: '#^Method CodeIgniter\\Helpers\\ArrayHelperTest\:\:provideSortByMultipleKeys\(\) return type has no value type specified in iterable type iterable\.$#'
            count: 1
            path: ../../tests/system/Helpers/ArrayHelperTest.php

        -
            message: '#^Method CodeIgniter\\Helpers\\ArrayHelperTest\:\:testArrayDeepSearch\(\) has parameter \$expected with no value type specified in iterable type array\.$#'
            count: 1
            path: ../../tests/system/Helpers/ArrayHelperTest.php

        -
            message: '#^Method CodeIgniter\\Helpers\\ArrayHelperTest\:\:testArrayFlattening\(\) has parameter \$expected with no value type specified in iterable type array\.$#'
            count: 1
            path: ../../tests/system/Helpers/ArrayHelperTest.php

        -
            message: '#^Method CodeIgniter\\Helpers\\ArrayHelperTest\:\:testArrayFlattening\(\) has parameter \$input with no value type specified in iterable type array\.$#'
            count: 1
            path: ../../tests/system/Helpers/ArrayHelperTest.php

        -
            message: '#^Method CodeIgniter\\Helpers\\ArrayHelperTest\:\:testArrayGroupByExcludeEmpty\(\) has parameter \$data with no value type specified in iterable type array\.$#'
            count: 1
            path: ../../tests/system/Helpers/ArrayHelperTest.php

        -
            message: '#^Method CodeIgniter\\Helpers\\ArrayHelperTest\:\:testArrayGroupByExcludeEmpty\(\) has parameter \$expected with no value type specified in iterable type array\.$#'
            count: 1
            path: ../../tests/system/Helpers/ArrayHelperTest.php

        -
            message: '#^Method CodeIgniter\\Helpers\\ArrayHelperTest\:\:testArrayGroupByExcludeEmpty\(\) has parameter \$indexes with no value type specified in iterable type array\.$#'
            count: 1
            path: ../../tests/system/Helpers/ArrayHelperTest.php

        -
            message: '#^Method CodeIgniter\\Helpers\\ArrayHelperTest\:\:testArrayGroupByIncludeEmpty\(\) has parameter \$data with no value type specified in iterable type array\.$#'
            count: 1
            path: ../../tests/system/Helpers/ArrayHelperTest.php

        -
            message: '#^Method CodeIgniter\\Helpers\\ArrayHelperTest\:\:testArrayGroupByIncludeEmpty\(\) has parameter \$expected with no value type specified in iterable type array\.$#'
            count: 1
            path: ../../tests/system/Helpers/ArrayHelperTest.php

        -
            message: '#^Method CodeIgniter\\Helpers\\ArrayHelperTest\:\:testArrayGroupByIncludeEmpty\(\) has parameter \$indexes with no value type specified in iterable type array\.$#'
            count: 1
            path: ../../tests/system/Helpers/ArrayHelperTest.php

        -
            message: '#^Method CodeIgniter\\Helpers\\ArrayHelperTest\:\:testArraySortByMultipleKeysFailsEmptyParameter\(\) has parameter \$data with no value type specified in iterable type array\.$#'
            count: 1
            path: ../../tests/system/Helpers/ArrayHelperTest.php

        -
            message: '#^Method CodeIgniter\\Helpers\\ArrayHelperTest\:\:testArraySortByMultipleKeysFailsEmptyParameter\(\) has parameter \$expected with no value type specified in iterable type array\.$#'
            count: 1
            path: ../../tests/system/Helpers/ArrayHelperTest.php

        -
            message: '#^Method CodeIgniter\\Helpers\\ArrayHelperTest\:\:testArraySortByMultipleKeysFailsEmptyParameter\(\) has parameter \$sortColumns with no value type specified in iterable type array\.$#'
            count: 1
            path: ../../tests/system/Helpers/ArrayHelperTest.php

        -
            message: '#^Method CodeIgniter\\Helpers\\ArrayHelperTest\:\:testArraySortByMultipleKeysWithArray\(\) has parameter \$data with no value type specified in iterable type array\.$#'
            count: 1
            path: ../../tests/system/Helpers/ArrayHelperTest.php

        -
            message: '#^Method CodeIgniter\\Helpers\\ArrayHelperTest\:\:testArraySortByMultipleKeysWithArray\(\) has parameter \$expected with no value type specified in iterable type array\.$#'
            count: 1
            path: ../../tests/system/Helpers/ArrayHelperTest.php

        -
            message: '#^Method CodeIgniter\\Helpers\\ArrayHelperTest\:\:testArraySortByMultipleKeysWithArray\(\) has parameter \$sortColumns with no value type specified in iterable type array\.$#'
            count: 1
            path: ../../tests/system/Helpers/ArrayHelperTest.php

        -
            message: '#^Method CodeIgniter\\Helpers\\ArrayHelperTest\:\:testArraySortByMultipleKeysWithObjects\(\) has parameter \$data with no value type specified in iterable type array\.$#'
            count: 1
            path: ../../tests/system/Helpers/ArrayHelperTest.php

        -
            message: '#^Method CodeIgniter\\Helpers\\ArrayHelperTest\:\:testArraySortByMultipleKeysWithObjects\(\) has parameter \$expected with no value type specified in iterable type array\.$#'
            count: 1
            path: ../../tests/system/Helpers/ArrayHelperTest.php

        -
            message: '#^Method CodeIgniter\\Helpers\\ArrayHelperTest\:\:testArraySortByMultipleKeysWithObjects\(\) has parameter \$sortColumns with no value type specified in iterable type array\.$#'
            count: 1
            path: ../../tests/system/Helpers/ArrayHelperTest.php

        -
            message: '#^Property CodeIgniter\\Helpers\\HTMLHelperTest\:\:\$tracks type has no value type specified in iterable type array\.$#'
            count: 1
            path: ../../tests/system/Helpers/HTMLHelperTest.php

        -
            message: '#^Method CodeIgniter\\Helpers\\InflectorHelperTest\:\:provideOrdinal\(\) return type has no value type specified in iterable type iterable\.$#'
            count: 1
            path: ../../tests/system/Helpers/InflectorHelperTest.php

        -
            message: '#^Method CodeIgniter\\Helpers\\URLHelper\\CurrentUrlTest\:\:provideUrlIs\(\) return type has no value type specified in iterable type iterable\.$#'
            count: 1
            path: ../../tests/system/Helpers/URLHelper/CurrentUrlTest.php

        -
            message: '#^Method CodeIgniter\\Helpers\\URLHelper\\MiscUrlTest\:\:provideAnchor\(\) return type has no value type specified in iterable type iterable\.$#'
            count: 1
            path: ../../tests/system/Helpers/URLHelper/MiscUrlTest.php

        -
            message: '#^Method CodeIgniter\\Helpers\\URLHelper\\MiscUrlTest\:\:provideAnchorExamples\(\) return type has no value type specified in iterable type iterable\.$#'
            count: 1
            path: ../../tests/system/Helpers/URLHelper/MiscUrlTest.php

        -
            message: '#^Method CodeIgniter\\Helpers\\URLHelper\\MiscUrlTest\:\:provideAnchorNoindex\(\) return type has no value type specified in iterable type iterable\.$#'
            count: 1
            path: ../../tests/system/Helpers/URLHelper/MiscUrlTest.php

        -
            message: '#^Method CodeIgniter\\Helpers\\URLHelper\\MiscUrlTest\:\:provideAnchorPopup\(\) return type has no value type specified in iterable type iterable\.$#'
            count: 1
            path: ../../tests/system/Helpers/URLHelper/MiscUrlTest.php

        -
            message: '#^Method CodeIgniter\\Helpers\\URLHelper\\MiscUrlTest\:\:provideAnchorTargetted\(\) return type has no value type specified in iterable type iterable\.$#'
            count: 1
            path: ../../tests/system/Helpers/URLHelper/MiscUrlTest.php

        -
            message: '#^Method CodeIgniter\\Helpers\\URLHelper\\MiscUrlTest\:\:provideAutoLinkEmail\(\) return type has no value type specified in iterable type iterable\.$#'
            count: 1
            path: ../../tests/system/Helpers/URLHelper/MiscUrlTest.php

        -
            message: '#^Method CodeIgniter\\Helpers\\URLHelper\\MiscUrlTest\:\:provideAutoLinkPopup\(\) return type has no value type specified in iterable type iterable\.$#'
            count: 1
            path: ../../tests/system/Helpers/URLHelper/MiscUrlTest.php

        -
            message: '#^Method CodeIgniter\\Helpers\\URLHelper\\MiscUrlTest\:\:provideAutoLinkUrl\(\) return type has no value type specified in iterable type iterable\.$#'
            count: 1
            path: ../../tests/system/Helpers/URLHelper/MiscUrlTest.php

        -
            message: '#^Method CodeIgniter\\Helpers\\URLHelper\\MiscUrlTest\:\:provideAutolinkBoth\(\) return type has no value type specified in iterable type iterable\.$#'
            count: 1
            path: ../../tests/system/Helpers/URLHelper/MiscUrlTest.php

        -
            message: '#^Method CodeIgniter\\Helpers\\URLHelper\\MiscUrlTest\:\:provideMailto\(\) return type has no value type specified in iterable type iterable\.$#'
            count: 1
            path: ../../tests/system/Helpers/URLHelper/MiscUrlTest.php

        -
            message: '#^Method CodeIgniter\\Helpers\\URLHelper\\MiscUrlTest\:\:providePrepUrl\(\) return type has no value type specified in iterable type iterable\.$#'
            count: 1
            path: ../../tests/system/Helpers/URLHelper/MiscUrlTest.php

        -
            message: '#^Method CodeIgniter\\Helpers\\URLHelper\\MiscUrlTest\:\:provideSafeMailto\(\) return type has no value type specified in iterable type iterable\.$#'
            count: 1
            path: ../../tests/system/Helpers/URLHelper/MiscUrlTest.php

        -
            message: '#^Method CodeIgniter\\Helpers\\URLHelper\\MiscUrlTest\:\:provideUrlTo\(\) return type has no value type specified in iterable type iterable\.$#'
            count: 1
            path: ../../tests/system/Helpers/URLHelper/MiscUrlTest.php

        -
            message: '#^Method CodeIgniter\\Helpers\\URLHelper\\MiscUrlTest\:\:provideUrlToThrowsOnEmptyOrMissingRoute\(\) return type has no value type specified in iterable type iterable\.$#'
            count: 1
            path: ../../tests/system/Helpers/URLHelper/MiscUrlTest.php

        -
            message: '#^Method CodeIgniter\\Helpers\\URLHelper\\SiteUrlCliTest\:\:provideUrls\(\) return type has no value type specified in iterable type iterable\.$#'
            count: 1
            path: ../../tests/system/Helpers/URLHelper/SiteUrlCliTest.php

        -
            message: '#^Method CodeIgniter\\Helpers\\URLHelper\\SiteUrlTest\:\:provideUrls\(\) return type has no value type specified in iterable type iterable\.$#'
            count: 1
            path: ../../tests/system/Helpers/URLHelper/SiteUrlTest.php

        -
            message: '#^Method CodeIgniter\\HomeTest\:\:call\(\) has parameter \$params with no value type specified in iterable type array\.$#'
            count: 1
            path: ../../tests/system/HomeTest.php

        -
            message: '#^Method CodeIgniter\\HomeTest\:\:delete\(\) has parameter \$params with no value type specified in iterable type array\.$#'
            count: 1
            path: ../../tests/system/HomeTest.php

        -
            message: '#^Method CodeIgniter\\HomeTest\:\:get\(\) has parameter \$params with no value type specified in iterable type array\.$#'
            count: 1
            path: ../../tests/system/HomeTest.php

        -
            message: '#^Method CodeIgniter\\HomeTest\:\:options\(\) has parameter \$params with no value type specified in iterable type array\.$#'
            count: 1
            path: ../../tests/system/HomeTest.php

        -
            message: '#^Method CodeIgniter\\HomeTest\:\:patch\(\) has parameter \$params with no value type specified in iterable type array\.$#'
            count: 1
            path: ../../tests/system/HomeTest.php

        -
            message: '#^Method CodeIgniter\\HomeTest\:\:populateGlobals\(\) has parameter \$params with no value type specified in iterable type array\.$#'
            count: 1
            path: ../../tests/system/HomeTest.php

        -
            message: '#^Method CodeIgniter\\HomeTest\:\:post\(\) has parameter \$params with no value type specified in iterable type array\.$#'
            count: 1
            path: ../../tests/system/HomeTest.php

        -
            message: '#^Method CodeIgniter\\HomeTest\:\:put\(\) has parameter \$params with no value type specified in iterable type array\.$#'
            count: 1
            path: ../../tests/system/HomeTest.php

        -
            message: '#^Method CodeIgniter\\HomeTest\:\:setRequestBody\(\) has parameter \$params with no value type specified in iterable type array\.$#'
            count: 1
            path: ../../tests/system/HomeTest.php

        -
            message: '#^Method CodeIgniter\\HomeTest\:\:withHeaders\(\) has parameter \$headers with no value type specified in iterable type array\.$#'
            count: 1
            path: ../../tests/system/HomeTest.php

        -
            message: '#^Method CodeIgniter\\HomeTest\:\:withRoutes\(\) has parameter \$routes with no value type specified in iterable type array\.$#'
            count: 1
            path: ../../tests/system/HomeTest.php

        -
            message: '#^Method CodeIgniter\\HomeTest\:\:withSession\(\) has parameter \$values with no value type specified in iterable type array\.$#'
            count: 1
            path: ../../tests/system/HomeTest.php

        -
            message: '#^Method CodeIgniter\\I18n\\TimeLegacyTest\:\:provideToStringDoesNotDependOnLocale\(\) return type has no value type specified in iterable type iterable\.$#'
            count: 1
            path: ../../tests/system/I18n/TimeLegacyTest.php

        -
            message: '#^Method CodeIgniter\\I18n\\TimeTest\:\:provideToStringDoesNotDependOnLocale\(\) return type has no value type specified in iterable type iterable\.$#'
            count: 1
            path: ../../tests/system/I18n/TimeTest.php

        -
            message: '#^Method CodeIgniter\\Models\\DeleteModelTest\:\:emptyPkValues\(\) return type has no value type specified in iterable type iterable\.$#'
            count: 1
            path: ../../tests/system/Models/DeleteModelTest.php

        -
            message: '#^Method CodeIgniter\\Models\\FindModelTest\:\:provideAggregateAndGroupBy\(\) return type has no value type specified in iterable type iterable\.$#'
            count: 1
            path: ../../tests/system/Models/FindModelTest.php

        -
            message: '#^Method CodeIgniter\\Models\\FindModelTest\:\:provideFirstAggregate\(\) return type has no value type specified in iterable type iterable\.$#'
            count: 1
            path: ../../tests/system/Models/FindModelTest.php

        -
            message: '#^Method CodeIgniter\\Models\\TimestampModelTest\:\:allowDatesPrepareOneRecord\(\) has parameter \$data with no value type specified in iterable type array\.$#'
            count: 1
            path: ../../tests/system/Models/TimestampModelTest.php

        -
            message: '#^Method CodeIgniter\\Models\\TimestampModelTest\:\:doNotAllowDatesPrepareOneRecord\(\) has parameter \$data with no value type specified in iterable type array\.$#'
            count: 1
            path: ../../tests/system/Models/TimestampModelTest.php

        -
            message: '#^Method CodeIgniter\\Models\\UpdateModelTest\:\:provideUpdateThrowDatabaseExceptionWithoutWhereClause\(\) return type has no value type specified in iterable type iterable\.$#'
            count: 1
            path: ../../tests/system/Models/UpdateModelTest.php

        -
            message: '#^Method CodeIgniter\\Publisher\\PublisherRestrictionsTest\:\:provideDefaultPublicRestrictions\(\) return type has no value type specified in iterable type iterable\.$#'
            count: 1
            path: ../../tests/system/Publisher/PublisherRestrictionsTest.php

        -
            message: '#^Method CodeIgniter\\Publisher\\PublisherRestrictionsTest\:\:provideDestinations\(\) return type has no value type specified in iterable type iterable\.$#'
            count: 1
            path: ../../tests/system/Publisher/PublisherRestrictionsTest.php

        -
            message: '#^Method CodeIgniter\\RESTful\\ResourceControllerTest\:\:invoke\(\) has parameter \$args with no value type specified in iterable type array\.$#'
            count: 1
            path: ../../tests/system/RESTful/ResourceControllerTest.php

        -
            message: '#^Method CodeIgniter\\Router\\AutoRouterImprovedTest\:\:provideRejectTranslateUriToCamelCase\(\) return type has no value type specified in iterable type iterable\.$#'
            count: 1
            path: ../../tests/system/Router/AutoRouterImprovedTest.php

        -
            message: '#^Method CodeIgniter\\Router\\AutoRouterImprovedTest\:\:provideTranslateUriToCamelCase\(\) return type has no value type specified in iterable type iterable\.$#'
            count: 1
            path: ../../tests/system/Router/AutoRouterImprovedTest.php

        -
            message: '#^Method CodeIgniter\\Router\\DefinedRouteCollectorTest\:\:createRouteCollection\(\) has parameter \$config with no value type specified in iterable type array\.$#'
            count: 1
            path: ../../tests/system/Router/DefinedRouteCollectorTest.php

        -
            message: '#^Method CodeIgniter\\Router\\RouteCollectionReverseRouteTest\:\:getCollector\(\) has parameter \$config with no value type specified in iterable type array\.$#'
            count: 1
            path: ../../tests/system/Router/RouteCollectionReverseRouteTest.php

        -
            message: '#^Method CodeIgniter\\Router\\RouteCollectionReverseRouteTest\:\:getCollector\(\) has parameter \$files with no value type specified in iterable type array\.$#'
            count: 1
            path: ../../tests/system/Router/RouteCollectionReverseRouteTest.php

        -
            message: '#^Method CodeIgniter\\Router\\RouteCollectionReverseRouteTest\:\:provideReverseRoutingDefaultNamespaceAppController\(\) return type has no value type specified in iterable type iterable\.$#'
            count: 1
            path: ../../tests/system/Router/RouteCollectionReverseRouteTest.php

        -
            message: '#^Method CodeIgniter\\Router\\RouteCollectionTest\:\:getCollector\(\) has parameter \$config with no value type specified in iterable type array\.$#'
            count: 1
            path: ../../tests/system/Router/RouteCollectionTest.php

        -
            message: '#^Method CodeIgniter\\Router\\RouteCollectionTest\:\:getCollector\(\) has parameter \$files with no value type specified in iterable type array\.$#'
            count: 1
            path: ../../tests/system/Router/RouteCollectionTest.php

        -
            message: '#^Method CodeIgniter\\Router\\RouteCollectionTest\:\:provideNestedGroupingWorksWithRootPrefix\(\) return type has no value type specified in iterable type iterable\.$#'
            count: 1
            path: ../../tests/system/Router/RouteCollectionTest.php

        -
            message: '#^Method CodeIgniter\\Router\\RouteCollectionTest\:\:provideRouteDefaultNamespace\(\) return type has no value type specified in iterable type iterable\.$#'
            count: 1
            path: ../../tests/system/Router/RouteCollectionTest.php

        -
            message: '#^Method CodeIgniter\\Router\\RouteCollectionTest\:\:provideRoutesOptionsWithSameFromTwoRoutes\(\) return type has no value type specified in iterable type iterable\.$#'
            count: 1
            path: ../../tests/system/Router/RouteCollectionTest.php

        -
            message: '#^Method CodeIgniter\\Router\\RouteCollectionTest\:\:testNestedGroupingWorksWithRootPrefix\(\) has parameter \$expected with no value type specified in iterable type array\.$#'
            count: 1
            path: ../../tests/system/Router/RouteCollectionTest.php

        -
            message: '#^Method CodeIgniter\\Router\\RouteCollectionTest\:\:testRoutesOptionsWithSameFromTwoRoutes\(\) has parameter \$options1 with no value type specified in iterable type array\.$#'
            count: 1
            path: ../../tests/system/Router/RouteCollectionTest.php

        -
            message: '#^Method CodeIgniter\\Router\\RouteCollectionTest\:\:testRoutesOptionsWithSameFromTwoRoutes\(\) has parameter \$options2 with no value type specified in iterable type array\.$#'
            count: 1
            path: ../../tests/system/Router/RouteCollectionTest.php

        -
            message: '#^Method CodeIgniter\\Router\\RouterTest\:\:provideRedirectRoute\(\) return type has no value type specified in iterable type iterable\.$#'
            count: 1
            path: ../../tests/system/Router/RouterTest.php

        -
            message: '#^Method CodeIgniter\\Session\\Handlers\\Database\\RedisHandlerTest\:\:provideSetSavePath\(\) return type has no value type specified in iterable type iterable\.$#'
            count: 1
            path: ../../tests/system/Session/Handlers/Database/RedisHandlerTest.php

        -
            message: '#^Method CodeIgniter\\Session\\Handlers\\Database\\RedisHandlerTest\:\:testSetSavePath\(\) has parameter \$expected with no value type specified in iterable type array\.$#'
            count: 1
            path: ../../tests/system/Session/Handlers/Database/RedisHandlerTest.php

        -
            message: '#^Method CodeIgniter\\Test\\ControllerTestTraitTest\:\:execute\(\) has parameter \$params with no value type specified in iterable type array\.$#'
            count: 1
            path: ../../tests/system/Test/ControllerTestTraitTest.php

        -
            message: '#^Method CodeIgniter\\Test\\DOMParserTest\:\:provideText\(\) return type has no value type specified in iterable type iterable\.$#'
            count: 1
            path: ../../tests/system/Test/DOMParserTest.php

        -
            message: '#^Property CodeIgniter\\Test\\FabricatorTest\:\:\$formatters type has no value type specified in iterable type array\.$#'
            count: 1
            path: ../../tests/system/Test/FabricatorTest.php

        -
            message: '#^Method CodeIgniter\\Test\\FeatureTestAutoRoutingImprovedTest\:\:call\(\) has parameter \$params with no value type specified in iterable type array\.$#'
            count: 1
            path: ../../tests/system/Test/FeatureTestAutoRoutingImprovedTest.php

        -
            message: '#^Method CodeIgniter\\Test\\FeatureTestAutoRoutingImprovedTest\:\:delete\(\) has parameter \$params with no value type specified in iterable type array\.$#'
            count: 1
            path: ../../tests/system/Test/FeatureTestAutoRoutingImprovedTest.php

        -
            message: '#^Method CodeIgniter\\Test\\FeatureTestAutoRoutingImprovedTest\:\:get\(\) has parameter \$params with no value type specified in iterable type array\.$#'
            count: 1
            path: ../../tests/system/Test/FeatureTestAutoRoutingImprovedTest.php

        -
            message: '#^Method CodeIgniter\\Test\\FeatureTestAutoRoutingImprovedTest\:\:options\(\) has parameter \$params with no value type specified in iterable type array\.$#'
            count: 1
            path: ../../tests/system/Test/FeatureTestAutoRoutingImprovedTest.php

        -
            message: '#^Method CodeIgniter\\Test\\FeatureTestAutoRoutingImprovedTest\:\:patch\(\) has parameter \$params with no value type specified in iterable type array\.$#'
            count: 1
            path: ../../tests/system/Test/FeatureTestAutoRoutingImprovedTest.php

        -
            message: '#^Method CodeIgniter\\Test\\FeatureTestAutoRoutingImprovedTest\:\:populateGlobals\(\) has parameter \$params with no value type specified in iterable type array\.$#'
            count: 1
            path: ../../tests/system/Test/FeatureTestAutoRoutingImprovedTest.php

        -
            message: '#^Method CodeIgniter\\Test\\FeatureTestAutoRoutingImprovedTest\:\:post\(\) has parameter \$params with no value type specified in iterable type array\.$#'
            count: 1
            path: ../../tests/system/Test/FeatureTestAutoRoutingImprovedTest.php

        -
            message: '#^Method CodeIgniter\\Test\\FeatureTestAutoRoutingImprovedTest\:\:put\(\) has parameter \$params with no value type specified in iterable type array\.$#'
            count: 1
            path: ../../tests/system/Test/FeatureTestAutoRoutingImprovedTest.php

        -
            message: '#^Method CodeIgniter\\Test\\FeatureTestAutoRoutingImprovedTest\:\:setRequestBody\(\) has parameter \$params with no value type specified in iterable type array\.$#'
            count: 1
            path: ../../tests/system/Test/FeatureTestAutoRoutingImprovedTest.php

        -
            message: '#^Method CodeIgniter\\Test\\FeatureTestAutoRoutingImprovedTest\:\:withHeaders\(\) has parameter \$headers with no value type specified in iterable type array\.$#'
            count: 1
            path: ../../tests/system/Test/FeatureTestAutoRoutingImprovedTest.php

        -
            message: '#^Method CodeIgniter\\Test\\FeatureTestAutoRoutingImprovedTest\:\:withRoutes\(\) has parameter \$routes with no value type specified in iterable type array\.$#'
            count: 1
            path: ../../tests/system/Test/FeatureTestAutoRoutingImprovedTest.php

        -
            message: '#^Method CodeIgniter\\Test\\FeatureTestAutoRoutingImprovedTest\:\:withSession\(\) has parameter \$values with no value type specified in iterable type array\.$#'
            count: 1
            path: ../../tests/system/Test/FeatureTestAutoRoutingImprovedTest.php

        -
            message: '#^Method CodeIgniter\\Test\\FeatureTestTraitTest\:\:call\(\) has parameter \$params with no value type specified in iterable type array\.$#'
            count: 1
            path: ../../tests/system/Test/FeatureTestTraitTest.php

        -
            message: '#^Method CodeIgniter\\Test\\FeatureTestTraitTest\:\:delete\(\) has parameter \$params with no value type specified in iterable type array\.$#'
            count: 1
            path: ../../tests/system/Test/FeatureTestTraitTest.php

        -
            message: '#^Method CodeIgniter\\Test\\FeatureTestTraitTest\:\:get\(\) has parameter \$params with no value type specified in iterable type array\.$#'
            count: 1
            path: ../../tests/system/Test/FeatureTestTraitTest.php

        -
            message: '#^Method CodeIgniter\\Test\\FeatureTestTraitTest\:\:options\(\) has parameter \$params with no value type specified in iterable type array\.$#'
            count: 1
            path: ../../tests/system/Test/FeatureTestTraitTest.php

        -
            message: '#^Method CodeIgniter\\Test\\FeatureTestTraitTest\:\:patch\(\) has parameter \$params with no value type specified in iterable type array\.$#'
            count: 1
            path: ../../tests/system/Test/FeatureTestTraitTest.php

        -
            message: '#^Method CodeIgniter\\Test\\FeatureTestTraitTest\:\:populateGlobals\(\) has parameter \$params with no value type specified in iterable type array\.$#'
            count: 1
            path: ../../tests/system/Test/FeatureTestTraitTest.php

        -
            message: '#^Method CodeIgniter\\Test\\FeatureTestTraitTest\:\:post\(\) has parameter \$params with no value type specified in iterable type array\.$#'
            count: 1
            path: ../../tests/system/Test/FeatureTestTraitTest.php

        -
            message: '#^Method CodeIgniter\\Test\\FeatureTestTraitTest\:\:provideOpenCliRoutesFromHttpGot404\(\) return type has no value type specified in iterable type iterable\.$#'
            count: 1
            path: ../../tests/system/Test/FeatureTestTraitTest.php

        -
            message: '#^Method CodeIgniter\\Test\\FeatureTestTraitTest\:\:put\(\) has parameter \$params with no value type specified in iterable type array\.$#'
            count: 1
            path: ../../tests/system/Test/FeatureTestTraitTest.php

        -
            message: '#^Method CodeIgniter\\Test\\FeatureTestTraitTest\:\:setRequestBody\(\) has parameter \$params with no value type specified in iterable type array\.$#'
            count: 1
            path: ../../tests/system/Test/FeatureTestTraitTest.php

        -
            message: '#^Method CodeIgniter\\Test\\FeatureTestTraitTest\:\:withHeaders\(\) has parameter \$headers with no value type specified in iterable type array\.$#'
            count: 1
            path: ../../tests/system/Test/FeatureTestTraitTest.php

        -
            message: '#^Method CodeIgniter\\Test\\FeatureTestTraitTest\:\:withRoutes\(\) has parameter \$routes with no value type specified in iterable type array\.$#'
            count: 1
            path: ../../tests/system/Test/FeatureTestTraitTest.php

        -
            message: '#^Method CodeIgniter\\Test\\FeatureTestTraitTest\:\:withSession\(\) has parameter \$values with no value type specified in iterable type array\.$#'
            count: 1
            path: ../../tests/system/Test/FeatureTestTraitTest.php

        -
            message: '#^Method CodeIgniter\\Test\\IniTestTraitTest\:\:backupIniValues\(\) has parameter \$keys with no value type specified in iterable type array\.$#'
            count: 1
            path: ../../tests/system/Test/IniTestTraitTest.php

        -
            message: '#^Property CodeIgniter\\Test\\IniTestTraitTest\:\:\$iniSettings type has no value type specified in iterable type array\.$#'
            count: 1
            path: ../../tests/system/Test/IniTestTraitTest.php

        -
            message: '#^Method CodeIgniter\\Test\\TestLoggerTest\:\:provideDidLogMethod\(\) return type has no value type specified in iterable type iterable\.$#'
            count: 1
            path: ../../tests/system/Test/TestLoggerTest.php

        -
            message: '#^Method CodeIgniter\\Test\\TestResponseTest\:\:getTestResponse\(\) has parameter \$headers with no value type specified in iterable type array\.$#'
            count: 1
            path: ../../tests/system/Test/TestResponseTest.php

        -
            message: '#^Method CodeIgniter\\Test\\TestResponseTest\:\:getTestResponse\(\) has parameter \$responseOptions with no value type specified in iterable type array\.$#'
            count: 1
            path: ../../tests/system/Test/TestResponseTest.php

        -
            message: '#^Method CodeIgniter\\Test\\TestResponseTest\:\:provideHttpStatusCodes\(\) return type has no value type specified in iterable type iterable\.$#'
            count: 1
            path: ../../tests/system/Test/TestResponseTest.php

        -
            message: '#^Method CodeIgniter\\Throttle\\ThrottleTest\:\:provideTokenTimeCalculationUCs\(\) return type has no value type specified in iterable type iterable\.$#'
            count: 1
            path: ../../tests/system/Throttle/ThrottleTest.php

        -
            message: '#^Method CodeIgniter\\Throttle\\ThrottleTest\:\:testTokenTimeCalculationUCs\(\) has parameter \$checkInputs with no value type specified in iterable type array\.$#'
            count: 1
            path: ../../tests/system/Throttle/ThrottleTest.php

        -
            message: '#^Property CodeIgniter\\Validation\\CreditCardRulesTest\:\:\$config type has no value type specified in iterable type array\.$#'
            count: 1
            path: ../../tests/system/Validation/CreditCardRulesTest.php

        -
            message: '#^Property CodeIgniter\\Validation\\FileRulesTest\:\:\$config type has no value type specified in iterable type array\.$#'
            count: 1
            path: ../../tests/system/Validation/FileRulesTest.php

        -
            message: '#^Method CodeIgniter\\Validation\\FormatRulesTest\:\:alphaNumericProvider\(\) return type has no value type specified in iterable type iterable\.$#'
            count: 1
            path: ../../tests/system/Validation/FormatRulesTest.php

        -
            message: '#^Method CodeIgniter\\Validation\\FormatRulesTest\:\:provideAlpha\(\) return type has no value type specified in iterable type iterable\.$#'
            count: 1
            path: ../../tests/system/Validation/FormatRulesTest.php

        -
            message: '#^Method CodeIgniter\\Validation\\FormatRulesTest\:\:provideAlphaDash\(\) return type has no value type specified in iterable type iterable\.$#'
            count: 1
            path: ../../tests/system/Validation/FormatRulesTest.php

        -
            message: '#^Method CodeIgniter\\Validation\\FormatRulesTest\:\:provideAlphaNumericPunct\(\) return type has no value type specified in iterable type iterable\.$#'
            count: 1
            path: ../../tests/system/Validation/FormatRulesTest.php

        -
            message: '#^Method CodeIgniter\\Validation\\FormatRulesTest\:\:provideAlphaSpace\(\) return type has no value type specified in iterable type iterable\.$#'
            count: 1
            path: ../../tests/system/Validation/FormatRulesTest.php

        -
            message: '#^Method CodeIgniter\\Validation\\FormatRulesTest\:\:provideBase64\(\) return type has no value type specified in iterable type iterable\.$#'
            count: 1
            path: ../../tests/system/Validation/FormatRulesTest.php

        -
            message: '#^Method CodeIgniter\\Validation\\FormatRulesTest\:\:provideDecimal\(\) return type has no value type specified in iterable type iterable\.$#'
            count: 1
            path: ../../tests/system/Validation/FormatRulesTest.php

        -
            message: '#^Method CodeIgniter\\Validation\\FormatRulesTest\:\:provideHex\(\) return type has no value type specified in iterable type iterable\.$#'
            count: 1
            path: ../../tests/system/Validation/FormatRulesTest.php

        -
            message: '#^Method CodeIgniter\\Validation\\FormatRulesTest\:\:provideInteger\(\) return type has no value type specified in iterable type iterable\.$#'
            count: 1
            path: ../../tests/system/Validation/FormatRulesTest.php

        -
            message: '#^Method CodeIgniter\\Validation\\FormatRulesTest\:\:provideInvalidIntegerType\(\) return type has no value type specified in iterable type iterable\.$#'
            count: 1
            path: ../../tests/system/Validation/FormatRulesTest.php

        -
            message: '#^Method CodeIgniter\\Validation\\FormatRulesTest\:\:provideJson\(\) return type has no value type specified in iterable type iterable\.$#'
            count: 1
            path: ../../tests/system/Validation/FormatRulesTest.php

        -
            message: '#^Method CodeIgniter\\Validation\\FormatRulesTest\:\:provideNatural\(\) return type has no value type specified in iterable type iterable\.$#'
            count: 1
            path: ../../tests/system/Validation/FormatRulesTest.php

        -
            message: '#^Method CodeIgniter\\Validation\\FormatRulesTest\:\:provideNaturalNoZero\(\) return type has no value type specified in iterable type iterable\.$#'
            count: 1
            path: ../../tests/system/Validation/FormatRulesTest.php

        -
            message: '#^Method CodeIgniter\\Validation\\FormatRulesTest\:\:provideNumeric\(\) return type has no value type specified in iterable type iterable\.$#'
            count: 1
            path: ../../tests/system/Validation/FormatRulesTest.php

        -
            message: '#^Method CodeIgniter\\Validation\\FormatRulesTest\:\:provideString\(\) return type has no value type specified in iterable type iterable\.$#'
            count: 1
            path: ../../tests/system/Validation/FormatRulesTest.php

        -
            message: '#^Method CodeIgniter\\Validation\\FormatRulesTest\:\:provideTimeZone\(\) return type has no value type specified in iterable type iterable\.$#'
            count: 1
            path: ../../tests/system/Validation/FormatRulesTest.php

        -
            message: '#^Method CodeIgniter\\Validation\\FormatRulesTest\:\:provideValidDate\(\) return type has no value type specified in iterable type iterable\.$#'
            count: 1
            path: ../../tests/system/Validation/FormatRulesTest.php

        -
            message: '#^Method CodeIgniter\\Validation\\FormatRulesTest\:\:provideValidEmail\(\) return type has no value type specified in iterable type iterable\.$#'
            count: 1
            path: ../../tests/system/Validation/FormatRulesTest.php

        -
            message: '#^Method CodeIgniter\\Validation\\FormatRulesTest\:\:provideValidEmails\(\) return type has no value type specified in iterable type iterable\.$#'
            count: 1
            path: ../../tests/system/Validation/FormatRulesTest.php

        -
            message: '#^Method CodeIgniter\\Validation\\FormatRulesTest\:\:provideValidIP\(\) return type has no value type specified in iterable type iterable\.$#'
            count: 1
            path: ../../tests/system/Validation/FormatRulesTest.php

        -
            message: '#^Method CodeIgniter\\Validation\\FormatRulesTest\:\:provideValidUrl\(\) return type has no value type specified in iterable type iterable\.$#'
            count: 1
            path: ../../tests/system/Validation/FormatRulesTest.php

        -
            message: '#^Property CodeIgniter\\Validation\\FormatRulesTest\:\:\$config type has no value type specified in iterable type array\.$#'
            count: 1
            path: ../../tests/system/Validation/FormatRulesTest.php

        -
            message: '#^Method CodeIgniter\\Validation\\RulesTest\:\:provideDiffers\(\) return type has no value type specified in iterable type iterable\.$#'
            count: 1
            path: ../../tests/system/Validation/RulesTest.php

        -
            message: '#^Method CodeIgniter\\Validation\\RulesTest\:\:provideEquals\(\) return type has no value type specified in iterable type iterable\.$#'
            count: 1
            path: ../../tests/system/Validation/RulesTest.php

        -
            message: '#^Method CodeIgniter\\Validation\\RulesTest\:\:provideExactLength\(\) return type has no value type specified in iterable type iterable\.$#'
            count: 1
            path: ../../tests/system/Validation/RulesTest.php

        -
            message: '#^Method CodeIgniter\\Validation\\RulesTest\:\:provideFieldExists\(\) return type has no value type specified in iterable type iterable\.$#'
            count: 1
            path: ../../tests/system/Validation/RulesTest.php

        -
            message: '#^Method CodeIgniter\\Validation\\RulesTest\:\:provideGreaterThan\(\) return type has no value type specified in iterable type iterable\.$#'
            count: 1
            path: ../../tests/system/Validation/RulesTest.php

        -
            message: '#^Method CodeIgniter\\Validation\\RulesTest\:\:provideGreaterThanEqual\(\) return type has no value type specified in iterable type iterable\.$#'
            count: 1
            path: ../../tests/system/Validation/RulesTest.php

        -
            message: '#^Method CodeIgniter\\Validation\\RulesTest\:\:provideIfExist\(\) return type has no value type specified in iterable type iterable\.$#'
            count: 1
            path: ../../tests/system/Validation/RulesTest.php

        -
            message: '#^Method CodeIgniter\\Validation\\RulesTest\:\:provideInList\(\) return type has no value type specified in iterable type iterable\.$#'
            count: 1
            path: ../../tests/system/Validation/RulesTest.php

        -
            message: '#^Method CodeIgniter\\Validation\\RulesTest\:\:provideLessThan\(\) return type has no value type specified in iterable type iterable\.$#'
            count: 1
            path: ../../tests/system/Validation/RulesTest.php

        -
            message: '#^Method CodeIgniter\\Validation\\RulesTest\:\:provideLessThanEqual\(\) return type has no value type specified in iterable type iterable\.$#'
            count: 1
            path: ../../tests/system/Validation/RulesTest.php

        -
            message: '#^Method CodeIgniter\\Validation\\RulesTest\:\:provideMatches\(\) return type has no value type specified in iterable type iterable\.$#'
            count: 1
            path: ../../tests/system/Validation/RulesTest.php

        -
            message: '#^Method CodeIgniter\\Validation\\RulesTest\:\:provideMatchesNestedCases\(\) return type has no value type specified in iterable type iterable\.$#'
            count: 1
            path: ../../tests/system/Validation/RulesTest.php

        -
            message: '#^Method CodeIgniter\\Validation\\RulesTest\:\:provideMinLengthCases\(\) return type has no value type specified in iterable type iterable\.$#'
            count: 1
            path: ../../tests/system/Validation/RulesTest.php

        -
            message: '#^Method CodeIgniter\\Validation\\RulesTest\:\:providePermitEmpty\(\) return type has no value type specified in iterable type iterable\.$#'
            count: 1
            path: ../../tests/system/Validation/RulesTest.php

        -
            message: '#^Method CodeIgniter\\Validation\\RulesTest\:\:provideRequired\(\) return type has no value type specified in iterable type iterable\.$#'
            count: 1
            path: ../../tests/system/Validation/RulesTest.php

        -
            message: '#^Method CodeIgniter\\Validation\\RulesTest\:\:provideRequiredWith\(\) return type has no value type specified in iterable type iterable\.$#'
            count: 1
            path: ../../tests/system/Validation/RulesTest.php

        -
            message: '#^Method CodeIgniter\\Validation\\RulesTest\:\:provideRequiredWithAndOtherRuleWithValueZero\(\) return type has no value type specified in iterable type iterable\.$#'
            count: 1
            path: ../../tests/system/Validation/RulesTest.php

        -
            message: '#^Method CodeIgniter\\Validation\\RulesTest\:\:provideRequiredWithAndOtherRules\(\) return type has no value type specified in iterable type iterable\.$#'
            count: 1
            path: ../../tests/system/Validation/RulesTest.php

        -
            message: '#^Method CodeIgniter\\Validation\\RulesTest\:\:provideRequiredWithout\(\) return type has no value type specified in iterable type iterable\.$#'
            count: 1
            path: ../../tests/system/Validation/RulesTest.php

        -
            message: '#^Method CodeIgniter\\Validation\\RulesTest\:\:provideRequiredWithoutMultiple\(\) return type has no value type specified in iterable type iterable\.$#'
            count: 1
            path: ../../tests/system/Validation/RulesTest.php

        -
            message: '#^Method CodeIgniter\\Validation\\RulesTest\:\:provideRequiredWithoutMultipleWithoutFields\(\) return type has no value type specified in iterable type iterable\.$#'
            count: 1
            path: ../../tests/system/Validation/RulesTest.php

        -
            message: '#^Method CodeIgniter\\Validation\\RulesTest\:\:testDiffers\(\) has parameter \$data with no value type specified in iterable type array\.$#'
            count: 1
            path: ../../tests/system/Validation/RulesTest.php

        -
            message: '#^Method CodeIgniter\\Validation\\RulesTest\:\:testDiffersNested\(\) has parameter \$data with no value type specified in iterable type array\.$#'
            count: 1
            path: ../../tests/system/Validation/RulesTest.php

        -
            message: '#^Method CodeIgniter\\Validation\\RulesTest\:\:testEquals\(\) has parameter \$data with no value type specified in iterable type array\.$#'
            count: 1
            path: ../../tests/system/Validation/RulesTest.php

        -
            message: '#^Method CodeIgniter\\Validation\\RulesTest\:\:testFieldExists\(\) has parameter \$data with no value type specified in iterable type array\.$#'
            count: 1
            path: ../../tests/system/Validation/RulesTest.php

        -
            message: '#^Method CodeIgniter\\Validation\\RulesTest\:\:testFieldExists\(\) has parameter \$rules with no value type specified in iterable type array\.$#'
            count: 1
            path: ../../tests/system/Validation/RulesTest.php

        -
            message: '#^Method CodeIgniter\\Validation\\RulesTest\:\:testIfExist\(\) has parameter \$data with no value type specified in iterable type array\.$#'
            count: 1
            path: ../../tests/system/Validation/RulesTest.php

        -
            message: '#^Method CodeIgniter\\Validation\\RulesTest\:\:testIfExist\(\) has parameter \$rules with no value type specified in iterable type array\.$#'
            count: 1
            path: ../../tests/system/Validation/RulesTest.php

        -
            message: '#^Method CodeIgniter\\Validation\\RulesTest\:\:testMatches\(\) has parameter \$data with no value type specified in iterable type array\.$#'
            count: 1
            path: ../../tests/system/Validation/RulesTest.php

        -
            message: '#^Method CodeIgniter\\Validation\\RulesTest\:\:testMatchesNested\(\) has parameter \$data with no value type specified in iterable type array\.$#'
            count: 1
            path: ../../tests/system/Validation/RulesTest.php

        -
            message: '#^Method CodeIgniter\\Validation\\RulesTest\:\:testPermitEmpty\(\) has parameter \$data with no value type specified in iterable type array\.$#'
            count: 1
            path: ../../tests/system/Validation/RulesTest.php

        -
            message: '#^Method CodeIgniter\\Validation\\RulesTest\:\:testPermitEmpty\(\) has parameter \$rules with no value type specified in iterable type array\.$#'
            count: 1
            path: ../../tests/system/Validation/RulesTest.php

        -
            message: '#^Method CodeIgniter\\Validation\\RulesTest\:\:testRequired\(\) has parameter \$data with no value type specified in iterable type array\.$#'
            count: 1
            path: ../../tests/system/Validation/RulesTest.php

        -
            message: '#^Method CodeIgniter\\Validation\\RulesTest\:\:testRequiredWithAndOtherRuleWithValueZero\(\) has parameter \$data with no value type specified in iterable type array\.$#'
            count: 1
            path: ../../tests/system/Validation/RulesTest.php

        -
            message: '#^Method CodeIgniter\\Validation\\RulesTest\:\:testRequiredWithAndOtherRules\(\) has parameter \$data with no value type specified in iterable type array\.$#'
            count: 1
            path: ../../tests/system/Validation/RulesTest.php

        -
            message: '#^Method CodeIgniter\\Validation\\RulesTest\:\:testRequiredWithoutMultipleWithoutFields\(\) has parameter \$data with no value type specified in iterable type array\.$#'
            count: 1
            path: ../../tests/system/Validation/RulesTest.php

        -
            message: '#^Property CodeIgniter\\Validation\\RulesTest\:\:\$config type has no value type specified in iterable type array\.$#'
            count: 1
            path: ../../tests/system/Validation/RulesTest.php

        -
            message: '#^Method CodeIgniter\\Validation\\StrictRules\\CreditCardRulesTest\:\:calculateLuhnChecksum\(\) has parameter \$digits with no value type specified in iterable type array\.$#'
            count: 1
            path: ../../tests/system/Validation/StrictRules/CreditCardRulesTest.php

        -
            message: '#^Method CodeIgniter\\Validation\\StrictRules\\CreditCardRulesTest\:\:provideValidCCNumber\(\) return type has no value type specified in iterable type iterable\.$#'
            count: 1
            path: ../../tests/system/Validation/StrictRules/CreditCardRulesTest.php

        -
            message: '#^Property CodeIgniter\\Validation\\StrictRules\\CreditCardRulesTest\:\:\$config type has no value type specified in iterable type array\.$#'
            count: 1
            path: ../../tests/system/Validation/StrictRules/CreditCardRulesTest.php

        -
            message: '#^Property CodeIgniter\\Validation\\StrictRules\\FileRulesTest\:\:\$config type has no value type specified in iterable type array\.$#'
            count: 1
            path: ../../tests/system/Validation/StrictRules/FileRulesTest.php

        -
            message: '#^Method CodeIgniter\\Validation\\StrictRules\\FormatRulesTest\:\:provideAlphaSpace\(\) return type has no value type specified in iterable type iterable\.$#'
            count: 1
            path: ../../tests/system/Validation/StrictRules/FormatRulesTest.php

        -
            message: '#^Method CodeIgniter\\Validation\\StrictRules\\FormatRulesTest\:\:provideInvalidIntegerType\(\) return type has no value type specified in iterable type iterable\.$#'
            count: 1
            path: ../../tests/system/Validation/StrictRules/FormatRulesTest.php

        -
            message: '#^Property CodeIgniter\\Validation\\StrictRules\\FormatRulesTest\:\:\$config type has no value type specified in iterable type array\.$#'
            count: 1
            path: ../../tests/system/Validation/StrictRules/FormatRulesTest.php

        -
            message: '#^Method CodeIgniter\\Validation\\StrictRules\\RulesTest\:\:provideDiffers\(\) return type has no value type specified in iterable type iterable\.$#'
            count: 1
            path: ../../tests/system/Validation/StrictRules/RulesTest.php

        -
            message: '#^Method CodeIgniter\\Validation\\StrictRules\\RulesTest\:\:provideGreaterThanEqualStrict\(\) return type has no value type specified in iterable type iterable\.$#'
            count: 1
            path: ../../tests/system/Validation/StrictRules/RulesTest.php

        -
            message: '#^Method CodeIgniter\\Validation\\StrictRules\\RulesTest\:\:provideGreaterThanStrict\(\) return type has no value type specified in iterable type iterable\.$#'
            count: 1
            path: ../../tests/system/Validation/StrictRules/RulesTest.php

        -
            message: '#^Method CodeIgniter\\Validation\\StrictRules\\RulesTest\:\:provideLessEqualThanStrict\(\) return type has no value type specified in iterable type iterable\.$#'
            count: 1
            path: ../../tests/system/Validation/StrictRules/RulesTest.php

        -
            message: '#^Method CodeIgniter\\Validation\\StrictRules\\RulesTest\:\:provideLessThanStrict\(\) return type has no value type specified in iterable type iterable\.$#'
            count: 1
            path: ../../tests/system/Validation/StrictRules/RulesTest.php

        -
            message: '#^Method CodeIgniter\\Validation\\StrictRules\\RulesTest\:\:provideMatches\(\) return type has no value type specified in iterable type iterable\.$#'
            count: 1
            path: ../../tests/system/Validation/StrictRules/RulesTest.php

        -
            message: '#^Method CodeIgniter\\Validation\\StrictRules\\RulesTest\:\:providePermitEmptyStrict\(\) return type has no value type specified in iterable type iterable\.$#'
            count: 1
            path: ../../tests/system/Validation/StrictRules/RulesTest.php

        -
            message: '#^Method CodeIgniter\\Validation\\StrictRules\\RulesTest\:\:testDiffers\(\) has parameter \$data with no value type specified in iterable type array\.$#'
            count: 1
            path: ../../tests/system/Validation/StrictRules/RulesTest.php

        -
            message: '#^Method CodeIgniter\\Validation\\StrictRules\\RulesTest\:\:testMatches\(\) has parameter \$data with no value type specified in iterable type array\.$#'
            count: 1
            path: ../../tests/system/Validation/StrictRules/RulesTest.php

        -
            message: '#^Method CodeIgniter\\Validation\\StrictRules\\RulesTest\:\:testPermitEmptyStrict\(\) has parameter \$data with no value type specified in iterable type array\.$#'
            count: 1
            path: ../../tests/system/Validation/StrictRules/RulesTest.php

        -
            message: '#^Method CodeIgniter\\Validation\\StrictRules\\RulesTest\:\:testPermitEmptyStrict\(\) has parameter \$rules with no value type specified in iterable type array\.$#'
            count: 1
            path: ../../tests/system/Validation/StrictRules/RulesTest.php

        -
            message: '#^Property CodeIgniter\\Validation\\StrictRules\\RulesTest\:\:\$config type has no value type specified in iterable type array\.$#'
            count: 1
            path: ../../tests/system/Validation/StrictRules/RulesTest.php

        -
            message: '#^Property CodeIgniter\\Validation\\StrictRules\\ValidationTest\:\:\$config type has no value type specified in iterable type array\.$#'
            count: 1
            path: ../../tests/system/Validation/StrictRules/ValidationTest.php

        -
            message: '#^Method CodeIgniter\\Validation\\ValidationTest\:\:placeholderReplacementResultDetermination\(\) has parameter \$data with no value type specified in iterable type array\.$#'
            count: 1
            path: ../../tests/system/Validation/ValidationTest.php

        -
            message: '#^Method CodeIgniter\\Validation\\ValidationTest\:\:provideCanValidatetArrayData\(\) return type has no value type specified in iterable type iterable\.$#'
            count: 1
            path: ../../tests/system/Validation/ValidationTest.php

        -
            message: '#^Method CodeIgniter\\Validation\\ValidationTest\:\:provideIfExistRuleWithAsterisk\(\) return type has no value type specified in iterable type iterable\.$#'
            count: 1
            path: ../../tests/system/Validation/ValidationTest.php

        -
            message: '#^Method CodeIgniter\\Validation\\ValidationTest\:\:provideIsIntWithInvalidTypeData\(\) return type has no value type specified in iterable type iterable\.$#'
            count: 1
            path: ../../tests/system/Validation/ValidationTest.php

        -
            message: '#^Method CodeIgniter\\Validation\\ValidationTest\:\:provideRulesForArrayField\(\) return type has no value type specified in iterable type iterable\.$#'
            count: 1
            path: ../../tests/system/Validation/ValidationTest.php

        -
            message: '#^Method CodeIgniter\\Validation\\ValidationTest\:\:provideRulesSetup\(\) return type has no value type specified in iterable type iterable\.$#'
            count: 1
            path: ../../tests/system/Validation/ValidationTest.php

        -
            message: '#^Method CodeIgniter\\Validation\\ValidationTest\:\:provideSetRuleRulesFormat\(\) return type has no value type specified in iterable type iterable\.$#'
            count: 1
            path: ../../tests/system/Validation/ValidationTest.php

        -
            message: '#^Method CodeIgniter\\Validation\\ValidationTest\:\:provideSplittingOfComplexStringRules\(\) return type has no value type specified in iterable type iterable\.$#'
            count: 1
            path: ../../tests/system/Validation/ValidationTest.php

        -
            message: '#^Method CodeIgniter\\Validation\\ValidationTest\:\:provideValidationOfArrayData\(\) return type has no value type specified in iterable type iterable\.$#'
            count: 1
            path: ../../tests/system/Validation/ValidationTest.php

        -
            message: '#^Method CodeIgniter\\Validation\\ValidationTest\:\:rule2\(\) has parameter \$data with no value type specified in iterable type array\.$#'
            count: 1
            path: ../../tests/system/Validation/ValidationTest.php

        -
            message: '#^Method CodeIgniter\\Validation\\ValidationTest\:\:testIfExistRuleWithAsterisk\(\) has parameter \$data with no value type specified in iterable type array\.$#'
            count: 1
            path: ../../tests/system/Validation/ValidationTest.php

        -
            message: '#^Method CodeIgniter\\Validation\\ValidationTest\:\:testIfExistRuleWithAsterisk\(\) has parameter \$rules with no value type specified in iterable type array\.$#'
            count: 1
            path: ../../tests/system/Validation/ValidationTest.php

        -
            message: '#^Method CodeIgniter\\Validation\\ValidationTest\:\:testRulesForArrayField\(\) has parameter \$body with no value type specified in iterable type array\.$#'
            count: 1
            path: ../../tests/system/Validation/ValidationTest.php

        -
            message: '#^Method CodeIgniter\\Validation\\ValidationTest\:\:testRulesForArrayField\(\) has parameter \$results with no value type specified in iterable type array\.$#'
            count: 1
            path: ../../tests/system/Validation/ValidationTest.php

        -
            message: '#^Method CodeIgniter\\Validation\\ValidationTest\:\:testRulesForArrayField\(\) has parameter \$rules with no value type specified in iterable type array\.$#'
            count: 1
            path: ../../tests/system/Validation/ValidationTest.php

        -
            message: '#^Method CodeIgniter\\Validation\\ValidationTest\:\:testRulesSetup\(\) has parameter \$errors with no value type specified in iterable type array\.$#'
            count: 1
            path: ../../tests/system/Validation/ValidationTest.php

        -
            message: '#^Method CodeIgniter\\Validation\\ValidationTest\:\:testSplittingOfComplexStringRules\(\) has parameter \$expected with no value type specified in iterable type array\.$#'
            count: 1
            path: ../../tests/system/Validation/ValidationTest.php

        -
            message: '#^Method CodeIgniter\\Validation\\ValidationTest\:\:testValidationOfArrayData\(\) has parameter \$data with no value type specified in iterable type array\.$#'
            count: 1
            path: ../../tests/system/Validation/ValidationTest.php

        -
            message: '#^Method CodeIgniter\\Validation\\ValidationTest\:\:testValidationOfArrayData\(\) has parameter \$rules with no value type specified in iterable type array\.$#'
            count: 1
            path: ../../tests/system/Validation/ValidationTest.php

        -
            message: '#^Property CodeIgniter\\Validation\\ValidationTest\:\:\$config type has no value type specified in iterable type array\.$#'
            count: 1
            path: ../../tests/system/Validation/ValidationTest.php

        -
            message: '#^Method CodeIgniter\\View\\ParserTest\:\:provideEscHandling\(\) return type has no value type specified in iterable type iterable\.$#'
            count: 1
            path: ../../tests/system/View/ParserTest.php

        -
            message: '#^Method CodeIgniter\\View\\DBResultDummy\:\:getFieldNames\(\) return type has no value type specified in iterable type array\.$#'
            count: 1
            path: ../../tests/system/View/TableTest.php

        -
            message: '#^Method CodeIgniter\\View\\DBResultDummy\:\:getResultArray\(\) return type has no value type specified in iterable type array\.$#'
            count: 1
            path: ../../tests/system/View/TableTest.php

        -
            message: '#^Method CodeIgniter\\View\\TableTest\:\:orderedColumnUsecases\(\) return type has no value type specified in iterable type iterable\.$#'
            count: 1
            path: ../../tests/system/View/TableTest.php

        -
            message: '#^Method CodeIgniter\\View\\TableTest\:\:testAddRowAndGenerateOrderedColumns\(\) has parameter \$heading with no value type specified in iterable type array\.$#'
            count: 1
            path: ../../tests/system/View/TableTest.php

        -
            message: '#^Method CodeIgniter\\View\\TableTest\:\:testAddRowAndGenerateOrderedColumns\(\) has parameter \$row with no value type specified in iterable type array\.$#'
            count: 1
            path: ../../tests/system/View/TableTest.php

        -
            message: '#^Method CodeIgniter\\View\\TableTest\:\:testGenerateOrderedColumns\(\) has parameter \$heading with no value type specified in iterable type array\.$#'
            count: 1
            path: ../../tests/system/View/TableTest.php

        -
            message: '#^Method CodeIgniter\\View\\TableTest\:\:testGenerateOrderedColumns\(\) has parameter \$row with no value type specified in iterable type array\.$#'
            count: 1
            path: ../../tests/system/View/TableTest.php<|MERGE_RESOLUTION|>--- conflicted
+++ resolved
@@ -1,8 +1,4 @@
-<<<<<<< HEAD
-# total 1434 errors
-=======
-# total 1409 errors
->>>>>>> 509ed87b
+# total 1408 errors
 
 parameters:
     ignoreErrors:
