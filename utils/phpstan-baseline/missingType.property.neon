# total 127 errors

parameters:
    ignoreErrors:
        -
            message: '#^Property CodeIgniter\\Database\\OCI8\\Connection\:\:\$resetStmtId has no type specified\.$#'
            count: 1
            path: ../../system/Database/OCI8/Connection.php

        -
            message: '#^Property CodeIgniter\\Database\\OCI8\\Connection\:\:\$validDSNs has no type specified\.$#'
            count: 1
            path: ../../system/Database/OCI8/Connection.php

        -
            message: '#^Property CodeIgniter\\Database\\Postgre\\Connection\:\:\$connect_timeout has no type specified\.$#'
            count: 1
            path: ../../system/Database/Postgre/Connection.php

        -
            message: '#^Property CodeIgniter\\Database\\Postgre\\Connection\:\:\$options has no type specified\.$#'
            count: 1
            path: ../../system/Database/Postgre/Connection.php

        -
            message: '#^Property CodeIgniter\\Database\\Postgre\\Connection\:\:\$service has no type specified\.$#'
            count: 1
            path: ../../system/Database/Postgre/Connection.php

        -
            message: '#^Property CodeIgniter\\Database\\Postgre\\Connection\:\:\$sslmode has no type specified\.$#'
            count: 1
            path: ../../system/Database/Postgre/Connection.php

        -
            message: '#^Property CodeIgniter\\Session\\Handlers\\ArrayHandler\:\:\$cache has no type specified\.$#'
            count: 1
            path: ../../system/Session/Handlers/ArrayHandler.php

        -
            message: '#^Property CodeIgniter\\Test\\Mock\\MockCLIConfig\:\:\$CSRFExcludeURIs has no type specified\.$#'
            count: 1
            path: ../../system/Test/Mock/MockCLIConfig.php

        -
            message: '#^Property CodeIgniter\\Test\\Mock\\MockCURLRequest\:\:\$curl_options has no type specified\.$#'
            count: 1
            path: ../../system/Test/Mock/MockCURLRequest.php

        -
            message: '#^Property CodeIgniter\\Test\\Mock\\MockCURLRequest\:\:\$output has no type specified\.$#'
            count: 1
            path: ../../system/Test/Mock/MockCURLRequest.php

        -
            message: '#^Property CodeIgniter\\Test\\Mock\\MockFileLogger\:\:\$destination has no type specified\.$#'
            count: 1
            path: ../../system/Test/Mock/MockFileLogger.php

        -
            message: '#^Property CodeIgniter\\Test\\Mock\\MockLogger\:\:\$dateFormat has no type specified\.$#'
            count: 1
            path: ../../system/Test/Mock/MockLogger.php

        -
            message: '#^Property CodeIgniter\\Test\\Mock\\MockLogger\:\:\$handlers has no type specified\.$#'
            count: 1
            path: ../../system/Test/Mock/MockLogger.php

        -
            message: '#^Property CodeIgniter\\Test\\Mock\\MockLogger\:\:\$threshold has no type specified\.$#'
            count: 1
            path: ../../system/Test/Mock/MockLogger.php

        -
            message: '#^Property CodeIgniter\\Test\\Mock\\MockServices\:\:\$classmap has no type specified\.$#'
            count: 1
            path: ../../system/Test/Mock/MockServices.php

        -
            message: '#^Property CodeIgniter\\Test\\Mock\\MockServices\:\:\$psr4 has no type specified\.$#'
            count: 1
            path: ../../system/Test/Mock/MockServices.php

        -
            message: '#^Property CodeIgniter\\Test\\Mock\\MockSession\:\:\$didRegenerate has no type specified\.$#'
            count: 1
            path: ../../system/Test/Mock/MockSession.php

        -
            message: '#^Property Tests\\Support\\Commands\\ParamsReveal\:\:\$args has no type specified\.$#'
            count: 1
            path: ../../tests/_support/Commands/ParamsReveal.php

        -
            message: '#^Property Tests\\Support\\Config\\Validation\:\:\$signup has no type specified\.$#'
            count: 1
            path: ../../tests/_support/Config/Validation.php

        -
            message: '#^Property Tests\\Support\\Config\\Validation\:\:\$signup_errors has no type specified\.$#'
            count: 1
            path: ../../tests/_support/Config/Validation.php

        -
            message: '#^Property Tests\\Support\\Models\\EventModel\:\:\$beforeFindReturnData has no type specified\.$#'
            count: 1
            path: ../../tests/_support/Models/EventModel.php

        -
            message: '#^Property Tests\\Support\\Models\\EventModel\:\:\$eventData has no type specified\.$#'
            count: 1
            path: ../../tests/_support/Models/EventModel.php

        -
            message: '#^Property Tests\\Support\\Models\\EventModel\:\:\$tokens has no type specified\.$#'
            count: 1
            path: ../../tests/_support/Models/EventModel.php

        -
            message: '#^Property Tests\\Support\\Models\\JobModel\:\:\$description has no type specified\.$#'
            count: 1
            path: ../../tests/_support/Models/JobModel.php

        -
            message: '#^Property Tests\\Support\\Models\\JobModel\:\:\$name has no type specified\.$#'
            count: 1
            path: ../../tests/_support/Models/JobModel.php

        -
            message: '#^Property Tests\\Support\\Models\\UserModel\:\:\$country has no type specified\.$#'
            count: 1
            path: ../../tests/_support/Models/UserModel.php

        -
            message: '#^Property Tests\\Support\\Models\\UserModel\:\:\$email has no type specified\.$#'
            count: 1
            path: ../../tests/_support/Models/UserModel.php

        -
            message: '#^Property Tests\\Support\\Models\\UserModel\:\:\$name has no type specified\.$#'
            count: 1
            path: ../../tests/_support/Models/UserModel.php

        -
            message: '#^Property class@anonymous/tests/system/API/ResponseTraitTest\.php\:116\:\:\$formatter has no type specified\.$#'
            count: 2
            path: ../../tests/system/API/ResponseTraitTest.php

        -
            message: '#^Property class@anonymous/tests/system/API/ResponseTraitTest\.php\:173\:\:\$formatter has no type specified\.$#'
            count: 2
            path: ../../tests/system/API/ResponseTraitTest.php

        -
            message: '#^Property class@anonymous/tests/system/API/ResponseTraitTest\.php\:291\:\:\$formatter has no type specified\.$#'
            count: 2
            path: ../../tests/system/API/ResponseTraitTest.php

        -
<<<<<<< HEAD
            message: '#^Property class@anonymous/tests/system/API/ResponseTraitTest\.php\:299\:\:\$request has no type specified\.$#'
            count: 1
            path: ../../tests/system/API/ResponseTraitTest.php

        -
            message: '#^Property class@anonymous/tests/system/API/ResponseTraitTest\.php\:299\:\:\$response has no type specified\.$#'
            count: 1
            path: ../../tests/system/API/ResponseTraitTest.php

        -
            message: '#^Property class@anonymous/tests/system/API/ResponseTraitTest\.php\:621\:\:\$request has no type specified\.$#'
            count: 1
            path: ../../tests/system/API/ResponseTraitTest.php

        -
            message: '#^Property class@anonymous/tests/system/API/ResponseTraitTest\.php\:621\:\:\$response has no type specified\.$#'
            count: 1
            path: ../../tests/system/API/ResponseTraitTest.php

        -
=======
>>>>>>> c3ac0f94
            message: '#^Property CodeIgniter\\Config\\Factory@anonymous/tests/system/Config/FactoriesTest\.php\:89\:\:\$widgets has no type specified\.$#'
            count: 1
            path: ../../tests/system/Config/FactoriesTest.php

        -
            message: '#^Property RegistrarConfig\:\:\$bar has no type specified\.$#'
            count: 1
            path: ../../tests/system/Config/fixtures/RegistrarConfig.php

        -
            message: '#^Property RegistrarConfig\:\:\$foo has no type specified\.$#'
            count: 1
            path: ../../tests/system/Config/fixtures/RegistrarConfig.php

        -
            message: '#^Property SimpleConfig\:\:\$FOO has no type specified\.$#'
            count: 1
            path: ../../tests/system/Config/fixtures/SimpleConfig.php

        -
            message: '#^Property SimpleConfig\:\:\$QEMPTYSTR has no type specified\.$#'
            count: 1
            path: ../../tests/system/Config/fixtures/SimpleConfig.php

        -
            message: '#^Property SimpleConfig\:\:\$QFALSE has no type specified\.$#'
            count: 1
            path: ../../tests/system/Config/fixtures/SimpleConfig.php

        -
            message: '#^Property SimpleConfig\:\:\$QZERO has no type specified\.$#'
            count: 1
            path: ../../tests/system/Config/fixtures/SimpleConfig.php

        -
            message: '#^Property SimpleConfig\:\:\$QZEROSTR has no type specified\.$#'
            count: 1
            path: ../../tests/system/Config/fixtures/SimpleConfig.php

        -
            message: '#^Property SimpleConfig\:\:\$alpha has no type specified\.$#'
            count: 1
            path: ../../tests/system/Config/fixtures/SimpleConfig.php

        -
            message: '#^Property SimpleConfig\:\:\$bravo has no type specified\.$#'
            count: 1
            path: ../../tests/system/Config/fixtures/SimpleConfig.php

        -
            message: '#^Property SimpleConfig\:\:\$charlie has no type specified\.$#'
            count: 1
            path: ../../tests/system/Config/fixtures/SimpleConfig.php

        -
            message: '#^Property SimpleConfig\:\:\$crew has no type specified\.$#'
            count: 1
            path: ../../tests/system/Config/fixtures/SimpleConfig.php

        -
            message: '#^Property SimpleConfig\:\:\$default has no type specified\.$#'
            count: 1
            path: ../../tests/system/Config/fixtures/SimpleConfig.php

        -
            message: '#^Property SimpleConfig\:\:\$delta has no type specified\.$#'
            count: 1
            path: ../../tests/system/Config/fixtures/SimpleConfig.php

        -
            message: '#^Property SimpleConfig\:\:\$dessert has no type specified\.$#'
            count: 1
            path: ../../tests/system/Config/fixtures/SimpleConfig.php

        -
            message: '#^Property SimpleConfig\:\:\$echo has no type specified\.$#'
            count: 1
            path: ../../tests/system/Config/fixtures/SimpleConfig.php

        -
            message: '#^Property SimpleConfig\:\:\$first has no type specified\.$#'
            count: 1
            path: ../../tests/system/Config/fixtures/SimpleConfig.php

        -
            message: '#^Property SimpleConfig\:\:\$float has no type specified\.$#'
            count: 1
            path: ../../tests/system/Config/fixtures/SimpleConfig.php

        -
            message: '#^Property SimpleConfig\:\:\$foxtrot has no type specified\.$#'
            count: 1
            path: ../../tests/system/Config/fixtures/SimpleConfig.php

        -
            message: '#^Property SimpleConfig\:\:\$fruit has no type specified\.$#'
            count: 1
            path: ../../tests/system/Config/fixtures/SimpleConfig.php

        -
            message: '#^Property SimpleConfig\:\:\$golf has no type specified\.$#'
            count: 1
            path: ../../tests/system/Config/fixtures/SimpleConfig.php

        -
            message: '#^Property SimpleConfig\:\:\$int has no type specified\.$#'
            count: 1
            path: ../../tests/system/Config/fixtures/SimpleConfig.php

        -
            message: '#^Property SimpleConfig\:\:\$longie has no type specified\.$#'
            count: 1
            path: ../../tests/system/Config/fixtures/SimpleConfig.php

        -
            message: '#^Property SimpleConfig\:\:\$one_deep has no type specified\.$#'
            count: 1
            path: ../../tests/system/Config/fixtures/SimpleConfig.php

        -
            message: '#^Property SimpleConfig\:\:\$onedeep has no type specified\.$#'
            count: 1
            path: ../../tests/system/Config/fixtures/SimpleConfig.php

        -
            message: '#^Property SimpleConfig\:\:\$onedeep_value has no type specified\.$#'
            count: 1
            path: ../../tests/system/Config/fixtures/SimpleConfig.php

        -
            message: '#^Property SimpleConfig\:\:\$password has no type specified\.$#'
            count: 1
            path: ../../tests/system/Config/fixtures/SimpleConfig.php

        -
            message: '#^Property SimpleConfig\:\:\$second has no type specified\.$#'
            count: 1
            path: ../../tests/system/Config/fixtures/SimpleConfig.php

        -
            message: '#^Property SimpleConfig\:\:\$shortie has no type specified\.$#'
            count: 1
            path: ../../tests/system/Config/fixtures/SimpleConfig.php

        -
            message: '#^Property SimpleConfig\:\:\$simple has no type specified\.$#'
            count: 1
            path: ../../tests/system/Config/fixtures/SimpleConfig.php

        -
            message: '#^Property CodeIgniter\\Database\\Live\\ConnectTest\:\:\$group1 has no type specified\.$#'
            count: 1
            path: ../../tests/system/Database/Live/ConnectTest.php

        -
            message: '#^Property CodeIgniter\\Database\\Live\\ConnectTest\:\:\$group2 has no type specified\.$#'
            count: 1
            path: ../../tests/system/Database/Live/ConnectTest.php

        -
            message: '#^Property CodeIgniter\\Database\\Live\\ConnectTest\:\:\$tests has no type specified\.$#'
            count: 1
            path: ../../tests/system/Database/Live/ConnectTest.php

        -
            message: '#^Property class@anonymous/tests/system/Database/Live/GetTest\.php\:256\:\:\$country has no type specified\.$#'
            count: 1
            path: ../../tests/system/Database/Live/GetTest.php

        -
            message: '#^Property class@anonymous/tests/system/Database/Live/GetTest\.php\:256\:\:\$created_at has no type specified\.$#'
            count: 1
            path: ../../tests/system/Database/Live/GetTest.php

        -
            message: '#^Property class@anonymous/tests/system/Database/Live/GetTest\.php\:256\:\:\$deleted_at has no type specified\.$#'
            count: 1
            path: ../../tests/system/Database/Live/GetTest.php

        -
            message: '#^Property class@anonymous/tests/system/Database/Live/GetTest\.php\:256\:\:\$email has no type specified\.$#'
            count: 1
            path: ../../tests/system/Database/Live/GetTest.php

        -
            message: '#^Property class@anonymous/tests/system/Database/Live/GetTest\.php\:256\:\:\$id has no type specified\.$#'
            count: 1
            path: ../../tests/system/Database/Live/GetTest.php

        -
            message: '#^Property class@anonymous/tests/system/Database/Live/GetTest\.php\:256\:\:\$name has no type specified\.$#'
            count: 1
            path: ../../tests/system/Database/Live/GetTest.php

        -
            message: '#^Property class@anonymous/tests/system/Database/Live/GetTest\.php\:256\:\:\$updated_at has no type specified\.$#'
            count: 1
            path: ../../tests/system/Database/Live/GetTest.php

        -
            message: '#^Property CodeIgniter\\Database\\Live\\MySQLi\\NumberNativeTest\:\:\$tests has no type specified\.$#'
            count: 1
            path: ../../tests/system/Database/Live/MySQLi/NumberNativeTest.php

        -
            message: '#^Property CodeIgniter\\Entity\\Entity@anonymous/tests/system/Models/InsertModelTest\.php\:193\:\:\$_options has no type specified\.$#'
            count: 1
            path: ../../tests/system/Models/InsertModelTest.php

        -
            message: '#^Property CodeIgniter\\Entity\\Entity@anonymous/tests/system/Models/InsertModelTest\.php\:193\:\:\$country has no type specified\.$#'
            count: 1
            path: ../../tests/system/Models/InsertModelTest.php

        -
            message: '#^Property CodeIgniter\\Entity\\Entity@anonymous/tests/system/Models/InsertModelTest\.php\:193\:\:\$created_at has no type specified\.$#'
            count: 1
            path: ../../tests/system/Models/InsertModelTest.php

        -
            message: '#^Property CodeIgniter\\Entity\\Entity@anonymous/tests/system/Models/InsertModelTest\.php\:193\:\:\$deleted has no type specified\.$#'
            count: 1
            path: ../../tests/system/Models/InsertModelTest.php

        -
            message: '#^Property CodeIgniter\\Entity\\Entity@anonymous/tests/system/Models/InsertModelTest\.php\:193\:\:\$email has no type specified\.$#'
            count: 1
            path: ../../tests/system/Models/InsertModelTest.php

        -
            message: '#^Property CodeIgniter\\Entity\\Entity@anonymous/tests/system/Models/InsertModelTest\.php\:193\:\:\$id has no type specified\.$#'
            count: 1
            path: ../../tests/system/Models/InsertModelTest.php

        -
            message: '#^Property CodeIgniter\\Entity\\Entity@anonymous/tests/system/Models/InsertModelTest\.php\:193\:\:\$name has no type specified\.$#'
            count: 1
            path: ../../tests/system/Models/InsertModelTest.php

        -
            message: '#^Property CodeIgniter\\Entity\\Entity@anonymous/tests/system/Models/InsertModelTest\.php\:193\:\:\$updated_at has no type specified\.$#'
            count: 1
            path: ../../tests/system/Models/InsertModelTest.php

        -
            message: '#^Property CodeIgniter\\Entity\\Entity@anonymous/tests/system/Models/InsertModelTest\.php\:287\:\:\$_options has no type specified\.$#'
            count: 1
            path: ../../tests/system/Models/InsertModelTest.php

        -
            message: '#^Property CodeIgniter\\Entity\\Entity@anonymous/tests/system/Models/InsertModelTest\.php\:287\:\:\$country has no type specified\.$#'
            count: 1
            path: ../../tests/system/Models/InsertModelTest.php

        -
            message: '#^Property CodeIgniter\\Entity\\Entity@anonymous/tests/system/Models/InsertModelTest\.php\:287\:\:\$created_at has no type specified\.$#'
            count: 1
            path: ../../tests/system/Models/InsertModelTest.php

        -
            message: '#^Property CodeIgniter\\Entity\\Entity@anonymous/tests/system/Models/InsertModelTest\.php\:287\:\:\$deleted has no type specified\.$#'
            count: 1
            path: ../../tests/system/Models/InsertModelTest.php

        -
            message: '#^Property CodeIgniter\\Entity\\Entity@anonymous/tests/system/Models/InsertModelTest\.php\:287\:\:\$email has no type specified\.$#'
            count: 1
            path: ../../tests/system/Models/InsertModelTest.php

        -
            message: '#^Property CodeIgniter\\Entity\\Entity@anonymous/tests/system/Models/InsertModelTest\.php\:287\:\:\$id has no type specified\.$#'
            count: 1
            path: ../../tests/system/Models/InsertModelTest.php

        -
            message: '#^Property CodeIgniter\\Entity\\Entity@anonymous/tests/system/Models/InsertModelTest\.php\:287\:\:\$name has no type specified\.$#'
            count: 1
            path: ../../tests/system/Models/InsertModelTest.php

        -
            message: '#^Property CodeIgniter\\Entity\\Entity@anonymous/tests/system/Models/InsertModelTest\.php\:287\:\:\$updated_at has no type specified\.$#'
            count: 1
            path: ../../tests/system/Models/InsertModelTest.php

        -
            message: '#^Property CodeIgniter\\Entity\\Entity@anonymous/tests/system/Models/SaveModelTest\.php\:239\:\:\$_options has no type specified\.$#'
            count: 1
            path: ../../tests/system/Models/SaveModelTest.php

        -
            message: '#^Property CodeIgniter\\Entity\\Entity@anonymous/tests/system/Models/SaveModelTest\.php\:239\:\:\$country has no type specified\.$#'
            count: 1
            path: ../../tests/system/Models/SaveModelTest.php

        -
            message: '#^Property CodeIgniter\\Entity\\Entity@anonymous/tests/system/Models/SaveModelTest\.php\:239\:\:\$created_at has no type specified\.$#'
            count: 1
            path: ../../tests/system/Models/SaveModelTest.php

        -
            message: '#^Property CodeIgniter\\Entity\\Entity@anonymous/tests/system/Models/SaveModelTest\.php\:239\:\:\$deleted has no type specified\.$#'
            count: 1
            path: ../../tests/system/Models/SaveModelTest.php

        -
            message: '#^Property CodeIgniter\\Entity\\Entity@anonymous/tests/system/Models/SaveModelTest\.php\:239\:\:\$email has no type specified\.$#'
            count: 1
            path: ../../tests/system/Models/SaveModelTest.php

        -
            message: '#^Property CodeIgniter\\Entity\\Entity@anonymous/tests/system/Models/SaveModelTest\.php\:239\:\:\$id has no type specified\.$#'
            count: 1
            path: ../../tests/system/Models/SaveModelTest.php

        -
            message: '#^Property CodeIgniter\\Entity\\Entity@anonymous/tests/system/Models/SaveModelTest\.php\:239\:\:\$name has no type specified\.$#'
            count: 1
            path: ../../tests/system/Models/SaveModelTest.php

        -
            message: '#^Property CodeIgniter\\Entity\\Entity@anonymous/tests/system/Models/SaveModelTest\.php\:239\:\:\$updated_at has no type specified\.$#'
            count: 1
            path: ../../tests/system/Models/SaveModelTest.php

        -
            message: '#^Property CodeIgniter\\Entity\\Entity@anonymous/tests/system/Models/SaveModelTest\.php\:272\:\:\$_options has no type specified\.$#'
            count: 1
            path: ../../tests/system/Models/SaveModelTest.php

        -
            message: '#^Property CodeIgniter\\Entity\\Entity@anonymous/tests/system/Models/SaveModelTest\.php\:272\:\:\$created_at has no type specified\.$#'
            count: 1
            path: ../../tests/system/Models/SaveModelTest.php

        -
            message: '#^Property CodeIgniter\\Entity\\Entity@anonymous/tests/system/Models/SaveModelTest\.php\:272\:\:\$id has no type specified\.$#'
            count: 1
            path: ../../tests/system/Models/SaveModelTest.php

        -
            message: '#^Property CodeIgniter\\Entity\\Entity@anonymous/tests/system/Models/SaveModelTest\.php\:272\:\:\$name has no type specified\.$#'
            count: 1
            path: ../../tests/system/Models/SaveModelTest.php

        -
            message: '#^Property CodeIgniter\\Entity\\Entity@anonymous/tests/system/Models/SaveModelTest\.php\:272\:\:\$updated_at has no type specified\.$#'
            count: 1
            path: ../../tests/system/Models/SaveModelTest.php

        -
            message: '#^Property CodeIgniter\\Model@anonymous/tests/system/Models/SaveModelTest\.php\:288\:\:\$name has no type specified\.$#'
            count: 1
            path: ../../tests/system/Models/SaveModelTest.php

        -
            message: '#^Property CodeIgniter\\Entity\\Entity@anonymous/tests/system/Models/UpdateModelTest\.php\:198\:\:\$_options has no type specified\.$#'
            count: 1
            path: ../../tests/system/Models/UpdateModelTest.php

        -
            message: '#^Property CodeIgniter\\Entity\\Entity@anonymous/tests/system/Models/UpdateModelTest\.php\:198\:\:\$country has no type specified\.$#'
            count: 1
            path: ../../tests/system/Models/UpdateModelTest.php

        -
            message: '#^Property CodeIgniter\\Entity\\Entity@anonymous/tests/system/Models/UpdateModelTest\.php\:198\:\:\$created_at has no type specified\.$#'
            count: 1
            path: ../../tests/system/Models/UpdateModelTest.php

        -
            message: '#^Property CodeIgniter\\Entity\\Entity@anonymous/tests/system/Models/UpdateModelTest\.php\:198\:\:\$deleted has no type specified\.$#'
            count: 1
            path: ../../tests/system/Models/UpdateModelTest.php

        -
            message: '#^Property CodeIgniter\\Entity\\Entity@anonymous/tests/system/Models/UpdateModelTest\.php\:198\:\:\$email has no type specified\.$#'
            count: 1
            path: ../../tests/system/Models/UpdateModelTest.php

        -
            message: '#^Property CodeIgniter\\Entity\\Entity@anonymous/tests/system/Models/UpdateModelTest\.php\:198\:\:\$id has no type specified\.$#'
            count: 1
            path: ../../tests/system/Models/UpdateModelTest.php

        -
            message: '#^Property CodeIgniter\\Entity\\Entity@anonymous/tests/system/Models/UpdateModelTest\.php\:198\:\:\$name has no type specified\.$#'
            count: 1
            path: ../../tests/system/Models/UpdateModelTest.php

        -
            message: '#^Property CodeIgniter\\Entity\\Entity@anonymous/tests/system/Models/UpdateModelTest\.php\:198\:\:\$updated_at has no type specified\.$#'
            count: 1
            path: ../../tests/system/Models/UpdateModelTest.php

        -
            message: '#^Property CodeIgniter\\Entity\\Entity@anonymous/tests/system/Models/UpdateModelTest\.php\:217\:\:\$_options has no type specified\.$#'
            count: 1
            path: ../../tests/system/Models/UpdateModelTest.php

        -
            message: '#^Property CodeIgniter\\Entity\\Entity@anonymous/tests/system/Models/UpdateModelTest\.php\:217\:\:\$country has no type specified\.$#'
            count: 1
            path: ../../tests/system/Models/UpdateModelTest.php

        -
            message: '#^Property CodeIgniter\\Entity\\Entity@anonymous/tests/system/Models/UpdateModelTest\.php\:217\:\:\$created_at has no type specified\.$#'
            count: 1
            path: ../../tests/system/Models/UpdateModelTest.php

        -
            message: '#^Property CodeIgniter\\Entity\\Entity@anonymous/tests/system/Models/UpdateModelTest\.php\:217\:\:\$deleted has no type specified\.$#'
            count: 1
            path: ../../tests/system/Models/UpdateModelTest.php

        -
            message: '#^Property CodeIgniter\\Entity\\Entity@anonymous/tests/system/Models/UpdateModelTest\.php\:217\:\:\$email has no type specified\.$#'
            count: 1
            path: ../../tests/system/Models/UpdateModelTest.php

        -
            message: '#^Property CodeIgniter\\Entity\\Entity@anonymous/tests/system/Models/UpdateModelTest\.php\:217\:\:\$id has no type specified\.$#'
            count: 1
            path: ../../tests/system/Models/UpdateModelTest.php

        -
            message: '#^Property CodeIgniter\\Entity\\Entity@anonymous/tests/system/Models/UpdateModelTest\.php\:217\:\:\$name has no type specified\.$#'
            count: 1
            path: ../../tests/system/Models/UpdateModelTest.php

        -
            message: '#^Property CodeIgniter\\Entity\\Entity@anonymous/tests/system/Models/UpdateModelTest\.php\:217\:\:\$updated_at has no type specified\.$#'
            count: 1
            path: ../../tests/system/Models/UpdateModelTest.php

        -
            message: '#^Property CodeIgniter\\Entity\\Entity@anonymous/tests/system/Models/UpdateModelTest\.php\:350\:\:\$_options has no type specified\.$#'
            count: 1
            path: ../../tests/system/Models/UpdateModelTest.php

        -
            message: '#^Property CodeIgniter\\Entity\\Entity@anonymous/tests/system/Models/UpdateModelTest\.php\:350\:\:\$country has no type specified\.$#'
            count: 1
            path: ../../tests/system/Models/UpdateModelTest.php

        -
            message: '#^Property CodeIgniter\\Entity\\Entity@anonymous/tests/system/Models/UpdateModelTest\.php\:350\:\:\$created_at has no type specified\.$#'
            count: 1
            path: ../../tests/system/Models/UpdateModelTest.php

        -
            message: '#^Property CodeIgniter\\Entity\\Entity@anonymous/tests/system/Models/UpdateModelTest\.php\:350\:\:\$deleted has no type specified\.$#'
            count: 1
            path: ../../tests/system/Models/UpdateModelTest.php

        -
            message: '#^Property CodeIgniter\\Entity\\Entity@anonymous/tests/system/Models/UpdateModelTest\.php\:350\:\:\$email has no type specified\.$#'
            count: 1
            path: ../../tests/system/Models/UpdateModelTest.php

        -
            message: '#^Property CodeIgniter\\Entity\\Entity@anonymous/tests/system/Models/UpdateModelTest\.php\:350\:\:\$id has no type specified\.$#'
            count: 1
            path: ../../tests/system/Models/UpdateModelTest.php

        -
            message: '#^Property CodeIgniter\\Entity\\Entity@anonymous/tests/system/Models/UpdateModelTest\.php\:350\:\:\$name has no type specified\.$#'
            count: 1
            path: ../../tests/system/Models/UpdateModelTest.php

        -
            message: '#^Property CodeIgniter\\Entity\\Entity@anonymous/tests/system/Models/UpdateModelTest\.php\:350\:\:\$updated_at has no type specified\.$#'
            count: 1
            path: ../../tests/system/Models/UpdateModelTest.php

        -
            message: '#^Property Config\\Validation@anonymous/tests/system/Models/ValidationModelTest\.php\:245\:\:\$grouptest has no type specified\.$#'
            count: 1
            path: ../../tests/system/Models/ValidationModelTest.php<|MERGE_RESOLUTION|>--- conflicted
+++ resolved
@@ -158,29 +158,6 @@
             path: ../../tests/system/API/ResponseTraitTest.php
 
         -
-<<<<<<< HEAD
-            message: '#^Property class@anonymous/tests/system/API/ResponseTraitTest\.php\:299\:\:\$request has no type specified\.$#'
-            count: 1
-            path: ../../tests/system/API/ResponseTraitTest.php
-
-        -
-            message: '#^Property class@anonymous/tests/system/API/ResponseTraitTest\.php\:299\:\:\$response has no type specified\.$#'
-            count: 1
-            path: ../../tests/system/API/ResponseTraitTest.php
-
-        -
-            message: '#^Property class@anonymous/tests/system/API/ResponseTraitTest\.php\:621\:\:\$request has no type specified\.$#'
-            count: 1
-            path: ../../tests/system/API/ResponseTraitTest.php
-
-        -
-            message: '#^Property class@anonymous/tests/system/API/ResponseTraitTest\.php\:621\:\:\$response has no type specified\.$#'
-            count: 1
-            path: ../../tests/system/API/ResponseTraitTest.php
-
-        -
-=======
->>>>>>> c3ac0f94
             message: '#^Property CodeIgniter\\Config\\Factory@anonymous/tests/system/Config/FactoriesTest\.php\:89\:\:\$widgets has no type specified\.$#'
             count: 1
             path: ../../tests/system/Config/FactoriesTest.php
