--- conflicted
+++ resolved
@@ -1,8 +1,4 @@
-<<<<<<< HEAD
-# total 65 errors
-=======
-# total 51 errors
->>>>>>> 015e3df9
+# total 57 errors
 
 parameters:
     ignoreErrors:
@@ -47,7 +43,6 @@
             path: ../../system/Session/Handlers/RedisHandler.php
 
         -
-<<<<<<< HEAD
             message: '#^Access to an undefined property CodeIgniter\\Test\\Mock\\MockResourcePresenter\:\:\$stringAsHtml\.$#'
             count: 1
             path: ../../system/Test/Mock/MockResourcePresenter.php
@@ -63,18 +58,6 @@
             path: ../../tests/system/API/ResponseTraitTest.php
 
         -
-            message: '#^Access to an undefined property Tests\\Support\\Commands\\AppInfo\:\:\$foobar\.$#'
-            count: 2
-            path: ../../tests/system/Commands/BaseCommandTest.php
-
-        -
-            message: '#^Access to an undefined property CodeIgniter\\Test\\Mock\\MockConnection\:\:\$foobar\.$#'
-            count: 2
-            path: ../../tests/system/Database/BaseConnectionTest.php
-
-        -
-=======
->>>>>>> 015e3df9
             message: '#^Access to an undefined property CodeIgniter\\Database\\BaseConnection\:\:\$mysqli\.$#'
             count: 1
             path: ../../tests/system/Database/Live/GetVersionTest.php
