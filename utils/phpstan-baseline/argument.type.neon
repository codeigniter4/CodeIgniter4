<<<<<<< HEAD
# total 144 errors
=======
# total 138 errors
>>>>>>> 8139e460

parameters:
    ignoreErrors:
        -
            message: '#^Parameter \#2 \$params of method CodeIgniter\\CLI\\BaseCommand\:\:call\(\) expects array\<int\|string, string\|null\>, array\<int\|string, int\|string\|null\> given\.$#'
            count: 2
            path: ../../system/Commands/Database/MigrateRefresh.php

        -
            message: '#^Parameter \#3 \.\.\.\$arrays of function array_map expects array, int\|string given\.$#'
            count: 1
            path: ../../system/Database/BaseBuilder.php

        -
            message: '#^Parameter \#3 \.\.\.\$arrays of function array_map expects array, int\|string given\.$#'
            count: 1
            path: ../../system/Database/OCI8/Builder.php

        -
            message: '#^Parameter \#3 \.\.\.\$arrays of function array_map expects array, int\|string given\.$#'
            count: 1
            path: ../../system/Database/Postgre/Builder.php

        -
            message: '#^Parameter \#3 \.\.\.\$arrays of function array_map expects array, int\|string given\.$#'
            count: 1
            path: ../../system/Database/SQLite3/Builder.php

        -
            message: '#^Parameter \#2 \$message_type of function error_log expects 0\|1\|3\|4, int given\.$#'
            count: 1
            path: ../../system/Log/Handlers/ErrorlogHandler.php

        -
            message: '#^Parameter \#2 \$to of method CodeIgniter\\Router\\RouteCollection\:\:add\(\) expects array\|\(Closure\(mixed \.\.\.\)\: \(CodeIgniter\\HTTP\\ResponseInterface\|string\|void\)\)\|string, Closure\(mixed\)\: \(CodeIgniter\\HTTP\\DownloadResponse\|null\) given\.$#'
            count: 1
            path: ../../tests/system/CodeIgniterTest.php

        -
            message: '#^Parameter \#2 \$to of method CodeIgniter\\Router\\RouteCollection\:\:add\(\) expects array\|\(Closure\(mixed \.\.\.\)\: \(CodeIgniter\\HTTP\\ResponseInterface\|string\|void\)\)\|string, Closure\(mixed\)\: CodeIgniter\\HTTP\\ResponseInterface given\.$#'
            count: 1
            path: ../../tests/system/CodeIgniterTest.php

        -
            message: '#^Parameter \#2 \$to of method CodeIgniter\\Router\\RouteCollection\:\:add\(\) expects array\|\(Closure\(mixed \.\.\.\)\: \(CodeIgniter\\HTTP\\ResponseInterface\|string\|void\)\)\|string, Closure\(mixed\)\: non\-falsy\-string given\.$#'
            count: 1
            path: ../../tests/system/CodeIgniterTest.php

        -
            message: '#^Parameter \#2 \$to of method CodeIgniter\\Router\\RouteCollection\:\:add\(\) expects array\|\(Closure\(mixed \.\.\.\)\: \(CodeIgniter\\HTTP\\ResponseInterface\|string\|void\)\)\|string, Closure\(mixed\)\: void given\.$#'
            count: 1
            path: ../../tests/system/CodeIgniterTest.php

        -
            message: '#^Parameter \#2 \$mock of static method CodeIgniter\\Config\\BaseService\:\:injectMock\(\) expects object, null given\.$#'
            count: 4
            path: ../../tests/system/Commands/RoutesTest.php

        -
            message: '#^Parameter \#2 \$context of function esc expects ''attr''\|''css''\|''html''\|''js''\|''raw''\|''url'', ''0'' given\.$#'
            count: 1
            path: ../../tests/system/CommonFunctionsTest.php

        -
            message: '#^Parameter \#2 \$context of function esc expects ''attr''\|''css''\|''html''\|''js''\|''raw''\|''url'', ''bogus'' given\.$#'
            count: 1
            path: ../../tests/system/CommonFunctionsTest.php

        -
            message: '#^Parameter \#2 \$file of class CodeIgniter\\Config\\DotEnv constructor expects string, int given\.$#'
            count: 1
            path: ../../tests/system/Config/DotEnvTest.php

        -
            message: '#^Parameter \#1 \$expected of method PHPUnit\\Framework\\Assert\:\:assertInstanceOf\(\) expects class\-string\<Config\\TestRegistrar\>, string given\.$#'
            count: 1
            path: ../../tests/system/Config/FactoriesTest.php

        -
            message: '#^Parameter \#3 \$classname of static method CodeIgniter\\Config\\Factories\:\:define\(\) expects class\-string, string given\.$#'
            count: 2
            path: ../../tests/system/Config/FactoriesTest.php

        -
            message: '#^Parameter \#1 \$cookies of class CodeIgniter\\Cookie\\CookieStore constructor expects array\<CodeIgniter\\Cookie\\Cookie\>, array\<int, DateTimeImmutable\> given\.$#'
            count: 1
            path: ../../tests/system/Cookie/CookieStoreTest.php

        -
            message: '#^Parameter \#3 \$options of class CodeIgniter\\Cookie\\Cookie constructor expects array\<string, bool\|int\|string\>, array\<string, DateTimeImmutable\> given\.$#'
            count: 1
            path: ../../tests/system/Cookie/CookieTest.php

        -
            message: '#^Parameter \#1 \$from of method CodeIgniter\\Database\\BaseBuilder\:\:from\(\) expects array\|string, null given\.$#'
            count: 1
            path: ../../tests/system/Database/Builder/FromTest.php

        -
            message: '#^Parameter \#3 \$subject of function str_replace expects array\<string\>\|string, CodeIgniter\\Database\\ResultInterface given\.$#'
            count: 10
            path: ../../tests/system/Database/Builder/GetTest.php

        -
            message: '#^Parameter \#3 \$subject of function str_replace expects array\<string\>\|string, CodeIgniter\\Database\\ResultInterface\|false given\.$#'
            count: 6
            path: ../../tests/system/Database/Builder/GetTest.php

        -
            message: '#^Parameter \#1 \$fields of method CodeIgniter\\Database\\Forge\:\:addField\(\) expects array\<string, array\|string\>\|string, array\<int, string\> given\.$#'
            count: 2
            path: ../../tests/system/Database/Live/ForgeTest.php

        -
            message: '#^Parameter \#1 \$db of class CodeIgniter\\Database\\SQLite3\\Table constructor expects CodeIgniter\\Database\\SQLite3\\Connection, CodeIgniter\\Database\\BaseConnection given\.$#'
            count: 1
            path: ../../tests/system/Database/Live/SQLite3/AlterTableTest.php

        -
            message: '#^Parameter \#1 \$set of method CodeIgniter\\Database\\BaseBuilder\:\:updateFields\(\) expects list\<CodeIgniter\\Database\\RawSql\|string\>\|string, array\{0\: ''country'', updated_at\: CodeIgniter\\Database\\RawSql\} given\.$#'
            count: 2
            path: ../../tests/system/Database/Live/UpdateTest.php

        -
            message: '#^Parameter \#1 \$set of method CodeIgniter\\Database\\BaseBuilder\:\:updateFields\(\) expects list\<CodeIgniter\\Database\\RawSql\|string\>\|string, array\{0\: ''name'', updated_at\: CodeIgniter\\Database\\RawSql\} given\.$#'
            count: 1
            path: ../../tests/system/Database/Live/UpdateTest.php

        -
            message: '#^Parameter \#1 \$set of method CodeIgniter\\Database\\BaseBuilder\:\:updateFields\(\) expects list\<CodeIgniter\\Database\\RawSql\|string\>\|string, array\{updated_at\: CodeIgniter\\Database\\RawSql\} given\.$#'
            count: 2
            path: ../../tests/system/Database/Live/UpsertTest.php

        -
            message: '#^Parameter \#2 \$callable of method CodeIgniter\\Debug\\Timer\:\:record\(\) expects callable\(\)\: mixed, ''strlen'' given\.$#'
            count: 1
            path: ../../tests/system/Debug/TimerTest.php

        -
            message: '#^Parameter \#1 \$value of method CodeIgniter\\HTTP\\Header\:\:setValue\(\) expects array\<int\|string, array\<string, string\>\|string\>\|string\|null, array\<int, int\|string\> given\.$#'
            count: 1
            path: ../../tests/system/HTTP/HeaderTest.php

        -
            message: '#^Parameter \#2 \$value of class CodeIgniter\\HTTP\\Header constructor expects array\<int\|string, array\<string, string\>\|string\>\|string\|null, int given\.$#'
            count: 1
            path: ../../tests/system/HTTP/HeaderTest.php

        -
            message: '#^Parameter \#2 \$value of class CodeIgniter\\HTTP\\Header constructor expects array\<int\|string, array\<string, string\>\|string\>\|string\|null, stdClass given\.$#'
            count: 1
            path: ../../tests/system/HTTP/HeaderTest.php

        -
            message: '#^Parameter \#1 \$config of class CodeIgniter\\Log\\Logger constructor expects Config\\Logger, CodeIgniter\\Test\\Mock\\MockLogger given\.$#'
            count: 1
            path: ../../tests/system/HTTP/RedirectExceptionTest.php

        -
            message: '#^Parameter \#3 \$expire of method CodeIgniter\\HTTP\\Response\:\:setCookie\(\) expects int, string given\.$#'
            count: 1
            path: ../../tests/system/HTTP/ResponseSendTest.php

        -
            message: '#^Parameter \#1 \$data of method CodeIgniter\\HTTP\\Message\:\:setBody\(\) expects string, array\<string, list\<int\>\|string\> given\.$#'
            count: 2
            path: ../../tests/system/HTTP/ResponseTest.php

        -
            message: '#^Parameter \#3 \$expire of method CodeIgniter\\HTTP\\Response\:\:setCookie\(\) expects int, string given\.$#'
            count: 2
            path: ../../tests/system/HTTP/ResponseTest.php

        -
            message: '#^Parameter \#4 \$scheme of class CodeIgniter\\HTTP\\SiteURI constructor expects ''http''\|''https''\|null, '''' given\.$#'
            count: 1
            path: ../../tests/system/HTTP/SiteURITest.php

        -
            message: '#^Parameter \#2 \$value of function form_hidden expects array\|string, null given\.$#'
            count: 1
            path: ../../tests/system/Helpers/FormHelperTest.php

        -
            message: '#^Parameter \#1 \$num of function number_to_size expects int\|string, float given\.$#'
            count: 1
            path: ../../tests/system/Helpers/NumberHelperTest.php

        -
            message: '#^Parameter \#1 \$request of method CodeIgniter\\CodeIgniter\:\:setRequest\(\) expects CodeIgniter\\HTTP\\CLIRequest\|CodeIgniter\\HTTP\\IncomingRequest, CodeIgniter\\HTTP\\Request given\.$#'
            count: 1
            path: ../../tests/system/HomeTest.php

        -
            message: '#^Parameter \#1 \$config of class CodeIgniter\\Filters\\Filters constructor expects Config\\Filters, object\{aliases\: array\<string, string\>, globals\: array\<string, list\<string\>\>\}&stdClass given\.$#'
            count: 2
            path: ../../tests/system/Honeypot/HoneypotTest.php

        -
            message: '#^Parameter \#1 \$data of method CodeIgniter\\HTTP\\Message\:\:setBody\(\) expects string, null given\.$#'
            count: 1
            path: ../../tests/system/Honeypot/HoneypotTest.php

        -
            message: '#^Parameter \#1 \$image of function imagecolorat expects GdImage, resource given\.$#'
            count: 2
            path: ../../tests/system/Images/GDHandlerTest.php

        -
            message: '#^Parameter \#1 \$image of function imagecolorsforindex expects GdImage, resource given\.$#'
            count: 2
            path: ../../tests/system/Images/GDHandlerTest.php

        -
            message: '#^Parameter \#2 \$message of method CodeIgniter\\Log\\Handlers\\ChromeLoggerHandler\:\:handle\(\) expects string, stdClass given\.$#'
            count: 1
            path: ../../tests/system/Log/Handlers/ChromeLoggerHandlerTest.php

        -
            message: '#^Parameter \#1 \$config of class CodeIgniter\\Log\\Logger constructor expects Config\\Logger, CodeIgniter\\Test\\Mock\\MockLogger given\.$#'
            count: 25
            path: ../../tests/system/Log/LoggerTest.php

        -
            message: '#^Parameter \#1 \$level of method CodeIgniter\\Log\\Logger\:\:log\(\) expects string, int given\.$#'
            count: 2
            path: ../../tests/system/Log/LoggerTest.php

        -
            message: '#^Parameter \#2 \$message of method CodeIgniter\\Log\\Logger\:\:log\(\) expects string\|Stringable, CodeIgniter\\Test\\Mock\\MockLogger given\.$#'
            count: 1
            path: ../../tests/system/Log/LoggerTest.php

        -
            message: '#^Parameter \#1 \$row of method CodeIgniter\\BaseModel\:\:save\(\) expects array\<int\|string, bool\|float\|int\|object\|string\|null\>\|object, array\<string, array\<int, string\>\> given\.$#'
            count: 1
            path: ../../tests/system/Models/DataConverterModelTest.php

        -
            message: '#^Parameter \#1 \$row of method CodeIgniter\\Model\:\:insert\(\) expects array\<int\|string, bool\|float\|int\|object\|string\|null\>\|object\|null, array\<string, list\<string\>\|string\> given\.$#'
            count: 3
            path: ../../tests/system/Models/DataConverterModelTest.php

        -
            message: '#^Parameter \#2 \$row of method CodeIgniter\\Model\:\:update\(\) expects array\<int\|string, bool\|float\|int\|object\|string\|null\>\|object\|null, array\<string, array\<int, string\>\> given\.$#'
            count: 1
            path: ../../tests/system/Models/DataConverterModelTest.php

        -
            message: '#^Parameter \#1 \$id of method CodeIgniter\\Model\:\:update\(\) expects array\|int\|string\|null, false\|null given\.$#'
            count: 1
            path: ../../tests/system/Models/UpdateModelTest.php

        -
            message: '#^Parameter \#1 \$row of method CodeIgniter\\BaseModel\:\:save\(\) expects array\<int\|string, bool\|float\|int\|object\|string\|null\>\|object, list\<array\>\|null given\.$#'
            count: 1
            path: ../../tests/system/Models/UpdateModelTest.php

        -
            message: '#^Parameter \#1 \$format of method CodeIgniter\\RESTful\\ResourceController\:\:setFormat\(\) expects ''json''\|''xml'', ''Nonsense'' given\.$#'
            count: 1
            path: ../../tests/system/RESTful/ResourceControllerTest.php

        -
            message: '#^Parameter \#1 \$config of class CodeIgniter\\Test\\Mock\\MockSecurity constructor expects Config\\Security, CodeIgniter\\Config\\BaseConfig\|null given\.$#'
            count: 1
            path: ../../tests/system/Security/SecurityCSRFSessionRandomizeTokenTest.php

        -
            message: '#^Parameter \#1 \$config of class CodeIgniter\\Log\\Logger constructor expects Config\\Logger, CodeIgniter\\Test\\Mock\\MockLogger given\.$#'
            count: 15
            path: ../../tests/system/Test/ControllerTestTraitTest.php

        -
            message: '#^Parameter \#1 \$request of method CodeIgniter\\CodeIgniter\:\:setRequest\(\) expects CodeIgniter\\HTTP\\CLIRequest\|CodeIgniter\\HTTP\\IncomingRequest, CodeIgniter\\HTTP\\Request given\.$#'
            count: 1
            path: ../../tests/system/Test/FeatureTestAutoRoutingImprovedTest.php

        -
            message: '#^Parameter \#1 \$request of method CodeIgniter\\CodeIgniter\:\:setRequest\(\) expects CodeIgniter\\HTTP\\CLIRequest\|CodeIgniter\\HTTP\\IncomingRequest, CodeIgniter\\HTTP\\Request given\.$#'
            count: 1
            path: ../../tests/system/Test/FeatureTestTraitTest.php

        -
            message: '#^Parameter \#1 \$body of method CodeIgniter\\HTTP\\Response\:\:setJSON\(\) expects array\|object\|string, false given\.$#'
            count: 1
            path: ../../tests/system/Test/TestResponseTest.php

        -
            message: '#^Parameter \#1 \$body of method CodeIgniter\\HTTP\\Response\:\:setJSON\(\) expects array\|object\|string, true given\.$#'
            count: 1
            path: ../../tests/system/Test/TestResponseTest.php

        -
            message: '#^Parameter \#3 \$errors of method CodeIgniter\\Validation\\Validation\:\:check\(\) expects list\<string\>, array\{is_numeric\: ''Nope\. Not a number\.''\} given\.$#'
            count: 1
            path: ../../tests/system/Validation/ValidationTest.php

        -
            message: '#^Parameter \#2 \$context of method CodeIgniter\\View\\Parser\:\:setData\(\) expects ''attr''\|''css''\|''html''\|''js''\|''raw''\|''url''\|null, ''unknown'' given\.$#'
            count: 3
            path: ../../tests/system/View/ParserTest.php

        -
            message: '#^Parameter \#1 \$array of method CodeIgniter\\View\\Table\:\:makeColumns\(\) expects list\<string\>, ''invalid_junk'' given\.$#'
            count: 1
            path: ../../tests/system/View/TableTest.php

        -
            message: '#^Parameter \#1 \$connID of class CodeIgniter\\View\\DBResultDummy constructor expects mysqli, null given\.$#'
            count: 2
            path: ../../tests/system/View/TableTest.php

        -
            message: '#^Parameter \#2 \$columnLimit of method CodeIgniter\\View\\Table\:\:makeColumns\(\) expects int, string given\.$#'
            count: 1
            path: ../../tests/system/View/TableTest.php

        -
            message: '#^Parameter \#2 \$resultID of class CodeIgniter\\View\\DBResultDummy constructor expects mysqli_result, null given\.$#'
            count: 2
            path: ../../tests/system/View/TableTest.php<|MERGE_RESOLUTION|>--- conflicted
+++ resolved
@@ -1,8 +1,4 @@
-<<<<<<< HEAD
-# total 144 errors
-=======
-# total 138 errors
->>>>>>> 8139e460
+# total 136 errors
 
 parameters:
     ignoreErrors:
