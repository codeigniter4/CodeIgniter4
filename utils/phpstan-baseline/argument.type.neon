--- conflicted
+++ resolved
@@ -1,8 +1,4 @@
-<<<<<<< HEAD
-# total 134 errors
-=======
-# total 135 errors
->>>>>>> 327c7e13
+# total 133 errors
 
 parameters:
     ignoreErrors:
