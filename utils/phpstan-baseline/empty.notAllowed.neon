--- conflicted
+++ resolved
@@ -1,8 +1,4 @@
-<<<<<<< HEAD
-# total 230 errors
-=======
-# total 237 errors
->>>>>>> 0e15d047
+# total 228 errors
 
 parameters:
     ignoreErrors:
