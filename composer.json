--- conflicted
+++ resolved
@@ -27,13 +27,8 @@
         "phpstan/phpstan-strict-rules": "^2.0",
         "phpunit/phpcov": "^9.0.2 || ^10.0",
         "phpunit/phpunit": "^10.5.16 || ^11.2",
-<<<<<<< HEAD
         "predis/predis": "^1.1 || ^2.3",
-        "rector/rector": "2.0.5",
-=======
-        "predis/predis": "^1.1 || ^2.0",
         "rector/rector": "2.0.6",
->>>>>>> e5a60f31
         "shipmonk/phpstan-baseline-per-identifier": "^2.0"
     },
     "replace": {
