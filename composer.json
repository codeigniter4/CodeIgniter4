--- conflicted
+++ resolved
@@ -17,31 +17,19 @@
         "psr/log": "^3.0"
     },
     "require-dev": {
-<<<<<<< HEAD
-        "codeigniter/phpstan-codeigniter": "^1.4",
-        "fakerphp/faker": "^1.24",
-        "kint-php/kint": "^6.0",
-        "mikey179/vfsstream": "^1.6.12",
-=======
         "codeigniter/phpstan-codeigniter": "^1.5.1",
         "fakerphp/faker": "^1.9",
         "kint-php/kint": "^5.0.4",
         "mikey179/vfsstream": "^1.6",
->>>>>>> cc1b8f28
         "nexusphp/tachycardia": "^2.0",
         "phpstan/extension-installer": "^1.4",
         "phpstan/phpstan": "^2.0",
         "phpstan/phpstan-strict-rules": "^2.0",
         "phpunit/phpcov": "^9.0.2 || ^10.0",
         "phpunit/phpunit": "^10.5.16 || ^11.2",
-<<<<<<< HEAD
-        "predis/predis": "^1.1 || ^2.3",
-        "rector/rector": "1.2.10"
-=======
         "predis/predis": "^1.1 || ^2.0",
         "rector/rector": "2.0.3",
         "shipmonk/phpstan-baseline-per-identifier": "^2.0"
->>>>>>> cc1b8f28
     },
     "replace": {
         "codeigniter4/framework": "self.version"
