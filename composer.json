{
    "name": "codeigniter4/codeigniter4",
    "type": "project",
    "description": "The CodeIgniter framework v4",
    "homepage": "https://codeigniter.com",
    "license": "MIT",
    "require": {
        "php": "^7.4 || ^8.0",
        "ext-curl": "*",
        "ext-intl": "*",
        "ext-json": "*",
        "ext-mbstring": "*",
        "kint-php/kint": "^4.1.1",
        "laminas/laminas-escaper": "^2.9",
        "psr/log": "^1.1"
    },
    "require-dev": {
        "codeigniter/coding-standard": "^1.1",
        "fakerphp/faker": "^1.9",
        "friendsofphp/php-cs-fixer": "3.6.*",
        "mikey179/vfsstream": "^1.6",
        "nexusphp/cs-config": "^3.3",
        "nexusphp/tachycardia": "^1.0",
        "phpstan/phpstan": "^1.7.1",
        "phpunit/phpunit": "^9.1",
<<<<<<< HEAD
        "predis/predis": "^1.1 || ^2.0",
        "rector/rector": "0.13.4"
=======
        "predis/predis": "^1.1",
        "rector/rector": "0.13.5"
>>>>>>> 5f0233f5
    },
    "suggest": {
        "ext-fileinfo": "Improves mime type detection for files"
    },
    "config": {
        "optimize-autoloader": true,
        "preferred-install": "dist",
        "sort-packages": true
    },
    "extra": {
        "branch-alias": {
            "dev-develop": "4.x-dev"
        }
    },
    "autoload": {
        "psr-4": {
            "CodeIgniter\\": "system/"
        },
        "exclude-from-classmap": [
            "**/Database/Migrations/**"
        ]
    },
    "autoload-dev": {
        "psr-4": {
            "CodeIgniter\\": "tests/system/",
            "CodeIgniter\\AutoReview\\": "tests/AutoReview/",
            "Utils\\": "utils/"
        }
    },
    "scripts": {
        "post-update-cmd": [
            "CodeIgniter\\ComposerScripts::postUpdate",
            "bash -c \"if [ -f admin/setup.sh ]; then bash admin/setup.sh; fi\""
        ],
        "analyze": "phpstan analyse",
        "test": "phpunit",
        "cs": [
            "php-cs-fixer fix --ansi --verbose --dry-run --diff --config=.php-cs-fixer.user-guide.php",
            "php-cs-fixer fix --ansi --verbose --dry-run --diff --config=.php-cs-fixer.no-header.php",
            "php-cs-fixer fix --ansi --verbose --dry-run --diff"
        ],
        "cs-fix": [
            "php-cs-fixer fix --ansi --verbose --diff --config=.php-cs-fixer.user-guide.php",
            "php-cs-fixer fix --ansi --verbose --diff --config=.php-cs-fixer.no-header.php",
            "php-cs-fixer fix --ansi --verbose --diff"
        ]
    },
    "scripts-descriptions": {
        "analyze": "Run static analysis",
        "test": "Run unit tests",
        "cs": "Check the coding style",
        "cs-fix": "Fix the coding style"
    },
    "support": {
        "forum": "http://forum.codeigniter.com/",
        "source": "https://github.com/codeigniter4/CodeIgniter4",
        "slack": "https://codeigniterchat.slack.com"
    }
}<|MERGE_RESOLUTION|>--- conflicted
+++ resolved
@@ -23,13 +23,8 @@
         "nexusphp/tachycardia": "^1.0",
         "phpstan/phpstan": "^1.7.1",
         "phpunit/phpunit": "^9.1",
-<<<<<<< HEAD
         "predis/predis": "^1.1 || ^2.0",
-        "rector/rector": "0.13.4"
-=======
-        "predis/predis": "^1.1",
         "rector/rector": "0.13.5"
->>>>>>> 5f0233f5
     },
     "suggest": {
         "ext-fileinfo": "Improves mime type detection for files"
