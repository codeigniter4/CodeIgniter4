{
	"description": "The CodeIgniter framework v4",
	"name": "codeigniter/framework",
	"type": "project",
	"homepage": "https://codeigniter.com",
	"license": "MIT",
	"support": {
		"forum": "http://forum.codeigniter.com/",
		"wiki": "https://github.com/bcit-ci/CodeIgniter4/wiki",
		"irc": "irc://irc.freenode.net/codeigniter",
		"source": "https://github.com/bcit-ci/CodeIgniter4"
	},
	"autoload": {
		"psr-4": {
			"CodeIgniter\\": "system/"
		}
	},
	"require": {
		"php": ">=7.0",
		"zendframework/zend-escaper": "^2.5"
	},
	"require-dev": {
		"phpunit/phpunit": "5.3.*",
		"mikey179/vfsStream": "1.6.*",
<<<<<<< HEAD
		"php-amqplib/php-amqplib": "2.6.*"
=======
		"satooshi/php-coveralls": "^1.0"
>>>>>>> 220cc1a8
	},
	"scripts": {
		"post-update-cmd": [
			"composer dump-autoload",
			"CodeIgniter\\ComposerScripts::postUpdate"
		]
	}
}<|MERGE_RESOLUTION|>--- conflicted
+++ resolved
@@ -22,11 +22,7 @@
 	"require-dev": {
 		"phpunit/phpunit": "5.3.*",
 		"mikey179/vfsStream": "1.6.*",
-<<<<<<< HEAD
-		"php-amqplib/php-amqplib": "2.6.*"
-=======
 		"satooshi/php-coveralls": "^1.0"
->>>>>>> 220cc1a8
 	},
 	"scripts": {
 		"post-update-cmd": [
