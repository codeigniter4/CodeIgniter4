--- conflicted
+++ resolved
@@ -24,12 +24,8 @@
         "phpstan/phpstan": "^1.7.1",
         "phpunit/phpunit": "^9.1",
         "predis/predis": "^1.1 || ^2.0",
-<<<<<<< HEAD
-        "rector/rector": "0.14.0",
+        "rector/rector": "0.14.1",
         "vimeo/psalm": "^4.26"
-=======
-        "rector/rector": "0.14.1"
->>>>>>> 265ed2f9
     },
     "suggest": {
         "ext-imagick": "If you use Image class ImageMagickHandler",
