{
    "name": "codeigniter4/codeigniter4",
    "type": "project",
    "description": "The CodeIgniter framework v4",
    "homepage": "https://codeigniter.com",
    "license": "MIT",
    "require": {
        "php": "^7.4 || ^8.0",
        "ext-curl": "*",
        "ext-intl": "*",
        "ext-json": "*",
        "ext-mbstring": "*",
        "laminas/laminas-escaper": "^2.9",
        "psr/log": "^1.1"
    },
    "require-dev": {
        "kint-php/kint": "^4.2",
        "codeigniter/coding-standard": "^1.5",
        "fakerphp/faker": "^1.9",
        "friendsofphp/php-cs-fixer": "~3.13.0",
        "mikey179/vfsstream": "^1.6",
        "nexusphp/cs-config": "^3.6",
        "nexusphp/tachycardia": "^1.0",
        "php-coveralls/php-coveralls": "^2.5",
        "phpstan/phpstan": "^1.7.1",
        "phpunit/phpcov": "^8.2",
        "phpunit/phpunit": "^9.1",
        "predis/predis": "^1.1 || ^2.0",
<<<<<<< HEAD
        "rector/rector": "0.14.7",
        "vimeo/psalm": "^4.26"
=======
        "rector/rector": "0.14.8"
>>>>>>> 5de3a987
    },
    "suggest": {
        "ext-imagick": "If you use Image class ImageMagickHandler",
        "ext-gd": "If you use Image class GDHandler",
        "ext-exif": "If you run Image class tests",
        "ext-simplexml": "If you format XML",
        "ext-mysqli": "If you use MySQL",
        "ext-oci8": "If you use Oracle Database",
        "ext-pgsql": "If you use PostgreSQL",
        "ext-sqlsrv": "If you use SQL Server",
        "ext-sqlite3": "If you use SQLite3",
        "ext-memcache": "If you use Cache class MemcachedHandler with Memcache",
        "ext-memcached": "If you use Cache class MemcachedHandler with Memcached",
        "ext-redis": "If you use Cache class RedisHandler",
        "ext-dom": "If you use TestResponse",
        "ext-libxml": "If you use TestResponse",
        "ext-xdebug": "If you use CIUnitTestCase::assertHeaderEmitted()",
        "ext-fileinfo": "Improves mime type detection for files",
        "ext-readline": "Improves CLI::input() usability"
    },
    "config": {
        "optimize-autoloader": true,
        "preferred-install": "dist",
        "sort-packages": true
    },
    "extra": {
        "branch-alias": {
            "dev-develop": "4.x-dev"
        }
    },
    "autoload": {
        "psr-4": {
            "CodeIgniter\\": "system/"
        },
        "exclude-from-classmap": [
            "**/Database/Migrations/**"
        ]
    },
    "autoload-dev": {
        "psr-4": {
            "CodeIgniter\\": "tests/system/",
            "Utils\\": "utils/"
        }
    },
    "scripts": {
        "post-update-cmd": [
            "CodeIgniter\\ComposerScripts::postUpdate",
            "bash -c \"if [ -f admin/setup.sh ]; then bash admin/setup.sh; fi\""
        ],
        "analyze": [
            "bash -c \"XDEBUG_MODE=off phpstan analyse\"",
            "rector process --dry-run"
        ],
        "sa": "@analyze",
        "test": "phpunit",
        "cs": [
            "php-cs-fixer fix --ansi --verbose --dry-run --diff --config=.php-cs-fixer.user-guide.php",
            "php-cs-fixer fix --ansi --verbose --dry-run --diff --config=.php-cs-fixer.no-header.php",
            "php-cs-fixer fix --ansi --verbose --dry-run --diff"
        ],
        "cs-fix": [
            "php-cs-fixer fix --ansi --verbose --diff --config=.php-cs-fixer.user-guide.php",
            "php-cs-fixer fix --ansi --verbose --diff --config=.php-cs-fixer.no-header.php",
            "php-cs-fixer fix --ansi --verbose --diff"
        ],
        "style": "@cs-fix"
    },
    "scripts-descriptions": {
        "analyze": "Run static analysis",
        "test": "Run unit tests",
        "cs": "Check the coding style",
        "cs-fix": "Fix the coding style"
    },
    "support": {
        "forum": "https://forum.codeigniter.com/",
        "source": "https://github.com/codeigniter4/CodeIgniter4",
        "slack": "https://codeigniterchat.slack.com"
    }
}<|MERGE_RESOLUTION|>--- conflicted
+++ resolved
@@ -26,12 +26,8 @@
         "phpunit/phpcov": "^8.2",
         "phpunit/phpunit": "^9.1",
         "predis/predis": "^1.1 || ^2.0",
-<<<<<<< HEAD
-        "rector/rector": "0.14.7",
+        "rector/rector": "0.14.8",
         "vimeo/psalm": "^4.26"
-=======
-        "rector/rector": "0.14.8"
->>>>>>> 5de3a987
     },
     "suggest": {
         "ext-imagick": "If you use Image class ImageMagickHandler",
